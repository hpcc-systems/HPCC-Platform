#include "platform.h"
#include "jlib.hpp"
#include "jlog.ipp"
#include "jptree.hpp"
#include "jmisc.hpp"
#include "jregexp.hpp"

#include "mpbase.hpp"
#include "mpcomm.hpp"
#include "dasds.hpp"
#include "saserver.hpp"
#include "salds.hpp"
#include "sacmd.hpp"
#include "workunit.hpp"
#include "environment.hpp"
#include "sautil.hpp"
#include "workunitservices.ipp"


#define DEFAULT_INTERVAL                6       // hours

#define DEFAULT_WORKUNIT_LIMIT          1000
#define DEFAULT_WORKUNIT_CUTOFF         60      // days
#define DEFAULT_DFUWORKUNIT_LIMIT       1000
#define DEFAULT_DFUWORKUNIT_CUTOFF      60      // days
#define DEFAULT_DFURECOVERY_LIMIT       5
#define DEFAULT_DFURECOVERY_CUTOFF      4       // days
#define DEFAULT_CACHEDWORKUNIT_LIMIT    100
#define DEFAULT_CACHEDWORKUNIT_CUTOFF   2       // days



//#define TESTING

static CriticalSection archivingSect;
static const bool keepOldVersions=true;


static const char *splitWUID(const char *wuid,StringBuffer &head)
{
    while (*wuid&&(*wuid!='-')) {
        head.append((char)toupper(*wuid));
        wuid++;
    }
    return wuid;
}

static void splitWUIDpath(const char *wuid,StringBuffer &path)
{
    StringBuffer head;
    splitWUID(wuid,head);
    if (head.length()) {
        if (path.length())
            path.append('/');
        path.append(head);
    }
}

static void mkDateCompare(bool dfu,const char *dt,StringBuffer &out,char fill)
{
    out.clear();
    if (dt&&*dt) {
        while (*dt&&!isdigit(*dt))
            dt++;
        if (dfu)
            out.append('D');
        else
            out.append('W');
        unsigned i=0;
        while (out.length()<9)
            if (dt[i])
                out.append(dt[i++]);
            else
                out.append(fill);
        out.append('-');
        if (dt[i]) // skip '-'
            i++;
        while (dt[i]||(out.length()<16))
            if (dt[i])
                out.append(dt[i++]);
            else
                out.append(fill);
    }
}

void WUiterate(ISashaCommand *cmd, const char *mask)
{
    class CWUData : public CInterface
    {
    public:
<<<<<<< HEAD
        CDateTime modifiedTime;
=======
        CWUData(const char *_wuid, IPropertyTree *_wuTree) : wuid(_wuid), wuTree(_wuTree)
        {
        }
        CDateTime modifiedTime;
        StringAttr wuid;
>>>>>>> 6921f478
        Owned<IPropertyTree> wuTree;
    };

    class CArchivedWUReader
    {
        StringBuffer mask, fromDT, toDT, fromDir, toDir, beforeWU, afterWU, baseXPath;
        StringAttr owner, cluster, jobName, state, priority, eclContains, fileRead, fileWritten, cmdName;
        bool isWild, descendingReq, countBackward, outputXML;
        unsigned maxNumWUs = 0;
        StringArray outputFields;
        ISashaCommand* cmd;
        const char *fromDTDefinedByBeforeOrAfterWU = nullptr;
        const char *toDTDefinedByBeforeOrAfterWU = nullptr;
<<<<<<< HEAD
=======
        bool dfu = false;
>>>>>>> 6921f478

        void getFileMasks(StringBuffer &dirMask, StringBuffer &fileMask)
        {
            //The fromDT and toDT are the filters which defines a search range.
            //The afterWU (beforeWU) defines paging within the search range. 
            //For the first page, a user may define the fromDT and/or toDT without afterWU or beforeWU.
            StringBuffer from, to;
            if (!isEmptyString(fromDTDefinedByBeforeOrAfterWU) && (fromDT.isEmpty() || (strcmp(fromDTDefinedByBeforeOrAfterWU, fromDT.str()) > 0)))
                from.set(fromDTDefinedByBeforeOrAfterWU);
            else if (!fromDT.isEmpty())
                from.set(fromDT.str());
            if (!isEmptyString(toDTDefinedByBeforeOrAfterWU) && (toDT.isEmpty() || (strcmp(toDTDefinedByBeforeOrAfterWU, toDT.str()) < 0)))
                to.set(toDTDefinedByBeforeOrAfterWU);
            else if (!toDT.isEmpty())
                to.set(toDT.str());

            if (!isEmptyString(from))
                splitWUID(from, fromDir);
            if (!isEmptyString(to))
                splitWUID(to, toDir);

            bool unfiltered = mask.isEmpty() || streq(mask.str(), "*");

            //The dirMask is used to filter out the directories (ex: W20171010) which store archived WU files.
            //The fileMask is used to filter out the WU files (ex: W20171010-101010*.xml).
            StringBuffer masktmp;
            if (unfiltered && !from.isEmpty() && !to.isEmpty())
            {
                const char *lo = from.str();
                const char *hi = to.str();
                while (*lo && (toupper(*lo) == toupper(*hi)))
                {
                    masktmp.append((char)toupper(*lo));
                    lo++;
                    hi++;
                }
                masktmp.append("*");
                mask = masktmp.str();
<<<<<<< HEAD
            }

            StringBuffer head;
            if (!mask.isEmpty())
            {
                splitWUID(mask.str(), head);
                if (!head.isEmpty())
                    dirMask = head.str();
                fileMask.set(mask.str()).toUpperCase();
            }
=======
            }

            StringBuffer head;
            if (!mask.isEmpty())
            {
                splitWUID(mask.str(), head);
                if (!head.isEmpty())
                    dirMask = head.str();
                fileMask.set(mask.str()).toUpperCase();
            }
>>>>>>> 6921f478
            else
                fileMask.append("*");
            fileMask.append(".xml");
        }
        bool checkDirs(const char *dir)
        {
            if (!fromDir.isEmpty() && (strcmp(dir, fromDir.str()) < 0))
                return false;
            if (!toDir.isEmpty() && (strcmp(dir, toDir.str()) > 0))
                return false;
            return true;
        }
        bool checkArchivedWUID(const char *wuid)
        {
            if (isEmptyString(wuid))
                return false;

            if (!mask.isEmpty() && !WildMatch(wuid, mask.str(),true))
                return false;

            if (!isEmptyString(fromDTDefinedByBeforeOrAfterWU) && (stricmp(wuid, fromDTDefinedByBeforeOrAfterWU) <= 0))
                return false;
            if (!isEmptyString(toDTDefinedByBeforeOrAfterWU) && (stricmp(wuid, toDTDefinedByBeforeOrAfterWU) >= 0))
                return false;

            if (!fromDT.isEmpty() && (stricmp(wuid, fromDT.str()) < 0))
                return false;
            if (!toDT.isEmpty() && (stricmp(wuid, toDT.str()) > 0))
                return false;

            return true;
        }
        bool checkOnlineWUID(const char *wuid)
        {
            if (isEmptyString(wuid))
                return false;

            if (!isEmptyString(fromDTDefinedByBeforeOrAfterWU) && (stricmp(wuid, fromDTDefinedByBeforeOrAfterWU) <= 0))
                return false;
            if (!isEmptyString(toDTDefinedByBeforeOrAfterWU) && (stricmp(wuid, toDTDefinedByBeforeOrAfterWU) >= 0))
                return false;

            if (!fromDT.isEmpty() && (stricmp(wuid, fromDT.str()) < 0))
                return false;
            if (!toDT.isEmpty() && (stricmp(wuid, toDT.str()) > 0))
                return false;

            return true;
        }
        const char *readWUIDFromFileName(StringBuffer &name)
        {
            if (name.length() < 5)
                return nullptr;

            name.setLength(name.length()-4);
            name.toUpperCase();
            const char *wuid = name.str();
            if ((name.length()>6) && strieq(wuid+name.length()-6, "_HINTS"))
                return nullptr;
            return name.str();
        }
        IRemoteConnection *getSDSConnection(const char *mask)
        {
            if (!mask)
                return querySDS().connect(baseXPath.str(), myProcessSession(), 0, 5*60*1000);

            VStringBuffer xpath("%s/%s", baseXPath.str(), mask);
            return querySDS().connect(xpath.str(), myProcessSession(), 0, 5*60*1000);
        }
        bool isOnline(Owned<IRemoteConnection> &conn, const char *wuid)
        {
            return (isWild && conn) ? conn->queryRoot()->hasProp(wuid) : conn != nullptr;
        }
        bool checkFilters(IPropertyTree *t, bool onlineWU)
        {
            StringBuffer path, val;
            if (!owner.isEmpty() && (!t->getProp("@submitID", val.clear()) || !WildMatch(val.str(), owner.get(), true)))
                return false;
            if (!state.isEmpty() && (!t->getProp((!onlineWU && cmd->getDFU()) ? "Progress/@state" : "@state", val.clear()) || !WildMatch(val.str(), state.get(), true)))
                return false;
            if (!cluster.isEmpty() && (!t->getProp("@clusterName", val.clear()) || !WildMatch(val.str(), cluster.get(), true)))
                return false;
            if (!jobName.isEmpty() && (!t->getProp("@jobName", val.clear()) || !WildMatch(val.str(), jobName.get(), true)))
                return false;

            if (onlineWU)
                return true;

            if (!cmdName.isEmpty() && (!t->getProp("@command", val.clear()) || !WildMatch(val.str(), cmdName.get(), true)))
                return false;
            if (!priority.isEmpty() && (!t->getProp("@priorityClass", val.clear()) || !WildMatch(val.str(), priority.get(), true)))
                return false;
            if (!fileRead.isEmpty() && !t->hasProp(path.setf("FilesRead/File[@name=~?\"%s\"]", fileRead.get()).str()))
                return false;
            if (!fileWritten.isEmpty() && !t->hasProp(path.setf("Files/File[@name=~?\"%s\"]", fileWritten.get()).str()))
                return false;
            if (!eclContains.isEmpty() && !t->hasProp(path.setf("Query[Text=~?\"*%s*\"]", eclContains.get()).str()))
                return false;
            return true;
        }
<<<<<<< HEAD
        bool addOutput(bool outputModifiedTime, bool hasWUSOutput, IPropertyTree *wuTree,
=======
        bool addOutput(bool outputModifiedTime, bool hasWUSOutput, const char *wuid, IPropertyTree *wuTree,
>>>>>>> 6921f478
            CDateTime &modifiedTime, MemoryBuffer &WUSbuf)
        {
            if (hasWUSOutput)
            { //cmd->getAction()==SCA_WORKUNIT_SERVICES_GET
                if (!serializeWUSrow(*wuTree, WUSbuf, WORKUNIT_SERVICES_BUFFER_MAX, false))
                    return false; //Log overflowed?
            }
<<<<<<< HEAD
            else if (!addOutputFromWUTree(wuTree))
                return false; //Log overflowed?
            else if (outputModifiedTime)
                cmd->addDT(modifiedTime);
            return true;
        }
        bool addOutputFromWUTree(IPropertyTree *wuTree)
        {
=======
            else
            {
                if (!addOutputFromWUTree(wuid, wuTree))
                    return false; //Log overflowed?

                if (outputModifiedTime)
                    cmd->addDT(modifiedTime);
            }
            return true;
        }
        bool addOutputFromWUTree(const char *wuid, IPropertyTree *wuTree)
        {
            if (outputFields.length() == 0)
                cmd->addId(wuid);
            else
            {
                StringBuffer output = wuTree->queryName();
                //Append more into the output.
                setWUDataTree(wuTree, output);
                cmd->addId(output.str());
            }
>>>>>>> 6921f478
            if (outputXML)
            { //cmd->getAction()==SCA_GET
                StringBuffer xml;
                toXML(wuTree, xml);
                if (!cmd->addResult(xml.str()))
                    return false; //Log overflowed?
            }
<<<<<<< HEAD
            else
            {
                if (outputFields.length() == 0)
                    cmd->addId(wuTree->queryName());
                else
                {
                    StringBuffer output = wuTree->queryName();
                    //Append more into the output.
                    setWUDataTree(wuTree, output);
                    cmd->addId(output.str());
                }
            }
=======
>>>>>>> 6921f478
            return true;
        }
        void setWUDataTree(IPropertyTree *wu, StringBuffer &output)
        {
            ForEachItemIn(i, outputFields)
            {
                const char* outputField = outputFields.item(i);

<<<<<<< HEAD
                StringBuffer val;
                bool found = true;
                if (strieq(outputField, "owner"))
                    wu->getProp("@submitID", val);
                else if (strieq(outputField, "cluster"))
                    wu->getProp("@clusterName", val);
                else if (strieq(outputField, "jobname"))
                    wu->getProp("@jobName",val);
                else if (strieq(outputField,"state"))
                    wu->getProp("@state", val);
                else
                    found = false;
                if (found)
=======
                const char *val = nullptr;;
                if (strieq(outputField, "owner"))
                    val = wu->queryProp("@submitID");
                else if (strieq(outputField, "cluster"))
                    val = wu->queryProp("@clusterName");
                else if (strieq(outputField, "jobname"))
                    val = wu->queryProp("@jobName");
                else if (strieq(outputField, "state"))
                    val = wu->queryProp(dfu ? "Progress/@state" : "@state");
                else if (strieq(outputField, "command"))
                    val = wu->queryProp("@command");
                else if (strieq(outputField, "wuid"))
                    val = wu->queryName();
                if (val)
>>>>>>> 6921f478
                    output.append(',').append(val);
            }
        }
        bool checkOnlineWU(IPropertyTree *wuTree)
        {
            const char *wuid = wuTree->queryName();
            if (!checkOnlineWUID(wuid))
                return false;

            try
            {
                if (!checkFilters(wuTree, true))
                    return false;
            }
            catch (IException *e)
            {
                VStringBuffer msg("WUiterate: Workunit %s failed to load", wuid);
                EXCLOG(e,msg.str());
                e->Release();
                return false;
            }

            return true;
        }

        void getOnlineWUsAscending(IRemoteConnection *conn)
        {
            IArrayOf<IPropertyTree> wus;
            unsigned wuCount = 0;
            Owned<IPropertyTreeIterator> iter = conn->queryRoot()->getElements(isWild ? (mask.isEmpty() ? "*" : mask.str()) : nullptr, iptiter_sort);
            ForEach(*iter)
            {
                IPropertyTree *pt = &iter->query();
                if (!checkOnlineWU(pt))
                    continue;

                if (countBackward)
                    wus.append(*LINK(pt));
<<<<<<< HEAD
                else if (!addOutputFromWUTree(pt))
=======
                else if (!addOutputFromWUTree(pt->queryName(), pt))
>>>>>>> 6921f478
                    break;

                wuCount++;
                if (wuCount == maxNumWUs)
                    break;
            }
            if (countBackward)
            {
                ForEachItemInRev(i, wus)
                {
<<<<<<< HEAD
                    if (!addOutputFromWUTree(&wus.item(i)))
=======
                    IPropertyTree &wu = wus.item(i);
                    if (!addOutputFromWUTree(wu.queryName(), &wu))
>>>>>>> 6921f478
                        break;
                }
            }
        }

        void getOnlineWUsDescending(IRemoteConnection *conn)
<<<<<<< HEAD
        {
            IArrayOf<IPropertyTree> wus;
            Owned<IPropertyTreeIterator> iter = conn->queryRoot()->getElements(isWild ? (mask.isEmpty() ? "*" : mask.str()) : nullptr);
            ForEach(*iter)
            {
                IPropertyTree *pt = &iter->query();
                if (!checkOnlineWU(pt))
                    continue;

                wus.append(*LINK(pt));
            }
            if (!wus.empty())
            {
                wus.sort(comparePropTrees);

                if (countBackward)
                {
                    unsigned i = wus.ordinality();
                    if (i > maxNumWUs)
                        i = maxNumWUs;
                    for (; i--;)
                    {
                        if (!addOutputFromWUTree(&wus.item(i)))
                            break;
                    }
                }
                else
                {
                    unsigned wuCount = 0;
                    ForEachItemIn(i, wus)
                    {
                        if (!addOutputFromWUTree(&wus.item(i)))
                            break;
                        wuCount++;
                        if (wuCount == maxNumWUs)
                            break;
                    }
                }
            }
        }
        static int comparePropTrees(IInterface * const *ll, IInterface * const *rr)
        {
            IPropertyTree *l = (IPropertyTree *) *ll;
            IPropertyTree *r = (IPropertyTree *) *rr;
            return stricmp(r->queryName(), l->queryName());
        }

    public:

        CArchivedWUReader(ISashaCommand *_cmd, const char *_mask)
        {
=======
        {
            IArrayOf<IPropertyTree> wus;
            Owned<IPropertyTreeIterator> iter = conn->queryRoot()->getElements(isWild ? (mask.isEmpty() ? "*" : mask.str()) : nullptr);
            ForEach(*iter)
            {
                IPropertyTree *pt = &iter->query();
                if (!checkOnlineWU(pt))
                    continue;

                wus.append(*LINK(pt));
            }
            if (!wus.empty())
            {
                wus.sort(comparePropTrees);

                if (countBackward)
                {
                    unsigned i = wus.ordinality();
                    if (i > maxNumWUs)
                        i = maxNumWUs;
                    for (; i--;)
                    {
                        IPropertyTree &wu = wus.item(i);
                        if (!addOutputFromWUTree(wu.queryName(), &wu))
                            break;
                    }
                }
                else
                {
                    unsigned wuCount = 0;
                    ForEachItemIn(i, wus)
                    {
                        IPropertyTree &wu = wus.item(i);
                        if (!addOutputFromWUTree(wu.queryName(), &wu))
                            break;
                        wuCount++;
                        if (wuCount == maxNumWUs)
                            break;
                    }
                }
            }
        }
        static int comparePropTrees(IInterface * const *ll, IInterface * const *rr)
        {
            IPropertyTree *l = (IPropertyTree *) *ll;
            IPropertyTree *r = (IPropertyTree *) *rr;
            return stricmp(r->queryName(), l->queryName());
        }

    public:

        CArchivedWUReader(ISashaCommand *_cmd, const char *_mask)
        {
>>>>>>> 6921f478
            cmd = _cmd;
            mask.set(_mask);
            isWild = mask.isEmpty() || isWildString(mask.str());

<<<<<<< HEAD
            bool dfu = cmd->getDFU();
=======
            dfu = cmd->getDFU();
>>>>>>> 6921f478
            baseXPath.set(dfu ? "DFU/WorkUnits" : "WorkUnits");
            owner.set(cmd->queryOwner());
            cluster.set(cmd->queryCluster());
            jobName.set(cmd->queryJobName());
            state.set(cmd->queryState());
            priority.set(cmd->queryPriority());
            eclContains.set(cmd->queryEclContains());
            fileRead.set(cmd->queryFileRead());
            fileWritten.set(cmd->queryFileWritten());
            cmdName.set(cmd->queryDfuCmdName());

            //In WUiterate(), the queryAfter() is used as fromDT and the queryBefore() is used as toDT.
            mkDateCompare(dfu, cmd->queryAfter(), fromDT, '0');
            mkDateCompare(dfu, cmd->queryBefore(), toDT, '9');

            beforeWU.set(cmd->queryBeforeWU());
            afterWU.set(cmd->queryAfterWU());
            descendingReq = cmd->querySortDescending();
            if (descendingReq)
            {
                fromDTDefinedByBeforeOrAfterWU = beforeWU.str();
                toDTDefinedByBeforeOrAfterWU = afterWU.str();
            }
            else
            {
                fromDTDefinedByBeforeOrAfterWU = afterWU.str();
                toDTDefinedByBeforeOrAfterWU = beforeWU.str();
            }

            //The countBackward below is used to support paging. For example, a client retrieves
            //archived WUs with the order new->old (Descending = true) and the client is on page 50.
            //If a client wants to go back to the previous page by specifying the beforeWU,
            //the countBackward is set to true (old->new). We call the getSortedDirectoryIterator()
            //with the order old->new, find the WU before the 'beforeWU', count a page of WUs, and
            //reorder them to new->old.
            countBackward = !beforeWU.isEmpty() && afterWU.isEmpty();

            maxNumWUs = cmd->getLimit();
            outputXML = cmd->getAction()==SCA_GET;
            const char *outputFormat = cmd->queryOutputFormat();
            outputFields.appendList(outputFormat, "|,");
        }
        void getArchivedWUs()
        {
            bool outputModifiedTime = cmd->getAction()==SCA_LISTDT;
            StringBuffer dirMask, fileMask, path, name;
            getFileMasks(dirMask, fileMask);

            if (cmd->getDFU())
                getLdsPath("Archive/DFUWorkUnits", path);
            else
                getLdsPath("Archive/WorkUnits", path);

            MemoryBuffer WUSbuf;
            bool hasWUSOutput = cmd->getAction()==SCA_WORKUNIT_SERVICES_GET;
            if (hasWUSOutput)
                cmd->setWUSresult(WUSbuf);  // swap in/out (in case ever do multiple)

            CIArrayOf<CWUData> wus;
            unsigned wuCount = 0;
            bool overflowed = false;
            Owned<IRemoteConnection> conn;
            Owned<IDirectoryIterator> dirIterator = getSortedDirectoryIterator(path.str(), SD_bynameNC,
                countBackward ? !descendingReq : descendingReq, dirMask.isEmpty() ? nullptr : dirMask.str(), false, true);
            ForEach(*dirIterator)
            {
                dirIterator->getName(name.clear());
                if (!dirIterator->isDir() || !checkDirs(name.str()))
                    continue;

                Owned<IDirectoryIterator> fileIterator = getSortedDirectoryIterator(&dirIterator->query(),
                    SD_bynameNC, countBackward ? !descendingReq : descendingReq, fileMask.str(), false);
                ForEach(*fileIterator)
                {
                    fileIterator->getName(name.clear());
                    if (!checkArchivedWUID(readWUIDFromFileName(name)))
                        continue;

                    const char *wuid = name.str();
                    if (!isWild)
                        conn.setown(getSDSConnection(mask.str()));
                    else if (!conn)
                        conn.setown(getSDSConnection(nullptr));
                    if (isOnline(conn, wuid))
                        continue;

<<<<<<< HEAD
=======
                    // JCSMORE - future optimization: use pull parser to only parse min. required. e.g. often only attributes needed, which are at head of workunit.

>>>>>>> 6921f478
                    Owned<IPropertyTree> wuTree;
                    if (outputXML || hasWUSOutput || (outputFields.length() > 0) || !owner.isEmpty()
                        || !state.isEmpty() || !cluster.isEmpty() || !jobName.isEmpty()
                        || !cmdName.isEmpty() || !priority.isEmpty() || !fileRead.isEmpty()
                        || !fileWritten.isEmpty() || !eclContains.isEmpty())
                    {
                        try
                        {
                            wuTree.setown(createPTree(fileIterator->query()));
                            if (!wuTree || isEmptyString(wuTree->queryName()) || !checkFilters(wuTree, false))
                                continue;
                        }
                        catch (IException *e)
                        {
                            VStringBuffer msg("WUiterate: Workunit %s failed to load", wuid);
                            EXCLOG(e,msg.str());
                            e->Release();
                            continue;
                        }
                    }

                    if (countBackward)
                    {   //The output should contain WUs in an order specified by the descendingReq.
                        //Since the getSortedDirectoryIterator() returns WUs in an order of the
                        //!descendingReq, we store them into the wus for now.
<<<<<<< HEAD
                        Owned<CWUData> wu = new CWUData();
                        wu->wuTree.setown(wuTree.getClear());
=======
                        Owned<CWUData> wu = new CWUData(wuid, wuTree.getClear());
>>>>>>> 6921f478
                        if (outputModifiedTime)
                            fileIterator->getModifiedTime(wu->modifiedTime);
                        wus.append(*wu.getClear());
                    }
                    else
                    {
                        CDateTime dt;
                        if (outputModifiedTime)
                            fileIterator->getModifiedTime(dt);

<<<<<<< HEAD
                        if (!addOutput(outputModifiedTime, hasWUSOutput, wuTree, dt, WUSbuf))
=======
                        if (!addOutput(outputModifiedTime, hasWUSOutput, wuid, wuTree, dt, WUSbuf))
>>>>>>> 6921f478
                        {
                            overflowed = true;
                            break;
                        }
                    }
                    wuCount++;
                    if (wuCount == maxNumWUs)
                        break;
                }
                if (overflowed || (wuCount == maxNumWUs))
                    break;
            }
            if (countBackward)
            { //now, we output the wus in reverse order.
                ForEachItemInRev(i, wus)
                {
                    CWUData &wuData = wus.item(i);
<<<<<<< HEAD
                    if (!addOutput(outputModifiedTime, hasWUSOutput, wuData.wuTree, wuData.modifiedTime, WUSbuf))  //Log an error?
=======
                    if (!addOutput(outputModifiedTime, hasWUSOutput, wuData.wuid, wuData.wuTree, wuData.modifiedTime, WUSbuf))  //Log an error?
>>>>>>> 6921f478
                        break;
                }
            }

            if (hasWUSOutput)
                cmd->setWUSresult(WUSbuf);
        }
        void getOnlineWUs()
        {
            if (cmd->getAction()==SCA_WORKUNIT_SERVICES_GET)
                throw MakeStringException(-1,"SCA_WORKUNIT_SERVICES_GET not implemented for online workunits!");

            Owned<IRemoteConnection> conn = getSDSConnection(isWild ? nullptr : mask.str());
            if (!conn)
                return;
    
            if (countBackward ? !descendingReq : descendingReq)
                getOnlineWUsDescending(conn);
            else
                getOnlineWUsAscending(conn);
        }
    } reader(cmd, mask);
    if (cmd->getArchived())
        reader.getArchivedWUs();
    if (cmd->getOnline())
        reader.getOnlineWUs();
}


interface IBranchItem: extends IInterface
{
    virtual int compare(IBranchItem &to)=0;
    virtual bool archive()=0;
    virtual bool backup()=0;
    virtual bool isempty()=0;
    virtual bool qualifies()=0;     // archive
    virtual bool qualifiesBackup()=0;
};


class CBranchArchiver
{
protected:
    Owned<IPropertyTree> props;
    StringAttr branchname;
    StringAttr branchxpath;
    CSashaSchedule schedule;
    unsigned limit;
    bool &stopped;
    IRemoteConnection* conn;
    unsigned cutoffdays;
    unsigned backupdays;    // if 0 not used
    CDateTime cutoff;   // set when run
    CDateTime backupcutoff; // set when run
#ifdef _DEBUG
    bool firsttime;
#endif
public:
    unsigned numlater;
    unsigned numprotected;
    unsigned numnulltimes;

    CBranchArchiver(IPropertyTree *archprops,const char *_branchname,const char *_branchxpath,unsigned deflimit,unsigned definterval,unsigned defcutoff, bool &_stopped) 
        : branchname(_branchname),branchxpath(_branchxpath), stopped(_stopped)
    {
#ifdef _DEBUG
        firsttime = true;
#endif
        if (archprops->hasProp(branchname))
            props.setown(archprops->getPropTree(branchname));
        else
            props.setown(createPTree(branchname));
        schedule.init(props,definterval,definterval/4);
        limit = props->getPropInt("@limit",deflimit);
        cutoffdays = props->getPropInt("@cutoff",defcutoff);
        backupdays = props->getPropInt("@backup",0);
    }

    virtual IBranchItem *createBranchItem(IPropertyTree &e) = 0;

    static int compareBranch(IInterface * const *v1, IInterface * const *v2) // for bAdd only
    {
        IBranchItem *e1 = (IBranchItem *)*v1;
        IBranchItem *e2 = (IBranchItem *)*v2;
        return e1->compare(*e2);
    }

    bool ready()
    {
#ifdef _DEBUG
        if (firsttime) {
            firsttime = false;
            return true;
        }
#endif
        return (limit!=0)&&schedule.ready();
    }

    void run(IRemoteConnection *_conn)
    {
        if (!_conn) 
            return;
        conn = _conn;
        cutoff.setNow();
        cutoff.adjustTime(-60*24*cutoffdays);
        if (backupdays) {
            backupcutoff.setNow();
            backupcutoff.adjustTime(-60*24*backupdays);
        }
        else
            backupcutoff.clear();
        action();
        conn = NULL;
    }

    virtual void action()   // default action is archiving
    {

        PROGLOG("ARCHIVE: Scanning %s limit=%d",branchname.get(),limit);
        Owned<IPropertyTreeIterator> iter = conn->queryRoot()->getElements(branchxpath);
        IArrayOf<IBranchItem> branches;
        IArrayOf<IBranchItem> backups;
        unsigned count = 0;
        unsigned emptycount = 0;
        IArrayOf<IBranchItem> toarchive;
        IArrayOf<IBranchItem> tobackup;
        numlater = 0;
        numprotected = 0;
        numnulltimes = 0;
        ForEach(*iter) {
            IPropertyTree &e=iter->query();
            Owned<IBranchItem> item = createBranchItem(e);
            if (!item->isempty()) {
                count++;
                if (item->qualifies())  // archive
                    branches.append(*item.getClear());
                else if (item->qualifiesBackup()) 
                    tobackup.append(*item.getClear());
            }
            else
                emptycount++;
            if (stopped)
                break;
        }
        try {
            conn->commit();
        }
        catch (IException *e) {             // something deleted probably so roll back
            EXCLOG(e,"action commit");
            e->Release();
            conn->rollback();
        }

        PROGLOG("ARCHIVE count=%d ignored=%d later=%d nulltimes=%d protected=%d",count,emptycount,numlater,numnulltimes,numprotected);
        unsigned total=branches.ordinality();
        unsigned done = 0;
        unsigned bdone = 0;
        if (!stopped) {
            unsigned num = (count>limit)?count-limit:0;
            while (branches.ordinality()&&!stopped) {
                Owned<IBranchItem> item = &branches.popGet();
                IInterface *val=item;
                bool added;
                toarchive.bAdd(val,compareBranch,added);
                if (added)
                    item.getClear();    
                if (toarchive.ordinality()>num) {
                    Owned<IBranchItem> itemp = &toarchive.popGet();
                    if (itemp->qualifiesBackup())
                        tobackup.append(*itemp.getClear());
                }
            }
            PROGLOG("ARCHIVE: %s - %d to archive, %d to backup",branchname.get(),toarchive.ordinality(),tobackup.ordinality());
            unsigned start = msTick();
            unsigned start1;
            while (toarchive.ordinality()&&!stopped) {
                start1 = msTick();
                Owned<IBranchItem> item = &toarchive.popGet();
                if (item&&item->archive())
                    done++;
                if (!schedule.checkDurationAndThrottle(start,start1,stopped))
                    break;
            }
            while (tobackup.ordinality()&&!stopped) {
                start1 = msTick();
                Owned<IBranchItem> item = &tobackup.popGet();
                if (item&&item->backup())
                    bdone++;
                if (!schedule.checkDurationAndThrottle(start,start1,stopped))
                    break;
            }
        }
        PROGLOG("ARCHIVE: %s complete (%d archived of %d, %d backed up)",branchname.get(),done,total,bdone);
    }


};

static bool doArchiveDfuWorkUnit(const char *dfuwuid, StringBuffer &res)
{
    CriticalBlock block(archivingSect);
    if (!dfuwuid||!*dfuwuid)
        return false;
#ifdef TESTING
    bool del = false; 
#else
    bool del = true;
#endif
    StringBuffer ldspath("Archive/DFUWorkUnits");
    splitWUIDpath(dfuwuid,ldspath);
    StringBuffer path;
    getLdsPath(ldspath.str(),path);
    addPathSepChar(path).append(dfuwuid).append(".xml");
    Owned<IFile> file = createIFile(path.str());
    res.append("ARCHIVE: ").append(dfuwuid).append(" ");
    if (file) {
        StringBuffer buf;
        StringBuffer xpath("DFU/WorkUnits/");
        xpath.append(dfuwuid);
        try {
            Owned<IRemoteConnection> conn = querySDS().connect(xpath.str(), myProcessSession(), RTM_LOCK_READ, 5*60*1000);  
            if (conn) {
                toXML(conn->queryRoot(), buf, 0, XML_Format|XML_SortTags);
                Owned<IFileIO> fileio = file->open(IFOcreate);
                if (fileio && (fileio->write(0,buf.length(),buf.str())==buf.length())) {
                    fileio.clear();
                    if (del)
                        conn->close(true);
                    res.append("OK");
                    return true; 
                }
            }
        }
        catch (IException *e) {
            e->errorMessage(res);
            res.append(' ');
            e->Release();
        }
    }
    res.append("FAILED");
    return false;
}


static bool doArchiveWorkUnit(IWorkUnitFactory *wufactory,const char *wuid, StringBuffer &res,bool deleteOwned, bool del, CDateTime *time)
{
    CriticalBlock block(archivingSect);
    if (del)
        res.append("ARCHIVE: ");
    else
        res.append("BACKUP: ");
    res.append(wuid).append(" ");
    if (wufactory) {
        Owned<IWorkUnit> wu;
        try {
            wu.setown(wufactory->updateWorkUnit(wuid));
        }
        catch (IException *e) { // probably locked
            e->errorMessage(res);
            res.append(' ');
            e->Release();
        }   
        if (wu) {
            try {
#ifdef TESTING
                del = false; 
#endif
                StringBuffer ldspath("Archive/WorkUnits");
                splitWUIDpath(wuid,ldspath);
                StringBuffer path;
                getLdsPath(ldspath.str(),path);
                if (keepOldVersions||!del) {
                    StringBuffer renpath(path);
                    addPathSepChar(renpath).append(wuid).append(".xml");
                    Owned<IFile> file = createIFile(renpath.str());
                    try {
                        if (file->exists()) {
                            CDateTime dt;
                            file->getTime(&dt,NULL,NULL);
                            if (time&&(time->compare(dt,false)<0)) {
                                //PROGLOG("%s already backed up",wuid);
                                if (!del) {
                                    res.clear();
                                    return true;
                                }
                            }
                            else {
                                renpath.clear().append(wuid).append('.');
                                dt.getString(renpath).append(".xml");
                                file->rename(renpath.str());
                            }
                        }
                    }
                    catch (IException *e) { // maybe duplicate already?
                        StringBuffer msg;
                        e->errorMessage(msg);
                        WARNLOG("ARCHIVE %s renaming %s to %s",msg.str(),path.str(),renpath.str());
                        e->Release();
                    }
                }
                QUERYINTERFACE(wu.get(), IExtendedWUInterface)->archiveWorkUnit(path.str(),del,true,deleteOwned,true);
                res.append("OK");
                return true;
            }
            catch (IException *e) {
                e->errorMessage(res);
                res.append(' ');
                e->Release();
            }
        }
    }
    res.append("FAILED");
    return false;
}

static bool doRestoreWorkUnit(IWorkUnitFactory *wufactory,const char *wuid, StringBuffer &res)
{
    if (wuid && *wuid)
    {
        CriticalBlock block(archivingSect);
        res.append("RESTORE: ").append(wuid).append(" ");
        StringBuffer ldspath("Archive/WorkUnits");
        splitWUIDpath(wuid,ldspath);
        StringBuffer base;
        getLdsPath(ldspath.str(), base);
        try {
            if (wufactory->restoreWorkUnit(base, wuid, true)) {
                res.append("OK");
                return true;
            }
        }
        catch (IException *e) {
            e->errorMessage(res);
            res.append(' ');
            e->Release();
        }
    }
    res.append("FAILED");
    return false;
}

static bool doRestoreDfuWorkUnit(const char *wuid, StringBuffer &res)
{
    CriticalBlock block(archivingSect);
    res.append("RESTORE: ").append(wuid).append(" ");
    StringBuffer ldspath("Archive/DFUWorkUnits");
    splitWUIDpath(wuid,ldspath);
    StringBuffer path;
    getLdsPath(ldspath.str(),path);
    path.append(wuid).append(".xml");
    try {
        Owned<IFile> file = createIFile(path.str());
        if (file) {
            Owned<IFileIO> fileio = file->open(IFOread);
            if (fileio) {
                Owned<IPropertyTree> pt = createPTree(*fileio);
                StringBuffer buf;
                StringBuffer xpath("DFU/WorkUnits");
                Owned<IRemoteConnection> conn = querySDS().connect(xpath.str(), myProcessSession(), RTM_LOCK_WRITE, 5*60*1000);  
                if (conn) {
                    IPropertyTree *root = conn->queryRoot();
                    if (!root->hasProp(wuid)) {
                        root->addPropTree(wuid,pt.getClear());
                        res.append("OK");
                        return true;
                    }
                    res.append(" already exists ");
                }
            }
        }
    }
    catch (IException *e) {
        e->errorMessage(res);
        res.append(' ');
        e->Release();
    }
    res.append("FAILED");
    return false; 
}


class CWorkUnitArchiver: public CBranchArchiver
{
    Owned<IWorkUnitFactory> wufactory;
    bool keepResultFiles;
    class cWUBranchItem : public CInterface, implements IBranchItem
    {
        CDateTime &cutoff;
        CDateTime &backupcutoff;
        StringAttr wuid;
        bool iserr;
        bool isprotected;
        CWorkUnitArchiver *parent;
        CDateTime time;
        CDateTime &getTime()
        {
            return time;
        }
    public:
        IMPLEMENT_IINTERFACE;
        cWUBranchItem(CWorkUnitArchiver *_parent,IPropertyTree &e,CDateTime &_cutoff,CDateTime &_backup,unsigned retryinterval) 
            : wuid(e.queryName()), cutoff(_cutoff), backupcutoff(_backup)
        {
            parent = _parent;
            isprotected = e.getPropBool("@protected", false);
            StringBuffer dts;
            CDateTime dt;
            CDateTime now;
            if (!isprotected) { // see if restored
                if (e.getProp("@restoredDate",dts.clear())) {
                    dt.setString(dts);
                    if (dt.compareDate(cutoff)<=0)
                        isprotected = true;
                }
            }
            iserr = e.getPropBool("@archiveError", false);
            if (iserr&&!isprotected&&retryinterval) {
                if (e.getProp("@archiveErrorDate",dts.clear())) {
                    dt.setString(dts.str());
                    now.setNow();
                    dt.adjustTime(retryinterval*60*24);
                    if (now.compareDate(dt)>0)
                        iserr = false;
                }
                else 
                    iserr = false; // old 
                if (!iserr)
                    e.setPropBool("@archiveError", false);
#ifdef _DEBUG
                if (iserr)
                    PROGLOG("ARCHIVE: Err(%s) date %s",wuid.str(),dts.str());
#endif
            }
            getWorkUnitCreateTime(wuid,time);
            // get latest time stamp
            Owned<IPropertyTreeIterator> iter = e.getElements("TimeStamps/TimeStamp/*");
            if (iter) {
                ForEach(*iter) {
                    CDateTime cmp;
                    cmp.setString(iter->query().queryProp(NULL));
                    if (time.isNull()||(!cmp.isNull()&&(cmp.compare(time)>0)))
                        time.set(cmp);
                }
            }
#ifdef _DEBUG
            CDateTime ct;
            getWorkUnitCreateTime(wuid,ct);
            ct.adjustTime(24*60);
            if (ct.compare(time)<0) {
                StringBuffer s1;
                time.getDateString(s1);
                StringBuffer s2;
                ct.getDateString(s2);
                PROGLOG("ARCHIVE: %s recent date %s %s",wuid.str(),s1.str(),s2.str());
            }
#endif
        }
        virtual ~cWUBranchItem() {}
        bool isempty() { 
            bool ret = (wuid[0]!='W')||iserr; 
#ifdef _DEBUG
            if (ret)
                PROGLOG("IGNORING %s %s",wuid.get(),iserr?"err":"");
#endif
            return ret; 
        }
        bool qualifies() 
        { 
            if (isprotected)
                parent->numprotected++;
            else if (time.isNull())
                parent->numnulltimes++;
            else if (cutoff.isNull()||(time.compare(cutoff)>=0))
                parent->numlater++;
            return !isprotected&&!time.isNull()&&!cutoff.isNull()&&(time.compare(cutoff)<0);
        }   
        bool qualifiesBackup() 
        { 
            return !time.isNull()&&!backupcutoff.isNull()&&(time.compare(backupcutoff)<0);
        }   

        virtual int compare(IBranchItem &to)
        {  // time assumed setup by qualifies
            cWUBranchItem *toc = QUERYINTERFACE(&to, cWUBranchItem);
            return getTime().compare(toc->getTime());
        }

        bool archive()
        {
            return parent->archive(wuid,true,&time);
        }

        bool backup()
        {
            return parent->archive(wuid,false,&time);
        }

    };

public:

    IBranchItem *createBranchItem(IPropertyTree &e)
    {
        return new cWUBranchItem(this,e,cutoff,backupcutoff,props->getPropInt("@retryinterval",7));
    }
    
    CWorkUnitArchiver(IPropertyTree *archprops,unsigned definterval,bool &_stopped)
        : CBranchArchiver(archprops,"WorkUnits","WorkUnits/*",DEFAULT_WORKUNIT_LIMIT,definterval,DEFAULT_WORKUNIT_CUTOFF,_stopped)
    {
        wufactory.setown(getWorkUnitFactory());
        keepResultFiles = props->getPropBool("@keepResultFiles");
        PROGLOG("ARCHIVE Workunits: limit=%d, cutoff=%d days, backup=%d days, keepResultFiles=%s",limit,cutoffdays,backupdays,keepResultFiles?"yes":"no");
    }



    bool archive(const char *wuid,bool del,CDateTime *time)
    {
        StringBuffer s;
        if (doArchiveWorkUnit(wufactory,wuid,s,!keepResultFiles,del,time)) {
            if (s.length()) 
                PROGLOG("%s",s.str());
            return true;
        }
#ifndef TESTING
        try {
            Owned<IRemoteConnection> wuconn = querySDS().connect("/WorkUnits", myProcessSession(), 0, 5*60*1000);  
            if (wuconn) {
                IPropertyTree * tree = wuconn->queryRoot()->queryPropTree(wuid);
                if (tree) {
                    tree->setPropBool("@archiveError",true);
                    CDateTime dt;
                    dt.setNow();
                    StringBuffer dts;
                    dt.getString(dts);
                    tree->setProp("@archiveErrorDate",dts.str());
                }
            }
        }
        catch (IException *e) {
            StringBuffer err;
            e->errorMessage(err);
            WARNLOG("setting archiveError: %s",err.str());
            e->Release();
        }
#endif
        if (s.length())
            WARNLOG("%s",s.str());
        return false;
    }


};

class CDFUWorkUnitArchiver: public CBranchArchiver
{

protected:
    class cDFUWUBranchItem : public CInterface, implements IBranchItem
    {
        CDateTime &cutoff;
        StringAttr wuid;
        bool iserr;
        bool isprotected;
        CDFUWorkUnitArchiver *parent;
        CDateTime time;
        CDateTime &getTime()
        {
            return time;
        }
    public:
        IMPLEMENT_IINTERFACE;
        cDFUWUBranchItem(CDFUWorkUnitArchiver *_parent,IPropertyTree &e,CDateTime &_cutoff) 
            : wuid(e.queryName()), cutoff(_cutoff)
        {
            parent = _parent;
            isprotected = e.getPropBool("@protected", false);
            iserr = e.getPropBool("@archiveError", false);
            getWorkUnitCreateTime(wuid,time);
        }
        virtual ~cDFUWUBranchItem() {}
        bool isempty() { return (wuid[0]!='D')||iserr; }
        bool qualifies() 
        { 
            if (isprotected)
                return false;
            if (isprotected)
                parent->numprotected++;
            else if (time.isNull())
                parent->numnulltimes++;
            else if (cutoff.isNull()||(time.compare(cutoff)>=0))
                parent->numlater++;
            return !time.isNull()&&(getTime().compare(cutoff)<0);
        }   
        bool qualifiesBackup() 
        { 
            return false;
        }   

        virtual int compare(IBranchItem &to)
        {  // time assumed setup by qualifies
            cDFUWUBranchItem *toc = QUERYINTERFACE(&to, cDFUWUBranchItem);
            return getTime().compare(toc->getTime());
        }

        bool archive()
        {
            return parent->archive(wuid);
        }

        bool backup()
        {
            ERRLOG("cDFUWUBranchItem backup not supported");
            return true;
        }


    };

public:

    IBranchItem *createBranchItem(IPropertyTree &e)
    {
        return new cDFUWUBranchItem(this,e,cutoff);
    }
    
    CDFUWorkUnitArchiver(IPropertyTree *archprops,unsigned definterval,bool &_stopped)
        : CBranchArchiver(archprops,"DFUworkunits","DFU/WorkUnits/*",DEFAULT_DFUWORKUNIT_LIMIT,DEFAULT_DFUWORKUNIT_CUTOFF,definterval,_stopped)
    {
        PROGLOG("ARCHIVE DFU Workunits: limit=%d, cutoff=%d days",limit,cutoffdays);
    }


    bool archive(const char *wuid)
    {
        StringBuffer s;
        if (doArchiveDfuWorkUnit(wuid,s)) {
            if (s.length())
                PROGLOG("%s",s.str());
            return true;
        }
        if (s.length())
            WARNLOG("%s",s.str());
        return false;
    }


};



class CDFUrecoveryArchiver: public CBranchArchiver
{


    class cDRBranchItem : public CInterface, implements IBranchItem
    {
        Linked<IPropertyTree> tree;
        CDFUrecoveryArchiver *parent;
        CDateTime time;
        bool timeset;
        CDateTime &cutoff;
        CDateTime &getTime()
        {
            StringBuffer timestr;
            if (!timeset&&tree->getProp("@time_started",timestr)) {
                time.setString(timestr.str());
                timeset = true;
            }
            return time;
        }
    public:
        IMPLEMENT_IINTERFACE;
        cDRBranchItem(CDFUrecoveryArchiver *_parent,IPropertyTree &e, CDateTime &_cutoff) 
            : tree(&e), cutoff(_cutoff)
        {
            parent = _parent;
            timeset = false;
        }
        virtual ~cDRBranchItem() {}
        bool isempty() { return false; }
        bool qualifies() 
        { 
            return (getTime().compare(cutoff)<0)&&timeset;
        }   
        bool qualifiesBackup() 
        { 
            return false;
        }   

        virtual int compare(IBranchItem &to)
        {  // time assumed setup by qualifies
            cDRBranchItem *toc = QUERYINTERFACE(&to, cDRBranchItem);
            return getTime().compare(toc->getTime());
        }

        bool archive()
        {
            return parent->archive(tree);
        }

        bool backup()
        {
            ERRLOG("cDRBranchItem backup not supported");
            return true;
        }

    };

public:

    IBranchItem *createBranchItem(IPropertyTree &e)
    {
        return new cDRBranchItem(this,e,cutoff);
    }
    
    CDFUrecoveryArchiver(IPropertyTree *archprops,unsigned definterval,bool &_stopped)
        : CBranchArchiver(archprops,"DFUrecovery","DFU/RECOVERY/job",DEFAULT_DFURECOVERY_LIMIT,definterval,DEFAULT_DFURECOVERY_CUTOFF,_stopped)
    {
        PROGLOG("ARCHIVE DFU Recovery: limit=%d, cutoff=%d days",limit,cutoffdays);
    }

    bool archive(IPropertyTree *tree)
    {
        const char *id = tree->queryProp("@id");
        if (!id|!*id)
            return false;
        try {
            StringBuffer path;
            getLdsPath("Archive/DFUrecovery",path);
            addPathSepChar(path).append(id).append(".xml");
            saveXML(path.str(), tree, 0, XML_Format);
#ifdef TESTING
            bool del = false;
#else
            bool del = true;
#endif
            if (del) {
                IPropertyTree *pt = conn->queryRoot()->queryPropTree("DFU/RECOVERY");
                if (!pt)
                    return false;
                pt ->removeTree(tree);
            }
            PROGLOG("ARCHIVE: DFUrecovery %s archived", id);
            conn->commit();
            return true;
        }
        catch (IException *e) {
            StringBuffer msg;
            msg.appendf("ARCHIVE: DFUrecovery %s failed", id);
            EXCLOG(e,msg.str());
            e->Release();
        }
        return false;
    }


};

class CCachedWorkUnitRemover: public CBranchArchiver
{

public:

    IBranchItem *createBranchItem(IPropertyTree &e)
    {
        return NULL;    // not used
    }
    
    CCachedWorkUnitRemover(IPropertyTree *archprops,unsigned definterval,bool &_stopped)
        : CBranchArchiver(archprops,"CachedWorkUnits","",DEFAULT_CACHEDWORKUNIT_LIMIT,definterval,0,_stopped)
    {
        PROGLOG("CLEANUP: Cached WorkUnits: limit=%d",limit);
    }

    virtual void action()   // overriding default action 
    {
        // check limit exceeded
        PROGLOG("CLEANUP: Scanning CachedWorkUnits");
        IPropertyTree *root = conn->queryRoot();
        Owned<IPropertyTreeIterator> iter1 = root->getElements("CachedWorkUnits/*");
        StringAttrArray branchlist;
        StringBuffer path;
        ForEach(*iter1) {
            Owned<IPropertyTreeIterator> iter2 = iter1->query().getElements("*");
            ForEach(*iter2) {
                path.clear().append("CachedWorkUnits/").append(iter1->query().queryName()).append('/').append(iter2->query().queryName());
                branchlist.append(*new StringAttrItem(path.str()));
            }
        }
        unsigned n = branchlist.ordinality();
        unsigned i = 0;
        unsigned start=msTick();
        while ((i+limit<n)&&!stopped) {
            const char * xpath = branchlist.item(i).text.get();
            PROGLOG("REMOVE CachedWorkUnit: Removing %s",xpath);
            unsigned start1=msTick();
#ifndef TESTING         
            try {
                {
                    Owned<IRemoteConnection> delconn = querySDS().connect(xpath, myProcessSession(), RTM_LOCK_READ | RTM_DELETE_ON_DISCONNECT, 5*60*1000);  
                }
            }
            catch (IException *e) {
                StringBuffer msg;
                msg.append("CLEANUP: CachedWorkUnit failed ").append(xpath);
                EXCLOG(e,msg.str());
                e->Release();
            }
#endif
            if (!schedule.checkDurationAndThrottle(start,start1,stopped))
                break;
            i++;
        }
        PROGLOG("CLEANUP: CachedWorkUnits complete (%d removed of %d)",i,n);
    }


};




class CSashaArchiverServer: public ISashaServer, public Thread
{  

    bool stopped;
    Semaphore stopsem;
    Owned<IConstEnvironment> env;
public:
    IMPLEMENT_IINTERFACE;

    CSashaArchiverServer()
        : Thread("CSashaArchiverServer")
    {
        Owned<IEnvironmentFactory> f = getEnvironmentFactory(true);
        env.setown(f->openEnvironment());
        stopped = false;
    }

    ~CSashaArchiverServer()
    {
    }

    void start()
    {
        Thread::start();
    }

    void ready()
    {
    }
    
    void stop()
    {
        if (!stopped) {
            stopped = true;
            stopsem.signal();
        }
        join();
    }

    void runArchiver(CBranchArchiver &archiver,Owned<IRemoteConnection> &conn)
    {
        if (!stopped&&archiver.ready()) {
            if (!conn.get()) {
                env->clearCache();  // need to do for some archive operations
                conn.setown(querySDS().connect("/", myProcessSession(), 0, 5*60*1000));  
            }
            archiver.run(conn);
        }
    }


    int run()
    {
        Owned<IPropertyTree> archprops = serverConfig->getPropTree("Archiver");
        if (!archprops)
            archprops.setown(createPTree("Archiver"));
        unsigned definterval = archprops->getPropInt("@interval",DEFAULT_INTERVAL); // no longer used
        if (definterval==0)
            definterval = DEFAULT_INTERVAL;
        CWorkUnitArchiver wuarchiver(archprops,definterval,stopped);
        CDFUWorkUnitArchiver dfuwuarchiver(archprops,definterval,stopped);
        CDFUrecoveryArchiver drarchiver(archprops,definterval,stopped);
        CCachedWorkUnitRemover cwuremove(archprops,definterval,stopped);
        while (!stopped) {
            try {
                Owned<IRemoteConnection> conn;
                runArchiver(wuarchiver,conn);
                runArchiver(dfuwuarchiver,conn);
                runArchiver(drarchiver,conn);
                runArchiver(cwuremove,conn);
            }
            catch (IException *e) {
                EXCLOG(e,"SASHA ARCHIVE SERVER");
                if (!stopped) {
                    requestStop(e);
                    stopped = true;
                }
                e->Release();
                break;
            }
            stopsem.wait(60*1000);  // poll every minute
        }
        return 0;
    }


} *sashaArchiverServer = NULL;

ISashaServer *createSashaArchiverServer()
{
    assertex(!sashaArchiverServer); // initialization problem
    sashaArchiverServer = new CSashaArchiverServer();
    return sashaArchiverServer;
}


bool processArchiverCommand(ISashaCommand *cmd)
{
    // TBD NEED TIMEOUT!
    if (!cmd)
        return false;
    try {
        unsigned n=cmd->numIds();
        // need to copy input ids
        StringAttrArray ids;
        unsigned i;
        for (i=0;i<n;i++)
            ids.append(*new StringAttrItem(cmd->queryId(i)));
        cmd->clearIds();
        cmd->clearResults();
        switch (cmd->getAction()) {
        case SCA_ARCHIVE:
        case SCA_BACKUP:
        case SCA_RESTORE: {
                Owned<IWorkUnitFactory> wufactory;
                if (!cmd->getDFU())
                    wufactory.setown(getWorkUnitFactory());
                StringBuffer ret;
                PROGLOG("COMMAND: %s",(cmd->getAction()==SCA_ARCHIVE)?"ARCHIVE":((cmd->getAction()==SCA_RESTORE)?"RESTORE":"BACKUP"));
                unsigned i;
                for (i=0;i<n;i++) {
                    const char *wuid = ids.item(i).text.get();
                    ret.clear();
                    if (cmd->getAction()!=SCA_RESTORE) {
                        if (cmd->getDFU())
                            doArchiveDfuWorkUnit(wuid,ret); 
                        else
                            doArchiveWorkUnit(wufactory,wuid,ret,true,cmd->getAction()==SCA_ARCHIVE,NULL);
                    }
                    else  if (cmd->getDFU()) 
                        doRestoreDfuWorkUnit(wuid,ret); 
                    else
                        doRestoreWorkUnit(wufactory,wuid,ret); 
                    if (ret.length())
                        cmd->addId(ret.str());  // should be result probably but keep bwd compatible
                    PROGLOG("%s",ret.str());
                }
            }
            break;
        case SCA_LIST: 
        case SCA_GET: 
        case SCA_WORKUNIT_SERVICES_GET: 
        case SCA_LISTDT: 
            {
                if (n) {
                    for (i=0;i<n;i++)
                        WUiterate(cmd,ids.item(i).text.get());
                }
                else
                    WUiterate(cmd,NULL);
            }
            break;
        default:
            return false;
        }
    }
    catch (IException *e) {
        EXCLOG(e,"processArchiverCommand");
        e->Release();
        return false;
    }
    return true;
}<|MERGE_RESOLUTION|>--- conflicted
+++ resolved
@@ -88,15 +88,11 @@
     class CWUData : public CInterface
     {
     public:
-<<<<<<< HEAD
-        CDateTime modifiedTime;
-=======
         CWUData(const char *_wuid, IPropertyTree *_wuTree) : wuid(_wuid), wuTree(_wuTree)
         {
         }
         CDateTime modifiedTime;
         StringAttr wuid;
->>>>>>> 6921f478
         Owned<IPropertyTree> wuTree;
     };
 
@@ -110,10 +106,7 @@
         ISashaCommand* cmd;
         const char *fromDTDefinedByBeforeOrAfterWU = nullptr;
         const char *toDTDefinedByBeforeOrAfterWU = nullptr;
-<<<<<<< HEAD
-=======
         bool dfu = false;
->>>>>>> 6921f478
 
         void getFileMasks(StringBuffer &dirMask, StringBuffer &fileMask)
         {
@@ -152,7 +145,6 @@
                 }
                 masktmp.append("*");
                 mask = masktmp.str();
-<<<<<<< HEAD
             }
 
             StringBuffer head;
@@ -163,18 +155,6 @@
                     dirMask = head.str();
                 fileMask.set(mask.str()).toUpperCase();
             }
-=======
-            }
-
-            StringBuffer head;
-            if (!mask.isEmpty())
-            {
-                splitWUID(mask.str(), head);
-                if (!head.isEmpty())
-                    dirMask = head.str();
-                fileMask.set(mask.str()).toUpperCase();
-            }
->>>>>>> 6921f478
             else
                 fileMask.append("*");
             fileMask.append(".xml");
@@ -275,11 +255,7 @@
                 return false;
             return true;
         }
-<<<<<<< HEAD
-        bool addOutput(bool outputModifiedTime, bool hasWUSOutput, IPropertyTree *wuTree,
-=======
         bool addOutput(bool outputModifiedTime, bool hasWUSOutput, const char *wuid, IPropertyTree *wuTree,
->>>>>>> 6921f478
             CDateTime &modifiedTime, MemoryBuffer &WUSbuf)
         {
             if (hasWUSOutput)
@@ -287,16 +263,6 @@
                 if (!serializeWUSrow(*wuTree, WUSbuf, WORKUNIT_SERVICES_BUFFER_MAX, false))
                     return false; //Log overflowed?
             }
-<<<<<<< HEAD
-            else if (!addOutputFromWUTree(wuTree))
-                return false; //Log overflowed?
-            else if (outputModifiedTime)
-                cmd->addDT(modifiedTime);
-            return true;
-        }
-        bool addOutputFromWUTree(IPropertyTree *wuTree)
-        {
-=======
             else
             {
                 if (!addOutputFromWUTree(wuid, wuTree))
@@ -318,7 +284,6 @@
                 setWUDataTree(wuTree, output);
                 cmd->addId(output.str());
             }
->>>>>>> 6921f478
             if (outputXML)
             { //cmd->getAction()==SCA_GET
                 StringBuffer xml;
@@ -326,21 +291,6 @@
                 if (!cmd->addResult(xml.str()))
                     return false; //Log overflowed?
             }
-<<<<<<< HEAD
-            else
-            {
-                if (outputFields.length() == 0)
-                    cmd->addId(wuTree->queryName());
-                else
-                {
-                    StringBuffer output = wuTree->queryName();
-                    //Append more into the output.
-                    setWUDataTree(wuTree, output);
-                    cmd->addId(output.str());
-                }
-            }
-=======
->>>>>>> 6921f478
             return true;
         }
         void setWUDataTree(IPropertyTree *wu, StringBuffer &output)
@@ -349,21 +299,6 @@
             {
                 const char* outputField = outputFields.item(i);
 
-<<<<<<< HEAD
-                StringBuffer val;
-                bool found = true;
-                if (strieq(outputField, "owner"))
-                    wu->getProp("@submitID", val);
-                else if (strieq(outputField, "cluster"))
-                    wu->getProp("@clusterName", val);
-                else if (strieq(outputField, "jobname"))
-                    wu->getProp("@jobName",val);
-                else if (strieq(outputField,"state"))
-                    wu->getProp("@state", val);
-                else
-                    found = false;
-                if (found)
-=======
                 const char *val = nullptr;;
                 if (strieq(outputField, "owner"))
                     val = wu->queryProp("@submitID");
@@ -378,7 +313,6 @@
                 else if (strieq(outputField, "wuid"))
                     val = wu->queryName();
                 if (val)
->>>>>>> 6921f478
                     output.append(',').append(val);
             }
         }
@@ -417,11 +351,7 @@
 
                 if (countBackward)
                     wus.append(*LINK(pt));
-<<<<<<< HEAD
-                else if (!addOutputFromWUTree(pt))
-=======
                 else if (!addOutputFromWUTree(pt->queryName(), pt))
->>>>>>> 6921f478
                     break;
 
                 wuCount++;
@@ -432,71 +362,14 @@
             {
                 ForEachItemInRev(i, wus)
                 {
-<<<<<<< HEAD
-                    if (!addOutputFromWUTree(&wus.item(i)))
-=======
                     IPropertyTree &wu = wus.item(i);
                     if (!addOutputFromWUTree(wu.queryName(), &wu))
->>>>>>> 6921f478
                         break;
                 }
             }
         }
 
         void getOnlineWUsDescending(IRemoteConnection *conn)
-<<<<<<< HEAD
-        {
-            IArrayOf<IPropertyTree> wus;
-            Owned<IPropertyTreeIterator> iter = conn->queryRoot()->getElements(isWild ? (mask.isEmpty() ? "*" : mask.str()) : nullptr);
-            ForEach(*iter)
-            {
-                IPropertyTree *pt = &iter->query();
-                if (!checkOnlineWU(pt))
-                    continue;
-
-                wus.append(*LINK(pt));
-            }
-            if (!wus.empty())
-            {
-                wus.sort(comparePropTrees);
-
-                if (countBackward)
-                {
-                    unsigned i = wus.ordinality();
-                    if (i > maxNumWUs)
-                        i = maxNumWUs;
-                    for (; i--;)
-                    {
-                        if (!addOutputFromWUTree(&wus.item(i)))
-                            break;
-                    }
-                }
-                else
-                {
-                    unsigned wuCount = 0;
-                    ForEachItemIn(i, wus)
-                    {
-                        if (!addOutputFromWUTree(&wus.item(i)))
-                            break;
-                        wuCount++;
-                        if (wuCount == maxNumWUs)
-                            break;
-                    }
-                }
-            }
-        }
-        static int comparePropTrees(IInterface * const *ll, IInterface * const *rr)
-        {
-            IPropertyTree *l = (IPropertyTree *) *ll;
-            IPropertyTree *r = (IPropertyTree *) *rr;
-            return stricmp(r->queryName(), l->queryName());
-        }
-
-    public:
-
-        CArchivedWUReader(ISashaCommand *_cmd, const char *_mask)
-        {
-=======
         {
             IArrayOf<IPropertyTree> wus;
             Owned<IPropertyTreeIterator> iter = conn->queryRoot()->getElements(isWild ? (mask.isEmpty() ? "*" : mask.str()) : nullptr);
@@ -550,16 +423,11 @@
 
         CArchivedWUReader(ISashaCommand *_cmd, const char *_mask)
         {
->>>>>>> 6921f478
             cmd = _cmd;
             mask.set(_mask);
             isWild = mask.isEmpty() || isWildString(mask.str());
 
-<<<<<<< HEAD
-            bool dfu = cmd->getDFU();
-=======
             dfu = cmd->getDFU();
->>>>>>> 6921f478
             baseXPath.set(dfu ? "DFU/WorkUnits" : "WorkUnits");
             owner.set(cmd->queryOwner());
             cluster.set(cmd->queryCluster());
@@ -646,11 +514,8 @@
                     if (isOnline(conn, wuid))
                         continue;
 
-<<<<<<< HEAD
-=======
                     // JCSMORE - future optimization: use pull parser to only parse min. required. e.g. often only attributes needed, which are at head of workunit.
 
->>>>>>> 6921f478
                     Owned<IPropertyTree> wuTree;
                     if (outputXML || hasWUSOutput || (outputFields.length() > 0) || !owner.isEmpty()
                         || !state.isEmpty() || !cluster.isEmpty() || !jobName.isEmpty()
@@ -676,12 +541,7 @@
                     {   //The output should contain WUs in an order specified by the descendingReq.
                         //Since the getSortedDirectoryIterator() returns WUs in an order of the
                         //!descendingReq, we store them into the wus for now.
-<<<<<<< HEAD
-                        Owned<CWUData> wu = new CWUData();
-                        wu->wuTree.setown(wuTree.getClear());
-=======
                         Owned<CWUData> wu = new CWUData(wuid, wuTree.getClear());
->>>>>>> 6921f478
                         if (outputModifiedTime)
                             fileIterator->getModifiedTime(wu->modifiedTime);
                         wus.append(*wu.getClear());
@@ -692,11 +552,7 @@
                         if (outputModifiedTime)
                             fileIterator->getModifiedTime(dt);
 
-<<<<<<< HEAD
-                        if (!addOutput(outputModifiedTime, hasWUSOutput, wuTree, dt, WUSbuf))
-=======
                         if (!addOutput(outputModifiedTime, hasWUSOutput, wuid, wuTree, dt, WUSbuf))
->>>>>>> 6921f478
                         {
                             overflowed = true;
                             break;
@@ -714,11 +570,7 @@
                 ForEachItemInRev(i, wus)
                 {
                     CWUData &wuData = wus.item(i);
-<<<<<<< HEAD
-                    if (!addOutput(outputModifiedTime, hasWUSOutput, wuData.wuTree, wuData.modifiedTime, WUSbuf))  //Log an error?
-=======
                     if (!addOutput(outputModifiedTime, hasWUSOutput, wuData.wuid, wuData.wuTree, wuData.modifiedTime, WUSbuf))  //Log an error?
->>>>>>> 6921f478
                         break;
                 }
             }
