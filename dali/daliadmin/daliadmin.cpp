/*##############################################################################

    HPCC SYSTEMS software Copyright (C) 2012 HPCC Systems.

    Licensed under the Apache License, Version 2.0 (the "License");
    you may not use this file except in compliance with the License.
    You may obtain a copy of the License at

       http://www.apache.org/licenses/LICENSE-2.0

    Unless required by applicable law or agreed to in writing, software
    distributed under the License is distributed on an "AS IS" BASIS,
    WITHOUT WARRANTIES OR CONDITIONS OF ANY KIND, either express or implied.
    See the License for the specific language governing permissions and
    limitations under the License.
############################################################################## */

#include "platform.h"
#include "portlist.h"
#include "jlib.hpp"
#include "jmisc.hpp"
#include "jptree.hpp"
#include "jarray.hpp"
#include "jencrypt.hpp"
#include "jregexp.hpp"
#include "jptree.hpp"
#include "jlzw.hpp"
#include "jexcept.hpp"
#include "jset.hpp"
#include "jprop.hpp"

#include "mpbase.hpp"
#include "mpcomm.hpp"

#include "daclient.hpp"
#include "dadiags.hpp"
#include "danqs.hpp"
#include "dadfs.hpp"
#include "dasds.hpp"
#include "dautils.hpp"
#include "daaudit.hpp"
#include "daft.hpp"

#include "rmtfile.hpp"

#include "workunit.hpp"
#include "dllserver.hpp"

#ifdef _WIN32
#include <conio.h>
#else
#define _getch getchar
#define _putch putchar
#endif

#define DEFAULT_DALICONNECT_TIMEOUT 5 // seconds
static unsigned daliConnectTimeoutMs = 5000;

static bool noninteractive=false;

void usage(const char *exe)
{
  printf("Usage:\n");
  printf("  %s [<daliserver-ip>] <command> { <option> }\n", exe);              
  printf("\n");
  printf("Data store commands:\n");
  printf("  export <branchxpath> <destfile>\n");
  printf("  import <branchxpath> <srcfile>\n");
  printf("  importadd <branchxpath> <srcfile>\n");
  printf("  delete <branchxpath>\n");
  printf("  set <xpath> <value>        -- set single value\n");
  printf("  get <xpath>                -- get single value\n");
  printf("  bget <xpath> <dest-file>   -- binary property\n");
  printf("  xget <xpath>               -- (multi-value tail can have commas)\n");
  printf("  wget <xpath>               -- (gets all matching xpath)\n");
  printf("  add <xpath> <value>        -- adds new value\n");
  printf("  delv <xpath>               -- deletes value\n");
  printf("  count <xpath>              -- counts xpath matches\n");
  printf("\n");
  printf("Logical File meta information commands:\n");
  printf("  dfsfile <logicalname>          -- get meta information for file\n");
  printf("  dfspart <logicalname> <part>   -- get meta information for part num\n");
  printf("  dfscsv <logicalnamemask>       -- get csv info. for files matching mask\n");
  printf("  dfsgroup <logicalgroupname> [filename] -- get IPs for logical group (aka cluster). Written to optional filename if provided\n");
  printf("  dfsmap <logicalname>           -- get part files (primary and replicates)\n");
  printf("  dfsexists <logicalname>        -- sets return value to 0 if file exists\n");
  printf("  dfsparents <logicalname>       -- list superfiles containing file\n");
  printf("  dfsunlink <logicalname>        -- unlinks file from all super parents\n");
  printf("  dfsverify <logicalname>        -- verifies parts exist, returns 0 if ok\n");
  printf("  setprotect <logicalname> <id>  -- overwrite protects logical file\n");
  printf("  unprotect <logicalname> <id>   -- unprotect (if id=* then clear all)\n");
  printf("  listprotect <logicalnamemask>  <id-mask> -- list protected files\n");
  printf("  checksuperfile <superfilename> [fix=true|false] -- check superfile links consistent and optionally fix\n");
  printf("  checksubfile <subfilename>     -- check subfile links to parent consistent\n");
  printf("  listexpires <logicalnamemask>  -- lists logical files with expiry value\n");
  printf("  listrelationships <primary> <secondary>\n");
  printf("  dfsperm <logicalname>           -- returns LDAP permission for file\n");
  printf("  dfscompratio <logicalname>      -- returns compression ratio of file\n");
  printf("  dfsscopes <mask>                -- lists logical scopes (mask = * for all)\n");
  printf("  cleanscopes                     -- remove empty scopes\n");
  printf("\n");
  printf("Workunit commands:\n");
  printf("  listworkunits <workunit-mask> [<prop>=<val> <lower> <upper>]\n");
  printf("  listmatches <connection xpath> [<match xpath>=<val> [<property xpath>]]\n");
  printf("  workunittimings <WUID>\n");
  printf("\n");
  printf("Other dali server and misc commands:\n");
  printf("  serverlist <mask>               -- list server IPs (mask optional)\n");
  printf("  clusterlist <mask>              -- list clusters   (mask optional)\n");
  printf("  auditlog <fromdate> <todate> <match>\n");
  printf("  coalesce                        -- force transaction coalesce\n");
  printf("  mpping <server-ip>              -- time MP connect\n");
  printf("  daliping [ <num> ]              -- time dali server connect\n");
  printf("  getxref <destxmlfile>           -- get all XREF information\n");
  printf("  dalilocks [ <ip-pattern> ] [ files ] -- get all locked files/xpaths\n");
<<<<<<< HEAD
  printf("  unlock <xpath or logicalfile>   --  unlocks either matching xpath(s) or matching logical file(s), can contain wildcards\n");
  printf("  wuidcompress <wildcard> <type>  --  scan workunits that match <wildcard> and compress resources of <type>\n");
  printf("  wuiddecompress <wildcard> <type> --  scan workunits that match <wildcard> and decompress resources of <type>\n");
  printf("  xmlsize <filename> [<percentage>] --  analyse size usage in xml file, display individual items above 'percentage' \n");
=======
  printf("  unlock <xpath or logicalfile>   -- unlocks either matching xpath(s) or matching logical file(s), can contain wildcards\n");
  printf("  validatestore [fix=<true|false>]\n"
         "                [verbose=<true|false>]\n"
         "                [deletefiles=<true|false>]-- perform some checks on dali meta data an optionally fix or remove redundant info \n");
  printf("  wuidcompress <wildcard> <type>  -- scan workunits that match <wildcard> and compress resources of <type>\n");
  printf("  wuiddecompress <wildcard> <type> -- scan workunits that match <wildcard> and decompress resources of <type>\n");
>>>>>>> f0e79f52
  printf("\n");
  printf("Common options\n");
  printf("  server=<dali-server-ip>         -- server ip\n");
  printf("                                  -- can be 1st param if numeric ip (or '.')\n");
  printf("  user=<username>                 -- for file operations\n");
  printf("  password=<password>             -- for file operations\n");
  printf("  logfile=<filename>              -- filename blank for no log\n");
  printf("  rawlog=0|1                      -- if raw omits timestamps etc\n");
  printf("  timeout=<seconds>               -- set dali connect timeout\n");
}

#define SDS_LOCK_TIMEOUT  60000

static void outln(const char *ln)
{
    PROGLOG("%s",ln);
}

#define OUTLOG PROGLOG


static const char *remLeading(const char *s)
{
    if (*s=='/')
        s++;
    return s;
}

static bool isWild(const char *path)
{
    if (strchr(path,'?')||strchr(path,'*'))
        return true;
    return false;
}


static const char *splitpath(const char *path,StringBuffer &head,StringBuffer &tmp)
{
    if (path[0]!='/')
        path = tmp.append('/').append(path).str();
    return splitXPath(path, head);
}

// NB: there's strtoll under Linux
static unsigned __int64 hextoll(const char *str, bool &error)
{
    unsigned len = strlen(str);
    if (!len) return 0;

    unsigned __int64 factor = 1;
    unsigned __int64 rolling = 0;
    char *ptr = (char *)str+len-1;
    loop {
        char c = *ptr;
        unsigned v;
        if (isdigit(c))
            v = c-'0';
        else if (c>='A' && c<='F')
            v = 10+(c-'A');
        else if (c>='a' && c<='f')
            v = 10+(c-'a');
        else {
            error = true;
            return 0;
        }
        rolling += v * factor;
        factor <<= 4;
        if (ptr == str)
            break;
        --ptr;
    }
    error = false;
    return rolling;
}


static IRemoteConnection *connectXPathOrFile(const char *path,bool safe,StringBuffer &xpath)
{
    CDfsLogicalFileName lfn;
    StringBuffer lfnpath;
    if ((strstr(path,"::")!=NULL)&&!strchr(path,'/')) {
        lfn.set(path);
        lfn.makeFullnameQuery(lfnpath,DXB_File);
        path = lfnpath.str();
    }
    else if (strchr(path+((*path=='/')?1:0),'/')==NULL)
        safe = true;    // all root trees safe
    Owned<IRemoteConnection> conn = querySDS().connect(remLeading(path),myProcessSession(),safe?0:RTM_LOCK_READ, daliConnectTimeoutMs);
    if (!conn&&lfnpath.length()) {
        lfn.makeFullnameQuery(lfnpath.clear(),DXB_SuperFile);
        path = lfnpath.str();
        conn.setown(querySDS().connect(remLeading(path),myProcessSession(),safe?0:RTM_LOCK_READ, daliConnectTimeoutMs));
    }
    if (conn.get())
        xpath.append(path);
    return conn.getClear();
}


//=============================================================================

static void _export_(const char *path,const char *dst,bool safe=false)
{
    StringBuffer xpath;
    Owned<IRemoteConnection> conn = connectXPathOrFile(path,safe,xpath);
    if (!conn) {
        ERRLOG("Could not connect to %s",path);
        return;
    }
    Owned<IPropertyTree> root = conn->getRoot();
    Owned<IFile> f = createIFile(dst);
    Owned<IFileIO> io = f->open(IFOcreate);
    Owned<IFileIOStream> fstream = createBufferedIOStream(io);
    toXML(root, *fstream);          // formatted (default)
    OUTLOG("Branch %s saved in '%s'",xpath.str(),dst);
    conn->close();
}

//==========================================================================================================

static void import(const char *path,const char *src,bool add)
{
    Owned<IFile> iFile = createIFile(src);
    Owned<IFileIO> iFileIO = iFile->open(IFOread);
    if (!iFileIO)
    {
        ERRLOG("Could not open to %s",src);
        return;
    }
    size32_t sz = (size32_t)iFile->size();
    StringBuffer xml;
    iFileIO->read(0, sz, xml.reserve(sz));
    Owned<IPropertyTree> branch = createPTreeFromXMLString(xml.str());
    StringBuffer head;
    StringBuffer tmp;
    const char *tail=splitpath(path,head,tmp);
    if (!tail)
        return;
    if (!add) {
        Owned<IRemoteConnection> bconn = querySDS().connect(remLeading(path),myProcessSession(),RTM_LOCK_READ|RTM_SUB, daliConnectTimeoutMs);
        if (bconn) {
            Owned<IPropertyTree> broot = bconn->getRoot();
            StringBuffer bakname;
            Owned<IFileIO> io = createUniqueFile(NULL, tail, "bak", bakname);
            OUTLOG("Saving backup of %s to %s",path,bakname.str());
            Owned<IFileIOStream> fstream = createBufferedIOStream(io);
            toXML(broot, *fstream);         // formatted (default)
        }
    }
    Owned<IRemoteConnection> conn = querySDS().connect(head.str(),myProcessSession(),0, daliConnectTimeoutMs);
    if (!conn) {
        ERRLOG("Could not connect to %s",path);
        return;
    }
    StringAttr newtail; // must be declared outside the following if
    Owned<IPropertyTree> root = conn->getRoot();
    if (!add) {
        Owned<IPropertyTree> child = root->getPropTree(tail);
        root->removeTree(child);

        //If replacing a qualified branch then remove the qualifiers before calling addProp
        const char * qualifier = strchr(tail, '[');

        if (qualifier)
        {
            newtail.set(tail, qualifier-tail);
            tail = newtail;
        }
    }
    Owned<IPropertyTree> oldEnvironment;
    if (streq(path,"Environment"))
        oldEnvironment.setown(createPTreeFromIPT(conn->queryRoot()));
    root->addPropTree(tail,LINK(branch));
    conn->commit();
    OUTLOG("Branch %s loaded from '%s'",path,src);
    conn->close();
    if (*path=='/')
        path++;
    if (strcmp(path,"Environment")==0) {
        OUTLOG("Refreshing cluster groups from Environment");
        StringBuffer response;
        initClusterGroups(false, response, oldEnvironment);
        if (response.length())
            PROGLOG("updating Environment via import path=%s : %s", path, response.str());
    }
}

//=============================================================================


static void _delete_(const char *path,bool backup)
{
    StringBuffer head;
    StringBuffer tmp;
    const char *tail=splitpath(path,head,tmp);
    if (!tail)
        return;
    Owned<IRemoteConnection> conn = querySDS().connect(head.str(),myProcessSession(),RTM_LOCK_WRITE, daliConnectTimeoutMs);
    if (!conn) {
        ERRLOG("Could not connect to %s",path);
        return;
    }
    Owned<IPropertyTree> root = conn->getRoot();
    Owned<IPropertyTree> child = root->getPropTree(tail);
    if (!child) {
        ERRLOG("Couldn't find %s/%s",head.str(),tail);
        return;
    }
    if (backup) {
        StringBuffer bakname;
        Owned<IFileIO> io = createUniqueFile(NULL,"daliadmin", "bak", bakname);
        OUTLOG("Saving backup of %s/%s to %s",head.str(),tail,bakname.str());
        Owned<IFileIOStream> fstream = createBufferedIOStream(io);
        toXML(child, *fstream);         // formatted (default)
    }
    root->removeTree(child);
    child.clear();
    root.clear();
    conn->commit();
    conn->close();
}

//=============================================================================

static void set(const char *path,const char *val)
{
    StringBuffer head;
    StringBuffer tmp;
    const char *tail=splitpath(path,head,tmp);
    if (!tail)
        return;
    Owned<IRemoteConnection> conn = querySDS().connect(head.str(),myProcessSession(),RTM_LOCK_WRITE, daliConnectTimeoutMs);
    if (!conn) {
        ERRLOG("Could not connect to %s",path);
        return;
    }
    Owned<IPropertyTree> root = conn->getRoot();
    StringBuffer oldv;
    StringBuffer newv;
    root->getProp(tail,oldv);
    root->setProp(tail,val);
    conn->commit();
    root->getProp(tail,newv);
    OUTLOG("Changed %s from '%s' to '%s'",path,oldv.str(),newv.str());
    conn->close();
}

//=============================================================================

static void get(const char *path)
{
    StringBuffer head;
    StringBuffer tmp;
    const char *tail=splitpath(path,head,tmp);
    if (!tail)
        return;
    Owned<IRemoteConnection> conn = querySDS().connect(head.str(),myProcessSession(),RTM_LOCK_READ, daliConnectTimeoutMs);
    if (!conn) {
        ERRLOG("Could not connect to %s",path);
        return;
    }
    Owned<IPropertyTree> root = conn->getRoot();
    StringBuffer val;
    root->getProp(tail,val);
    OUTLOG("Value of %s is: '%s'",path,val.str());
    conn->close();
}

//=============================================================================


static void bget(const char *path,const char *outfn)
{
    StringBuffer head;
    StringBuffer tmp;
    const char *tail=splitpath(path,head,tmp);
    if (!tail)
        return;
    Owned<IRemoteConnection> conn = querySDS().connect(head.str(),myProcessSession(),RTM_LOCK_READ, daliConnectTimeoutMs);
    if (!conn) {
        ERRLOG("Could not connect to %s",path);
        return;
    }
    Owned<IPropertyTree> root = conn->getRoot();
    MemoryBuffer val;
    root->getPropBin(tail,val);
    Owned<IFile> f = createIFile(outfn);
    Owned<IFileIO> io = f->open(IFOcreate);
    io->write(0,val.length(),val.toByteArray());
    conn->close();
}

//=============================================================================

static void xget(const char *path)
{
    if (!path||!*path)
        return;
    Owned<IRemoteConnection> conn = querySDS().connect("/",myProcessSession(),RTM_LOCK_READ, daliConnectTimeoutMs);
    if (!conn) {
        ERRLOG("Could not connect to /");
        return;
    }
    Owned<IPropertyTree> root = conn->getRoot();
    StringBuffer head;
    StringBuffer tmp;
    const char *props=splitpath(path,head,tmp);
    const char *s = head.str();
    if (*s=='/')
        s++;
    Owned<IPropertyTreeIterator> it = root->getElements(s);
    if (it->first()) {
        unsigned idx = 0;
        do {
            idx++;
            StringBuffer res;
            res.append(idx).append(',');
            s = props;
            loop {
                const char *e = strchr(s,',');
                if (e&&e[1]) {
                    StringBuffer prop(e-s,s);
                    it->query().getProp(prop.str(),res);
                    s = e+1;
                    res.append(',');
                }
                else {
                    it->query().getProp(s,res);
                    break;
                }
            }

            outln(res.str());
        } while (it->next());
    }
    conn->close();
}

//=============================================================================

static void wget(const char *path)
{
    StringBuffer head;
    StringBuffer tmp;
    const char *tail=splitpath(path,head,tmp);
    if (!tail)
        return;
    Owned<IRemoteConnection> conn = querySDS().connect(head.str(),myProcessSession(),RTM_LOCK_READ, daliConnectTimeoutMs);
    if (!conn) {
        ERRLOG("Could not connect to %s",path);
        return;
    }
    Owned<IPropertyTreeIterator> iter = conn->queryRoot()->getElements(tail);
    unsigned n = 0;
    ForEach(*iter) {
        n++;
        const char *s = iter->query().queryName();
        OUTLOG("%d,%s",n,s);
    }
    conn->close();
}

//=============================================================================

static void add(const char *path,const char *val)
{
    StringBuffer head;
    StringBuffer tmp;
    const char *tail=splitpath(path,head,tmp);
    if (!tail)
        return;
    Owned<IRemoteConnection> conn = querySDS().connect(head.str(),myProcessSession(),RTM_LOCK_WRITE, daliConnectTimeoutMs);
    if (!conn) {
        ERRLOG("Could not connect to %s",path);
        return;
    }
    Owned<IPropertyTree> root = conn->getRoot();
    StringBuffer oldv;
    StringBuffer newv;
    root->addProp(tail,val);
    conn->commit();
    OUTLOG("Added %s value '%s'",path,val);
    conn->close();
}

//=============================================================================

static void delv(const char *path)
{
    StringBuffer head;
    StringBuffer tmp;
    const char *tail=splitpath(path,head,tmp);
    if (!tail)
        return;
    Owned<IRemoteConnection> conn = querySDS().connect(head.str(),myProcessSession(),RTM_LOCK_WRITE, daliConnectTimeoutMs);
    if (!conn) {
        ERRLOG("Could not connect to %s",path);
        return;
    }
    Owned<IPropertyTree> root = conn->getRoot();
    StringBuffer val;
    root->getProp(tail,val);
    root->removeProp(tail);
    OUTLOG("Value of %s was: '%s'",path,val.str());
    conn->close();
}

//=============================================================================

static void count(const char *path)
{
    unsigned result = querySDS().queryCount(path);
    OUTLOG("Count of %s is: %d", path, result);
}

//=============================================================================

static void dfsfile(const char *lname,IUserDescriptor *userDesc, UnsignedArray *partslist=NULL)
{
    StringBuffer str;
    CDfsLogicalFileName lfn;
    lfn.set(lname);
    if (!lfn.isExternal()) {
        Owned<IPropertyTree> tree = queryDistributedFileDirectory().getFileTree(lname,userDesc,NULL,daliConnectTimeoutMs,true); //,userDesc);
        if (partslist)
            filterParts(tree,*partslist);
        if (!tree) {
            ERRLOG("%s not found",lname);
            return;
        }
        toXML(tree, str);
        outln(str.str());
    }
    else {
        Owned<IDistributedFile> file = queryDistributedFileDirectory().lookup(lname,userDesc);
        if (file) {
            Owned<IFileDescriptor> fdesc = file->getFileDescriptor();
            Owned<IPropertyTree> t = createPTree("File");
            fdesc->serializeTree(*t);
            filterParts(t,*partslist);
            toXML(t, str.clear());
            outln(str.str());
        }
    }
}

//=============================================================================

static void dfspart(const char *lname,IUserDescriptor *userDesc, unsigned partnum)
{
    UnsignedArray partslist;
    partslist.append(partnum);
    dfsfile(lname,userDesc,&partslist);
}

//=============================================================================

void dfscsv(const char *dali,IUserDescriptor *udesc)
{

    const char *fields[] = {
        "name","group","directory","partmask","modified","job","owner","workunit","numparts","size","recordCount","recordSize","compressedSize",NULL
    };

    Owned<INode> foreigndali;
    if (dali&&*dali&&(*dali!='*')) {
        SocketEndpoint ep(dali,DALI_SERVER_PORT);
        foreigndali.setown(createINode(ep));
    }
    unsigned start = msTick();
    IDFAttributesIterator *iter = queryDistributedFileDirectory().getDFAttributesIterator("*",udesc,true,false,foreigndali);
    StringBuffer ln;
    unsigned i;
    for (i=0;fields[i];i++) {
        if (i>0)
            ln.append(',');
        ln.append('"').append(fields[i]).append('"');
    }
    outln(ln.str());
    if (iter) {
        StringBuffer aname;
        StringBuffer vals;
        ForEach(*iter) {
            IPropertyTree &attr=iter->query();
            ln.clear();
            for (i=0;fields[i];i++) {
                aname.clear().append('@').append(fields[i]);
                const char *val = attr.queryProp(aname.str());
                if (i>0)
                    ln.append(',');
                if (val)
                    while (*val) {
                        if (*val!=',')
                            ln.append(*val);
                        val++;
                    }
            }
            outln(ln.str());
        }
    }
}


//=============================================================================

static void dfsgroup(const char *name, const char *outputFilename)
{
    Owned<IFileIOStream> io;
    if (outputFilename)
    {
        OwnedIFile iFile = createIFile(outputFilename);
        OwnedIFileIO iFileIO = iFile->open(IFOcreate);
        io.setown(createIOStream(iFileIO));
    }
    Owned<IGroup> group = queryNamedGroupStore().lookup(name);
    if (!group)
    {
        ERRLOG("cannot find group %s",name);
        return;
    }
    StringBuffer eps;
    for (unsigned i=0;i<group->ordinality();i++)
    {
        group->queryNode(i).endpoint().getUrlStr(eps.clear());
        if (io)
        {
            eps.newline();
            io->write(eps.length(), eps.str());
        }
        else
            OUTLOG("%s",eps.str());
    }
}

//=============================================================================

static void dfsmap(const char *lname, IUserDescriptor *user)
{
    Owned<IDistributedFile> file = queryDistributedFileDirectory().lookup(lname,user);
    if (!file) {
        ERRLOG("File %s not found",lname);
        return;
    }
    Owned<IDistributedFilePartIterator> pi = file->getIterator();
    unsigned pn=1;
    StringBuffer ln;
    ForEach(*pi) {
        ln.clear().appendf("%d: ",pn);
        Owned<IDistributedFilePart> part = &pi->get();
        for (unsigned int i=0; i<part->numCopies(); i++) {
            RemoteFilename rfn;
            part->getFilename(rfn,i);
            if (i)
                ln.append(", ");
            rfn.getRemotePath(ln);
        }
        outln(ln.str());
        pn++;
    }
}

//=============================================================================

static int dfsexists(const char *lname,IUserDescriptor *user)
{
    return queryDistributedFileDirectory().exists(lname,user)?0:1;
}
//=============================================================================

static void dfsparents(const char *lname, IUserDescriptor *user)
{
    Owned<IDistributedFile> file = queryDistributedFileDirectory().lookup(lname,user);
    if (file) {
        Owned<IDistributedSuperFileIterator> iter = file->getOwningSuperFiles();
        ForEach(*iter) 
            OUTLOG("%s,%s",iter->query().queryLogicalName(),lname);
    }
}

//=============================================================================

static void dfsunlink(const char *lname, IUserDescriptor *user)
{
    loop {
        Owned<IDistributedFile> file = queryDistributedFileDirectory().lookup(lname,user);
        if (file) {
            Owned<IDistributedSuperFileIterator> iter = file->getOwningSuperFiles();
            if (!iter->first())
                break;
            file.clear();
            Owned<IDistributedSuperFile> sf = &iter->get();
            iter.clear();
            if (sf->removeSubFile(lname,false))
                OUTLOG("removed %s from %s",lname,sf->queryLogicalName());
            else
                ERRLOG("FAILED to remove %s from %s",lname,sf->queryLogicalName());
        }
    }
}

//=============================================================================

class CIpItem: public CInterface
{
public:
    IMPLEMENT_IINTERFACE;
    IpAddress ip;
    bool ok;
};


class CIpTable: public SuperHashTableOf<CIpItem,IpAddress>
{


public:
    ~CIpTable()
    {
        releaseAll();
    }

    void onAdd(void *)
    {
        // not used
    }

    void onRemove(void *e)
    {
        CIpItem &elem=*(CIpItem *)e;
        elem.Release();
    }

    unsigned getHashFromElement(const void *e) const
    {
        const CIpItem &elem=*(const CIpItem *)e;
        return elem.ip.iphash();
    }

    unsigned getHashFromFindParam(const void *fp) const
    {
        return ((const IpAddress *)fp)->iphash();
    }

    const void * getFindParam(const void *p) const
    {
        const CIpItem &elem=*(const CIpItem *)p;
        return &elem.ip;
    }

    bool matchesFindParam(const void * et, const void *fp, unsigned fphash) const
    {
        return ((CIpItem *)et)->ip.ipequals(*(IpAddress *)fp);
    }

    IMPLEMENT_SUPERHASHTABLEOF_REF_FIND(CIpItem,IpAddress);

    bool verifyDaliFileServer(IpAddress &ip)
    {
        CIpItem *item=find(ip);
        if (!item) {
            item = new CIpItem;
            item->ip.ipset(ip);
            item->ok = testDaliServixPresent(ip);
            add(*item);
        }
        return item->ok;
    }

};

class CFileCrcItem: public CInterface
{
public:
    RemoteFilename filename;
    unsigned requiredcrc;
    unsigned crc;
    unsigned partno;
    unsigned copy;
    IMPLEMENT_IINTERFACE;
    bool ok;
    byte flags;
    CDateTime dt;
};

#define FLAG_ROW_COMPRESSED 1
#define FLAG_NO_CRC 2

class CFileList: public CIArrayOf<CFileCrcItem>
{

public:
    void add(RemoteFilename &filename,unsigned partno,unsigned copy,unsigned crc,byte flags)
    {
        CFileCrcItem *item = new CFileCrcItem();
        item->filename.set(filename);
        item->partno = partno;
        item->copy = copy;
        item->crc = crc;
        item->requiredcrc = crc;
        item->flags = flags;
        append(*item);
    }


};


static int dfsverify(const char *name,CDateTime *cutoff, IUserDescriptor *user)
{
    static CIpTable dafilesrvips;
    Owned<IDistributedFile> file=queryDistributedFileDirectory().lookup(name,user);
    if (!file) {
        ERRLOG("VERIFY: cannot find %s",name);
        return 1;
    }
    CDateTime filetime;
    if (file->getModificationTime(filetime)) {
        if (cutoff&&(filetime.compare(*cutoff)<=0))
            return 0;
    }

    IPropertyTree &fileprops = file->queryAttributes();
    bool blocked;
    bool rowcompressed = file->isCompressed(&blocked)&&!blocked;
    CFileList list;
    unsigned width = file->numParts();
    unsigned short port = getDaliServixPort();
    try {
        for (unsigned i=0;i<width;i++) {
            Owned<IDistributedFilePart> part = file->getPart(i);
            for (unsigned copy = 0; copy < part->numCopies(); copy++) {
                unsigned reqcrc;
                bool noreq = !part->getCrc(reqcrc);
//              if (reqcrc==(unsigned)-1)
//                  continue;
                SocketEndpoint ep(part->queryNode()->endpoint());
                if (!dafilesrvips.verifyDaliFileServer(ep)) {
                    StringBuffer ips;
                    ep.getIpText(ips);
                    ERRLOG("VERIFY: file %s, cannot run DAFILESRV on %s",name,ips.str());
                    return 4;
                }
                RemoteFilename rfn;
                part->getFilename(rfn,copy);
                rfn.setPort(port);
                list.add(rfn,i,copy,reqcrc,rowcompressed?FLAG_ROW_COMPRESSED:(noreq?FLAG_NO_CRC:0));
            }
        }
    }
    catch (IException *e)
    {
        StringBuffer s;
        s.appendf("VERIFY: file %s",name);
        EXCLOG(e, s.str());
        e->Release();
        return 2;
    }
    if (list.ordinality()==0)
        return 0;
    OUTLOG("VERIFY: start file %s",name);
    file.clear();
    CriticalSection crit;
    class casyncfor: public CAsyncFor
    {
        CFileList  &list;
        CriticalSection &crit;
    public:
        bool ok;
        casyncfor(CFileList  &_list, CriticalSection &_crit)
            : list(_list), crit(_crit)
        {
            ok = true;
        }
        void Do(unsigned i)
        {
            CriticalBlock block(crit);
            CFileCrcItem &item = list.item(i);
            RemoteFilename &rfn = item.filename;
            Owned<IFile> partfile;
            StringBuffer eps;
            try
            {
                partfile.setown(createIFile(rfn));
                // OUTLOG("VERIFY: part %s on %s",partfile->queryFilename(),rfn.queryEndpoint().getUrlStr(eps).str());
                if (partfile) {
                    CriticalUnblock unblock(crit);
                    item.crc = partfile->getCRC();
                    partfile->getTime(NULL,&item.dt,NULL);
                    if ((item.crc==0)&&!partfile->exists()) {
                        ERRLOG("VERIFY: does not exist part %s on %s",partfile->queryFilename(),rfn.queryEndpoint().getUrlStr(eps).str());
                        ok = false;
                    }
                }
                else
                    ok = false;

            }
            catch (IException *e)
            {
                StringBuffer s;
                s.appendf("VERIFY: part %s on %s",partfile->queryFilename(),rfn.queryEndpoint().getUrlStr(eps).str());
                EXCLOG(e, s.str());
                e->Release();
                ok = false;
            }
        }
    } afor(list,crit);
    afor.For(list.ordinality(),400,false,true);
    StringBuffer outs;
    ForEachItemIn(j,list) {
        CFileCrcItem &item = list.item(j);
        item.filename.setPort(0);
        if (item.crc!=item.requiredcrc) {
            StringBuffer rfs;
            ERRLOG("VERIFY: FAILED %s (%x,%x) file %s",name,item.crc,item.requiredcrc,item.filename.getRemotePath(rfs).str());
            afor.ok = false;
        }
    }
    if (afor.ok) {
        OUTLOG("VERIFY: OK file %s",name);
        return 0;
    }
    return 3;
}

//=============================================================================

static void setprotect(const char *filename, const char *callerid, IUserDescriptor *user)
{
    Owned<IDistributedFile> file = queryDistributedFileDirectory().lookup(filename,user);
    file->setProtect(callerid,true);
}

//=============================================================================

static void unprotect(const char *filename, const char *callerid, IUserDescriptor *user)
{
    Owned<IDistributedFile> file = queryDistributedFileDirectory().lookup(filename,user);
    file->setProtect((strcmp(callerid,"*")==0)?NULL:callerid,false);
}
//=============================================================================

static void listprotect(const char *filename, const char *callerid)
{
    Owned<IDFProtectedIterator> piter = queryDistributedFileDirectory().lookupProtectedFiles((strcmp(callerid,"*")==0)?NULL:callerid); 
    ForEach(*piter) {
        if (WildMatch(piter->queryFilename(),filename))
            OUTLOG("%s,%s,%s,%u",piter->isSuper()?"SuperFile":"File",piter->queryFilename(),piter->queryOwner(),piter->getCount());
    }
}

//=============================================================================


static bool allyes = false;

static bool getResponse()
{
    if (allyes)
        return true;
    int ch;
    do
    {
        ch = toupper(ch = _getch());
    } while (ch != 'Y' && ch != 'N' && ch != '*');
    _putch(ch);
    _putch('\n');
    if (ch=='*') {
        allyes = true;
        return true;
    }
    return ch=='Y' ? true : false;
}

static bool doFix()
{
    if (allyes)
        return true;
    printf("Fix? (Y/N/*):");
    return getResponse();
}

static void checksuperfile(const char *lfn,bool fix=false)
{
    if (strcmp(lfn,"*")==0) {
        class csuperfilescan: public CSDSFileScanner
        {

            virtual bool checkScopeOk(const char *scopename)
            {
                OUTLOG("Processing scope %s",scopename);
                return true;
            }

            void processSuperFile(IPropertyTree &superfile,StringBuffer &name)
            {
                try {
                    checksuperfile(name.str(),fix);
                }
                catch (IException *e) {
                    EXCLOG(e,"processSuperFiles");
                    e->Release();
                }
            }

        public:
            bool fix;

        } superfilescan;
        superfilescan.fix = fix;

        Owned<IRemoteConnection> conn = querySDS().connect("/Files", myProcessSession(), 0, 100000);
        superfilescan.scan(conn,false,true);
        return;
    }
    bool fixed = false;
    CDfsLogicalFileName lname;
    lname.set(lfn);
    StringBuffer query;
    lname.makeFullnameQuery(query, DXB_SuperFile, true);
    Owned<IRemoteConnection> conn = querySDS().connect(query.str(),myProcessSession(),fix?RTM_LOCK_WRITE:0, daliConnectTimeoutMs);
    if (!conn) {
        ERRLOG("Could not connect to %s",lfn);
        ERRLOG("Superfile %s FAILED",lname.get());
        return;
    }
    Owned<IPropertyTree> root = conn->getRoot();
    unsigned n=root->getPropInt("@numsubfiles");
    StringBuffer path;
    StringBuffer subname;
    unsigned subnum = 0;
    unsigned i;
    for (i=0;i<n;i++) {
        loop {
            IPropertyTree *sub2 = root->queryPropTree(path.clear().appendf("SubFile[@num=\"%d\"][2]",i+1).str());
            if (!sub2)
                break;
            StringBuffer s;
            s.appendf("SuperFile %s: corrupt, subfile file part %d is duplicated",lname.get(),i+1);
            ERRLOG("%s",s.str());
            if (!fix||!doFix()) {
                ERRLOG("Superfile %s FAILED",lname.get());
                return;
            }
            root->removeProp(path.str());
        }
        IPropertyTree *sub = root->queryPropTree(path.clear().appendf("SubFile[@num=\"%d\"]",i+1).str());
        if (!sub) {
            StringBuffer s;
            s.appendf("SuperFile %s: corrupt, subfile file part %d cannot be found",lname.get(),i+1);
            ERRLOG("%s",s.str());
            if (!fix||!doFix()) {
                ERRLOG("Superfile %s FAILED",lname.get());
                return;
            }
            fixed = true;
            break;
        }
        sub->getProp("@name",subname.clear());
        CDfsLogicalFileName sublname;
        sublname.set(subname.str());
        if (!sublname.isExternal()&&!sublname.isForeign()) {
            StringBuffer subquery;
            sublname.makeFullnameQuery(subquery, DXB_File, true);
            Owned<IRemoteConnection> subconn = querySDS().connect(subquery.str(),myProcessSession(),fix?RTM_LOCK_WRITE:0, daliConnectTimeoutMs);
            if (!subconn) {
                sublname.makeFullnameQuery(subquery.clear(), DXB_SuperFile, true);
                subconn.setown(querySDS().connect(subquery.str(),myProcessSession(),0, daliConnectTimeoutMs));
            }
            if (!subconn) {
                ERRLOG("SuperFile %s is missing sub-file file %s",lname.get(),subname.str());
                if (!fix||!doFix()) {
                    ERRLOG("Superfile %s FAILED",lname.get());
                    return;
                }
                root->removeTree(sub);
                for (unsigned j=i+1;j<n; j++) {
                    sub = root->queryPropTree(path.clear().appendf("SubFile[@num=\"%d\"]",j+1).str());
                    if (sub)
                        sub->setPropInt("@num",j);
                }
                i--;
                n--;
                fixed = true;
                continue;
            }
            subnum++;

            Owned<IPropertyTree> subroot = subconn->getRoot();
            Owned<IPropertyTreeIterator> iter = subroot->getElements("SuperOwner");
            StringBuffer pname;
            bool parentok=false;
            ForEach(*iter) {
                iter->query().getProp("@name",pname.clear());
                if (strcmp(pname.str(),lname.get())==0)
                    parentok = true;
                else {
                    CDfsLogicalFileName sdlname;
                    sdlname.set(pname.str());
                    StringBuffer sdquery;
                    sdlname.makeFullnameQuery(sdquery, DXB_SuperFile, true);
                    Owned<IRemoteConnection> sdconn = querySDS().connect(sdquery.str(),myProcessSession(),0, daliConnectTimeoutMs);
                    if (!conn) {
                        WARNLOG("SubFile %s has missing owner superfile %s",sublname.get(),sdlname.get());
                    }
                    // make sure superfile exists
                }
            }
            if (!parentok) {
                WARNLOG("SubFile %s is missing link to Superfile %s",sublname.get(),lname.get());
                ForEach(*iter) {
                    iter->query().getProp("@name",pname.clear());
                    OUTLOG("Candidate %s",pname.str());
                }
                if (fix&&doFix()) {
                    Owned<IPropertyTree> t = createPTree("SuperOwner");
                    t->setProp("@name",lname.get());
                    subroot->addPropTree("SuperOwner",t.getClear());

                }
            }
        }
        else
            subnum++;
    }
    if (fixed)
        root->setPropInt("@numsubfiles",subnum);
    i = 0;
    byte fixstate = 0;
    loop {
        bool err = false;
        IPropertyTree *sub = root->queryPropTree(path.clear().appendf("SubFile[%d]",i+1).str());
        if (sub) {
            unsigned pn = sub->getPropInt("@num");
            if (pn>subnum) {
                ERRLOG("SuperFile %s: corrupt, subfile file part %d spurious",lname.get(),pn);
                if (fixstate==0)
                    if (fix&&doFix())
                        fixstate = 1;
                    else
                        fixstate = 2;
                if (fixstate==1) {
                    root->removeTree(sub);
                    fixed = true;
                    i--;
                }
            }
        }
        else
            break;
        i++;
    }
    if (n==0) {
        IPropertyTree *sub = root->queryPropTree("Attr");
        if (!isEmptyPTree(sub)&&!sub->queryProp("description")) {
            if (fix) {
                if (!fixed)
                    ERRLOG("FIX Empty Superfile %s contains non-empty Attr",lname.get());
                root->removeTree(sub);
            }
            else if (sub->getPropInt64("@recordCount")||sub->getPropInt64("@size"))
                ERRLOG("FAIL Empty Superfile %s contains non-empty Attr sz=%"I64F"d rc=%"I64F"d",lname.get(),sub->getPropInt64("@recordCount"),sub->getPropInt64("@size"));

        }
    }
    if (fixed)
        OUTLOG("Superfile %s FIXED - from %d to %d subfiles",lname.get(),n,subnum);
    else
        OUTLOG("Superfile %s OK - contains %d subfiles",lname.get(),n);
}

//=============================================================================

static void checksubfile(const char *lfn)
{
    if (strcmp(lfn,"*")==0) {
        class csubfilescan: public CSDSFileScanner
        {

            virtual bool checkFileOk(IPropertyTree &file,const char *filename)
            {
                return (file.hasProp("SuperOwner[1]"));
            }

            virtual bool checkSuperFileOk(IPropertyTree &file,const char *filename)
            {
                return (file.hasProp("SuperOwner[1]"));
            }

            virtual bool checkScopeOk(const char *scopename)
            {
                OUTLOG("Processing scope %s",scopename);
                return true;
            }

            void processFile(IPropertyTree &root,StringBuffer &name)
            {
                try {
                    checksubfile(name.str());
                }
                catch (IException *e) {
                    EXCLOG(e,"processSuperFiles");
                    e->Release();
                }
            }

            void processSuperFile(IPropertyTree &root,StringBuffer &name)
            {
                try {
                    checksubfile(name.str());
                }
                catch (IException *e) {
                    EXCLOG(e,"processSuperFiles");
                    e->Release();
                }
            }

        public:



        } subfilescan;

        Owned<IRemoteConnection> conn = querySDS().connect("/Files", myProcessSession(), 0, 100000);
        subfilescan.scan(conn,true,true);
        return;
    }
    CDfsLogicalFileName lname;
    lname.set(lfn);
    StringBuffer query;
    lname.makeFullnameQuery(query, DXB_File, true);
    Owned<IRemoteConnection> conn = querySDS().connect(query.str(),myProcessSession(),0, daliConnectTimeoutMs);
    if (!conn) {
        lname.makeFullnameQuery(query.clear(), DXB_SuperFile, true);
        conn.setown(querySDS().connect(query.str(),myProcessSession(),0, daliConnectTimeoutMs));
    }
    if (!conn) {
        ERRLOG("Could not connect to %s",lfn);
        ERRLOG("Subfile %s FAILED",lname.get());
        return;
    }
    Owned<IPropertyTree> root = conn->getRoot();
    Owned<IPropertyTreeIterator> iter = root->getElements("SuperOwner");
    StringBuffer pname;
    bool ok=true;
    ForEach(*iter) {
        iter->query().getProp("@name",pname.clear());
        CDfsLogicalFileName sdlname;
        sdlname.set(pname.str());
        StringBuffer sdquery;
        sdlname.makeFullnameQuery(sdquery, DXB_SuperFile, true);
        Owned<IRemoteConnection> sdconn = querySDS().connect(sdquery.str(),myProcessSession(),0, daliConnectTimeoutMs);
        if (!conn) {
            ERRLOG("SubFile %s has missing owner superfile %s",lname.get(),sdlname.get());
            ok = false;
        }
        else {
            StringBuffer path;
            IPropertyTree *sub = sdconn->queryRoot()->queryPropTree(path.clear().appendf("SubFile[@name=\"%s\"]",lname.get()).str());
            if (!sub) {
                ERRLOG("Superfile %s is not linked to %s",sdlname.get(),lname.get());
                ok = false;
            }
        }
    }
    if (ok)
        OUTLOG("SubFile %s OK",lname.get());
}

//=============================================================================

static void listexpires(const char * lfnmask, IUserDescriptor *user)
{
    IDFAttributesIterator *iter = queryDistributedFileDirectory().getDFAttributesIterator(lfnmask,user,true,false);
    ForEach(*iter) {
        IPropertyTree &attr=iter->query();
        const char * expires = attr.queryProp("@expires");
        if (expires&&*expires) {
            const char * name = attr.queryProp("@name");
            if (name&&*name) {
                OUTLOG("%s expires on %s",name,expires);
            }
        }
    }
}

//=============================================================================

static void listrelationships(const char *primary,const char *secondary)
{
    Owned<IFileRelationshipIterator> iter = queryDistributedFileDirectory().lookupFileRelationships(primary,secondary,NULL,NULL,S_LINK_RELATIONSHIP_KIND,NULL,NULL,NULL);
    ForEach(*iter) {
        OUTLOG("%s,%s,%s,%s,%s,%s,%s,%s",
            iter->query().queryKind(),
            iter->query().queryPrimaryFilename(),
            iter->query().querySecondaryFilename(),
            iter->query().queryPrimaryFields(),
            iter->query().querySecondaryFields(),
            iter->query().queryCardinality(),
            iter->query().isPayload()?"payload":"",
            iter->query().queryDescription());

    }
}

//=============================================================================

int dfsperm(const char *obj,IUserDescriptor *user)
{
    int perm =0;
    if (strchr(obj,'\\')||strchr(obj,'/')) {
        Owned<IFileDescriptor> fd = createFileDescriptor();
        RemoteFilename rfn;
        rfn.setRemotePath(obj);
        fd->setPart(0, rfn);
        perm = queryDistributedFileDirectory().getFDescPermissions(fd,user,0);
    }
    else {
        perm = queryDistributedFileDirectory().getFilePermissions(obj,user,0);
    }
    OUTLOG("perm %s = %d",obj,perm);
    return perm;
}

//=============================================================================


static offset_t getCompressedSize(IDistributedFile *file)
{  // this should be parallel!  TBD
    if (!file)
        return (offset_t)-1;
    offset_t ret = (offset_t)file->queryAttributes().getPropInt64("@compressedSize",-1);
    if (ret==(offset_t)-1) {
        try {
            ret = 0;
            Owned<IDistributedFilePartIterator> piter = file->getIterator();
            ForEach(*piter) {
                IDistributedFilePart &part = piter->query();
                offset_t sz = (offset_t)-1;
                for (unsigned c=0;c<part.numCopies();c++) {
                    RemoteFilename rfn;
                    part.getFilename(rfn,c);
                    try {
                        Owned<IFile> file = createIFile(rfn);
                        sz = file->size();
                    }
                    catch (IException *e) {
                        StringBuffer tmp("getCompressedSize(1): ");
                        rfn.getPath(tmp);
                        EXCLOG(e,tmp.str());
                        sz = (offset_t)-1;
                        e->Release();
                    }
                    if (sz!=(offset_t)-1)
                        break;
                }
                if (sz==(offset_t)-1) {
                    ret = (offset_t)-1;
                    break;
                }
                ret += sz;
            }
        }
        catch (IException *e) {
            EXCLOG(e,"getCompressedSize");
            ret = (offset_t)-1;
            e->Release();
        }
    }
    return ret;
}

static void dfscompratio (const char *lname, IUserDescriptor *user)
{
    Owned<IDistributedFile> file = queryDistributedFileDirectory().lookup(lname,user);
    StringBuffer out;
    out.appendf("File %s ",lname);
    if (file) {
        bool compressed = file->isCompressed();
        if (!compressed)
            out.append("not ");
        out.append("compressed, ");
        offset_t size = file->getFileSize(true,false);
        if (size==(offset_t)-1)
            out.appendf("size not known");
        else if (compressed) {
            out.appendf("expanded size %"I64F"d, ",size);
            offset_t csize = getCompressedSize(file);
            if (csize==(offset_t)-1)
                out.append("compressed size unknown");
            else {
                out.appendf("compressed size %"I64F"d",csize);
                if (csize)
                    out.appendf(", Ratio %.2f:1 (%%%d)",(float)size/csize,(unsigned)(csize*100/size));
            }
        }
        else
            out.appendf("not compressed, size %"I64F"d",size);
    }
    else
        out.appendf("File %s not found",lname);
    outln(out.str());
}

//=============================================================================


static bool onlyNamePtree(IPropertyTree *t)
{
    if (!t)
        return true;
    if (t->numUniq())
        return false;
    Owned<IAttributeIterator> ai = t->getAttributes();
    if (ai->first()) {
        if (strcmp(ai->queryName(),"@name")!=0)
            return false;
        if (ai->next())
            return false;
    }
    const char *s = t->queryProp(NULL);
    if (s&&*s)
        return false;
    return true;
}

static bool countScopeChildren(IPropertyTree *t,unsigned &files, unsigned &sfiles, unsigned &scopes, unsigned &other)
{
    scopes = 0; 
    files = 0;
    sfiles = 0;
    other = 0;
    if (!t)
        return false;
    Owned<IPropertyTreeIterator> it = t->getElements("*");
    ForEach(*it) {
        IPropertyTree *st = &it->query();
        const char *s = st?st->queryName():NULL;
        if (!s) 
            other++;
        else if (stricmp(s,queryDfsXmlBranchName(DXB_File))==0) 
            files++;
        else if (stricmp(s,queryDfsXmlBranchName(DXB_SuperFile))==0) 
            sfiles++;
        else if (stricmp(s,queryDfsXmlBranchName(DXB_Scope))==0) 
            scopes++;
        else
            other++;
    }
    return (other!=0)||(files!=0)||(sfiles!=0)||(scopes!=0)||(!onlyNamePtree(t));
}

static void dfsscopes(const char *name, IUserDescriptor *user)
{
    bool wild = isWild(name);
    Owned<IDFScopeIterator> iter = queryDistributedFileDirectory().getScopeIterator(user,wild?NULL:name,true,true);
    StringBuffer ln;
    ForEach(*iter) {
        CDfsLogicalFileName dlfn;
        StringBuffer scope;
        if (!wild&&name&&*name&&(strcmp(name,".")!=0))
            scope.append(name).append("::");
        scope.append(iter->query());
        if (wild&&!WildMatch(scope.str(),name))
            continue;
        dlfn.set(scope.str(),"x");
        StringBuffer s;
        dlfn.makeScopeQuery(s,true);
        ln.clear().append("SCOPE '").append(iter->query()).append('\'');
        Owned<IRemoteConnection> conn = querySDS().connect(s.str(),myProcessSession(),RTM_LOCK_READ, daliConnectTimeoutMs);
        if (!conn)
            ERRLOG("%s - Could not connect using %s",ln.str(),s.str());
        else {
            unsigned files;
            unsigned sfiles;
            unsigned scopes;
            unsigned other;
            if (countScopeChildren(conn->queryRoot(),files,sfiles,scopes,other)) {
                ln.appendf(" Files=%d SuperFiles=%d Scopes=%d",files,sfiles,scopes);
                if (other)
                    ln.appendf(" others=%d",other);
                OUTLOG("%s",ln.str());
            }
            else
                OUTLOG("%s EMPTY",ln.str());
        }
    }
}

//=============================================================================

static bool recursiveCheckEmptyScope(IPropertyTree &ct)
{
    Owned<IPropertyTreeIterator> iter = ct.getElements("*");
    ForEach(*iter) {
        IPropertyTree &item = iter->query();
        const char *n = item.queryName();
        if (!n||(strcmp(n,queryDfsXmlBranchName(DXB_Scope))!=0))
            return false;
        if (!recursiveCheckEmptyScope(item))
            return false;
    }
    return true;
}


static void cleanscopes(IUserDescriptor *user)
{
    Owned<IDFScopeIterator> iter = queryDistributedFileDirectory().getScopeIterator(user, NULL,true,true);
    CDfsLogicalFileName dlfn;
    StringBuffer s;
    StringArray toremove;
    ForEach(*iter) {
        CDfsLogicalFileName dlfn;
        StringBuffer scope;
        scope.append(iter->query());
        dlfn.set(scope.str(),"x");
        dlfn.makeScopeQuery(s.clear(),true);
        Owned<IRemoteConnection> conn = querySDS().connect(s.str(),myProcessSession(),RTM_LOCK_READ, daliConnectTimeoutMs);
        if (!conn)  
            DBGLOG("Could not connect to '%s' using %s",iter->query(),s.str());
        else {
            if (recursiveCheckEmptyScope(*conn->queryRoot())) {
                toremove.append(iter->query());
                PROGLOG("EMPTY %s, %s",iter->query(),s.str());
            }
        }
    }
    iter.clear();
    ForEachItemIn(i,toremove) {
        PROGLOG("REMOVE %s",toremove.item(i));
        try {
            queryDistributedFileDirectory().removeEmptyScope(toremove.item(i));
        }
        catch (IException *e) {
            EXCLOG(e,"checkScopes");
            e->Release();
        }
    }
}

//=============================================================================

static void listworkunits(const char *test,const char *min, const char *max)
{
    Owned<IRemoteConnection> conn = querySDS().connect("/", myProcessSession(), 0, daliConnectTimeoutMs);
    Owned<IPropertyTreeIterator> iter = conn->queryRoot()->getElements("WorkUnits/*");
    ForEach(*iter) {
        IPropertyTree &e=iter->query();
        if (test&&*test) {
            const char *tval = strchr(test,'=');
            if (!tval) {
                ERRLOG("missing '=' in %s",test);
                return;
            }
            StringBuffer prop;
            if (*test!='@')
                prop.append('@');
            prop.append(tval-test,test);
            tval++;
            const char *val = e.queryProp(prop.str());
            if (!val||(strcmp(val,tval)!=0))
                continue;
            if (min &&(strcmp(e.queryName(),min)<0))
                continue;
            if (max &&(strcmp(e.queryName(),max)>0))
                continue;
        }
        outln(e.queryName());
    }
}

//=============================================================================

static void listmatches(const char *path, const char *match, const char *pval)
{
    Owned<IRemoteConnection> conn = querySDS().connect(path, myProcessSession(), 0, daliConnectTimeoutMs);
    if (!conn)
    {
        PROGLOG("Failed to connect to %s", path);
        return;
    }
    StringBuffer output("Listing matches for path=");
    output.append(path);
    if (match)
    {
        output.append(", match=").append(match);
        if (pval)
            output.append(", property value = ").append(pval);
    }
    Owned<IPropertyTreeIterator> iter = conn->queryRoot()->getElements(match?match:"*", iptiter_remote);
    ForEach(*iter)
    {
        IPropertyTree &e=iter->query();
        output.clear().append(e.queryName());
        const char *val = e.queryProp(pval?pval:NULL);
        if (val)
            output.append(" = ").append(val);
        outln(output.str());
    }
}

//=============================================================================


static const char *getNum(const char *s,unsigned &num)
{
    while (*s&&!isdigit(*s))
        s++;
    num = 0;
    while (isdigit(*s)) {
        num = num*10+*s-'0';
        s++;
    }
    return s;
}

static void workunittimings(const char *wuid)
{
    StringBuffer path;
    path.append("/WorkUnits/").append(wuid);
    Owned<IRemoteConnection> conn = querySDS().connect(path, myProcessSession(), 0, daliConnectTimeoutMs);
    if (!conn) {
        ERRLOG("WU %s not found",wuid);
        return;
    }
    IPropertyTree *wu = conn->queryRoot();
    Owned<IPropertyTreeIterator> iter = wu->getElements("Timings/Timing");
    StringBuffer name;
    outln("Name,graph,sub,gid,time ms,time min");
    ForEach(*iter) {
        if (iter->query().getProp("@name",name.clear())) {
            if ((name.length()>11)&&(memcmp("Graph graph",name.str(),11)==0)) {
                unsigned gn;
                const char *s = getNum(name.str(),gn);
                unsigned sn;
                s = getNum(s,sn);
                if (gn&&sn) {
                    const char *gs = strchr(name.str(),'(');
                    unsigned gid = 0;
                    if (gs)
                        getNum(gs+1,gid);
                    unsigned time = iter->query().getPropInt("@duration");
                    OUTLOG("\"%s\",%d,%d,%d,%d,%d",name.str(),gn,sn,gid,time,(time/60000));
                }
            }
        }
    }

}

//=============================================================================



static void serverlist(const char *mask)
{
    Owned<IRemoteConnection> conn = querySDS().connect( "/Environment/Software", myProcessSession(),  RTM_LOCK_READ, SDS_LOCK_TIMEOUT);
    if (!conn)
        throw MakeStringException(0,"Failed to connect to Environment/Software");
    IPropertyTree* root = conn->queryRoot();
    Owned<IPropertyTreeIterator> services= root->getElements("*");
    ForEach(*services) {
        IPropertyTree& t = services->query();
        const char *name = t.queryName();
        if (name) {
            if (!mask||!*mask||WildMatch(name,mask)) {
                Owned<IPropertyTreeIterator> insts = t.getElements("Instance");
                ForEach(*insts) {
                    StringBuffer ips;
                    insts->query().getProp("@netAddress",ips);
                    StringBuffer dir;
                    insts->query().getProp("@directory",dir);
                    OUTLOG("%s,%s,%s",name,ips.str(),dir.str());
                }
            }
        }
    }
}

//=============================================================================

static void clusterlist(const char *mask)
{
    Owned<IRemoteConnection> conn = querySDS().connect("/Environment/Software", myProcessSession(), RTM_LOCK_READ, SDS_LOCK_TIMEOUT);
    if (!conn)
        throw MakeStringException(0,"Failed to connect to Environment/Software");
    IPropertyTree* root = conn->queryRoot();
    Owned<IPropertyTreeIterator> clusters;
    clusters.setown(root->getElements("ThorCluster"));
    ForEach(*clusters) {
    }
    clusters.setown(root->getElements("RoxieCluster"));
    ForEach(*clusters) {
    }
    clusters.setown(root->getElements("EclAgentProcess"));
    ForEach(*clusters) {
    }
}

static unsigned clustersToGroups(IPropertyTree *envroot,const StringArray &cmplst,StringArray &cnames,StringArray &groups,bool *done)
{
    if (!envroot)
        return 0;
    for (int roxie=0;roxie<2;roxie++) {
        Owned<IPropertyTreeIterator> clusters= envroot->getElements(roxie?"RoxieCluster":"ThorCluster");
        unsigned ret = 0;
        ForEach(*clusters) {
            IPropertyTree &cluster = clusters->query();
            const char *name = cluster.queryProp("@name");
            if (name&&*name) {
                ForEachItemIn(i,cmplst) {
                    const char *s = cmplst.item(i);
                    assertex(s);
                    if ((strcmp(s,"*")==0)||WildMatch(name,s,true)) {
                        const char *group = cluster.queryProp("@nodeGroup");
                        if (!group||!*group)
                            group = name;
                        bool found = false;
                        ForEachItemIn(j,groups)
                            if (strcmp(groups.item(j),group)==0)
                                found = true;
                        if (!found) {
                            cnames.append(name);
                            groups.append(group);
                            if (done)
                                done[i] =true;
                            break;
                        }
                    }
                }
            }
        }
    }
    return groups.ordinality();
}

static void clusterlist()
{
    Owned<IRemoteConnection> conn = querySDS().connect("/Environment/Software", myProcessSession(), RTM_LOCK_READ, daliConnectTimeoutMs);
    if (!conn) {
        ERRLOG("Could not connect to /Environment/Software");
        return;
    }
    StringArray list;
    list.append("*");
    StringArray groups;
    StringArray cnames;
    bool *done = (bool *)calloc(list.ordinality(),sizeof(bool));
    clustersToGroups(conn->queryRoot(),list,cnames,groups,done);
    free(done);
    ForEachItemIn(i,cnames) 
        OUTLOG("%s,%s",cnames.item(i),groups.item(i));
}


//=============================================================================

static void auditlog(const char *froms, const char *tos, const char *matchs)
{
    CDateTime from;
    try {
        from.setDateString(froms);
    }
    catch (IException *) {
        ERRLOG("%s: invalid date (format YYYY-MM-DD)",froms);
        throw;
    }
    CDateTime to;
    try {
        to.setDateString(tos);
    }
    catch (IException *) {
        ERRLOG("%s: invalid date (format YYYY-MM-DD)",tos);
        throw;
    }
    StringAttrArray res;
    queryAuditLogs(from,to,matchs,res);
    ForEachItemIn(i,res)
        outln(res.item(i).text.get());
}

//=============================================================================

static void coalesce()
{
    const char *daliDataPath = NULL;
    const char *remoteBackupLocation = NULL;
    Owned<IStoreHelper> iStoreHelper = createStoreHelper(NULL, daliDataPath, remoteBackupLocation, SH_External|SH_RecoverFromIncErrors);
    unsigned baseEdition = iStoreHelper->queryCurrentEdition();

    StringBuffer storeFilename(daliDataPath);
    iStoreHelper->getCurrentStoreFilename(storeFilename);
    OUTLOG("Loading store: %s", storeFilename.str());
    Owned<IPropertyTree> root = createPTreeFromXMLFile(storeFilename.str());
    OUTLOG("Loaded: %s", storeFilename.str());

    if (baseEdition != iStoreHelper->queryCurrentEdition())
        OUTLOG("Store was changed by another process prior to coalesce. Exiting.");
    else
    {
        if (!iStoreHelper->loadDeltas(root))
            OUTLOG("Nothing to coalesce");
        else
            iStoreHelper->saveStore(root, &baseEdition);
    }
}

//=============================================================================


static void mpping(const char *eps)
{
    SocketEndpoint ep(eps);
    Owned<INode> node = createINode(ep);
    Owned<IGroup> grp = createIGroup(1,&ep);
    Owned<ICommunicator> comm = createCommunicator(grp,true);
    unsigned start = msTick();
    if (!comm->verifyConnection(0,60*1000))
        ERRLOG("MPping %s failed",eps);
    else
        OUTLOG("MPping %s succeeded in %d",eps,msTick()-start);
}

//=============================================================================

static void daliping(const char *dalis,unsigned connecttime,unsigned n)
{
    OUTLOG("Dali(%s) connect time: %d ms",dalis,connecttime);
    if (!n)
        return;
    StringBuffer qname("TESTINGQ_");
    SocketEndpoint ep;
    ep.setLocalHost(0);
    ep.getUrlStr(qname);
    Owned<INamedQueueConnection> qconn;
    qconn.setown(createNamedQueueConnection(0));
    Owned<IQueueChannel> channel;
    channel.setown(qconn->open(qname.str()));
    MemoryBuffer mb;
    while (channel->probe()) {
        mb.clear();
        channel->get(mb);
    }
    unsigned max = 0;
    unsigned tot = 0;
    for (unsigned i=0;i<=n;i++) {
        mb.clear().append("Hello").append(i);
        ep.serialize(mb);
        unsigned start = msTick();
        channel->put(mb);
        channel->get(mb);
        if (i) {        // ignore first
            unsigned t = msTick()-start;
            if (t>max)
                max = t;
            tot += t;
            OUTLOG("Dali(%s) ping %d ms",dalis,t);
            if (i+1<n)
                Sleep(1000);
        }
    }
    OUTLOG("Dali(%s) ping  avg = %d max = %d ms",dalis,tot/n,max);
}


//=============================================================================

static void convertBinBranch(IPropertyTree &cluster,const char *branch)
{
    StringBuffer query(branch);
    query.append("/data");
    IPropertyTree *t;
    MemoryBuffer buf;
    cluster.getPropBin(query.str(),buf);
    if (buf.length()) {
        StringBuffer xml;
        xml.append(buf.length(),buf.toByteArray());
        t = createPTreeFromXMLString(xml.str());
        cluster.removeProp(query.str());
        cluster.addPropTree(query.str(),t);
    }
}

static void getxref(const char *dst)
{
    Owned<IRemoteConnection> conn = querySDS().connect("DFU/XREF",myProcessSession(),RTM_LOCK_READ, daliConnectTimeoutMs);
    Owned<IPropertyTree> root = createPTreeFromIPT(conn->getRoot());
    Owned<IPropertyTreeIterator> iter = root->getElements("Cluster");
    ForEach(*iter) {
        IPropertyTree &cluster = iter->query();
        convertBinBranch(cluster,"Directories");
        convertBinBranch(cluster,"Lost");
        convertBinBranch(cluster,"Found");
        convertBinBranch(cluster,"Orphans");
        convertBinBranch(cluster,"Messages");
    }

    Owned<IFile> f = createIFile(dst);
    Owned<IFileIO> io = f->open(IFOcreate);
    Owned<IFileIOStream> fstream = createBufferedIOStream(io);
    toXML(root, *fstream);          // formatted (default)
    OUTLOG("DFU/XREF saved in '%s'",dst);
    conn->close();
}

struct CTreeItem : public CInterface
{
    String *tail;
    CTreeItem *parent;
    unsigned index;
    unsigned startOffset;
    unsigned endOffset;
    unsigned adjust;
    bool supressidx;
    CTreeItem(CTreeItem *_parent, String *_tail, unsigned _index, unsigned _startOffset)
    {
        parent = LINK(_parent);
        startOffset = _startOffset;
        endOffset = 0;
        adjust = 0;
        index = _index;
        supressidx = true;
        tail = _tail;
    }
    ~CTreeItem()
    {
        if (parent)
            parent->Release();
        ::Release(tail);
    }
    void getXPath(StringBuffer &xpath)
    {
        if (parent)
            parent->getXPath(xpath);
        xpath.append('/').append(tail->toCharArray());
        if ((index!=0)||tail->IsShared())
            xpath.append('[').append(index+1).append(']');
    }
    unsigned size() { return endOffset?(endOffset-startOffset):0; }
    unsigned adjustedSize(bool &adjusted) { adjusted = (adjust!=0); return size()-adjust; }
};

class CXMLSizesParser : public CInterface
{
    Owned<IPullPTreeReader> xmlReader;
    PTreeReaderOptions xmlOptions;
    double pc;

    class CParse : public CInterface, implements IPTreeNotifyEvent
    {
        CIArrayOf<CTreeItem> stack;
        String * levtail;
        CIArrayOf<CTreeItem> arr;
        unsigned limit;
        __int64 totalSize;

        static int _sortF(CInterface **_left, CInterface **_right)
        {
            CTreeItem **left = (CTreeItem **)_left;
            CTreeItem **right = (CTreeItem **)_right;
            return ((*right)->size() - (*left)->size());
        }
    public:

        IMPLEMENT_IINTERFACE;

        CParse(unsigned __int64 _totalSize, double limitpc) : totalSize(_totalSize)
        {
            levtail = NULL;
            limit = (unsigned)((double)totalSize*limitpc/100.0);
        }
        void reset()
        {
            stack.kill();
        }

// IPTreeNotifyEvent
        virtual void beginNode(const char *tag, offset_t startOffset)
        {
            String *tail = levtail;
            if (levtail&&(0 == strcmp(tag, levtail->toCharArray())))
                tail->Link();
            else
                tail = new String(tag);
            levtail = NULL;     // opening new child
            CTreeItem *parent = stack.empty()?NULL:&stack.tos();
            CTreeItem *item = new CTreeItem(parent, tail, tail->getLinkCount(), startOffset);
            stack.append(*item);
        }
        virtual void newAttribute(const char *tag, const char *value)
        {
        }
        virtual void beginNodeContent(const char *tag)
        {
        }
        virtual void endNode(const char *tag, unsigned length, const void *value, bool binary, offset_t endOffset)
        {
            CTreeItem *tos = &stack.tos();
            assertex(tos);
            tos->endOffset = endOffset;
            bool adjusted;
            unsigned sz = tos->adjustedSize(adjusted);
            if (sz>=limit)
            {
                CTreeItem *parent = tos->parent;
                while (parent) {
                    parent->adjust += sz;
                    parent = parent->parent;
                }
                tos->Link();
                arr.append(*tos);
                levtail = tos->tail;
            }
            else
                levtail = NULL;
            stack.pop();
        }

        void printFullResults()
        {
            arr.sort(_sortF);
            ForEachItemIn(m, arr)
            {
                CTreeItem &match = arr.item(m);
                StringBuffer xpath;
                match.getXPath(xpath);
                printf("xpath=%s, size=%d\n", xpath.str(), match.size());
            }
        }
        void printResultTree()
        {
            if (!totalSize)
                return;
            StringBuffer res;
            ForEachItemIn(i, arr) {
                CTreeItem &item = arr.item(i);
                bool adjusted;
                unsigned sz = item.adjustedSize(adjusted);
                if (sz>=limit) {
                    res.clear();
                    item.getXPath(res);
                    if (adjusted)
                        res.append(" (rest)");
                    res.padTo(40);
                    res.appendf(" %10d(%5.2f%%)",sz,((float)sz*100.0)/(float)totalSize);
                    printf("%s\n",res.str());
                }
            }
        }
    } *parser;

public:
    IMPLEMENT_IINTERFACE;

    CXMLSizesParser(const char *fName, PTreeReaderOptions _xmlOptions=ptr_none, double _pc=1.0) : xmlOptions(_xmlOptions), pc(_pc) { go(fName); }
    ~CXMLSizesParser() { ::Release(parser); }

    void go(const char *fName)
    {
        OwnedIFile ifile = createIFile(fName);
        OwnedIFileIO ifileio = ifile->open(IFOread);
        if (!ifileio)
            throw MakeStringException(0, "Failed to open: %s", ifile->queryFilename());
        parser = new CParse(ifileio->size(), pc);
        Owned<IIOStream> stream = createIOStream(ifileio);
        xmlReader.setown(createPullXMLStreamReader(*stream, *parser, xmlOptions));
    }

    void printResultTree()
    {
        parser->printResultTree();
    }

    virtual bool next()
    {
        return xmlReader->next();
    }

    virtual void reset()
    {
        parser->reset();
        xmlReader->reset();
    }
};

static void xmlSize(const char *filename, double pc)
{

    try
    {
        OwnedIFile iFile = createIFile(filename);
        if (!iFile->exists())
            OUTLOG("File '%s' not found", filename);
        else
        {
            Owned<CXMLSizesParser> parser = new CXMLSizesParser((filename&&*filename)?filename:"dalisds.xml", ptr_none, pc);
            while (parser->next())
                ;
            parser->printResultTree();
        }
    }
    catch (IException *e)
    {
        pexception("xmlSize", e);
        e->Release();
    }
}

//=============================================================================

static bool begins(const char *&ln,const char *pat)
{
    size32_t sz = strlen(pat);
    if (memicmp(ln,pat,sz)==0) {
        ln += sz;
        return true;
    }
    return false;
}

static void dodalilocks(const char *pattern,const char *obj,Int64Array *conn,bool filesonly)
{
    StringBuffer buf;
    getDaliDiagnosticValue("locks",buf);
    for (int pass=(filesonly?1:0);pass<2;pass++) {
        bool headerdone = false;
        StringBuffer line;
        StringBuffer curfile;
        StringBuffer curxpath;
        StringBuffer ips;
        StringBuffer times;
        StringBuffer sessid;
        StringBuffer connid;
        const char *s = buf.str();
        loop {
            line.clear();
            while (*s&&(*s!='\n')) 
                line.append(*(s++));
            if (line.length()) {
                const char *ln = line.str();
                if (begins(ln,"Locks on path: ")) {
                    curfile.clear();
                    curxpath.clear();
                    const char *x = ln;
                    while (*x)
                        curxpath.append(*(x++));
                    if (begins(ln,"/Files")) {
                        while (*ln&&(begins(ln,"/Scope[@name=\"")||begins(ln,"/File[@name=\""))) {
                            if (curfile.length())
                                curfile.append("::");
                            while (*ln&&(*ln!='"'))
                                curfile.append(*(ln++));
                            if (*ln=='"')
                                ln++;
                            if (*ln==']')
                                ln++;
                        }
                    }
                }
                else if (isdigit(*ln)) {
                    if (obj) 
                        if (!curxpath.length()||!WildMatch(curxpath.str(),obj)) 
                            if (!curfile.length()||!WildMatch(curfile.str(),obj)) 
                                continue;
                    if ((curfile.length()!=0)==(pass==1)) {
                        ips.clear();
                        while (*ln&&(*ln!=':'))
                            ips.append(*(ln++));
                        if (!pattern||WildMatch(ips.str(),pattern)) {
                            ips.append(*ln++);
                            while (isdigit(*ln))
                                ips.append(*ln++);
                            while (*ln!='|')    
                                ln++;
                            ln++; // sessid start
                            sessid.clear();
                            while (*ln!='|') {
                                sessid.append(*ln);
                                ln++;
                            }
                            sessid.clip();
                            ln++; // connectid start
                            connid.clear();
                            while (*ln!='|') {
                                connid.append(*ln);
                                ln++;
                            }
                            connid.clip();
                            ln++; // mode start
                            unsigned mode = 0;
                            while (isdigit(*ln))
                                mode = mode*10+(*(ln++)-'0');
                            while (*ln!='|')
                                ln++;
                            ln++; // duration start
                            times.clear();
                            while (*ln&&(*ln!='('))
                                times.append(*(ln++));
                            ln++;
                            unsigned duration = 0;
                            while (isdigit(*ln))
                                duration = duration*10+(*(ln++)-'0');
                            if (conn) {
                                bool err;
                                __int64 c = (__int64)hextoll(connid.str(),err);
                                if (!err) {
                                    bool found = false;
                                    ForEachItemIn(i,*conn) 
                                        if (c==conn->item(i))
                                            found = true;
                                    if (!found)
                                        conn->append(c);
                                }
                            }
                            else {
                                if (!headerdone) {
                                    OUTLOG( "\nServer IP         , session   ,mode, time              ,duration ,%s",pass?"File":"XPath");
                                    OUTLOG(   "==================,===========,===,====================,=========,=====");
                                    headerdone = true;
                                }
                                OUTLOG("%s, %s, %d, %s, %d, %s",ips.str(),sessid.str(),mode,times.str(),duration,pass?curfile.str():curxpath.str());
                            }
                        }
                    }
                }
            }
            if (!*s)
                break;
            s++;
        }
    }
}

static void dalilocks(const char *pattern,bool fileonly)
{
    dodalilocks(pattern,NULL,NULL,fileonly);
}

//=============================================================================

static void unlock(const char *pattern)
{
    Int64Array conn;
    dodalilocks(NULL,pattern,&conn,false);
    ForEachItemIn(i,conn) {
        MemoryBuffer mb;
        __int64 connectionId = conn.item(i);
        bool success;
        bool disconnect = false;        // TBD?
        mb.append("unlock").append(connectionId).append(disconnect);
        getDaliDiagnosticValue(mb);
        mb.read(success);
        StringBuffer connectionInfo;
        if (!success)
            PROGLOG("Lock %"I64F"x not found",connectionId);
        else {
            mb.read(connectionInfo);
            PROGLOG("Lock %"I64F"x successfully removed: %s", connectionId, connectionInfo.str());
        }
    }
}

static void wuidCompress(const char *match, const char *type, bool compress)
{
    if (0 != stricmp("graph", type))
    {
        WARNLOG("Currently, only type=='graph' supported.");
        return;
    }
    Owned<IWorkUnitFactory> factory = getWorkUnitFactory();
    Owned<IConstWorkUnitIterator> iter = factory->getWorkUnitsByXPath(match);
    ForEach(*iter)
    {
        IConstWorkUnit &wuid = iter->query();

        StringArray graphNames;
        Owned<IConstWUGraphIterator> graphIter = &wuid.getGraphs(GraphTypeAny);
        ForEach(*graphIter)
        {
            SCMStringBuffer graphName;
            IConstWUGraph &graph = graphIter->query();
            Owned<IPropertyTree> xgmml = graph.getXGMMLTreeRaw();
            if (compress != xgmml->hasProp("graphBin"))
            {
                graph.getName(graphName);
                graphNames.append(graphName.s.str());
            }
        }

        if (graphNames.ordinality())
        {
            SCMStringBuffer wuidName;
            wuid.getWuid(wuidName);
            StringAttr msg;
            msg.set(compress?"Compressing":"Uncompressing");
            PROGLOG("%s graphs for workunit: %s", msg.get(), wuidName.s.str());
            Owned<IWorkUnit> wWuid = &wuid.lock();
            ForEachItemIn(n, graphNames)
            {
                Owned<IWUGraph> wGraph = wWuid->updateGraph(graphNames.item(n));
                PROGLOG("%s graph: %s", msg.get(), graphNames.item(n));
                // get/set - will convert to/from new format (binary compress blob)
                Owned<IPropertyTree> xgmml = wGraph->getXGMMLTree(false);
                wGraph->setXGMMLTree(xgmml.getClear(), compress);
            }
        }
    }
}

static void validateStore(bool fix, bool deleteFiles, bool verbose)
{
    /*
     * Place holder for client-side dali store verification/validation. Currently performs:
     * 1) validates GeneratedDll entries correspond to current workunits (see HPCC-9146)
     */
    CTimeMon totalTime, ts;

    PROGLOG("Gathering list of workunits");
    Owned<IRemoteConnection> conn = querySDS().connect("/WorkUnits", myProcessSession(), RTM_LOCK_READ, 10000);
    if (!conn)
        throw MakeStringException(0, "Failed to connect to /WorkUnits");
    AtomRefTable wuids;
    Owned<IPropertyTreeIterator> wuidIter = conn->queryRoot()->getElements("*");
    ForEach(*wuidIter)
    {
        IPropertyTree &wuid = wuidIter->query();
        wuids.queryCreate(wuid.queryName());
    }
    PROGLOG("%d workunits gathered. Took %d ms", wuids.count(), ts.elapsed());
    ts.reset(0);

    StringArray uidsToDelete;
    UnsignedArray indexToDelete;

    PROGLOG("Gathering associated files");
    conn.setown(querySDS().connect("/GeneratedDlls", myProcessSession(), fix?RTM_LOCK_WRITE:RTM_LOCK_READ, 10000));
    IPropertyTree *root = conn->queryRoot()->queryBranch(NULL); // force all to download

    Owned<IPropertyTreeIterator> gdIter = root->getElements("*");
    RegExpr RE("^.*{W2[0-9][0-9][0-9][0-9][0-9][0-9][0-9]-[0-9][0-9][0-9][0-9][0-9][0-9]{-[0-9]+}?}{[^0-9].*|}$");

    unsigned index=1;
    ForEach(*gdIter)
    {
        IPropertyTree &gd = gdIter->query();
        const char *name = gd.queryProp("@name");
        if (name && *name)
        {
            if (RE.find(name))
            {
                StringBuffer wuid;
                RE.substitute(wuid,"#1");
                const char *w = wuid.str();
                bool found = NULL != wuids.find(*w);
                const char *uid = gd.queryProp("@uid");
                if (!found)
                {
                    uidsToDelete.append(uid);
                    indexToDelete.append(index);
                }
            }
        }
        ++index;
    }
    PROGLOG("%d out of %d workunit files not associated with any workunit. Took %d ms", indexToDelete.ordinality(), index, ts.elapsed());
    ts.reset(0);

    IArrayOf<IDllEntry> removedEntries;
    unsigned numDeleted = 0;
    ForEachItemInRev(d, indexToDelete)
    {
        const char *uid = uidsToDelete.item(d);
        unsigned index = indexToDelete.item(d);
        StringBuffer path("GeneratedDll[");
        path.append(index).append("]");
        IPropertyTree *gd = root->queryPropTree(path.str());
        if (NULL == gd)
            throwUnexpected();
        const char *uidQuery = gd->queryProp("@uid");
        if (0 != strcmp(uid, uidQuery))
            throw MakeStringException(0, "Expecting uid=%s @ GeneratedDll[%d], but found uid=%s", uid, index, uidQuery);
        if (verbose)
            PROGLOG("Removing: %s, uid=%s", path.str(), uid);
        if (fix)
        {
            Owned<IDllEntry> entry = queryDllServer().createEntry(root, gd);
            entry->remove(false, false); // NB: This will remove child 'gd' element from root (GeneratedDlls)
            if (deleteFiles) // delay until after meta info removed and /GeneratedDlls unlocked
                removedEntries.append(*entry.getClear());
        }
        ++numDeleted;
    }
    if (fix)
    {
        conn->commit();
        PROGLOG("Removed %d unassociated file entries. Took %d ms", numDeleted, ts.elapsed());
        ts.reset(0);

        if (deleteFiles)
        {
            PROGLOG("Deleting physical files..");
            ForEachItemIn(r, removedEntries)
            {
                IDllEntry &entry = removedEntries.item(r);
                PROGLOG("Removing files for: %s", entry.queryName());
                entry.remove(true, false);
            }
            PROGLOG("Removed physical files. Took %d ms", ts.elapsed());
        }
    }
    else
        PROGLOG("%d unassociated file entries to remove - use 'fix=true'", numDeleted);
    PROGLOG("Done time = %d secs", totalTime.elapsed()/1000);
}

//=============================================================================


void testThorRunningWUs()
{
    Owned<IRemoteConnection> conn = querySDS().connect("/Status/Servers",myProcessSession(),RTM_LOCK_READ,30000);
    if (conn.get())
    {
        Owned<IPropertyTreeIterator> it(conn->queryRoot()->getElements("Server"));
        ForEach(*it) {
            StringBuffer instance;
            if(it->query().hasProp("@queue"))
            {
                const char* queue=it->query().queryProp("@queue");
                if(strstr(queue,".thor")) {
                    Owned<IPropertyTreeIterator> wuids(it->query().getElements("WorkUnit"));
                    ForEach(*wuids) {
                        IPropertyTree &wu = wuids->query();
                        const char* wuid=wu.queryProp(NULL);
                        if (wuid&&*wuid) {
                            const char *prioclass = wu.queryProp("@priorityClass");
                            bool high = false;
                            if (prioclass&&(stricmp(prioclass,"high")==0))
                                high = true;
                            OUTLOG("%s running on queue %s",wuid,queue);
                        }
                    }
                }
            }
        }
    }
}









#define CHECKPARAMS(mn,mx) { if ((np<mn)||(np>mx)) throw MakeStringException(-1,"%s: incorrect number of parameters",cmd); }




int main(int argc, char* argv[])
{
    int ret = 0;
    InitModuleObjects();
    EnableSEHtoExceptionMapping();
    setDaliServixSocketCaching(true);
    if (argc<2) {
        usage(argv[0]);
        return -1;
    }

    Owned<IProperties> props = createProperties("daliadmin.ini");
    StringArray params;
    SocketEndpoint ep;
    StringBuffer tmps;
    for (int i=1;i<argc;i++) {
        const char *param = argv[i];
        if ((memcmp(param,"server=",7)==0)||
            (memcmp(param,"logfile=",8)==0)||
            (memcmp(param,"rawlog=",8)==0)||
            (memcmp(param,"user=",5)==0)||
            (memcmp(param,"password=",9)==0) ||
            (memcmp(param,"fix=",4)==0) ||
            (memcmp(param,"verbose=",8)==0) ||
            (memcmp(param,"deletefiles=",12)==0) ||
            (memcmp(param,"timeout=",4)==0))
            props->loadProp(param);
        else if ((i==1)&&(isdigit(*param)||(*param=='.'))&&ep.set(((*param=='.')&&param[1])?(param+1):param,DALI_SERVER_PORT))
            props->setProp("server",ep.getUrlStr(tmps.clear()).str());
        else {
            if ((0==stricmp(param,"help")) || (0 ==stricmp(param,"-help")) || (0 ==stricmp(param,"--help"))) {
                usage(argv[0]);
                return -1;
            }
            params.append(param);
        }
    }
    if (!params.ordinality()) {
        usage(argv[0]);
        return -1;
    }

    try {
        StringBuffer logname;
        StringBuffer aliasname;
        bool rawlog = props->getPropBool("rawlog");
        Owned<ILogMsgHandler> fileMsgHandler;
        if (props->getProp("logfile",logname)) {
            if (logname.length()) {
                fileMsgHandler.setown(getFileLogMsgHandler(logname.str(), NULL, rawlog?MSGFIELD_prefix:MSGFIELD_STANDARD, false, false, true));
                queryLogMsgManager()->addMonitorOwn(fileMsgHandler.getClear(), getCategoryLogMsgFilter(MSGAUD_all, MSGCLS_all, TopDetail));
            }
        }
        // set stdout 
        attachStandardHandleLogMsgMonitor(stdout,0,MSGAUD_all,MSGCLS_all&~(MSGCLS_disaster|MSGCLS_error|MSGCLS_warning));
        Owned<ILogMsgFilter> filter = getCategoryLogMsgFilter(MSGAUD_user, MSGCLS_error|MSGCLS_warning);
        queryLogMsgManager()->changeMonitorFilter(queryStderrLogMsgHandler(), filter);
        queryStderrLogMsgHandler()->setMessageFields(MSGFIELD_prefix);
    }
    catch (IException *e) {
        pexception("daliadmin",e);
        e->Release();
        ret = 255;
    }
    unsigned daliconnectelapsed;
    StringBuffer daliserv;
    if (!ret) {
        const char *cmd = params.item(0);
        unsigned np = params.ordinality()-1;

        if (!props->getProp("server",daliserv.clear()))
        {
            // external commands

            if (stricmp(cmd,"xmlsize")==0)
            {
                CHECKPARAMS(1,2);
                xmlSize(params.item(1), np>1?atof(params.item(2)):1.0);
            }
            else
                ERRLOG("Unknown command %s",cmd);
            return 0;
        }
        else
        {
            try {
                SocketEndpoint ep(daliserv.str(),DALI_SERVER_PORT);
                SocketEndpointArray epa;
                epa.append(ep);
                Owned<IGroup> group = createIGroup(epa);
                unsigned start = msTick();
                initClientProcess(group, DCR_Util);
                daliconnectelapsed = msTick()-start;
            }
            catch (IException *e) {
                EXCLOG(e,"daliadmin initClientProcess");
                e->Release();
                ret = 254;
            }
<<<<<<< HEAD
            if (!ret) {
                try {
                    Owned<IUserDescriptor> userDesc;
                    if (props->getProp("user",tmps.clear())) {
                        userDesc.setown(createUserDescriptor());
                        StringBuffer ps;
                        props->getProp("password",ps);
                        userDesc->set(tmps.str(),ps.str());
                        queryDistributedFileDirectory().setDefaultUser(userDesc);
                    }
                    daliConnectTimeoutMs = 1000 * props->getPropInt("timeout", DEFAULT_DALICONNECT_TIMEOUT);
                    if (stricmp(cmd,"export")==0) {
                        CHECKPARAMS(2,2);
                        _export_(params.item(1),params.item(2));
                    }
                    else if (stricmp(cmd,"import")==0) {
                        CHECKPARAMS(2,2);
                        import(params.item(1),params.item(2),false);
                    }
                    else if (stricmp(cmd,"importadd")==0) {
                        CHECKPARAMS(2,2);
                        import(params.item(1),params.item(2),true);
                    }
                    else if (stricmp(cmd,"delete")==0) {
                        CHECKPARAMS(1,1);
                        _delete_(params.item(1),true);
                    }
                    else if (stricmp(cmd,"set")==0) {
                        CHECKPARAMS(2,2);
                        set(params.item(1),params.item(2));
                    }
                    else if (stricmp(cmd,"get")==0) {
                        CHECKPARAMS(1,1);
                        get(params.item(1));
                    }
                    else if (stricmp(cmd,"bget")==0) {
                        CHECKPARAMS(2,2);
                        bget(params.item(1),params.item(2));
                    }
                    else if (stricmp(cmd,"wget")==0) {
                        CHECKPARAMS(1,1);
                        wget(params.item(1));
                    }
                    else if (stricmp(cmd,"xget")==0) {
                        CHECKPARAMS(1,1);
                        wget(params.item(1));
                    }
                    else if (stricmp(cmd,"add")==0) {
                        CHECKPARAMS(2,2);
                        add(params.item(1),params.item(2));
                    }
                    else if (stricmp(cmd,"delv")==0) {
                        CHECKPARAMS(1,1);
                        delv(params.item(1));
                    }
                    else if (stricmp(cmd,"count")==0) {
                        CHECKPARAMS(1,1);
                        count(params.item(1));
                    }
                    else if (stricmp(cmd,"dfsfile")==0) {
                        CHECKPARAMS(1,1);
                        dfsfile(params.item(1),userDesc);
                    }
                    else if (stricmp(cmd,"dfspart")==0) {
                        CHECKPARAMS(2,2);
                        dfspart(params.item(1),userDesc,atoi(params.item(2)));
                    }
                    else if (stricmp(cmd,"dfscsv")==0) {
                        CHECKPARAMS(1,1);
                        dfscsv(params.item(1),userDesc);
                    }
                    else if (stricmp(cmd,"dfsgroup")==0) {
                        CHECKPARAMS(1,2);
                        dfsgroup(params.item(1),(np>1)?params.item(2):NULL);
                    }
                    else if (stricmp(cmd,"dfsmap")==0) {
                        CHECKPARAMS(1,1);
                        dfsmap(params.item(1), userDesc);
                    }
                    else if (stricmp(cmd,"dfsexist")==0) {
                        CHECKPARAMS(1,1);
                        ret = dfsexists(params.item(1),userDesc);
                    }
                    else if (stricmp(cmd,"dfsparents")==0) {
                        CHECKPARAMS(1,1);
                        dfsparents(params.item(1),userDesc);
                    }
                    else if (stricmp(cmd,"dfsunlink")==0) {
                        CHECKPARAMS(1,1);
                        dfsunlink(params.item(1),userDesc);
                    }
                    else if (stricmp(cmd,"dfsverify")==0) {
                        CHECKPARAMS(1,1);
                        ret = dfsverify(params.item(1),NULL,userDesc);
                    }
                    else if (stricmp(cmd,"setprotect")==0) {
                        CHECKPARAMS(2,2);
                        setprotect(params.item(1),params.item(2),userDesc);
                    }
                    else if (stricmp(cmd,"unprotect")==0) {
                        CHECKPARAMS(2,2);
                        unprotect(params.item(1),params.item(2),userDesc);
                    }
                    else if (stricmp(cmd,"listprotect")==0) {
                        CHECKPARAMS(0,2);
                        listprotect((np>1)?params.item(1):"*",(np>2)?params.item(2):"*");

                    }
                    else if (stricmp(cmd,"checksuperfile")==0) {
                        CHECKPARAMS(1,1);
                        bool fix = props->getPropBool("fix");
                        checksuperfile(params.item(1),fix);
                    }
                    else if (stricmp(cmd,"checksubfile")==0) {
                        CHECKPARAMS(1,1);
                        checksubfile(params.item(1));
                    }
                    else if (stricmp(cmd,"listexpires")==0) {
                        CHECKPARAMS(0,1);
                        listexpires((np>1)?params.item(1):"*",userDesc);
                    }
                    else if (stricmp(cmd,"listrelationships")==0) {
                        CHECKPARAMS(2,2);
                        listrelationships(params.item(1),params.item(2));
                    }
                    else if (stricmp(cmd,"dfsperm")==0) {
                        if (!userDesc.get())
                            throw MakeStringException(-1,"dfsperm requires username to be set (user=)");
                        CHECKPARAMS(1,1);
                        ret = dfsperm(params.item(1),userDesc);
                    }
                    else if (stricmp(cmd,"dfscompratio")==0) {
                        CHECKPARAMS(1,1);
                        dfscompratio(params.item(1),userDesc);
                    }
                    else if (stricmp(cmd,"dfsscopes")==0) {
                        CHECKPARAMS(0,1);
                        dfsscopes((np>1)?params.item(1):"*",userDesc);
                    }
                    else if (stricmp(cmd,"cleanscopes")==0) {
                        CHECKPARAMS(0,0);
                        cleanscopes(userDesc);
                    }
                    else if (stricmp(cmd,"listworkunits")==0) {
                        CHECKPARAMS(0,3);
                        listworkunits((np>0)?params.item(1):NULL,(np>1)?params.item(2):NULL,(np>2)?params.item(3):NULL);
                    }
                    else if (stricmp(cmd,"listmatches")==0) {
                        CHECKPARAMS(0,3);
                        listmatches((np>0)?params.item(1):NULL,(np>1)?params.item(2):NULL,(np>2)?params.item(3):NULL);
                    }
                    else if (stricmp(cmd,"workunittimings")==0) {
                        CHECKPARAMS(1,1);
                        workunittimings(params.item(1));
                    }
                    else if (stricmp(cmd,"serverlist")==0) {
                        CHECKPARAMS(1,1);
                        serverlist(params.item(1));
                    }
                    else if (stricmp(cmd,"clusterlist")==0) {
                        CHECKPARAMS(1,1);
                        clusterlist(params.item(1));
                    }
                    else if (stricmp(cmd,"auditlog")==0) {
                        CHECKPARAMS(2,3);
                        auditlog(params.item(1),params.item(2),(np>2)?params.item(3):NULL);
                    }
                    else if (stricmp(cmd,"coalesce")==0) {
                        CHECKPARAMS(0,0);
                        coalesce();
                    }
                    else if (stricmp(cmd,"mpping")==0) {
                        CHECKPARAMS(1,1);
                        mpping(params.item(1));
                    }
                    else if (stricmp(cmd,"daliping")==0) {
                        CHECKPARAMS(0,1);
                        daliping(daliserv.str(),daliconnectelapsed,(np>0)?atoi(params.item(1)):1);
                    }
                    else if (stricmp(cmd,"getxref")==0) {
                        CHECKPARAMS(1,1);
                        getxref(params.item(1));
                    }
                    else if (stricmp(cmd,"dalilocks")==0) {
                        CHECKPARAMS(0,2);
                        bool filesonly = false;
                        if (np&&(stricmp(params.item(np),"files")==0)) {
                            filesonly = true;
                            np--;
                        }
                        dalilocks(np>0?params.item(1):NULL,filesonly);
                    }
                    else if (stricmp(cmd,"unlock")==0) {
                        CHECKPARAMS(1,1);
                        unlock(params.item(1));
                    }
                    else if (stricmp(cmd,"wuidCompress")==0) {
                        CHECKPARAMS(2,2);
                        wuidCompress(params.item(1), params.item(2), true);
                    }
                    else if (stricmp(cmd,"wuidDecompress")==0) {
                        CHECKPARAMS(2,2);
                        wuidCompress(params.item(1), params.item(2), false);
                    }
                    else
                        ERRLOG("Unknown command %s",cmd);
=======
            else if (stricmp(cmd,"listprotect")==0) {
                CHECKPARAMS(0,2);
                listprotect((np>1)?params.item(1):"*",(np>2)?params.item(2):"*");
            }
            else if (stricmp(cmd,"checksuperfile")==0) {
                CHECKPARAMS(1,1);
                bool fix = props->getPropBool("fix");
                checksuperfile(params.item(1),fix);
            }
            else if (stricmp(cmd,"checksubfile")==0) {
                CHECKPARAMS(1,1);
                checksubfile(params.item(1));
            }
            else if (stricmp(cmd,"listexpires")==0) {
                CHECKPARAMS(0,1);
                listexpires((np>1)?params.item(1):"*",userDesc);
            }
            else if (stricmp(cmd,"listrelationships")==0) {
                CHECKPARAMS(2,2);
                listrelationships(params.item(1),params.item(2));
            }
            else if (stricmp(cmd,"dfsperm")==0) {
                if (!userDesc.get()) 
                    throw MakeStringException(-1,"dfsperm requires username to be set (user=)");
                CHECKPARAMS(1,1);
                ret = dfsperm(params.item(1),userDesc);
            }
            else if (stricmp(cmd,"dfscompratio")==0) {
                CHECKPARAMS(1,1);
                dfscompratio(params.item(1),userDesc);
            }
            else if (stricmp(cmd,"dfsscopes")==0) {
                CHECKPARAMS(0,1);
                dfsscopes((np>1)?params.item(1):"*",userDesc);
            }
            else if (stricmp(cmd,"cleanscopes")==0) {
                CHECKPARAMS(0,0);
                cleanscopes(userDesc);
            }
            else if (stricmp(cmd,"listworkunits")==0) {
                CHECKPARAMS(0,3);
                listworkunits((np>0)?params.item(1):NULL,(np>1)?params.item(2):NULL,(np>2)?params.item(3):NULL);
            }
            else if (stricmp(cmd,"listmatches")==0) {
                CHECKPARAMS(0,3);
                listmatches((np>0)?params.item(1):NULL,(np>1)?params.item(2):NULL,(np>2)?params.item(3):NULL);
            }
            else if (stricmp(cmd,"workunittimings")==0) {
                CHECKPARAMS(1,1);
                workunittimings(params.item(1));
            }
            else if (stricmp(cmd,"serverlist")==0) {
                CHECKPARAMS(1,1);
                serverlist(params.item(1));
            }
            else if (stricmp(cmd,"clusterlist")==0) {
                CHECKPARAMS(1,1);
                clusterlist(params.item(1));
            }
            else if (stricmp(cmd,"auditlog")==0) {
                CHECKPARAMS(2,3);
                auditlog(params.item(1),params.item(2),(np>2)?params.item(3):NULL);
            }
            else if (stricmp(cmd,"coalesce")==0) {
                CHECKPARAMS(0,0);
                coalesce();
            }
            else if (stricmp(cmd,"mpping")==0) {
                CHECKPARAMS(1,1);
                mpping(params.item(1));
            }
            else if (stricmp(cmd,"daliping")==0) {
                CHECKPARAMS(0,1);
                daliping(daliserv.str(),daliconnectelapsed,(np>0)?atoi(params.item(1)):1);
            }
            else if (stricmp(cmd,"getxref")==0) {
                CHECKPARAMS(1,1);
                getxref(params.item(1));
            }
            else if (stricmp(cmd,"dalilocks")==0) {
                CHECKPARAMS(0,2);
                bool filesonly = false;
                if (np&&(stricmp(params.item(np),"files")==0)) {
                    filesonly = true;
                    np--;
>>>>>>> f0e79f52
                }
                catch (IException *e) {
                    EXCLOG(e,"daliadmin");
                    e->Release();
                }
                closedownClientProcess();
            }
<<<<<<< HEAD
=======
            else if (stricmp(cmd,"validateStore")==0) {
                CHECKPARAMS(0,2);
                bool fix = props->getPropBool("fix");
                bool verbose = props->getPropBool("verbose");
                bool deleteFiles = props->getPropBool("deletefiles");
                validateStore(fix, deleteFiles, verbose);
             }
             else
                ERRLOG("Unknown command %s",cmd);
        }
        catch (IException *e) {
            EXCLOG(e,"daliadmin");
            e->Release();
>>>>>>> f0e79f52
        }
    }
    setDaliServixSocketCaching(false);
    setNodeCaching(false);
    releaseAtoms();
    fflush(stdout);
    fflush(stderr);
    return ret;
}
<|MERGE_RESOLUTION|>--- conflicted
+++ resolved
@@ -113,19 +113,13 @@
   printf("  daliping [ <num> ]              -- time dali server connect\n");
   printf("  getxref <destxmlfile>           -- get all XREF information\n");
   printf("  dalilocks [ <ip-pattern> ] [ files ] -- get all locked files/xpaths\n");
-<<<<<<< HEAD
   printf("  unlock <xpath or logicalfile>   --  unlocks either matching xpath(s) or matching logical file(s), can contain wildcards\n");
+  printf("  validatestore [fix=<true|false>]\n"
+         "                [verbose=<true|false>]\n"
+         "                [deletefiles=<true|false>]-- perform some checks on dali meta data an optionally fix or remove redundant info \n");
   printf("  wuidcompress <wildcard> <type>  --  scan workunits that match <wildcard> and compress resources of <type>\n");
   printf("  wuiddecompress <wildcard> <type> --  scan workunits that match <wildcard> and decompress resources of <type>\n");
   printf("  xmlsize <filename> [<percentage>] --  analyse size usage in xml file, display individual items above 'percentage' \n");
-=======
-  printf("  unlock <xpath or logicalfile>   -- unlocks either matching xpath(s) or matching logical file(s), can contain wildcards\n");
-  printf("  validatestore [fix=<true|false>]\n"
-         "                [verbose=<true|false>]\n"
-         "                [deletefiles=<true|false>]-- perform some checks on dali meta data an optionally fix or remove redundant info \n");
-  printf("  wuidcompress <wildcard> <type>  -- scan workunits that match <wildcard> and compress resources of <type>\n");
-  printf("  wuiddecompress <wildcard> <type> -- scan workunits that match <wildcard> and decompress resources of <type>\n");
->>>>>>> f0e79f52
   printf("\n");
   printf("Common options\n");
   printf("  server=<dali-server-ip>         -- server ip\n");
@@ -2587,7 +2581,6 @@
                 e->Release();
                 ret = 254;
             }
-<<<<<<< HEAD
             if (!ret) {
                 try {
                     Owned<IUserDescriptor> userDesc;
@@ -2784,6 +2777,13 @@
                         CHECKPARAMS(1,1);
                         unlock(params.item(1));
                     }
+                    else if (stricmp(cmd,"validateStore")==0) {
+                        CHECKPARAMS(0,2);
+                        bool fix = props->getPropBool("fix");
+                        bool verbose = props->getPropBool("verbose");
+                        bool deleteFiles = props->getPropBool("deletefiles");
+                        validateStore(fix, deleteFiles, verbose);
+                    }
                     else if (stricmp(cmd,"wuidCompress")==0) {
                         CHECKPARAMS(2,2);
                         wuidCompress(params.item(1), params.item(2), true);
@@ -2794,93 +2794,6 @@
                     }
                     else
                         ERRLOG("Unknown command %s",cmd);
-=======
-            else if (stricmp(cmd,"listprotect")==0) {
-                CHECKPARAMS(0,2);
-                listprotect((np>1)?params.item(1):"*",(np>2)?params.item(2):"*");
-            }
-            else if (stricmp(cmd,"checksuperfile")==0) {
-                CHECKPARAMS(1,1);
-                bool fix = props->getPropBool("fix");
-                checksuperfile(params.item(1),fix);
-            }
-            else if (stricmp(cmd,"checksubfile")==0) {
-                CHECKPARAMS(1,1);
-                checksubfile(params.item(1));
-            }
-            else if (stricmp(cmd,"listexpires")==0) {
-                CHECKPARAMS(0,1);
-                listexpires((np>1)?params.item(1):"*",userDesc);
-            }
-            else if (stricmp(cmd,"listrelationships")==0) {
-                CHECKPARAMS(2,2);
-                listrelationships(params.item(1),params.item(2));
-            }
-            else if (stricmp(cmd,"dfsperm")==0) {
-                if (!userDesc.get()) 
-                    throw MakeStringException(-1,"dfsperm requires username to be set (user=)");
-                CHECKPARAMS(1,1);
-                ret = dfsperm(params.item(1),userDesc);
-            }
-            else if (stricmp(cmd,"dfscompratio")==0) {
-                CHECKPARAMS(1,1);
-                dfscompratio(params.item(1),userDesc);
-            }
-            else if (stricmp(cmd,"dfsscopes")==0) {
-                CHECKPARAMS(0,1);
-                dfsscopes((np>1)?params.item(1):"*",userDesc);
-            }
-            else if (stricmp(cmd,"cleanscopes")==0) {
-                CHECKPARAMS(0,0);
-                cleanscopes(userDesc);
-            }
-            else if (stricmp(cmd,"listworkunits")==0) {
-                CHECKPARAMS(0,3);
-                listworkunits((np>0)?params.item(1):NULL,(np>1)?params.item(2):NULL,(np>2)?params.item(3):NULL);
-            }
-            else if (stricmp(cmd,"listmatches")==0) {
-                CHECKPARAMS(0,3);
-                listmatches((np>0)?params.item(1):NULL,(np>1)?params.item(2):NULL,(np>2)?params.item(3):NULL);
-            }
-            else if (stricmp(cmd,"workunittimings")==0) {
-                CHECKPARAMS(1,1);
-                workunittimings(params.item(1));
-            }
-            else if (stricmp(cmd,"serverlist")==0) {
-                CHECKPARAMS(1,1);
-                serverlist(params.item(1));
-            }
-            else if (stricmp(cmd,"clusterlist")==0) {
-                CHECKPARAMS(1,1);
-                clusterlist(params.item(1));
-            }
-            else if (stricmp(cmd,"auditlog")==0) {
-                CHECKPARAMS(2,3);
-                auditlog(params.item(1),params.item(2),(np>2)?params.item(3):NULL);
-            }
-            else if (stricmp(cmd,"coalesce")==0) {
-                CHECKPARAMS(0,0);
-                coalesce();
-            }
-            else if (stricmp(cmd,"mpping")==0) {
-                CHECKPARAMS(1,1);
-                mpping(params.item(1));
-            }
-            else if (stricmp(cmd,"daliping")==0) {
-                CHECKPARAMS(0,1);
-                daliping(daliserv.str(),daliconnectelapsed,(np>0)?atoi(params.item(1)):1);
-            }
-            else if (stricmp(cmd,"getxref")==0) {
-                CHECKPARAMS(1,1);
-                getxref(params.item(1));
-            }
-            else if (stricmp(cmd,"dalilocks")==0) {
-                CHECKPARAMS(0,2);
-                bool filesonly = false;
-                if (np&&(stricmp(params.item(np),"files")==0)) {
-                    filesonly = true;
-                    np--;
->>>>>>> f0e79f52
                 }
                 catch (IException *e) {
                     EXCLOG(e,"daliadmin");
@@ -2888,22 +2801,6 @@
                 }
                 closedownClientProcess();
             }
-<<<<<<< HEAD
-=======
-            else if (stricmp(cmd,"validateStore")==0) {
-                CHECKPARAMS(0,2);
-                bool fix = props->getPropBool("fix");
-                bool verbose = props->getPropBool("verbose");
-                bool deleteFiles = props->getPropBool("deletefiles");
-                validateStore(fix, deleteFiles, verbose);
-             }
-             else
-                ERRLOG("Unknown command %s",cmd);
-        }
-        catch (IException *e) {
-            EXCLOG(e,"daliadmin");
-            e->Release();
->>>>>>> f0e79f52
         }
     }
     setDaliServixSocketCaching(false);
