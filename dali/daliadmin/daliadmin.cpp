--- conflicted
+++ resolved
@@ -93,12 +93,9 @@
   printf("Other dali server and misc commands:\n");
   printf("  auditlog <fromdate> <todate> <match>\n");
   printf("  cleanglobalwuid [dryrun] [noreconstruct]\n");
-<<<<<<< HEAD
   printf("  cleanjobqueues [dryrun]\n");
   printf("  cleangenerateddlls [dryrun] [nobackup]\n");
-=======
   printf("  cleanstalegroups [<group-pattern>] [dryrun]\n");
->>>>>>> f22292bc
   printf("  clusterlist <mask>              -- list clusters   (mask optional)\n");
   printf("  coalesce                        -- force transaction coalesce\n");
   printf("  dalilocks [ <ip-pattern> ] [ files ] -- get all locked files/xpaths\n");
@@ -599,7 +596,6 @@
                         }
                         removeOrphanedGlobalVariables(dryrun, reconstruct);
                     }
-<<<<<<< HEAD
                     else if (strieq(cmd, "cleanjobqueues"))
                     {
                         bool dryRun = np>0 && strieq("dryrun", params.item(1));
@@ -618,7 +614,7 @@
                                 backup = false;
                         }
                         cleanGeneratedDlls(dryRun, backup);
-=======
+                    }
                     else if (strieq(cmd, "cleanstalegroups"))
                     {
                         // The 'cleanstalegroups' command removes stale groups from the system.
@@ -648,7 +644,6 @@
                             }
                         }
                         cleanStaleGroups(groupPattern, dryrun);
->>>>>>> f22292bc
                     }
                     else if (strieq(cmd, "remotetest"))
                         remoteTest(params.item(1), true);
