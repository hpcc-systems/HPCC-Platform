--- conflicted
+++ resolved
@@ -666,18 +666,12 @@
 
     maxElementLength = 1;
     format.set(_format);
-<<<<<<< HEAD
     const char * separator = format.separate.get();
     if (separator && *separator)
         addActionList(matcher, separator, SEPARATOR, &maxElementLength);
 
-    addActionList(matcher, format.quote.get() ? format.quote.get() : "\"", QUOTE, &maxElementLength);
-=======
-    addActionList(matcher, format.separate.get() ? format.separate.get() : "\\,", SEPARATOR, &maxElementLength);
-
     const char * quote = format.quote.get();
     addActionList(matcher, quote ? quote : "\"", QUOTE, &maxElementLength);
->>>>>>> 8fe12df0
     addActionList(matcher, format.terminate.get() ? format.terminate.get() : "\\n,\\r\\n", TERMINATOR, &maxElementLength);
 
     const char * escape = format.escape.get();
