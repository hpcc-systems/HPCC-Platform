/*##############################################################################

    HPCC SYSTEMS software Copyright (C) 2012 HPCC Systems®.

    Licensed under the Apache License, Version 2.0 (the "License");
    you may not use this file except in compliance with the License.
    You may obtain a copy of the License at

       http://www.apache.org/licenses/LICENSE-2.0

    Unless required by applicable law or agreed to in writing, software
    distributed under the License is distributed on an "AS IS" BASIS,
    WITHOUT WARRANTIES OR CONDITIONS OF ANY KIND, either express or implied.
    See the License for the specific language governing permissions and
    limitations under the License.
############################################################################## */

#include "jliball.hpp"

#include "platform.h"
#include <algorithm>
#include "jlib.hpp"
#include "jio.hpp"
#include <math.h>
#include <azure/core.hpp>
#include <azure/storage/blobs.hpp>
#include <azure/storage/files/shares.hpp>
#include "jmutex.hpp"
#include "jfile.hpp"
#include "jsocket.hpp"
#include "jdebug.hpp"

#include "fterror.hpp"
#include "dadfs.hpp"
#include "rmtspawn.hpp"
#include "filecopy.ipp"
#include "jptree.hpp"
#include "daft.hpp"
#include "daftcfg.hpp"
#include "fterror.hpp"
#include "daftformat.hpp"
#include "daftmc.hpp"
#include "dasds.hpp"
#include "jlog.hpp"
#include "dalienv.hpp"
#include "ftbase.ipp"

#ifdef _CONTAINERIZED
//Temporary see HPCC-25822
inline bool canAccessFilesDirectly(const RemoteFilename & file)
{
    if (file.queryEndpoint().port!=0)
        return false;
    const IpAddress & ip = file.queryIP();
    if (ip.isLocal()||ip.isNull())  // the isNull check is probably an error but saves time
        return true;                // I think usually already checked, but another can't harm
    return false;
}

inline void setCanAccessDirectly(RemoteFilename & file)
{
    setCanAccessDirectly(file,canAccessFilesDirectly(file));
}

#endif

#define DEFAULT_MAX_CONNECTIONS 800
#define PARTITION_RECOVERY_LIMIT 1000
#define EXPECTED_RESPONSE_TIME          (60 * 1000)
#define RESPONSE_TIME_TIMEOUT           (60 * 60 * 1000)
#define DEFAULT_MAX_XML_RECORD_SIZE 0x100000

//#define CLEANUP_RECOVERY

//Use hash defines for properties so I can't mis-spell them....
#define ANcomplete          "@complete"
#define ANcompress          "@compress"
#define ANcrc               "@crc"
#define ANcrcCheck          "@crcCheck"
#define ANcrcDiffers        "@crcDiffers"
#define ANdone              "@done"
#define ANhasPartition      "@hasPartition"
#define ANhasProgress       "@hasProgress"
#define ANhasRecovery       "@hasRecovery"
#define ANmaxConnections    "@maxConnections"
#define ANnocommon          "@noCommon"
#define ANnoRecover         "@noRecover"
#define ANnosplit           "@nosplit"
#define ANnosplit2          "@noSplit"
#define ANprefix            "@prefix"
#define ANpull              "@pull"
#define ANpush              "@push"
#define ANsafe              "@safe"
#define ANsizedate          "@sizedate"
#define ANsplit             "@split"
#define ANsplitPrefix       "@splitPrefix"
#define ANthrottle          "@throttle"
#define ANverify            "@verify"
#define ANtransferBufferSize "@transferBufferSize"
#define ANencryptKey        "@encryptKey"
#define ANdecryptKey        "@decryptKey"
#define ANumask             "@umask"
#define ANuseFtSlave        "@useFtSlave"
#define ANsprayServiceName  "@sprayServiceName"

#define PNpartition         "partition"
#define PNprogress          "progress"

//File attributes
#define FArecordSize        "@recordSize"
#define FArecordCount       "@recordCount"
#define FAformat            "@format"
#define FAcrc               "@fileCrc"
#define FAsize              "@size"
#define FAcompressedSize    "@compressedSize"


const unsigned operatorUpdateFrequency = 5000;      // time between updates in ms
const unsigned abortCheckFrequency = 20000;         // time between updates in ms
const unsigned sdsUpdateFrequency = 20000;          // time between updates in ms


bool TargetLocation::canPull()
{
    return queryOS(filename.queryIP()) != MachineOsSolaris;
}

//----------------------------------------------------------------------------

FilePartInfo::FilePartInfo(const RemoteFilename & _filename, unsigned _partNum) : partNum(_partNum)
{
    filename.set(_filename);
    init();
}

FilePartInfo::FilePartInfo(unsigned _partNum) : partNum(_partNum)
{
    init();
}

bool FilePartInfo::canPush()
{
    return queryOS(filename.queryIP()) != MachineOsSolaris;
}


void FilePartInfo::extractExtra(IPartDescriptor &part)
{
    unsigned _crc;
    hasCRC = part.getCrc(_crc);
    if (hasCRC)
        crc = _crc;

    properties.set(&part.queryProperties());
    if (part.queryProperties().hasProp("@modified"))
        modifiedTime.setString(part.queryProperties().queryProp("@modified"));
}

void FilePartInfo::extractExtra(IDistributedFilePart &part)
{
    unsigned _crc;
    hasCRC = part.getCrc(_crc);
    if (hasCRC)
        crc = _crc;

    properties.set(&part.queryAttributes());
    if (part.queryAttributes().hasProp("@modified"))
        modifiedTime.setString(part.queryAttributes().queryProp("@modified"));
}

void FilePartInfo::init()
{
    offset = 0;
    size = UNKNOWN_PART_SIZE;
    psize = UNKNOWN_PART_SIZE;
    headerSize = 0;
    hasCRC = false;
    xmlHeaderLength = 0;
    xmlFooterLength = 0;
}

//----------------------------------------------------------------------------

static void shuffle(TransferArray & array)
{
    //Use our own seeded random number generator, so that multiple dfu at the same time are less likely to clash.
    Owned<IRandomNumberGenerator> random = createRandomNumberGenerator();
    random->seed(123456789);
    unsigned i = array.ordinality();
    while (i > 1)
    {
        unsigned j = random->next() % i;
        i--;
        array.swap(i, j);
    }
}

//----------------------------------------------------------------------------

FileTransferThread::FileTransferThread(FileSprayer & _sprayer, byte _action, const SocketEndpoint & _ep, bool _calcCRC, const char *_wuid)
: Thread("pullThread"), sprayer(_sprayer), wuid(_wuid)
{
    calcCRC = _calcCRC;
    action = _action;
    ep.set(_ep);
//  progressInfo = _progressInfo;
    sem = NULL;
    ok = false;
    job = unknownJob;
    allDone = false;
    started = false;
}

void FileTransferThread::addPartition(PartitionPoint & nextPartition, OutputProgress & nextProgress)
{
    partition.append(OLINK(nextPartition));
    progress.append(OLINK(nextProgress));
}

unsigned __int64 FileTransferThread::getInputSize()
{
    unsigned __int64 inputSize = 0;
    ForEachItemIn(idx, partition)
        inputSize += partition.item(idx).inputLength;
    return inputSize;
}

void FileTransferThread::go(Semaphore & _sem)
{
    sem = &_sem;
    if (partition.empty())
        transferAndSignal();            // do nothing, but don't start a new thread
    else
    {
#ifdef RUN_SLAVES_ON_THREADS
        start();
#else
        transferAndSignal();
#endif
    }
}

bool FileTransferThread::isAborting()
{
    return sprayer.isAborting() || ::isAborting();
}

void FileTransferThread::logIfRunning(StringBuffer &list)
{
    if (started && !allDone && !error)
    {
        StringBuffer url;
        ep.getUrlStr(url);
        DBGLOG("Still waiting for slave %s", url.str());
        if (list.length())
            list.append(',');
        list.append(url);
    }
}

bool FileTransferThread::catchReadBuffer(ISocket * socket, MemoryBuffer & msg, unsigned timeout)
{
    unsigned nowTime = msTick();

    unsigned abortCheckTimeout = 120*1000;
    for (;;)
    {
        try
        {
            readBuffer(socket, msg, abortCheckTimeout);
            return true;
        }
        catch (IException * e)
        {
            switch (e->errorCode())
            {
            case JSOCKERR_graceful_close:
                break;
            case JSOCKERR_timeout_expired:
                if (isAborting())
                    break;
                if (msTick() - nowTime < timeout)
                {
                    e->Release();
                    continue;
                }
                break;
            default:
                EXCLOG(e,"FileTransferThread::catchReadBuffer");
                break;
            }
            e->Release();
            return false;
        }
    }
}

void FileTransferThread::prepareCmd(MemoryBuffer &msg, unsigned version)
{
    //Send message and wait for response...
    msg.append(action);

    if (0 == version) // 0 indicates command is destined to ftslave not dafilesrv
    {
        // send 0 for password info that was in <= 7.6 versions
        unsigned zero = 0;
        msg.append(zero);
    }
    ep.serialize(msg);
    sprayer.srcFormat.serialize(msg);
    sprayer.tgtFormat.serialize(msg);
    msg.append(sprayer.calcInputCRC());
    msg.append(calcCRC);
    serialize(partition, msg);
    msg.append(sprayer.numParallelSlaves());
    msg.append(sprayer.slaveUpdateFrequency);
    msg.append(sprayer.replicate); // NB: controls whether FtSlave copies source timestamp
    msg.append(sprayer.mirroring);
    msg.append(sprayer.isSafeMode);

    msg.append(progress.ordinality());
    ForEachItemIn(i, progress)
        progress.item(i).serializeCore(msg);

    msg.append(sprayer.throttleNicSpeed);
    msg.append(sprayer.compressedInput);
    msg.append(sprayer.compressOutput);
    msg.append(sprayer.copyCompressed);
    msg.append(sprayer.transferBufferSize);
    msg.append(sprayer.encryptKey);
    msg.append(sprayer.decryptKey);

    sprayer.srcFormat.serializeExtra(msg, 1);
    sprayer.tgtFormat.serializeExtra(msg, 1);

    ForEachItemIn(i2, progress)
        progress.item(i2).serializeExtra(msg, 1);

    //NB: Any extra data must be appended at the end...

    msg.append(sprayer.fileUmask);

    ForEachItemIn(i3, progress)
        progress.item(i3).serializeExtra(msg, 2);
}

bool FileTransferThread::launchFtSlaveCmd(const SocketEndpoint &ep)
{
    SocketEndpoint connectEP(ep);

    // in containerized mode, redirect to dafilesrv service or local (if useFtSlave=true)
    Owned<IPropertyTree> serviceTree;
    if (isContainerized())
    {
        if (sprayer.useFtSlave)
        {
            //In containerized world all ftslave processes are executed locally, so make sure we try and connect to a local instance
            connectEP.set("localhost");
        }
        else
        {
            serviceTree.setown(sprayer.getSprayService());
            connectEP.set(serviceTree->queryProp("@name"), serviceTree->getPropInt("@port"));
        }
    }
    StringBuffer url;
    ep.getUrlStr(url);

    Owned<ISocket> socket;
    MemoryBuffer msg;
    msg.setEndian(__BIG_ENDIAN);
    if (sprayer.useFtSlave)
    {
        StringBuffer tmp;
        socket.setown(spawnRemoteChild(SPAWNdfu, sprayer.querySlaveExecutable(ep, tmp), connectEP, DAFT_VERSION, queryFtSlaveLogDir(), this, wuid));
        if (!socket)
            throwError1(DFTERR_FailedStartSlave, url.str());

        prepareCmd(msg, 0);
        if (!catchWriteBuffer(socket, msg))
            throwError1(RFSERR_TimeoutWaitConnect, url.str());
    }
    else
    {
        if (!isContainerized())
        {
            setDafsEndpointPort(connectEP);
            if (connectEP.isNull())
                return false;
        }
        // allow a relatively long time in case service is overloaded (unable to cope with # parallel requests)
        constexpr unsigned timeoutMs = 1000*60*30; // 30 mins
        CTimeMon tm(timeoutMs);
        unsigned remaining;
        while (true)
        {
            try
            {
                socket.setown(connectDafs(connectEP, 60000, serviceTree));
                if (socket)
                    break;
            }
            catch (IException *e)
            {
                if (e->errorCode() != JSOCKERR_connection_failed || tm.timedout(&remaining))
                    throw;
                PROGLOG("Dafilesrv spray service not responding, retrying..");
            }
        }
        if (!socket)
            throwError1(DFTERR_FailedStartSlave, url.str());
        prepareCmd(msg, daFileSrvCommandVersion);
        sendDaFsFtSlaveCmd(socket, msg);
    }
    bool done;
    for (;;)
    {
        msg.clear();
        if (!catchReadBuffer(socket, msg, FTTIME_PROGRESS))
            throwError1(RFSERR_TimeoutWaitSlave, url.str());

        msg.setEndian(__BIG_ENDIAN);
        msg.read(done);
        if (done)
            break;

        OutputProgress newProgress;
        newProgress.deserializeCore(msg);
        newProgress.deserializeExtra(msg, 1);
        newProgress.deserializeExtra(msg, 2);
        sprayer.updateProgress(newProgress);

        LOG(MCdebugProgress(10000), job, "Update %s: %d %" I64F "d->%" I64F "d", url.str(), newProgress.whichPartition, newProgress.inputLength, newProgress.outputLength);
        if (isAborting())
        {
            if (!sendRemoteAbort(socket))
                throwError1(RFSERR_TimeoutWaitSlave, url.str());
        }
    }
    msg.read(ok);
    setErrorOwn(deserializeException(msg));

    LOG(MCdebugProgressDetail, job, "Finished generating part %s [%p] ok(%d) error(%d)", url.str(), this, (int)ok, (int)(error!=NULL));

    // if communicating with ftslave, the process has a final ack wait
    if (sprayer.useFtSlave)
    {
        // ftslave sends back a final ack.
        msg.clear().append(true);
        catchWriteBuffer(socket, msg);
        if (sprayer.options->getPropInt("@fail", 0)) // probably used as a debug testing option
            throwError1(DFTERR_CopyFailed, "unknown reason");
    }
    return ok;
}

bool FileTransferThread::performTransfer()
{
    StringBuffer url;
    ep.getUrlStr(url);

    LOG(MCdebugProgress, job, "Transferring part %s [%p]", url.str(), this);
    started = true;
    allDone = true;
    if (sprayer.isSafeMode || action == FTactionpush)
    {
        ForEachItemIn(i, progress)
        {
            if (progress.item(i).status != OutputProgress::StatusCopied)
                allDone = false;
        }
    }
    else
    {
        unsigned whichOutput = (unsigned)-1;
        ForEachItemIn(i, progress)
        {
            PartitionPoint & curPartition = partition.item(i);
            OutputProgress & curProgress = progress.item(i);
            //pull should rename as well as copy the files.
            if (curPartition.whichOutput != whichOutput)
            {
                if (curProgress.status != OutputProgress::StatusRenamed)
                    allDone = false;
                whichOutput = curPartition.whichOutput;
            }
        }
    }

    if (allDone)
    {
        LOG(MCdebugInfo, job, "Creation of part %s already completed", url.str());
        return true;
    }

    if (partition.empty())
    {
        LOG(MCdebugInfo, job, "No elements to transfer for this slave");
        return true;
    }

    LOG(MCdebugProgressDetail, job, "Start generate part %s [%p]", url.str(), this);
    bool ok = launchFtSlaveCmd(ep);
    LOG(MCdebugProgressDetail, job, "Stopped generate part %s [%p]", url.str(), this);

    allDone = true;
    return ok;
}


void FileTransferThread::setErrorOwn(IException * e)
{
    error.setown(e);
    if (error)
        sprayer.setError(ep, error);
}

bool FileTransferThread::transferAndSignal()
{
    ok = false;
    if (!isAborting())
    {
        try
        {
            ok = performTransfer();
        }
        catch (IException * e)
        {
            FLLOG(MCexception(e), job, e, "Transferring files");
            setErrorOwn(e);
        }
    }
    sem->signal();
    return ok;
}


int FileTransferThread::run()
{
    transferAndSignal();
    return 0;
}

//----------------------------------------------------------------------------

FileSizeThread::FileSizeThread(FilePartInfoArray & _queue, CriticalSection & _cs, bool _isCompressed, bool _errorIfMissing) : Thread("fileSizeThread"), queue(_queue), cs(_cs)
{
    isCompressed = _isCompressed;
    errorIfMissing = _errorIfMissing;
}

bool FileSizeThread::wait(unsigned timems)
{
    while (!sem.wait(timems))
    { // report every time
        StringBuffer rfn;
        {
            CriticalBlock lock(cs);
            if (cur.get())
            {
                if (copy)
                {
                    if (!cur->mirrorFilename.isNull())
                        cur->mirrorFilename.getRemotePath(rfn);
                }
                else
                {
                    cur->filename.getRemotePath(rfn);
                }
            }
        }
        if (!rfn.isEmpty())
        {
            OWARNLOG("Waiting for file: %s",rfn.str());
            return false;
        }
    }
    sem.signal(); // if called again
    return true;
}

int FileSizeThread::run()
{
    try
    {
        RemoteFilename remoteFilename;
        for (;;)
        {
            {
                CriticalBlock lock(cs);
                cur.clear();
                if (queue.ordinality())
                    cur.setown(&queue.popGet());
            }

            if (!cur.get())
                break;
            copy=0;
            for (copy = 0;copy<2;copy++)
            {
                if (copy)
                {
                    if (cur->mirrorFilename.isNull())
                        continue;  // not break
                    remoteFilename.set(cur->mirrorFilename);
                }
                else
                    remoteFilename.set(cur->filename);
                OwnedIFile thisFile = createIFile(remoteFilename);
                offset_t thisSize = thisFile->size();
                if (thisSize == -1)
                {
                    if (errorIfMissing)
                    {
                        StringBuffer s;
                        throwError1(DFTERR_CouldNotOpenFile, remoteFilename.getRemotePath(s).str());
                    }
                    continue;
                }
                cur->psize = thisSize;
                if (isCompressed)
                {
                    Owned<IFileIO> io = createCompressedFileReader(thisFile); //check succeeded?
                    if (!io)
                    {
                        StringBuffer s;
                        throwError1(DFTERR_CouldNotOpenCompressedFile, remoteFilename.getRemotePath(s).str());
                    }
                    thisSize = io->size();
                }
                cur->size = thisSize;
                break;
            }
            if (copy==1)
            { // need to set primary
                CriticalBlock lock(cs);
                cur->mirrorFilename.set(cur->filename);
                cur->filename.set(remoteFilename);
            }
        }
    }
    catch (IException * e)
    {
        error.setown(e);
    }
    sem.signal();
    return 0;
}


//----------------------------------------------------------------------------

FileSprayer::FileSprayer(IPropertyTree * _options, IPropertyTree * _progress, IRemoteConnection * _recoveryConnection, const char *_wuid)
  : wuid(_wuid), fileSprayerAbortChecker(*this)
{
    totalSize = 0;
    replicate = false;
    copySource = false;
    unknownSourceFormat = true;
    unknownTargetFormat = true;
    progressTree.set(_progress);
    recoveryConnection = _recoveryConnection;
    options.set(_options);
    if (!options)
        options.setown(createPTree());
    if (!progressTree)
        progressTree.setown(createPTree("progress", ipt_caseInsensitive));

    //split prefix messes up recovery because the target filenames aren't saved in the recovery info.
    allowRecovery = !options->getPropBool(ANnoRecover) && !querySplitPrefix();
    isRecovering = allowRecovery && progressTree->hasProp(ANhasProgress);
    isSafeMode = options->getPropBool(ANsafe);
    job = unknownJob;
    progressReport = NULL;
    abortChecker = NULL;
    sizeToBeRead = 0;
    calcedPullPush = false;
    mirroring = false;
    lastAbortCheckTick = lastSDSTick = lastOperatorTick = msTick();
    calcedInputCRC = false;
    aborting = false;
    totalLengthRead = 0;
    totalNumReads = 0;
    totalNumWrites = 0;
    throttleNicSpeed = 0;
    compressedInput = false;
    compressOutput = options->getPropBool(ANcompress);
    copyCompressed = false;
    transferBufferSize = options->getPropInt(ANtransferBufferSize);
    if (transferBufferSize)
        LOG(MCdebugProgressDetail, job, "Using transfer buffer size %d", transferBufferSize);
    else // zero is default
        transferBufferSize = DEFAULT_STD_BUFFER_SIZE;
    progressDone = false;
    encryptKey.set(options->queryProp(ANencryptKey));
    decryptKey.set(options->queryProp(ANdecryptKey));
    useFtSlave = options->getPropBool(ANuseFtSlave);
    sprayServiceName.set(options->queryProp(ANsprayServiceName));

    fileUmask = -1;
    const char *umaskStr = options->queryProp(ANumask);
    if (umaskStr)
    {
        char *eptr = NULL;
        errno = 0;
        fileUmask = (int)strtol(umaskStr, &eptr, 8);
        if (errno || *eptr != '\0')
        {
            LOG(MCdebugInfo, job, "Invalid umask value <%s> ignored", umaskStr);
            fileUmask = -1;
        }
        else
        {
            // never strip off owner
            fileUmask &= 077;
        }
    }
}




class AsyncAfterTransfer : public CAsyncFor
{
public:
    AsyncAfterTransfer(FileSprayer & _sprayer) : sprayer(_sprayer) {}

    virtual void Do(unsigned idxTarget)
    {
        TargetLocation & cur = sprayer.targets.item(idxTarget);
        if (!sprayer.filter || sprayer.filter->includePart(idxTarget))
        {
            RemoteFilename & targetFilename = cur.filename;
            if (sprayer.isSafeMode)
            {
                OwnedIFile file = createIFile(targetFilename);
                file->remove();
            }

            renameDfuTempToFinal(targetFilename);
            if (sprayer.replicate && !sprayer.mirroring)
            {
                OwnedIFile file = createIFile(targetFilename);
                file->setTime(NULL, &cur.modifiedTime, NULL);
            }
            else if (cur.modifiedTime.isNull())
            {
                OwnedIFile file = createIFile(targetFilename);
                file->getTime(NULL, &cur.modifiedTime, NULL);
            }
        }
    }
protected:
    FileSprayer & sprayer;
};


void FileSprayer::addEmptyFilesToPartition(unsigned from, unsigned to)
{
    for (unsigned i = from; i < to ; i++)
    {
        LOG(MCdebugProgressDetail, job, "Insert a dummy entry for target %d", i);
        PartitionPoint & next = createLiteral(0, NULL, 0);
        next.whichOutput = i;
        partition.append(next);
    }
}

void FileSprayer::addEmptyFilesToPartition()
{
    unsigned lastOutput = (unsigned)-1;;
    ForEachItemIn(idx, partition)
    {
        PartitionPoint & cur = partition.item(idx);
        if (cur.whichOutput != lastOutput)
        {
            if (cur.whichOutput != lastOutput+1)
                addEmptyFilesToPartition(lastOutput+1, cur.whichOutput);
            lastOutput = cur.whichOutput;
        }
    }
    if (lastOutput != targets.ordinality()-1)
        addEmptyFilesToPartition(lastOutput+1, targets.ordinality());
}

void FileSprayer::afterTransfer()
{
    if (calcInputCRC())
    {
        LOG(MCdebugProgressDetail, job, "Checking input CRCs");
        CRC32Merger partCRC;

        unsigned startCurSource = 0;
        ForEachItemIn(idx, partition)
        {
            PartitionPoint & curPartition = partition.item(idx);
            OutputProgress & curProgress = progress.item(idx);

            if (!curProgress.hasInputCRC)
            {
                LOG(MCdebugProgressDetail, job, "Could not calculate input CRCs - cannot check");
                break;
            }
            partCRC.addChildCRC(curProgress.inputLength, curProgress.inputCRC, false);

            StringBuffer errorText;
            bool failed = false;
            UnsignedArray failedOutputs;
            if (idx+1 == partition.ordinality() || partition.item(idx+1).whichInput != curPartition.whichInput)
            {
                FilePartInfo & curSource = sources.item(curPartition.whichInput);
                if (curSource.crc != partCRC.get())
                {
                    StringBuffer name;
                    if (!failed)
                        errorText.append("Input CRCs do not match for part ");
                    else
                        errorText.append(", ");
                    curSource.filename.getPath(errorText);
                    failed = true;

                    //Need to copy anything that involves this part of the file again.
                    //pulling it will be the whole file, if pushing we can cope with single parts
                    //in the middle of the partition.
                    for (unsigned i = startCurSource; i <= idx; i++)
                    {
                        OutputProgress & cur = progress.item(i);
                        cur.reset();
                        if (cur.tree)
                            cur.save(cur.tree);
                        unsigned out = partition.item(i).whichOutput;
                        if (failedOutputs.find(out) == NotFound)
                            failedOutputs.append(out);
                    }
                }
                partCRC.clear();

                startCurSource = idx+1;

                //If copying m to n, and not splitting, there may be some dummy text entries (containing nothing) on the end.
                //if so skip them, otherwise you'll get crc errors on part 1
                if (partition.isItem(startCurSource) && (partition.item(startCurSource).whichInput == 0))
                    idx = partition.ordinality()-1;
            }
            if (failed)
            {
                if (usePullOperation())
                {
                    //Need to clear progress for any partitions that copy to the same target file
                    //However, need to do it after the crc checking, otherwise it will generate more errors...
                    ForEachItemIn(idx, partition)
                    {
                        if (failedOutputs.find(partition.item(idx).whichOutput) != NotFound)
                        {
                            OutputProgress & cur = progress.item(idx);
                            cur.reset();
                            if (cur.tree)
                                cur.save(cur.tree);
                        }
                    }
                }
                if (recoveryConnection)
                    recoveryConnection->commit();
                throw MakeStringException(DFTERR_InputCrcMismatch, "%s", errorText.str());
            }
        }
    }

    //For safe mode and push mode the temporary files need to be renamed once everything has completed.
    if (isSafeMode || usePushOperation())
    {
        unsigned numTargets = targets.ordinality();
        AsyncAfterTransfer async(*this);
        async.For(numTargets, (unsigned)sqrt((float)numTargets));
    }
    else
    {
        ForEachItemIn(idx, progress)
        {
            OutputProgress & curProgress = progress.item(idx);
            if (!curProgress.resultTime.isNull())
                targets.item(partition.item(idx).whichOutput).modifiedTime.set(curProgress.resultTime);
        }
    }
}

bool FileSprayer::allowSplit()
{
    return !(options->getPropBool(ANnosplit) || options->getPropBool(ANnosplit2) || options->queryProp(ANprefix));
}

void FileSprayer::assignPartitionFilenames()
{
    ForEachItemIn(idx, partition)
    {
        PartitionPoint & cur = partition.item(idx);
        if (cur.whichInput != (unsigned)-1)
        {
            cur.inputName.set(sources.item(cur.whichInput).filename);
            setCanAccessDirectly(cur.inputName);
        }
        cur.outputName.set(targets.item(cur.whichOutput).filename);
        setCanAccessDirectly(cur.outputName);

        // NB: partition (cur) is serialized to ftslave and it's this modifiedTime is used if present
        if (replicate)
            cur.modifiedTime.set(targets.item(cur.whichOutput).modifiedTime);
    }
}

class CheckExists : public CAsyncFor
{
public:
    CheckExists(TargetLocationArray & _targets, IDFPartFilter * _filter) : targets(_targets) { filter = _filter; }

    virtual void Do(unsigned idx)
    {
        if (!filter || filter->includePart(idx))
        {
            const RemoteFilename & cur = targets.item(idx).filename;
            OwnedIFile file = createIFile(cur);
            if (file->exists())
            {
                StringBuffer s;
                throwError1(DFTERR_PhysicalExistsNoOverwrite, cur.getRemotePath(s).str());
            }
        }
    }

public:
    TargetLocationArray & targets;
    IDFPartFilter * filter;
};


void FileSprayer::beforeTransfer()
{
    if (!isRecovering && !options->getPropBool("@overwrite", true))
    {
        CheckExists checker(targets, filter);
        checker.For(targets.ordinality(), 25, true, true);
    }

    if (!isRecovering && writeFromMultipleSlaves())
    {
        try {
            //Should this be on an option.  Shouldn't be too inefficient since push is seldom used.
            ForEachItemIn(idx2, targets)
            {
                if (!filter || filter->includePart(idx2))
                {
                    //MORE: This does not cope with creating directories on a solaris machine.
                    StringBuffer remoteFilename, remoteDirectory;
                    targets.item(idx2).filename.getRemotePath(remoteFilename);
                    splitUNCFilename(remoteFilename.str(), &remoteDirectory, &remoteDirectory, NULL, NULL);

                    Owned<IFile> dir = createIFile(remoteDirectory.str());
                    if (!dir->exists())
                    {
                        dir->createDirectory();
                        if (fileUmask != -1)
                            dir->setFilePermissions(~fileUmask&0777);
                    }
                }
            }
        }
        catch (IException *e) {
            FLLOG(MCexception(e), job, e, "Creating Directory");
            e->Release();
            LOG(MCdebugInfo, job, "Ignoring create directory error");
        }

        // If pushing files, and not recovering, then need to delete the target files, because the slaves might be writing in any order
        // for pull, the slave deletes it when creating the file.
        unsigned curPartition = 0;
        ForEachItemIn(idxTarget, targets)
        {
            if (!filter || filter->includePart(idxTarget))
            {
                if (!isSafeMode)
                {
                    OwnedIFile file = createIFile(targets.item(idxTarget).filename);
                    file->remove();
                }

                //unsigned firstPartition = curPartition;
                while (partition.isItem(curPartition+1) && partition.item(curPartition+1).whichOutput == idxTarget)
                    curPartition++;

                //MORE: If 1:N mapping then don't extend to the maximum length - it is a waste of time, and messes up
                //And should generate the file header on the push machine - would always be more efficient.
                //Possibly conditional on whether it is worth pre-extending on the target os.
                //if (curPartition == firstPartition)
                //    continue;

                PartitionPoint & lastPartition = partition.item(curPartition);
                offset_t lastOutputOffset = lastPartition.outputOffset + lastPartition.outputLength;

                RemoteFilename remote;
                getDfuTempName(remote, targets.item(idxTarget).filename);
                OwnedIFile file = createIFile(remote);
                OwnedIFileIO io = file->open(IFOcreate);
                if (!io)
                {
                    StringBuffer name;
                    remote.getPath(name);
                    throwError1(DFTERR_CouldNotCreateOutput, name.str());
                }
                if (fileUmask != -1)
                    file->setFilePermissions(~fileUmask&0666);
                //Create the headers on the utf files.
                unsigned headerSize = getHeaderSize(tgtFormat.type);
                if (headerSize)
                    io->write(0, headerSize, getHeaderText(tgtFormat.type));

                if ((lastOutputOffset != 0)&&!compressOutput)
                {
                    char null = 0;
                    io->write(lastOutputOffset-sizeof(null), sizeof(null), &null);
                }
            }
        }
    }

    throttleNicSpeed = options->getPropInt(ANthrottle, 0);
#ifndef _CONTAINERIZED
    //MORE: This is very old windows support code.  We could add support for per-plane throttling if it is required.
    if (throttleNicSpeed == 0 && !usePullOperation() && targets.ordinality() == 1 && sources.ordinality() > 1)
    {
        Owned<IEnvironmentFactory> factory = getEnvironmentFactory(true);
        Owned<IConstEnvironment> env = factory->openEnvironment();
        StringBuffer ipText;
        targets.item(0).filename.queryIP().getIpText(ipText);
        Owned<IConstMachineInfo> machine = env->getMachineByAddress(ipText.str());
        if (machine)
        {
            if (machine->getOS() == MachineOsW2K)
            {
                throttleNicSpeed = machine->getNicSpeedMbitSec();
                LOG(MCdebugInfo, job, "Throttle target speed to %dMbit/sec", throttleNicSpeed);
            }
        }
    }
#endif
}


bool FileSprayer::calcCRC()
{
    return options->getPropBool(ANcrc, true) && !compressOutput && !copyCompressed;
}

bool FileSprayer::calcInputCRC()
{
    if (!calcedInputCRC)
    {
        calcedInputCRC = true;
        cachedInputCRC = false;
        if (options->getPropBool(ANcrcCheck, true) && !compressedInput)
        {
            ForEachItemIn(idx, sources)
            {
                if (!sources.item(idx).hasCRC)
                    return cachedInputCRC;
            }
            cachedInputCRC = true;

            //If keeping headers then we lose bits of the input files, so they can't be crc checked.
            bool canKeepHeader = srcFormat.equals(tgtFormat) || !needToCalcOutput();
            if (options->getPropBool("@keepHeader", canKeepHeader) && srcFormat.rowTag && sources.ordinality() > 1)
                cachedInputCRC = false;
            if (querySplitPrefix())
                cachedInputCRC = false;
        }
    }
    return cachedInputCRC;
}

void FileSprayer::calculateOne2OnePartition()
{
    LOG(MCdebugProgressDetail, job, "Setting up one2One partition");
    if (sources.ordinality() != targets.ordinality())
        throwError(DFTERR_ReplicateNumPartsDiffer);
    if (!srcFormat.equals(tgtFormat))
       throwError(DFTERR_ReplicateSameFormat);

    if (compressedInput && compressOutput && (strcmp(encryptKey.str(),decryptKey.str())==0))
        setCopyCompressedRaw();

    ForEachItemIn(idx, sources)
    {
        FilePartInfo & cur = sources.item(idx);
        RemoteFilename curFilename;
        curFilename.set(cur.filename);
        setCanAccessDirectly(curFilename);
        partition.append(*new PartitionPoint(idx, idx, cur.headerSize, copyCompressed?cur.psize:cur.size, copyCompressed?cur.psize:cur.size));  // outputoffset == 0
        targets.item(idx).modifiedTime.set(cur.modifiedTime);
    }

    if (srcFormat.isCsv())
        examineCsvStructure();
}

class AsyncExtractBlobInfo : public CAsyncFor
{
    friend class FileSprayer;
public:
    AsyncExtractBlobInfo(const char * _splitPrefix, FileSprayer & _sprayer) : sprayer(_sprayer)
    {
        extracted = new ExtractedBlobArray[sprayer.sources.ordinality()];
        splitPrefix = _splitPrefix;
    }
    ~AsyncExtractBlobInfo()
    {
        delete [] extracted;
    }
    virtual void Do(unsigned i)
    {
        if (!sprayer.sources.item(i).filename.isLocal()) {
            try {
                remoteExtractBlobElements(splitPrefix, sprayer.sources.item(i).filename, extracted[i]);
                return;
            }
            catch (IException *e) {
                StringBuffer path;
                StringBuffer err;
                OWARNLOG("dafilesrv ExtractBlobElements(%s) failed with: %s",
                        sprayer.sources.item(i).filename.getPath(path).str(),
                        e->errorMessage(err).str());
                PROGLOG("Trying direct access (this may be slow)");
                e->Release();
            }
        }
        // try local
        extractBlobElements(splitPrefix, sprayer.sources.item(i).filename, extracted[i]);
    }
protected:
    FileSprayer & sprayer;
    const char * splitPrefix;
    ExtractedBlobArray * extracted;
};


void FileSprayer::calculateSplitPrefixPartition(const char * splitPrefix)
{
    if (targets.ordinality() != 1)
        throwError(DFTERR_SplitPrefixSingleTarget);

    if (!srcFormat.equals(tgtFormat))
       throwError(DFTERR_SplitPrefixSameFormat);

    LOG(MCdebugProgressDetail, job, "Setting up split prefix partition");

    Owned<TargetLocation> target = &targets.popGet();       // remove target, add lots of new ones
    RemoteFilename blobTarget;
    StringBuffer remoteTargetPath, remoteFilename;
    target->filename.getRemotePath(remoteTargetPath);
    char sepChar = target->filename.getPathSeparator();

    //Remove the tail name from the filename
    const char * temp = remoteTargetPath.str();
    remoteTargetPath.setLength(strrchr(temp, sepChar)-temp);

    AsyncExtractBlobInfo extractor(splitPrefix, *this);
    unsigned numSources = sources.ordinality();
    extractor.For(numSources, numParallelConnections(numSources), true, false);

    ForEachItemIn(idx, sources)
    {
        FilePartInfo & cur = sources.item(idx);
        ExtractedBlobArray & extracted = extractor.extracted[idx];
        ForEachItemIn(i, extracted)
        {
            ExtractedBlobInfo & curBlob = extracted.item(i);

            remoteFilename.clear().append(remoteTargetPath);
            addPathSepChar(remoteFilename, sepChar);
            remoteFilename.append(curBlob.filename);
            blobTarget.clear();
            blobTarget.setRemotePath(remoteFilename);
            targets.append(* new TargetLocation(blobTarget, target->partNum));
            partition.append(*new PartitionPoint(idx, targets.ordinality()-1, curBlob.offset, curBlob.length, curBlob.length));
        }
    }
}

void FileSprayer::calculateMany2OnePartition()
{
    LOG(MCdebugProgressDetail, job, "Setting up many2one partition");
    const char *partSeparator = srcFormat.getPartSeparatorString();
    offset_t partSeparatorLength = ( partSeparator == nullptr ? 0 : strlen(partSeparator));
    offset_t lastContentLength = 0;
    ForEachItemIn(idx, sources)
    {
        FilePartInfo & cur = sources.item(idx);
        RemoteFilename curFilename;
        curFilename.set(cur.filename);
        setCanAccessDirectly(curFilename);
        if (cur.size)
        {
            if (partSeparator)
            {
                if (lastContentLength)
                {
                    PartitionPoint &part = createLiteral(1, partSeparator, (unsigned) -1);
                    part.whichOutput = 0;
                    partition.append(part);
                }
                lastContentLength = cur.size;
            }
            partition.append(*new PartitionPoint(idx, 0, cur.headerSize, cur.size, cur.size));
        }
    }

    if (srcFormat.isCsv())
        examineCsvStructure();
}

void FileSprayer::calculateNoSplitPartition()
{
    LOG(MCdebugProgressDetail, job, "Setting up no split partition");
    if (!usePullOperation() && !srcFormat.equals(tgtFormat))
        throwError(DFTERR_NoSplitPushChangeFormat);

#if 1
    //split by number
    unsigned numSources = sources.ordinality();
    unsigned numTargets = targets.ordinality();
    if (numSources < numTargets)
        numTargets = numSources;
    unsigned tally = 0;
    unsigned curTarget = 0;
    ForEachItemIn(idx, sources)
    {
        FilePartInfo & cur = sources.item(idx);
        partition.append(*new PartitionPoint(idx, curTarget, cur.headerSize, copyCompressed?cur.psize:cur.size, copyCompressed?cur.psize:cur.size));    // outputoffset == 0
        tally += numTargets;
        if (tally >= numSources)
        {
            tally -= numSources;
            curTarget++;
        }
    }
#else
    //split by size
    offset_t totalSize = 0;
    ForEachItemIn(i, sources)
        totalSize += sources.item(i).size;

    unsigned numTargets = targets.ordinality();
    offset_t chunkSize = (totalSize / numTargets);
    offset_t nextBoundary = chunkSize;
    offset_t sizeSoFar = 0;
    unsigned curTarget = 0;
    ForEachItemIn(idx, sources)
    {
        FilePartInfo & cur = sources.item(idx);
        offset_t nextSize = sizeSoFar + cur.size;

        if ((sizeSoFar >= nextBoundary) ||
             ((nextSize > nextBoundary) &&
              (nextBoundary - sizeSoFar < nextSize - nextBoundary)))
        {
            if (curTarget != numTargets-1)
            {
                curTarget++;
                nextBoundary += chunkSize;
            }
        }

        RemoteFilename curFilename;
        curFilename.set(cur.filename);
        setCanAccessDirectly(curFilename);
        partition.append(*new PartitionPoint(idx, curTarget, cur.headerSize, cur.size, cur.size));  // outputoffset == 0
        sizeSoFar = nextSize;
    }
#endif
    if (srcFormat.isCsv())
        examineCsvStructure();
}

void FileSprayer::calculateSprayPartition()
{
    LOG(MCdebugProgressDetail, job, "Calculating N:M partition");

    bool calcOutput = needToCalcOutput();
    FormatPartitionerArray partitioners;

    unsigned numParts = targets.ordinality();
    StringBuffer remoteFilename;
    ForEachItemIn(idx, sources)
    {
        IFormatPartitioner * partitioner = createPartitioner(idx, calcOutput, numParts);
        partitioner->setAbort(&fileSprayerAbortChecker);
        partitioners.append(*partitioner);
    }

    unsigned numProcessors = partitioners.ordinality();
    unsigned maxConnections = numParallelConnections(numProcessors);

    //Throttle maximum number of concurrent transfers by starting n threads, and
    //then waiting for one to complete before going on to the next
    Semaphore sem;
    unsigned goIndex;
    for (goIndex=0; goIndex < maxConnections; goIndex++)
        partitioners.item(goIndex).calcPartitions(&sem);

    for (; goIndex<numProcessors; goIndex++)
    {
        sem.wait();
        partitioners.item(goIndex).calcPartitions(&sem);
    }

    for (unsigned waitCount=0; waitCount < maxConnections;waitCount++)
        sem.wait();

    ForEachItemIn(idx2, partitioners)
        partitioners.item(idx2).getResults(partition);

    if ((partitioners.ordinality() > 0) && !srcAttr->hasProp("ECL"))
    {
        // Store discovered CSV record structure into target logical file.
        storeCsvRecordStructure(partitioners.item(0));
    }
    if (compressedInput && compressOutput && streq(encryptKey.str(),decryptKey.str()))
        copyCompressed = true;

}

void FileSprayer::storeCsvRecordStructure(IFormatPartitioner &partitioner)
{
    StringBuffer recStru;
    partitioner.getRecordStructure(recStru);
    if ((recStru.length() > 0) && strstr(recStru.str(),"END;"))
    {
        if (distributedTarget)
            distributedTarget->setECL(recStru.str());
    }
}

IFormatPartitioner * FileSprayer::createPartitioner(aindex_t index, bool calcOutput, unsigned numParts)
{
    StringBuffer remoteFilename;
    FilePartInfo & cur = sources.item(index);
    cur.filename.getRemotePath(remoteFilename.clear());
    LOG(MCdebugInfoDetail, job, "Partition %d(%s)", index, remoteFilename.str());

    srcFormat.quotedTerminator = options->getPropBool("@quotedTerminator", true);
    const SocketEndpoint & ep = cur.filename.queryEndpoint();
    IFormatPartitioner * partitioner = createFormatPartitioner(*this, ep, srcFormat, tgtFormat, calcOutput, queryFixedSlave(), wuid);

    // CSV record structure discovery of the first source
    bool isRecordStructurePresent = options->getPropBool("@recordStructurePresent", false);
    partitioner->setRecordStructurePresent(isRecordStructurePresent);

    RemoteFilename name;
    name.set(cur.filename);
    setCanAccessDirectly(name);
    partitioner->setPartitionRange(totalSize, cur.offset, cur.size, cur.headerSize, numParts);
    partitioner->setSource(index, name, compressedInput, decryptKey);

    return partitioner;
}

void FileSprayer::examineCsvStructure()
{
    if (srcAttr && srcAttr->hasProp("ECL"))
        // Already has, keep it.
        return;

    bool calcOutput = needToCalcOutput();
    if (sources.ordinality())
    {
        Owned<IFormatPartitioner> partitioner = createPartitioner(0, calcOutput, targets.ordinality());
        storeCsvRecordStructure(*partitioner);
    }
    else
        LOG(MCdebugInfoDetail, job, "No source CSV file to examine.");
}

void FileSprayer::calculateOutputOffsets()
{
    unsigned headerSize = getHeaderSize(tgtFormat.type);
    offset_t outputOffset = headerSize;
    unsigned curOutput = 0;
    ForEachItemIn(idx, partition)
    {
        PartitionPoint & cur = partition.item(idx);
        if (curOutput != cur.whichOutput)
        {
            outputOffset = headerSize;
            curOutput = cur.whichOutput;
        }

        cur.outputOffset = outputOffset;
        outputOffset += cur.outputLength;
    }
}


void FileSprayer::checkFormats()
{
    if (unknownSourceFormat)
    {
        //If target format is specified, use that - not really very good, but...
        srcFormat.set(tgtFormat);

        //If format omitted, and number of parts are the same then okay to omit the format
        if (sources.ordinality() == targets.ordinality() && !disallowImplicitReplicate())
            copySource = true;

        bool noSplit = !allowSplit();
        if (!replicate && !copySource && !noSplit)
        {
            //copy to a single target => assume same format concatenated.
            if (targets.ordinality() != 1)
            {
                if (!unknownTargetFormat)
                    throwError(DFTERR_TargetFormatUnknownSource);
                else
                    throwError(DFTERR_FormatNotSpecified);
            }
        }
    }

    FileFormatType srcType = srcFormat.type;
    FileFormatType tgtType = tgtFormat.type;
    if (srcType != tgtType)
    {
        switch (srcType)
        {
        case FFTfixed:
            if ((tgtType != FFTvariable)&&(tgtType != FFTvariablebigendian))
                throwError(DFTERR_BadSrcTgtCombination);
            break;
        case FFTvariable:
            if ((tgtType != FFTfixed) && (tgtType != FFTblocked)&& (tgtType != FFTvariablebigendian))
                throwError(DFTERR_BadSrcTgtCombination);
            break;
        case FFTvariablebigendian:
            if ((tgtType != FFTfixed) && (tgtType != FFTblocked) && (tgtType != FFTvariable))
                throwError(DFTERR_BadSrcTgtCombination);
            break;
        case FFTblocked:
            if ((tgtType != FFTvariable)&&(tgtType != FFTvariablebigendian))
                throwError(DFTERR_BadSrcTgtCombination);
            break;
        case FFTcsv:
            throwError(DFTERR_BadSrcTgtCombination);
        case FFTutf: case FFTutf8: case FFTutf8n: case FFTutf16: case FFTutf16be: case FFTutf16le: case FFTutf32: case FFTutf32be: case FFTutf32le:
            switch (tgtFormat.type)
            {
            case FFTutf: case FFTutf8: case FFTutf8n: case FFTutf16: case FFTutf16be: case FFTutf16le: case FFTutf32: case FFTutf32be: case FFTutf32le:
                break;
            default:
                throwError(DFTERR_OnlyConvertUtfUtf);
                break;
            }
            break;
        }
    }
    switch (srcType)
    {
        case FFTutf: case FFTutf8: case FFTutf8n: case FFTutf16: case FFTutf16be: case FFTutf16le: case FFTutf32: case FFTutf32be: case FFTutf32le:
            if (srcFormat.rowTag)
            {
                srcFormat.maxRecordSize = srcFormat.maxRecordSize > DEFAULT_MAX_XML_RECORD_SIZE ? srcFormat.maxRecordSize : DEFAULT_MAX_XML_RECORD_SIZE;
            }
            break;

        default:
            break;
    }
}

void FileSprayer::calibrateProgress()
{
    sizeToBeRead = 0;
    ForEachItemIn(idx, transferSlaves)
        sizeToBeRead += transferSlaves.item(idx).getInputSize();

    totalLengthRead = calcSizeReadAlready();
}

void FileSprayer::checkForOverlap()
{
    unsigned num = std::min(sources.ordinality(), targets.ordinality());

    for (unsigned idx = 0; idx < num; idx++)
    {
        RemoteFilename & srcName = sources.item(idx).filename;
        RemoteFilename & tgtName = targets.item(idx).filename;

        if (srcName.equals(tgtName))
        {
            StringBuffer x;
            srcName.getPath(x);
            throwError1(DFTERR_CopyFileOntoSelf, x.str());
        }
    }
}

void FileSprayer::cleanupRecovery()
{
    progressTree->setPropBool(ANcomplete, true);
#ifdef CLEANUP_RECOVERY
    progressTree->removeProp(ANhasPartition);
    progressTree->removeProp(ANhasProgress);
    progressTree->removeProp(ANhasRecovery);
    progressTree->removeProp(PNpartition);
    progressTree->removeProp(PNprogress);
    progressTree->removeProp(ANpull);
#endif
}


bool FileSprayer::usePushWholeOperation() const
{
    return targets.item(0).filename.isUrl();
}

bool FileSprayer::useAPICopy()
{
    if (isContainerized()) // Future: support in bare-metal?
    {
        bool needCalcCRC = calcCRC();
        if (needCalcCRC && !sources.item(0).hasCRC)
            return false;

        StringBuffer targetClusterName;
        distributedTarget->getClusterName(0, targetClusterName); // change this to support logical files in > 1 clusters
        Owned<IStoragePlane> targetStoragePlane = getDataStoragePlane(targetClusterName.str(), false);
        if (targetStoragePlane==nullptr)
            return false;
        if (isEmptyString(targetStoragePlane->queryStorageApiAccount()))
            return false;
<<<<<<< HEAD
        if (isEmptyString(targetStoragePlane->queryStorageContainer()))
            return false;
=======
>>>>>>> 760d3d80

        StringBuffer sourceClusterName;
        distributedSource->getClusterName(0, sourceClusterName);
        Owned<IStoragePlane> sourceStoragePlane = getDataStoragePlane(sourceClusterName.str(), false);
        if (sourceStoragePlane==nullptr)
            return false;
        if (isEmptyString(sourceStoragePlane->queryStorageApiAccount()))
            return false;
<<<<<<< HEAD
        if (isEmptyString(sourceStoragePlane->queryStorageContainer()))
            return false;
=======
>>>>>>> 760d3d80

        StorageType stTarget = targetStoragePlane->getStorageType();
        StorageType stSource = sourceStoragePlane->getStorageType();
        if ((stTarget==StorageType::StorageTypeAzureFile || stTarget==StorageType::StorageTypeAzureBlob)
            && (stSource==StorageType::StorageTypeAzureFile || stSource==StorageType::StorageTypeAzureBlob))
        {
            LOG(MCdebugInfo, job, "Using Azure API to copy files");
            return true;
        }
    }
    return false;
}

bool FileSprayer::canRenameOutput() const
{
    return targets.item(0).filename.queryFileSystemProperties().canRename;
}

void FileSprayer::checkSprayOptions()
{
    if (isSafeMode && !canRenameOutput())
    {
        isSafeMode = false;
        UWARNLOG("Safe mode is disable because the target cannot be renamed");
    }
}

//Several files being pulled to the same machine - only run ftslave once...
void FileSprayer::commonUpSlaves()
{
    unsigned max = partition.ordinality();
    bool pull = usePullOperation();
    bool pushWhole = usePushWholeOperation();
    bool slaveMatchesOutput = pull || pushWhole;      // One slave per target if a url
    for (unsigned idx = 0; idx < max; idx++)
    {
        PartitionPoint & cur = partition.item(idx);
        cur.whichSlave = slaveMatchesOutput ? cur.whichOutput : cur.whichInput;
        if (cur.whichSlave == -1)
            cur.whichSlave = 0;
    }

    if (options->getPropBool(ANnocommon, true) || pushWhole)
        return;

    //First work out which are the same slaves, and then map the partition.
    //Previously it was n^2 in partition, which is fine until you spray 100K files.
    unsigned numSlaves = pull ? targets.ordinality() : sources.ordinality();
    unsigned * slaveMapping = new unsigned [numSlaves];
    for (unsigned i = 0; i < numSlaves; i++)
        slaveMapping[i] = i;

    if (pull)
    {
        for (unsigned i1 = 1; i1 < numSlaves; i1++)
        {
            TargetLocation & cur = targets.item(i1);
            for (unsigned i2 = 0; i2 < i1; i2++)
            {
                if (targets.item(i2).filename.queryIP().ipequals(cur.filename.queryIP()))
                {
                    slaveMapping[i1] = i2;
                    break;
                }
            }
        }
    }
    else
    {
        for (unsigned i1 = 1; i1 < numSlaves; i1++)
        {
            FilePartInfo & cur = sources.item(i1);
            for (unsigned i2 = 0; i2 < i1; i2++)
            {
                if (sources.item(i2).filename.queryIP().ipequals(cur.filename.queryIP()))
                {
                    slaveMapping[i1] = i2;
                    break;
                }
            }
        }
    }


    for (unsigned i3 = 0; i3 < max; i3++)
    {
        PartitionPoint & cur = partition.item(i3);
        cur.whichSlave = slaveMapping[cur.whichSlave];
    }

    delete [] slaveMapping;
}


void FileSprayer::analyseFileHeaders(bool setcurheadersize)
{
    FileFormatType defaultFormat = FFTunknown;
    switch (srcFormat.type)
    {
    case FFTutf:
    case FFTutf8:
        defaultFormat = FFTutf8n;
        break;
    case FFTutf16:
        defaultFormat = FFTutf16be;
        break;
    case FFTutf32:
        defaultFormat = FFTutf32be;
        break;
    default:
        if (!srcFormat.rowTag)
            return;
        break;
    }

    FileFormatType actualType = FFTunknown;
    unsigned numEmptyXml = 0;
    ForEachItemIn(idx, sources)
    {
        FilePartInfo & cur = sources.item(idx);
        StringBuffer s;
        cur.filename.getPath(s);
        LOG(MCdebugInfo, job, "Examine header of file %s", s.str());

        Owned<IFile> file = createIFile(cur.filename);
        Owned<IFileIO> io = file->open(IFOread);
        if (!io)
        {
            StringBuffer s;
            cur.filename.getRemotePath(s);
            throwError1(DFTERR_CouldNotOpenFilePart, s.str());
        }

        if (compressedInput) {
            Owned<IExpander> expander;
            if (!decryptKey.isEmpty()) {
                StringBuffer key;
                decrypt(key,decryptKey);
                expander.setown(createAESExpander256(key.length(),key.str()));
            }
            io.setown(createCompressedFileReader(io,expander));
        }

        if (defaultFormat != FFTunknown)
        {
            FileFormatType thisType;
            unsigned char header[4];
            memset(header, 255, sizeof(header));            // fill so don't get clashes if file is very small!
            unsigned numRead = io->read(0, 4, header);
            unsigned headerSize = 0;
            if ((memcmp(header, "\xEF\xBB\xBF", 3) == 0) && (srcFormat.type == FFTutf || srcFormat.type == FFTutf8))
            {
                thisType = FFTutf8n;
                headerSize = 3;
            }
            else if ((memcmp(header, "\xFF\xFE\x00\x00", 4) == 0) && (srcFormat.type == FFTutf || srcFormat.type == FFTutf32))
            {
                thisType = FFTutf32le;
                headerSize = 4;
            }
            else if ((memcmp(header, "\x00\x00\xFE\xFF", 4) == 0) && (srcFormat.type == FFTutf || srcFormat.type == FFTutf32))
            {
                thisType = FFTutf32be;
                headerSize = 4;
            }
            else if ((memcmp(header, "\xFF\xFE", 2) == 0) && (srcFormat.type == FFTutf || srcFormat.type == FFTutf16))
            {
                thisType = FFTutf16le;
                headerSize = 2;
            }
            else if ((memcmp(header, "\xFE\xFF", 2) == 0) && (srcFormat.type == FFTutf || srcFormat.type == FFTutf16))
            {
                thisType = FFTutf16be;
                headerSize = 2;
            }
            else
            {
                thisType = defaultFormat;
                headerSize = 0;
            }
            if (actualType == FFTunknown)
                actualType = thisType;
            else if (actualType != thisType)
                throwError(DFTERR_PartsDoNotHaveSameUtfFormat);

            if (setcurheadersize) {
                cur.headerSize = headerSize;
                cur.size -= headerSize;
            }
        }
        if (srcFormat.rowTag&&setcurheadersize)
        {
            try
            {
                if (distributedSource)
                {
                    // Despray from distributed file

                    // Check XMLheader/footer in file level
                    DistributedFilePropertyLock lock(distributedSource);
                    IPropertyTree &curProps = lock.queryAttributes();
                    if (curProps.hasProp(FPheaderLength) && curProps.hasProp(FPfooterLength))
                    {
                        cur.xmlHeaderLength = curProps.getPropInt(FPheaderLength, 0);
                        cur.xmlFooterLength = curProps.getPropInt(FPfooterLength, 0);
                    }
                    else
                    {
                        // Try it in file part level
                        Owned<IDistributedFilePart> curPart = distributedSource->getPart(idx);
                        IPropertyTree& curPartProps = curPart->queryAttributes();
                        cur.xmlHeaderLength = curPartProps.getPropInt(FPheaderLength, 0);
                        cur.xmlFooterLength = curPartProps.getPropInt(FPfooterLength, 0);
                    }
                }
                else
                {
                    // Spray from file
                    if (srcFormat.headerLength == (unsigned)-1 || srcFormat.footerLength == (unsigned)-1)
                        locateContentHeader(io, cur.headerSize, cur.xmlHeaderLength, cur.xmlFooterLength);
                    else
                    {
                        cur.xmlHeaderLength = srcFormat.headerLength;
                        cur.xmlFooterLength = srcFormat.footerLength;
                    }
                }
                cur.headerSize += (unsigned)cur.xmlHeaderLength;
                if (cur.size >= cur.xmlHeaderLength + cur.xmlFooterLength)
                {
                    cur.size -= (cur.xmlHeaderLength + cur.xmlFooterLength);
                    if (cur.size <= srcFormat.rowTag.length()) // implies there's a header and footer but no rows (whitespace only)
                        cur.size = 0;
                }
                else
                    throwError3(DFTERR_InvalidXmlPartSize, cur.size, cur.xmlHeaderLength, cur.xmlFooterLength);
            }
            catch (IException * e)
            {
                if (e->errorCode() != DFTERR_CannotFindFirstXmlRecord)
                    throw;
                e->Release();
                if (!replicate)
                {
                    cur.headerSize = 0;
                    cur.size = 0;
                }
                numEmptyXml++;
            }
        }
    }
    if (numEmptyXml == sources.ordinality())
    {
        if (numEmptyXml == 1)
            throwError(DFTERR_CannotFindFirstXmlRecord);
//      else
//          throwError(DFTERR_CannotFindAnyXmlRecord);
    }

    if (defaultFormat != FFTunknown)
        srcFormat.type = actualType;
    if (unknownTargetFormat)
    {
        tgtFormat.set(srcFormat);
        if (distributedTarget)
        {
            DistributedFilePropertyLock lock(distributedTarget);
            IPropertyTree &curProps = lock.queryAttributes();
            tgtFormat.save(&curProps);
        }
    }
}


void FileSprayer::locateXmlHeader(IFileIO * io, unsigned headerSize, offset_t & xmlHeaderLength, offset_t & xmlFooterLength)
{
    Owned<IFileIOStream> in = createIOStream(io);

    XmlSplitter splitter(srcFormat);
    BufferedDirectReader reader;

    reader.set(in);
    reader.seek(headerSize);
    if (xmlHeaderLength == 0)
    {
        try
        {
            xmlHeaderLength = splitter.getHeaderLength(reader);
        }
        catch (IException * e)
        {
            if (e->errorCode() != DFTERR_CannotFindFirstXmlRecord)
                throw;
            e->Release();
            xmlHeaderLength = 0;
        }
    }

    offset_t size = io->size();
    offset_t endOffset = (size > srcFormat.maxRecordSize*2 + headerSize) ? size - srcFormat.maxRecordSize*2 : headerSize;
    reader.seek(endOffset);
    if (xmlFooterLength == 0)
    {
        try
        {
            xmlFooterLength = splitter.getFooterLength(reader, size);
        }
        catch (IException * e)
        {
            if (e->errorCode() != DFTERR_CannotFindLastXmlRecord)
                throw;
            e->Release();
            xmlFooterLength= 0;
        }
    }
}

void FileSprayer::locateJsonHeader(IFileIO * io, unsigned headerSize, offset_t & headerLength, offset_t & footerLength)
{
    Owned<IFileIOStream> in = createIOStream(io);

    JsonSplitter jsplitter(srcFormat, *in);
    headerLength = jsplitter.getHeaderLength();
    footerLength = jsplitter.getFooterLength();
}

void FileSprayer::locateContentHeader(IFileIO * io, unsigned headerSize, offset_t & headerLength, offset_t & footerLength)
{
    if (srcFormat.markup == FMTjson)
        locateJsonHeader(io, headerSize, headerLength, footerLength);
    else
        locateXmlHeader(io, headerSize, headerLength, footerLength);
}

void FileSprayer::derivePartitionExtra()
{
    calculateOutputOffsets();
    assignPartitionFilenames();
    commonUpSlaves();

    IPropertyTreeIterator * iter = NULL;
    if (isRecovering)
    {
        Owned<IPropertyTreeIterator> iter = progressTree->getElements(PNprogress);
        ForEach(*iter)
        {
            OutputProgress & next = * new OutputProgress;
            next.restore(&iter->query());
            next.tree.set(&iter->query());
            progress.append(next);
        }
        assertex(progress.ordinality() == partition.ordinality());
    }
    else
    {
        if (allowRecovery)
            progressTree->setPropBool(ANhasProgress, true);
        ForEachItemIn(idx, partition)
        {
            OutputProgress & next = * new OutputProgress;
            next.whichPartition=idx;
            if (allowRecovery)
            {
                IPropertyTree * progressInfo = progressTree->addPropTree(PNprogress, createPTree(PNprogress, ipt_caseInsensitive));
                next.tree.set(progressInfo);
                next.save(progressInfo);
            }
            progress.append(next);
        }
    }
}


void FileSprayer::displayPartition()
{
    ForEachItemIn(idx, partition)
    {
        partition.item(idx).display();

#ifdef _DEBUG
        if ((partition.item(idx).whichInput >= 0) && (partition.item(idx).whichInput < sources.ordinality()) )
            LOG(MCdebugInfoDetail, unknownJob,
                     "   Header size: %" I64F "u, XML header size: %" I64F "u, XML footer size: %" I64F "u",
                     sources.item(partition.item(idx).whichInput).headerSize,
                     sources.item(partition.item(idx).whichInput).xmlHeaderLength,
                     sources.item(partition.item(idx).whichInput).xmlFooterLength
            );
        else
            LOG(MCdebugInfoDetail, unknownJob,"   No source file for this partition");
#endif
    }
}


void FileSprayer::extractSourceFormat(IPropertyTree * props)
{
    if (srcFormat.restore(props))
        unknownSourceFormat = false;
    else
        srcFormat.set(FFTfixed, 1);
    bool blockcompressed;
    if (isCompressed(*props, &blockcompressed))
    {
        if (!blockcompressed)
            throwError(DFTERR_RowCompressedNotSupported);
        compressedInput = true;
    }
    else if (!decryptKey.isEmpty())
        compressedInput = true;
}


void FileSprayer::gatherFileSizes(bool errorIfMissing)
{
    FilePartInfoArray fileSizeQueue;

    LOG(MCdebugProgress, job, "Start gathering file sizes...");

    ForEachItemIn(idx, sources)
    {
        FilePartInfo & cur = sources.item(idx);
        if (cur.size == UNKNOWN_PART_SIZE)
            fileSizeQueue.append(OLINK(cur));
    }

    gatherFileSizes(fileSizeQueue, errorIfMissing);
    LOG(MCdebugProgress, job, "Finished gathering file sizes...");
}

void FileSprayer::afterGatherFileSizes()
{
    if (!copyCompressed)
    {
        StringBuffer tailStr;
        ForEachItemIn(idx2, sources)
        {
            FilePartInfo & cur = sources.item(idx2);

            LOG(MCdebugProgress, job, "%9u:%s (size: %llu bytes)",
                                       idx2, cur.filename.getTail(tailStr.clear()).str(), cur.size
                                       );
            cur.offset = totalSize;
            totalSize += cur.size;
            if (cur.size % srcFormat.getUnitSize())
            {
                StringBuffer s;
                if (srcFormat.isUtf())
                    throwError2(DFTERR_InputIsInvalidMultipleUtf, cur.filename.getRemotePath(s).str(), srcFormat.getUnitSize());
                else
                    throwError2(DFTERR_InputIsInvalidMultiple, cur.filename.getRemotePath(s).str(), srcFormat.getUnitSize());
            }
        }
        LOG(MCdebugProgress, job, "----------------------------------------------");
        LOG(MCdebugProgress, job, "All together: %llu bytes in %u file(s)", totalSize, sources.ordinality());
    }
}


void FileSprayer::gatherFileSizes(FilePartInfoArray & fileSizeQueue, bool errorIfMissing)
{
    if (fileSizeQueue.ordinality())
    {
        IArrayOf<FileSizeThread> threads;
        CriticalSection fileSizeCS;

        //Is this a good guess?  start square root of number of files threads??
        unsigned numThreads = (unsigned)sqrt((float)fileSizeQueue.ordinality());
        if (numThreads>20)
            numThreads = 20;
        LOG(MCdebugProgress, job, "Gathering %d file sizes on %d threads", fileSizeQueue.ordinality(), numThreads);
        unsigned idx;
        for (idx = 0; idx < numThreads; idx++)
            threads.append(*new FileSizeThread(fileSizeQueue, fileSizeCS, compressedInput&&!copyCompressed, errorIfMissing));
        for (idx = 0; idx < numThreads; idx++)
            threads.item(idx).start();
        for (;;) {
            bool alldone = true;
            StringBuffer err;
            for (idx = 0; idx < numThreads; idx++) {
                bool ok = threads.item(idx).wait(10*1000);
                if (!ok)
                    alldone = false;
            }
            if (alldone)
                break;
        }
        for (idx = 0; idx < numThreads; idx++)
            threads.item(idx).queryThrowError();
    }
}

void FileSprayer::gatherMissingSourceTarget(IFileDescriptor * source)
{
    //First gather all the file sizes...
    RemoteFilename filename;
    FilePartInfoArray primparts;
    FilePartInfoArray secparts;
    UnsignedArray secstart;
    FilePartInfoArray queue;
    unsigned numParts = source->numParts();
    for (unsigned idx1=0; idx1 < numParts; idx1++)
    {
        if (!filter.get() || filter->includePart(idx1))
        {
            unsigned numCopies = source->numCopies(idx1);
            if (numCopies>=1) // only add if there is one or more replicates
            {
                for (unsigned copy=0; copy < numCopies; copy++)
                {
                    FilePartInfo & next = * new FilePartInfo(idx1);
                    source->getFilename(idx1, copy, next.filename);
                    if (copy==0)
                        primparts.append(next);
                    else
                    {
                        if (copy==1)
                            secstart.append(secparts.ordinality());
                        secparts.append(next);
                    }
                    queue.append(OLINK(next));
                }
            }
        }
    }
    secstart.append(secparts.ordinality());

    gatherFileSizes(queue, false);

    //Now process the information...
    StringBuffer primaryPath, secondaryPath;
    for (unsigned idx=0; idx < primparts.ordinality(); idx++)
    {
        FilePartInfo & primary = primparts.item(idx);
        offset_t primarySize = primary.size;
        primary.filename.getRemotePath(primaryPath.clear());

        for (unsigned idx2=secstart.item(idx);idx2<secstart.item(idx+1);idx2++)
        {
            FilePartInfo & secondary = secparts.item(idx2);
            offset_t secondarySize = secondary.size;
            secondary.filename.getRemotePath(secondaryPath.clear());

            unsigned sourceCopy = 0;
            if (primarySize != secondarySize)
            {
                if (primarySize == -1)
                {
                    sourceCopy = 1;
                }
                else if (secondarySize != -1)
                {
                    LOG(MCwarning, unknownJob, "Replicate - primary and secondary copies have different sizes (%" I64F "d v %" I64F "d) for part %u", primarySize, secondarySize, idx);
                    continue; // ignore copy
                }
            }
            else
            {
                if (primarySize == -1)
                {
                    LOG(MCwarning, unknownJob, "Replicate - neither primary or secondary copies exist for part %u", idx);
                    primarySize = 0;        // to stop later failure to gather the file size
                }
                continue; // ignore copy
            }

            RemoteFilename *dst= (sourceCopy == 0) ? &secondary.filename : &primary.filename;
            // check nothing else to same destination
            bool done = false;
            ForEachItemIn(dsti,targets) {
                TargetLocation &tgt = targets.item(dsti);
                if (tgt.filename.equals(*dst)) {
                    done = true;
                    break;
                }
            }
            if (!done)
            {
                if (sourceCopy == 0)
                {
                    sources.append(* new FilePartInfo(primary.filename, primary.partNum));
                    targets.append(* new TargetLocation(*dst, primary.partNum));
                }
                else
                {
                    sources.append(* new FilePartInfo(secondary.filename, secondary.partNum));
                    targets.append(* new TargetLocation(*dst, secondary.partNum));
                }
                sources.tos().size = (sourceCopy == 0) ? primarySize : secondarySize;
            }
        }
    }

    filter.clear(); // we have already filtered
}


unsigned __int64 FileSprayer::calcSizeReadAlready()
{
    unsigned __int64 sizeRead = 0;
    ForEachItemIn(idx, progress)
    {
        OutputProgress & cur = progress.item(idx);
        sizeRead += cur.inputLength;
    }
    return sizeRead;
}

unsigned __int64 FileSprayer::getSizeReadAlready()
{
    return totalLengthRead;
}


PartitionPoint & FileSprayer::createLiteral(size32_t len, const void * data, unsigned idx)
{
    PartitionPoint & next = * new PartitionPoint;
    next.inputOffset = 0;
    next.inputLength = len;
    next.outputLength = len;
    next.fixedText.set(len, data);
    if (partition.isItem(idx))
    {
        PartitionPoint & cur = partition.item(idx);
        next.whichInput = cur.whichInput;
        next.whichOutput = cur.whichOutput;
    }
    else
    {
        next.whichInput = (unsigned)-1;
        next.whichOutput = (unsigned)-1;
    }
    return next;
}

void FileSprayer::addHeaderFooter(size32_t len, const void * data, unsigned idx, bool before)
{
    PartitionPoint & next = createLiteral(len, data, idx);
    unsigned insertPos = before ? idx : idx+1;
    partition.add(next, insertPos);
}


//MORE: This should be moved to jlib....
//MORE: I should really be doing this on unicode characters and supporting \u \U
void replaceEscapeSequence(StringBuffer & out, const char * in, bool errorIfInvalid)
{
    out.ensureCapacity(strlen(in)+1);
    while (*in)
    {
        char c = *in++;
        if (c == '\\')
        {
            char next = *in;
            if (next)
            {
                in++;
                switch (next)
                {
                case 'a': c = '\a'; break;
                case 'b': c = '\b'; break;
                case 'f': c = '\f'; break;
                case 'n': c = '\n'; break;
                case 'r': c = '\r'; break;
                case 't': c = '\t'; break;
                case 'v': c = '\v'; break;
                case '\\':
                case '\'':
                case '?':
                case '\"': break;
                case '0': case '1': case '2': case '3': case '4': case '5': case '6': case '7':
                    {
                        c = next - '0';
                        if (*in >= '0' && *in <= '7')
                        {
                            c = c << 3 | (*in++-'0');
                            if (*in >= '0' && *in <= '7')
                                c = c << 3 | (*in++-'0');
                        }
                        break;
                    }
                case 'x':
                    c = 0;
                    while (isxdigit(*in))
                    {
                        next = *in++;
                        c = c << 4;
                        if (next >= '0' && next <= '9') c |= (next - '0');
                        else if (next >= 'A' && next <= 'F') c |= (next - 'A' + 10);
                        else if (next >= 'a' && next <= 'f') c |= (next - 'a' + 10);
                    }
                    break;
                default:
                    if (errorIfInvalid)
                        throw MakeStringException(1, "unrecognised character escape sequence '\\%c'", next);
                    in--;   // keep it as is.
                    break;
                }
            }
        }
        out.append(c);
    }
}



void FileSprayer::addHeaderFooter(const char * data, unsigned idx, bool before)
{
    StringBuffer expanded;
    //MORE: Should really expand as unicode, so can have unicode control characters.
    decodeCppEscapeSequence(expanded, data, true);

    MemoryBuffer translated;
    convertUtf(translated, getUtfFormatType(tgtFormat.type), expanded.length(), expanded.str(), UtfReader::Utf8);
    //MORE: Convert from utf-8 to target format.
    addHeaderFooter(translated.length(), translated.toByteArray(), idx, before);
}

void FileSprayer::cloneHeaderFooter(unsigned idx, bool isHeader)
{
    PartitionPoint & cur = partition.item(idx);
    FilePartInfo & curSrc = sources.item(cur.whichInput);
    PartitionPoint & next = * new PartitionPoint;
    //NB: headerSize include the size of the xmlHeader; size includes neither header or footers.
    if (isHeader)
        // Set offset to the XML header
        next.inputOffset = curSrc.headerSize - curSrc.xmlHeaderLength;
    else
        //Set offset to the XML footer
        next.inputOffset = curSrc.headerSize + curSrc.size;
    next.inputLength = isHeader ? curSrc.xmlHeaderLength : curSrc.xmlFooterLength;
    next.outputLength = needToCalcOutput() ? next.inputLength : 0;
    next.whichInput = cur.whichInput;
    next.whichOutput = cur.whichOutput;
    if (isHeader)
        partition.add(next, idx);
    else
        partition.add(next, idx+1);
}

void FileSprayer::addPrefix(size32_t len, const void * data, unsigned idx, PartitionPointArray & partitionWork)
{
    //Merge header and original partition item into partitionWork array
    PartitionPoint & header = createLiteral(len, data, idx);
    partitionWork.append(header);

    PartitionPoint &  partData = partition.item(idx);
    partitionWork.append(OLINK(partData));
}

void FileSprayer::insertHeaders()
{
    const char * header = options->queryProp("@header");
    const char * footer = options->queryProp("@footer");
    const char * glue = options->queryProp("@glue");
    const char * prefix = options->queryProp(ANprefix);
    bool canKeepHeader = srcFormat.equals(tgtFormat) || !needToCalcOutput();
    bool keepHeader = options->getPropBool("@keepHeader", canKeepHeader) && srcFormat.rowTag;
    if (header || footer || prefix || glue)
        keepHeader = false;

    if (keepHeader && !canKeepHeader)
        throwError(DFTERR_CannotKeepHeaderChangeFormat);

    if (header || footer || keepHeader)
    {
        unsigned idx;
        unsigned curOutput = (unsigned)-1;
        bool footerPending = false;
        for (idx = 0; idx < partition.ordinality(); idx++)
        {
            PartitionPoint & cur = partition.item(idx);
            if (curOutput != cur.whichOutput)
            {
                if (keepHeader)
                {
                    if (footerPending && (idx != 0))
                    {
                        footerPending = false;
                        cloneHeaderFooter(idx-1, false);
                        idx++;
                    }

                    //Don't add a header if there are no records in this part, and coming from more than one source file
                    //If coming from one then we'll be guaranteed to have a correct header in that part.
                    //If more than one, (and not replicating) then we will have failed to know where the header/footers are for this part.
                    if ((cur.inputLength == 0) && (sources.ordinality() > 1))
                        continue;

                    cloneHeaderFooter(idx, true);
                    footerPending = true;
                    idx++;
                }
                if (footer && (idx != 0))
                {
                    addHeaderFooter(footer, idx-1, false);
                    idx++;
                }
                if (header)
                {
                    addHeaderFooter(header, idx, true);
                    idx++;
                }
                curOutput = cur.whichOutput;
            }
        }
        if (keepHeader && footerPending)
        {
            while (idx && partition.item(idx-1).inputLength == 0)
                idx--;
            if (idx)
            {
                cloneHeaderFooter(idx-1, false);
                idx++;
            }
        }
        if (footer)
        {
            addHeaderFooter(footer, idx-1, false);
            idx++;
        }
    }

    if (glue)
    {
        unsigned idx;
        unsigned curInput = 0;
        unsigned curOutput = 0;
        for (idx = 0; idx < partition.ordinality(); idx++)
        {
            PartitionPoint & cur = partition.item(idx);
            if ((curInput != cur.whichInput) && (curOutput == cur.whichOutput))
            {
                addHeaderFooter(glue, idx, true);
                idx++;
            }
            curInput = cur.whichInput;
            curOutput = cur.whichOutput;
        }
    }

    if (prefix)
    {
        if (!srcFormat.equals(tgtFormat))
            throwError(DFTERR_PrefixCannotTransform);
        if (glue || header || footer)
            throwError(DFTERR_PrefixCannotAlsoAddHeader);

        PartitionPointArray partitionWork;
        MemoryBuffer filePrefix;
        filePrefix.setEndian(__LITTLE_ENDIAN);
        for (unsigned idx = 0; idx < partition.ordinality(); idx++)
        {
            PartitionPoint & cur = partition.item(idx);
            filePrefix.clear();

            const char * finger = prefix;
            while (finger)
            {
                StringAttr command;
                const char * comma = strchr(finger, ',');
                if (comma)
                {
                    command.set(finger, comma-finger);
                    finger = comma+1;
                }
                else
                {
                    command.set(finger);
                    finger = NULL;
                }

                command.toUpperCase();
                if (memcmp(command, "FILENAME", 8) == 0)
                {
                    StringBuffer filename;
                    cur.inputName.split(NULL, NULL, &filename, &filename);
                    if (command[8] == ':')
                    {
                        unsigned maxLen = atoi(command+9);
                        filename.padTo(maxLen);
                        filePrefix.append(maxLen, filename.str());
                    }
                    else
                    {
                        filePrefix.append((unsigned)filename.length());
                        filePrefix.append(filename.length(), filename.str());
                    }
                }
                else if ((memcmp(command, "FILESIZE", 8) == 0) || (command.length() == 2))
                {
                    const char * format = command;
                    if (memcmp(format, "FILESIZE", 8) == 0)
                    {
                        if (format[8] == ':')
                            format = format+9;
                        else
                            format = "L4";
                    }

                    bool bigEndian;
                    char c = format[0];
                    if (c == 'B')
                        bigEndian = true;
                    else if (c == 'L')
                        bigEndian = false;
                    else
                        throwError1(DFTERR_InvalidPrefixFormat, format);
                    c = format[1];
                    if ((c <= '0') || (c > '8'))
                        throwError1(DFTERR_InvalidPrefixFormat, format);

                    unsigned length = (c - '0');
                    unsigned __int64 value = cur.inputLength;
                    byte temp[8];
                    for (unsigned i=0; i<length; i++)
                    {
                        temp[i] = (byte)value;
                        value >>= 8;
                    }
                    if (value)
                        throwError(DFTERR_PrefixTooSmall);
                    if (bigEndian)
                    {
                        byte temp2[8];
                        _cpyrevn(&temp2, &temp, length);
                        filePrefix.append(length, &temp2);
                    }
                    else
                        filePrefix.append(length, &temp);
                }
                else
                    throwError1(DFTERR_InvalidPrefixFormat, command.get());
            }
            addPrefix(filePrefix.length(), filePrefix.toByteArray(), idx, partitionWork);
        }
        LOG(MCdebugProgress, job, "Publish headers");
        partition.swapWith(partitionWork);
    }
}


bool FileSprayer::needToCalcOutput()
{
    return !usePullOperation() || options->getPropBool(ANverify);
}

unsigned FileSprayer::numParallelConnections(unsigned limit)
{
    unsigned maxConnections = options->getPropInt(ANmaxConnections, limit);
    if ((maxConnections == 0) || (maxConnections > limit)) maxConnections = limit;
    return maxConnections;
}

unsigned FileSprayer::numParallelSlaves()
{
    unsigned numPullers = transferSlaves.ordinality();
    unsigned maxConnections = DEFAULT_MAX_CONNECTIONS;
    unsigned connectOption = options->getPropInt(ANmaxConnections, 0);
    if (connectOption)
        maxConnections = connectOption;
    else if (mirroring && (maxConnections * 3 < numPullers))
        maxConnections = numPullers/3;
    if (maxConnections > numPullers) maxConnections = numPullers;
    return maxConnections;
}

void FileSprayer::performTransfer()
{
    //MORE: Allow this to be configured by an option.
    slaveUpdateFrequency = minSlaveUpdateFrequency;
    if (numParallelSlaves() < 5)
        slaveUpdateFrequency = maxSlaveUpdateFrequency;

    unsigned numSlaves = transferSlaves.ordinality();
    unsigned maxConnections = numParallelSlaves();
    unsigned failure = options->getPropInt("@fail", 0);
    if (failure) maxConnections = 1;

    calibrateProgress();
    numSlavesCompleted = 0;
    if (maxConnections > 1)
        shuffle(transferSlaves);

    if (progressReport)
        progressReport->setRange(getSizeReadAlready(), sizeToBeRead, transferSlaves.ordinality());


    LOG(MCdebugInfo, job, "Begin to transfer parts (%d threads)\n", maxConnections);

    //Throttle maximum number of concurrent transfers by starting n threads, and
    //then waiting for one to complete before going on to the next
    lastProgressTick = msTick();
    Semaphore sem;
    unsigned goIndex;
    for (goIndex=0; goIndex<maxConnections; goIndex++)
        transferSlaves.item(goIndex).go(sem);

    //MORE: Should abort early if we get an error on one of the transfers...
    //      to do that we will need a queue of completed pullers.
    for (; !error && goIndex<numSlaves;goIndex++)
    {
        waitForTransferSem(sem);
        numSlavesCompleted++;
        transferSlaves.item(goIndex).go(sem);
    }

    for (unsigned waitCount=0; waitCount<maxConnections;waitCount++)
    {
        waitForTransferSem(sem);
        numSlavesCompleted++;
    }

    if (error)
        throw LINK(error);

    bool ok = true;
    ForEachItemIn(idx3, transferSlaves)
    {
        FileTransferThread & cur = transferSlaves.item(idx3);
        if (!cur.ok)
            ok = false;
    }

    if (!ok) {
        if (isAborting())
            throwError(DFTERR_CopyAborted);
        else
            throwError1(DFTERR_CopyFailed, "unknown reason");
    }
}

void FileSprayer::pullParts()
{
    bool needCalcCRC = calcCRC();
    LOG(MCdebugInfoDetail, job, "Calculate CRC = %d", needCalcCRC);
    ForEachItemIn(idx, targets)
    {
        FileTransferThread & next = * new FileTransferThread(*this, FTactionpull, targets.item(idx).filename.queryEndpoint(), needCalcCRC, wuid);
        transferSlaves.append(next);
    }

    ForEachItemIn(idx3, partition)
    {
        PartitionPoint & cur = partition.item(idx3);
        if (!filter || filter->includePart(cur.whichOutput))
            transferSlaves.item(cur.whichSlave).addPartition(cur, progress.item(idx3));
    }

    performTransfer();
}


//Execute a parallel write to a remote part, but each slave writes the entire contents of the file
void FileSprayer::pushWholeParts()
{
    bool needCalcCRC = calcCRC();
    LOG(MCdebugInfoDetail, job, "Calculate CRC = %d", needCalcCRC);
    //Create a slave for each of the target files, but execute it on the node corresponding to the first source file
    //For container mode this will need to execute on this node, or on a load balanced service
    ForEachItemIn(idx, targets)
    {
        TargetLocation & cur = targets.item(idx);
        SocketEndpoint ep;
        ForEachItemIn(idx3, partition)
        {
            PartitionPoint & cur = partition.item(idx3);
            if (cur.whichOutput == idx)
            {
                ep = sources.item(cur.whichInput).filename.queryEndpoint();
                break;
            }
        }
        FileTransferThread & next = * new FileTransferThread(*this, FTactionpull, ep, needCalcCRC, wuid);
        transferSlaves.append(next);
    }

    ForEachItemIn(idx3, partition)
    {
        PartitionPoint & cur = partition.item(idx3);
        if (!filter || filter->includePart(cur.whichOutput))
            transferSlaves.item(cur.whichSlave).addPartition(cur, progress.item(idx3));
    }

    performTransfer();
}


void FileSprayer::pushParts()
{
    bool needCalcCRC = calcCRC();
    ForEachItemIn(idx, sources)
    {
        FileTransferThread & next = * new FileTransferThread(*this, FTactionpush, sources.item(idx).filename.queryEndpoint(), needCalcCRC, wuid);
        transferSlaves.append(next);
    }

    ForEachItemIn(idx3, partition)
    {
        PartitionPoint & cur = partition.item(idx3);
        if (!filter || filter->includePart(cur.whichOutput))
            transferSlaves.item(cur.whichSlave).addPartition(cur, progress.item(idx3));
    }

    performTransfer();
}

using namespace Azure::Storage;
using namespace Azure::Storage::Files;
using namespace Azure::Storage::Blobs;

enum class ApiCopyStatus { NotStarted, Pending, Success, Failed, Aborted };
interface IAPICopyClient : implements IInterface
{
    virtual void startCopy(const char *target, const char * source) = 0;
    virtual ApiCopyStatus getProgress(CDateTime & dateTime, int64_t & outputLength) = 0;
    virtual ApiCopyStatus abortCopy() = 0;
    virtual ApiCopyStatus getStatus() const = 0;
};

class CApiCopyClient : public CInterfaceOf<IAPICopyClient>
{
protected:
    ApiCopyStatus status = ApiCopyStatus::NotStarted;
public:
    virtual ApiCopyStatus getStatus() const override
    {
        return status;
    }
    static void buildStorageURIBase(IStoragePlane * storagePlane, StringBuffer & uri)
    {
        const char *accountName = storagePlane->queryStorageApiAccount();
        uri.appendf("https://%s", accountName);

        if (storagePlane->getStorageType()==StorageType::StorageTypeAzureFile)
        {
            uri.append(".file");
        }
        else
        {
            dbgassertex(storagePlane->getStorageType()==StorageType::StorageTypeAzureBlob);
            uri.append(".blob");
        }
<<<<<<< HEAD
        const char *container = storagePlane->queryStorageContainer();
        uri.appendf(".core.windows.net/%s", container);
    }
    static void buildAzureStorageURI(IDistributedFile *distFile, unsigned partNum, const char * baseURI, const char *sasToken, StringBuffer & uri)
    {
        StringBuffer path;
        distFile->queryPart(partNum).getStorageFilePath(path, 0);
        StringBuffer tmp;
        uri.appendf("%s%s%s", baseURI, encodeURL(tmp, path.str()).str(), sasToken);
=======
        uri.append(".core.windows.net/");
    }
    static void buildAzureStorageURI(IDistributedFile *distFile, IStoragePlane * storagePlane, unsigned partNum, unsigned copyNum, const char * baseURI, const char *sasToken, StringBuffer & uri)
    {
        IDistributedFilePart & distFilePart = distFile->queryPart(partNum);
        StringBuffer path;
        distFilePart.getStorageFilePath(path, copyNum);

        unsigned stripeNum = distFilePart.getStripeNum(copyNum);
        const char * container = storagePlane->queryStorageContainer(stripeNum);
        StringBuffer tmp;
        uri.appendf("%s%s%s%s", baseURI, container, encodeURL(tmp, path.str()).str(), sasToken);
>>>>>>> 760d3d80
    }
};

class AzureFileClient : public CApiCopyClient
{
    std::unique_ptr<Shares::ShareFileClient> fileClient;
<<<<<<< HEAD
    std::unique_ptr<Shares::StartFileCopyOperation> fileCopyOp;
=======
    Shares::StartFileCopyOperation fileCopyOp;
>>>>>>> 760d3d80
public:
    virtual void startCopy(const char *target, const char * source) override
    {
        try
        {
            fileClient.reset(new Shares::ShareFileClient(target));
<<<<<<< HEAD
            fileCopyOp = std::make_unique<Shares::StartFileCopyOperation>(std::move(fileClient->StartCopy(source)));
=======
            fileCopyOp = std::move(fileClient->StartCopy(source));
>>>>>>> 760d3d80
            status = ApiCopyStatus::Pending;
        }
        catch (const Azure::Core::RequestFailedException& e)
        {
            IERRLOG("AzureFileClient startCopy failed: %s (code %d)", e.ReasonPhrase.c_str(), static_cast<int>(e.StatusCode));
            status = ApiCopyStatus::Failed;
            throw makeStringException(DFTERR_CopyFailed, e.ReasonPhrase.c_str());
        }
    }
    virtual ApiCopyStatus getProgress(CDateTime & dateTime, int64_t & outputLength) override
    {
        dateTime.clear();
        outputLength=0;

        if (status!=ApiCopyStatus::Pending)
            return status;
        try
        {
<<<<<<< HEAD
            fileCopyOp->Poll();
            Shares::Models::FileProperties props = fileCopyOp->Value();
=======
            fileCopyOp.Poll();
            Shares::Models::FileProperties props = fileCopyOp.Value();
>>>>>>> 760d3d80
            dateTime.setString(props.LastModified.ToString().c_str());
            outputLength = props.FileSize;
            Shares::Models::CopyStatus tstatus = props.CopyStatus.HasValue()?props.CopyStatus.Value():(Shares::Models::CopyStatus::Pending);
            if (tstatus==Shares::Models::CopyStatus::Success) // FYI. CopyStatus is an object so can't use switch statement
                status = ApiCopyStatus::Success;
            else if (tstatus==Shares::Models::CopyStatus::Pending)
                status = ApiCopyStatus::Pending;
            else if (tstatus==Shares::Models::CopyStatus::Aborted)
                status = ApiCopyStatus::Aborted;
            else
                status = ApiCopyStatus::Failed;
        }
        catch(const Azure::Core::RequestFailedException& e)
        {
            IERRLOG("Transfer using API .Poll() failed: %s (code %d)", e.ReasonPhrase.c_str(), static_cast<int>(e.StatusCode));
            status = ApiCopyStatus::Failed;
        }
        return status;
    }
    virtual ApiCopyStatus abortCopy() override
    {
        if (status==ApiCopyStatus::Aborted || status==ApiCopyStatus::Failed)
            return status;
        int64_t outputLength;
        CDateTime dateTime;
        status = getProgress(dateTime, outputLength);
        switch (status)
        {
            case ApiCopyStatus::Pending:
                try
                {
<<<<<<< HEAD
                    if (fileCopyOp->HasValue() && fileCopyOp->Value().CopyId.HasValue())
                        fileClient->AbortCopy(fileCopyOp->Value().CopyId.Value().c_str());
=======
                    if (fileCopyOp.HasValue() && fileCopyOp.Value().CopyId.HasValue())
                        fileClient->AbortCopy(fileCopyOp.Value().CopyId.Value().c_str());
>>>>>>> 760d3d80
                    else // not sure that this can ever happen
                        IERRLOG("AzureFileClient::AbortCopy() failed: CopyId is empty");
                    status = ApiCopyStatus::Aborted;
                }
                catch(const Azure::Core::RequestFailedException& e)
                {
                    IERRLOG("Abort copy operation failed: %s (code %d)", e.ReasonPhrase.c_str(), static_cast<int>(e.StatusCode));
                    status = ApiCopyStatus::Failed;
                }
                // fallthrough to delete any file remnants
            case ApiCopyStatus::Success:
                // already copied-> need to delete
                try
                {
                    fileClient->Delete();
                    status = ApiCopyStatus::Aborted;
                }
                catch(const Azure::Core::RequestFailedException& e)
                {
                    IERRLOG("Delete operation failed: %s (code %d)", e.ReasonPhrase.c_str(), static_cast<int>(e.StatusCode));
                    status = ApiCopyStatus::Failed;
                }
                break;
        }
        return status;
    }
};

class AzureBlobClient : public CApiCopyClient
{
    std::unique_ptr<BlobClient> blobClient;
<<<<<<< HEAD
    std::unique_ptr<StartBlobCopyOperation> blobCopyOp;
=======
    StartBlobCopyOperation blobCopyOp;
>>>>>>> 760d3d80
public:
    virtual void startCopy(const char *target, const char * source) override
    {
        try
        {
            blobClient.reset(new BlobClient(target));
<<<<<<< HEAD
            blobCopyOp = std::make_unique<StartBlobCopyOperation>(std::move(blobClient->StartCopyFromUri(source)));
=======
            blobCopyOp = std::move(blobClient->StartCopyFromUri(source));
>>>>>>> 760d3d80
            status = ApiCopyStatus::Pending;
        }
        catch (const Azure::Core::RequestFailedException& e)
        {
            IERRLOG("AzureBlobClient startCopyFromURI failed: %s (code %d)", e.ReasonPhrase.c_str(), static_cast<int>(e.StatusCode));
            status = ApiCopyStatus::Failed;
            throw MakeStringException(DFTERR_CopyFailed, "%s", e.ReasonPhrase.c_str());
        }
    }
    virtual ApiCopyStatus getProgress(CDateTime & dateTime, int64_t & outputLength) override
    {
        dateTime.clear();
        outputLength=0;

        if (status!=ApiCopyStatus::Pending)
            return status;
        try
        {
<<<<<<< HEAD
            blobCopyOp->Poll();
            Models::BlobProperties props = blobCopyOp->Value();
=======
            blobCopyOp.Poll();
            Models::BlobProperties props = blobCopyOp.Value();
>>>>>>> 760d3d80
            dateTime.setString(props.LastModified.ToString().c_str());
            outputLength = props.BlobSize;
            Blobs::Models::CopyStatus tstatus = props.CopyStatus.HasValue()?props.CopyStatus.Value():(Blobs::Models::CopyStatus::Pending);
            if (tstatus==Blobs::Models::CopyStatus::Success) // FYI. CopyStatus is an object so can't use switch statement
                status = ApiCopyStatus::Success;
            else if (tstatus==Blobs::Models::CopyStatus::Pending)
                status = ApiCopyStatus::Pending;
            else if (tstatus==Blobs::Models::CopyStatus::Aborted)
                status = ApiCopyStatus::Aborted;
            else
                status = ApiCopyStatus::Failed;
        }
        catch(const Azure::Core::RequestFailedException& e)
        {
            IERRLOG("Transfer using API .Poll() failed: %s (code %d)", e.ReasonPhrase.c_str(), static_cast<int>(e.StatusCode));
            return ApiCopyStatus::Failed;
        }
        return status;
    }
    virtual ApiCopyStatus abortCopy() override
    {
        if (status==ApiCopyStatus::Aborted || status==ApiCopyStatus::Failed)
            return status;
        int64_t outputLength;
        CDateTime dateTime;
        status = getProgress(dateTime, outputLength);
        switch (status)
        {
            case ApiCopyStatus::Pending:
                try
                {
<<<<<<< HEAD
                    if (blobCopyOp->HasValue() && blobCopyOp->Value().CopyId.HasValue())
                        blobClient->AbortCopyFromUri(blobCopyOp->Value().CopyId.Value().c_str());
=======
                    if (blobCopyOp.HasValue() && blobCopyOp.Value().CopyId.HasValue())
                        blobClient->AbortCopyFromUri(blobCopyOp.Value().CopyId.Value().c_str());
>>>>>>> 760d3d80
                    else // not sure that this can ever happen
                        IERRLOG("AzureBlobClient::AbortCopy() failed: CopyId is empty");
                    status = ApiCopyStatus::Aborted;
                }
                catch(const Azure::Core::RequestFailedException& e)
                {
                    IERRLOG("Abort copy operation failed: %s (code %d)", e.ReasonPhrase.c_str(), static_cast<int>(e.StatusCode));
                    status = ApiCopyStatus::Failed;
                }
                // fallthrough to delete any file remnants
            case ApiCopyStatus::Success:
                // already copied-> need to delete
                try
                {
                    blobClient->Delete();
                    status = ApiCopyStatus::Aborted;
                }
                catch(const Azure::Core::RequestFailedException& e)
                {
                    IERRLOG("Delete operation failed: %s (code %d)", e.ReasonPhrase.c_str(), static_cast<int>(e.StatusCode));
                    status = ApiCopyStatus::Failed;
                }
                break;
        }
        return status;
    }
};

void FileSprayer::transferUsingAPI()
{
    // N.B. Only call this member function, if FileSprayer::useAPICopy() has returned true
    // Source
    StringBuffer sourceClusterName, sourceBaseURI, sourceSAStoken;
    distributedSource->getClusterName(0, sourceClusterName);
    Owned<IStoragePlane> sourcePlane = getDataStoragePlane(sourceClusterName.str(), false);
    CApiCopyClient::buildStorageURIBase(sourcePlane, sourceBaseURI);
    sourcePlane->getSASToken(sourceSAStoken);

    // Target
    StringBuffer targetClusterName, targetBaseURI, targetSAStoken;
    distributedTarget->getClusterName(0, targetClusterName);
    Owned<IStoragePlane> targetPlane = getDataStoragePlane(targetClusterName.str(), false);
    CApiCopyClient::buildStorageURIBase(targetPlane, targetBaseURI);
    targetPlane->getSASToken(targetSAStoken);
    StorageType targetType = targetPlane->getStorageType();

    OwnedPointerArrayOf<IAPICopyClient> apiClients;
    unsigned failCount = 0;
    StringBuffer failedReason;
    try
    {
        ForEachItemIn(idx1, partition)
        {
            PartitionPoint & cur = partition.item(idx1);
            OutputProgress & curProgress = progress.item(idx1);
            if (curProgress.status==OutputProgress::StatusCopied)
            {
                apiClients.append(nullptr); // represents parts already copied
                continue;
            }

            StringBuffer sourceURI;
            unsigned inputPartNum = sources.item(cur.whichInput).partNum;
<<<<<<< HEAD
            CApiCopyClient::buildAzureStorageURI(distributedSource, inputPartNum, sourceBaseURI.str(), sourceSAStoken.str(), sourceURI);

            StringBuffer targetURI;
            unsigned outputPartNum = targets.item(cur.whichOutput).partNum;
            CApiCopyClient::buildAzureStorageURI(distributedTarget, outputPartNum, targetBaseURI.str(), targetSAStoken.str(), targetURI);
=======
            CApiCopyClient::buildAzureStorageURI(distributedSource, sourcePlane, inputPartNum, 0, sourceBaseURI.str(), sourceSAStoken.str(), sourceURI);

            StringBuffer targetURI;
            unsigned outputPartNum = targets.item(cur.whichOutput).partNum;
            CApiCopyClient::buildAzureStorageURI(distributedTarget, targetPlane, outputPartNum, 0, targetBaseURI.str(), targetSAStoken.str(), targetURI);
>>>>>>> 760d3d80

            Owned<IAPICopyClient> apiClient;
            if (targetType==StorageTypeAzureFile)
                apiClient.setown(new AzureFileClient());
            else
                apiClient.setown(new AzureBlobClient());
            apiClient->startCopy(targetURI.str(), sourceURI.str());
            apiClients.append(apiClient.getClear());
            curProgress.status = OutputProgress::StatusActive;
            curProgress.numReads++;
            curProgress.numWrites++;
            if (isAborting())
                break;
        }
    }
    catch (IException * e)
    {
        failCount++;
        e->errorMessage(failedReason); // Will need this later to throw exception (after aborting pending copy op)
        e->Release();
    }
    // Update progress of copy operations
    while (!isAborting() && !failCount)
    {
        bool anyRemaining = false;
        ForEachItemIn(idx2, apiClients)
        {
            IAPICopyClient * apiClient = apiClients.item(idx2);
            if (apiClient==nullptr || apiClient->getStatus()==ApiCopyStatus::Success)
                continue;
            OutputProgress & curProgress = progress.item(idx2);
            CDateTime dateTime;
            int64_t outputLength;
            ApiCopyStatus status = apiClient->getProgress(dateTime, outputLength);
            OutputProgress newProgress;
            newProgress.set(curProgress);
            if (status != ApiCopyStatus::Aborted && status!= ApiCopyStatus::Failed)
            {
                newProgress.resultTime = dateTime;
                newProgress.outputLength = outputLength;
                newProgress.inputLength = outputLength; // bytes read==bytes outputted
            }
            switch(status)
            {
            case ApiCopyStatus::Success:
                newProgress.status = OutputProgress::StatusCopied;
                newProgress.outputCRC = curProgress.inputCRC;
                break;
            case ApiCopyStatus::Pending:
                anyRemaining = true;
                break;
            case ApiCopyStatus::Failed:
            case ApiCopyStatus::Aborted:
                failedReason.append("unknown");
                failCount++;
                newProgress.status = OutputProgress::StatusBegin;
                newProgress.outputLength = 0;
                newProgress.inputLength = 0;
                break;
            }
            updateProgress(newProgress);
        }
        if (isAborting() || !anyRemaining || failCount)
            break;
        MilliSleep(1000);
    }
    // Something went wrong or abort requested, so abort all Pending copy operations
    if (isAborting() || failCount)
    {
        ForEachItemIn(idx3, apiClients)
        {
            IAPICopyClient * apiClient = apiClients.item(idx3);
            if (apiClient==nullptr || apiClient->getStatus()==ApiCopyStatus::Success)
                continue;
            apiClient->abortCopy();
            OutputProgress & curProgress = progress.item(idx3);
            curProgress.status = OutputProgress::StatusBegin;
        }
        if (failCount)
            throw makeStringExceptionV(DFTERR_CopyFailed, DFTERR_CopyFailed_Text, failedReason.str());
    }
}

void FileSprayer::removeSource()
{
    LOG(MCwarning, job, "Source file removal not yet implemented");
}

bool FileSprayer::restorePartition()
{
    if (allowRecovery && progressTree->getPropBool(ANhasPartition))
    {
        IPropertyTreeIterator * iter = progressTree->getElements(PNpartition);
        ForEach(*iter)
        {
            PartitionPoint & next = * new PartitionPoint;
            next.restore(&iter->query());
            partition.append(next);
        }
        iter->Release();
        return (partition.ordinality() != 0);
    }
    return false;
}

void FileSprayer::savePartition()
{
    if (allowRecovery)
    {
        ForEachItemIn(idx, partition)
        {
            IPropertyTree * child = createPTree(PNpartition, ipt_caseInsensitive);
            partition.item(idx).save(child);
            progressTree->addPropTree(PNpartition, child);
        }
        progressTree->setPropBool(ANhasPartition, true);
    }
}


void FileSprayer::setCopyCompressedRaw()
{
    assertex(compressedInput && compressOutput);
    // encrypt/decrypt keys should be same
    compressedInput = false;
    compressOutput = false;
    calcedInputCRC = true;
    cachedInputCRC = false;
    copyCompressed = true;
}


void FileSprayer::setError(const SocketEndpoint & ep, IException * e)
{
    CriticalBlock lock(errorCS);
    if (!error)
    {
        StringBuffer url;
        ep.getUrlStr(url);
        error.setown(MakeStringException(e->errorCode(), "%s", e->errorMessage(url.append(": ")).str()));
    }
}

void FileSprayer::setPartFilter(IDFPartFilter * _filter)
{
    filter.set(_filter);
}


void FileSprayer::setProgress(IDaftProgress * _progress)
{
    progressReport = _progress;
}


void FileSprayer::setAbort(IAbortRequestCallback * _abort)
{
    abortChecker = _abort;
}

void FileSprayer::setReplicate(bool _replicate)
{
    replicate = _replicate;
}

void FileSprayer::setSource(IDistributedFile * source)
{
    distributedSource.set(source);
    srcAttr.setown(createPTreeFromIPT(&source->queryAttributes()));
    IPropertyTree *history = source->queryHistory();
    if (history)
        srcHistory.setown(createPTreeFromIPT(history));

    compressedInput = source->isCompressed();
    extractSourceFormat(srcAttr);
    unsigned numParts = source->numParts();
    for (unsigned idx=0; idx < numParts; idx++)
    {
        Owned<IDistributedFilePart> curPart = source->getPart(idx);
        RemoteFilename rfn;
        FilePartInfo & next = * new FilePartInfo(curPart->getFilename(rfn), idx);
        next.extractExtra(*curPart);
        if (curPart->numCopies()>1)
            next.mirrorFilename.set(curPart->getFilename(rfn,1));
        // don't set the following here - force to check disk
        //next.size = curPart->getFileSize(true,false);
        //next.psize = curPart->getDiskSize(true,false);
        sources.append(next);
    }

    gatherFileSizes(false);

}


void FileSprayer::setSource(IFileDescriptor * source)
{
    setSource(source, 0, 1);

    //Now get the size of the files directly (to check they exist).  If they don't exist then switch to the backup instead.
    gatherFileSizes(false);
}



void FileSprayer::setSource(IFileDescriptor * source, unsigned copy, unsigned mirrorCopy)
{
    IPropertyTree *attr = &source->queryProperties();
    compressedInput = source->isCompressed();
    extractSourceFormat(attr);
    srcAttr.setown(createPTreeFromIPT(&source->queryProperties()));
    IPropertyTree *history = source->queryHistory();
    if (history)
        srcHistory.setown(createPTreeFromIPT(history));
    extractSourceFormat(srcAttr);

    RemoteFilename filename;
    unsigned numParts = source->numParts();
    for (unsigned idx=0; idx < numParts; idx++)
    {
        if (source->isMulti(idx))
        {
            RemoteMultiFilename multi;
            source->getMultiFilename(idx, copy, multi);
            multi.expandWild();

            ForEachItemIn(i, multi)
            {
                const RemoteFilename &rfn = multi.item(i);
                FilePartInfo & next = * new FilePartInfo(rfn, idx);
                Owned<IPartDescriptor> part = source->getPart(idx);
                next.extractExtra(*part);
                // If size doesn't set here it will be forced to check the file size on disk (expensive)
                next.size = multi.getSize(i);
                sources.append(next);
            }

            //MORE: Need to extract the backup filenames for mirror files.
        }
        else
        {
            source->getFilename(idx, copy, filename);
            FilePartInfo & next = * new FilePartInfo(filename,idx);
            Owned<IPartDescriptor> part = source->getPart(idx);
            next.extractExtra(*part);
            if (mirrorCopy != (unsigned)-1)
                source->getFilename(idx, mirrorCopy, next.mirrorFilename);

            sources.append(next);
        }
    }

    if (sources.ordinality() == 0)
        LOG(MCuserWarning, unknownJob, "The wildcarded source did not match any filenames");
//      throwError(DFTERR_NoFilesMatchWildcard);

    //Now get the size of the files directly (to check they exist).  If they don't exist then switch to the backup instead.
    gatherFileSizes(false);
}



void FileSprayer::setSource(IDistributedFilePart * part)
{
    tgtFormat.set(FFTfixed, 1);

    unsigned copy = 0;
    RemoteFilename rfn;
    sources.append(* new FilePartInfo(part->getFilename(rfn,copy), part->getPartIndex()));
    if (compressedInput)
    {
        calcedInputCRC = true;
        cachedInputCRC = false;
    }
}



void FileSprayer::setSourceTarget(IFileDescriptor * fd, DaftReplicateMode mode)
{
    extractSourceFormat(&fd->queryProperties());
    tgtFormat.set(srcFormat);

    if (options->getPropBool(ANcrcDiffers, false))
        throwError1(DFTERR_ReplicateOptionNoSupported, "crcDiffers");
    if (options->getPropBool(ANsizedate, false))
        throwError1(DFTERR_ReplicateOptionNoSupported, "sizedate");

    switch (mode)
    {
    case DRMreplicatePrimary:       // doesn't work for multi copies
        setSource(fd, 0);
        setTarget(fd, 1);
        break;
    case DRMreplicateSecondary:     // doesn't work for multi copies
        setSource(fd, 1);
        setTarget(fd, 0);
        break;
    case DRMcreateMissing:          // this does though (but I am not sure works with mult-files)
        gatherMissingSourceTarget(fd);
        break;
    }
    isSafeMode = false;
    mirroring = true;
    replicate = true;

    //Optimize replicating compressed - copy it raw, but it means we can't check the input crc
    assertex(compressOutput == compressedInput);
    if (compressedInput)
        setCopyCompressedRaw();
}

void FileSprayer::setTarget(IDistributedFile * target)
{
    distributedTarget.set(target);

    compressOutput = target->isCompressed();

    LOG(MCdebugInfo, unknownJob, "FileSprayer::setTarget: compressedInput:%s, compressOutput:%s",
                                boolToStr(compressedInput),
                                boolToStr(compressOutput));

    if (tgtFormat.restore(&target->queryAttributes()))
        unknownTargetFormat = false;
    else
    {
        const char* separator = srcFormat.separate.get();
        if (separator && (strcmp(separator, ",") == 0))
            srcFormat.separate.set("\\,");

        tgtFormat.set(srcFormat);
        if (!unknownSourceFormat)
        {
            DistributedFilePropertyLock lock(target);
            IPropertyTree &curProps = lock.queryAttributes();
            tgtFormat.save(&curProps);
        }
    }

    unsigned copy = 0;
    unsigned numParts = target->numParts();
    if (numParts == 0)
        throwError(DFTERR_NoPartsInDestination);
    for (unsigned idx=0; idx < numParts; idx++)
    {
        Owned<IDistributedFilePart> curPart(target->getPart(idx));
        RemoteFilename rfn;
        TargetLocation & next = * new TargetLocation(curPart->getFilename(rfn,copy), idx);
        targets.append(next);
    }

    checkSprayOptions();
}

void FileSprayer::setTarget(IFileDescriptor * target, unsigned copy)
{
    if (tgtFormat.restore(&target->queryProperties()))
        unknownTargetFormat = false;
    else
        tgtFormat.set(srcFormat);
    compressOutput = !encryptKey.isEmpty()||target->isCompressed();

    unsigned numParts = target->numParts();
    if (numParts == 0)
        throwError(DFTERR_NoPartsInDestination);
    RemoteFilename filename;
    for (unsigned idx=0; idx < numParts; idx++)
    {
        target->getFilename(idx, copy, filename);
        targets.append(*new TargetLocation(filename, idx));
    }

    checkSprayOptions();
}

void FileSprayer::updateProgress(const OutputProgress & newProgress)
{
    CriticalBlock block(soFarCrit);
    lastProgressTick = msTick();
    OutputProgress & curProgress = progress.item(newProgress.whichPartition);

    totalLengthRead += (newProgress.inputLength - curProgress.inputLength);
    totalNumReads += (newProgress.numReads - curProgress.numReads);
    totalNumWrites += (newProgress.numWrites - curProgress.numWrites);
    curProgress.set(newProgress);
    if (curProgress.tree)
        curProgress.save(curProgress.tree);

    if (newProgress.status != OutputProgress::StatusRenamed)
        updateSizeRead();
}


void FileSprayer::updateSizeRead()
{
    if (progressDone)
        return;
    unsigned nowTick = msTick();
    //MORE: This call shouldn't need to be done so often...
    unsigned __int64 sizeReadSoFar = getSizeReadAlready();
    bool done = sizeReadSoFar == sizeToBeRead;
    if (progressReport)
    {
        // A cheat to get 100% saying all the slaves have completed - should really
        // pass completed information in the progress info, or return the last progress
        // info when a slave is done.
        unsigned numCompleted = (sizeReadSoFar == sizeToBeRead) ? transferSlaves.ordinality() : numSlavesCompleted;
        if (done || (nowTick - lastOperatorTick >= operatorUpdateFrequency))
        {
            progressReport->onProgress(sizeReadSoFar, sizeToBeRead, numCompleted, totalNumReads, totalNumWrites);
            lastOperatorTick = nowTick;
            progressDone = done;
        }
    }
    if (allowRecovery && recoveryConnection)
    {
        if (done || (nowTick - lastSDSTick >= sdsUpdateFrequency))
        {
            recoveryConnection->commit();
            lastSDSTick = nowTick;
            progressDone = done;
        }
    }
}

void FileSprayer::waitForTransferSem(Semaphore & sem)
{
    while (!sem.wait(EXPECTED_RESPONSE_TIME))
    {
        unsigned timeSinceProgress = msTick() - lastProgressTick;
        if (timeSinceProgress > EXPECTED_RESPONSE_TIME)
        {
            LOG(MCwarning, unknownJob, "No response from any slaves in last %d seconds.", timeSinceProgress/1000);

            CriticalBlock block(soFarCrit);
            StringBuffer list;
            ForEachItemIn(i, transferSlaves)
                transferSlaves.item(i).logIfRunning(list);

            if (timeSinceProgress>RESPONSE_TIME_TIMEOUT)
            {
                //Set an error - the transfer threads will check it after a couple of minutes, and then terminate gracefully
                CriticalBlock lock(errorCS);
                if (!error)
                    error.setown(MakeStringException(RFSERR_TimeoutWaitSlave, RFSERR_TimeoutWaitSlave_Text, list.str()));
            }
        }
    }
}

void FileSprayer::addTarget(unsigned idx, INode * node)
{
    RemoteFilename filename;
    filename.set(sources.item(idx).filename);
    filename.setEp(node->endpoint());

    targets.append(* new TargetLocation(filename, idx));

    checkSprayOptions();
}

bool FileSprayer::isAborting()
{
    if (aborting || error)
        return true;

    unsigned nowTick = msTick();
    if (abortChecker && (nowTick - lastAbortCheckTick >= abortCheckFrequency))
    {
        if (abortChecker->abortRequested())
        {
            LOG(MCdebugInfo, unknownJob, "Abort requested via callback");
            aborting = true;
        }
        lastAbortCheckTick = nowTick;
    }
    return aborting || error;
}

const char * FileSprayer::querySplitPrefix()
{
    const char * ret = options->queryProp(ANsplitPrefix);
    if (ret && *ret)
        return ret;
    return NULL;
}

const char * FileSprayer::querySlaveExecutable(const IpAddress &ip, StringBuffer &ret) const
{
#ifdef _CONTAINERIZED
    return ret.append("ftslave").str();
#else
    const char * slave = queryFixedSlave();
    try
    {
        queryFtSlaveExecutable(ip, ret);
        if (ret.length())
            return ret.str();
    }
    catch (IException * e) {
        if (!slave||!*slave)
            throw;
        e->Release();
    }
    if (slave)
        ret.append(slave);
    return ret.str();
#endif
}


const char * FileSprayer::queryFixedSlave() const
{
    return options->queryProp("@slave");
}


void FileSprayer::setTarget(IGroup * target)
{
    tgtFormat.set(srcFormat);

    if (sources.ordinality() != target->ordinality())
        throwError(DFTERR_ReplicateNumPartsDiffer);

    ForEachItemIn(idx, sources)
        addTarget(idx, &target->queryNode(idx));
}



void FileSprayer::setTarget(INode * target)
{
    tgtFormat.set(srcFormat);

    if (sources.ordinality() != 1)
        throwError(DFTERR_ReplicateNumPartsDiffer);

    addTarget(0, target);
}

inline bool nonempty(IPropertyTree *pt, const char *p) { const char *s = pt->queryProp(p); return s&&*s; }

bool FileSprayer::disallowImplicitReplicate()
{
    return options->getPropBool(ANsplit) ||
           options->getPropBool(ANnosplit) ||
           querySplitPrefix() ||
           nonempty(options,"@header") ||
           nonempty(options,"@footer") ||
           nonempty(options,"@glue") ||
           nonempty(options,ANprefix) ||
           nonempty(options,ANencryptKey) ||
           nonempty(options,ANdecryptKey);

}

void FileSprayer::spray()
{
    if (!allowSplit() && querySplitPrefix())
        throwError(DFTERR_SplitNoSplitClash);

    aindex_t sourceSize = sources.ordinality();
    bool failIfNoSourceFile = options->getPropBool("@failIfNoSourceFile");

    if (sourceSize == 0)
    {
       if (failIfNoSourceFile)
           throwError(DFTERR_NoFilesMatchWildcard);
       else
           progressTree->setPropBool("@noFileMatch", true);
    }

    LOG(MCdebugInfo, job, "compressedInput:%d, compressOutput:%d", compressedInput, compressOutput);
    LOG(MCdebugInfo, job, "noCommon:%s", boolToStr(options->getPropBool(ANnocommon)));

    LocalAbortHandler localHandler(daftAbortHandler);

    if (allowRecovery && progressTree->getPropBool(ANcomplete))
    {
        LOG(MCdebugInfo, job, "Command completed successfully in previous invocation");
        return;
    }

    checkFormats();
    checkForOverlap();

    progressTree->setPropBool(ANpull, usePullOperation());

    const char * splitPrefix = querySplitPrefix();
    if (!replicate && (sources.ordinality() == targets.ordinality()))
    {
        if (srcFormat.equals(tgtFormat) && !disallowImplicitReplicate())
            copySource = true;
    }

    if (compressOutput&&!replicate&&!copySource)
    {
        PROGLOG("Compress output forcing pull");
        options->setPropBool(ANpull, true);
        allowRecovery = false;
    }


    gatherFileSizes(true);
    if (!replicate||copySource) // NB: When copySource=true, analyseFileHeaders mainly just sets srcFormat.type
        analyseFileHeaders(!copySource); // if pretending replicate don't want to remove headers
    afterGatherFileSizes();

    if (compressOutput && !usePullOperation() && !replicate && !copySource)
        throwError(DFTERR_CannotPushAndCompress);

    if (restorePartition())
    {
        LOG(MCdebugProgress, job, "Partition restored from recovery information");
    }
    else
    {
        LOG(MCdebugProgress, job, "Calculate partition information");
        if (replicate || copySource)
            calculateOne2OnePartition();
        else if (!allowSplit())
            calculateNoSplitPartition();
        else if (splitPrefix && *splitPrefix)
            calculateSplitPrefixPartition(splitPrefix);
        else if ((targets.ordinality() == 1) && srcFormat.equals(tgtFormat))
            calculateMany2OnePartition();
        else
            calculateSprayPartition();
        if (partition.ordinality() > PARTITION_RECOVERY_LIMIT)
            allowRecovery = false;
        savePartition();
    }
    assignPartitionFilenames();     // assign source filenames - used in insertHeaders..
    if (!replicate && !copySource)
    {
        LOG(MCdebugProgress, job, "Insert headers");
        insertHeaders();
    }
    addEmptyFilesToPartition();

    derivePartitionExtra();
    if (partition.ordinality() < 1000)
        displayPartition();
    if (isRecovering)
        displayProgress(progress);

    throwExceptionIfAborting();

    beforeTransfer();
    bool copiedAlready = false;
    if (useAPICopy() && (replicate || copySource))
    {
        try
        {
            transferUsingAPI();
            copiedAlready=true;
        }
        catch (IException *e)
        {
            StringBuffer reason;
            e->errorMessage(reason);
            // Log this failure (don't re-throw) as it should fall back to the older method to copy
            OERRLOG("Transfer using API failed: %s (error %d)", reason.str(), e->errorCode());
            e->Release();
        }
    }
    if (!copiedAlready)
    {
        if (usePushWholeOperation())
            pushWholeParts();
        else if (usePullOperation())
            pullParts();
        else
            pushParts();
    }
    afterTransfer();

    //If got here then we have succeeded
    updateTargetProperties();

    //Calculate and store file access cost
    double fileAccessCost = 0.0;
    if (distributedTarget)
    {
        StringBuffer cluster;
        distributedTarget->getClusterName(0, cluster);
        if (!cluster.isEmpty())
            fileAccessCost += calcFileAccessCost(cluster, totalNumWrites, 0);
    }
    if (distributedSource && distributedSource->querySuperFile()==nullptr)
    {
        StringBuffer cluster;
        distributedSource->getClusterName(0, cluster);
        if (!cluster.isEmpty())
            fileAccessCost += calcFileAccessCost(cluster, 0, totalNumReads);
    }
    progressReport->setFileAccessCost(fileAccessCost);
    StringBuffer copyEventText;     // [logical-source] > [logical-target]
    if (distributedSource)
        copyEventText.append(distributedSource->queryLogicalName());
    copyEventText.append(">");
    if (distributedTarget && distributedTarget->queryLogicalName())
        copyEventText.append(distributedTarget->queryLogicalName());

    //MORE: use new interface to send 'file copied' event
    //LOG(MCevent, unknownJob, EVENT_FILECOPIED, copyEventText.str());

    cleanupRecovery();
}

bool FileSprayer::isSameSizeHeaderFooter()
{
    bool retVal = true;

    if (sources.ordinality() == 0)
        return retVal;

    unsigned whichHeaderInput = 0;
    headerSize = sources.item(whichHeaderInput).xmlHeaderLength;
    footerSize = sources.item(whichHeaderInput).xmlFooterLength;

    ForEachItemIn(idx, partition)
    {
        PartitionPoint & cur = partition.item(idx);
        if (cur.inputLength && (idx+1 == partition.ordinality() || partition.item(idx+1).whichOutput != cur.whichOutput))
        {
            if (headerSize != sources.item(whichHeaderInput).xmlHeaderLength)
            {
                retVal = false;
                break;
            }

            if (footerSize != sources.item(cur.whichInput).xmlFooterLength)
            {
                retVal = false;
                break;
            }

            if ( idx+1 != partition.ordinality() )
                whichHeaderInput = partition.item(idx+1).whichInput;
        }
    }
    return retVal;
}

void FileSprayer::updateTargetProperties()
{
    TimeSection timer("FileSprayer::updateTargetProperties() time");
    Owned<IException> error;
    if (distributedTarget)
    {
        StringBuffer failedParts;
        CRC32Merger partCRC;
        offset_t partLength = 0;
        CRC32Merger totalCRC;
        offset_t totalLength = 0;
        offset_t totalCompressedSize = 0;
        unsigned whichHeaderInput = 0;
        bool sameSizeHeaderFooter = isSameSizeHeaderFooter();
        bool sameSizeSourceTarget = (sources.ordinality() == distributedTarget->numParts());
        offset_t partCompressedLength = 0;

        ForEachItemIn(idx, partition)
        {
            PartitionPoint & cur = partition.item(idx);
            OutputProgress & curProgress = progress.item(idx);

            partCRC.addChildCRC(curProgress.outputLength, curProgress.outputCRC, false);
            totalCRC.addChildCRC(curProgress.outputLength, curProgress.outputCRC, false);

            if (copyCompressed && sameSizeSourceTarget) {
                FilePartInfo & curSource = sources.item(cur.whichInput);
                partLength = curSource.size;
                totalLength += partLength;
            }
            else {
                partLength += curProgress.outputLength;  // AFAICS this might as well be =
                totalLength += curProgress.outputLength;
            }

            if (compressOutput)
                partCompressedLength += curProgress.compressedPartSize;

            if (idx+1 == partition.ordinality() || partition.item(idx+1).whichOutput != cur.whichOutput)
            {
                Owned<IDistributedFilePart> curPart = distributedTarget->getPart(cur.whichOutput);
                // TODO: Create DistributedFilePropertyLock for parts
                curPart->lockProperties();
                IPropertyTree& curProps = curPart->queryAttributes();

                if (!sameSizeHeaderFooter)
                {
                    FilePartInfo & curHeaderSource = sources.item(whichHeaderInput);
                    curProps.setPropInt64(FPheaderLength, curHeaderSource.xmlHeaderLength);

                    FilePartInfo & curFooterSource = sources.item(cur.whichInput);
                    curProps.setPropInt64(FPfooterLength, curFooterSource.xmlFooterLength);

                    if ( idx+1 != partition.ordinality() )
                        whichHeaderInput = partition.item(idx+1).whichInput;
                }


                if (calcCRC())
                {
                    curProps.setPropInt(FAcrc, partCRC.get());
                    if (cur.whichInput != (unsigned)-1)
                    {
                        FilePartInfo & curSource = sources.item(cur.whichInput);
                        if (replicate && curSource.hasCRC)
                        {
                            if ((partCRC.get() != curSource.crc)&&(compressedInput==compressOutput))    // if expanding will be different!
                            {
                                if (failedParts.length())
                                    failedParts.append(", ");
                                else
                                    failedParts.append("Output CRC failed to match expected: ");
                                curSource.filename.getPath(failedParts);
                                failedParts.appendf("(%x,%x)",partCRC.get(),curSource.crc);
                            }
                        }
                    }
                }
                else if (compressOutput || copyCompressed)
                    curProps.setPropInt(FAcrc, (int)COMPRESSEDFILECRC);

                curProps.setPropInt64(FAsize, partLength);

                if (compressOutput)
                {
                    curProps.setPropInt64(FAcompressedSize, partCompressedLength);
                    totalCompressedSize += partCompressedLength;
                } else if (copyCompressed)
                {
                    curProps.setPropInt64(FAcompressedSize, curProgress.outputLength);
                    totalCompressedSize += curProgress.outputLength;
                }

                TargetLocation & curTarget = targets.item(cur.whichOutput);
                if (!curTarget.modifiedTime.isNull())
                {
                    CDateTime temp;
                    StringBuffer timestr;

                    temp.set(curTarget.modifiedTime);
                    unsigned hour, min, sec, nanosec;
                    temp.getTime(hour, min, sec, nanosec);
                    temp.setTime(hour, min, sec, 0);

                    curProps.setProp("@modified", temp.getString(timestr).str());
                }
                if ((distributedSource != distributedTarget) && (cur.whichInput != (unsigned)-1))
                {
                    FilePartInfo & curSource = sources.item(cur.whichInput);
                    if (curSource.properties)
                    {
                        Owned<IAttributeIterator> aiter = curSource.properties->getAttributes();
                        ForEach(*aiter)
                        {
                            const char *aname = aiter->queryName();
                            if ( !( strieq(aname,"@fileCrc") ||
                                    strieq(aname,"@modified") ||
                                    strieq(aname,"@node") ||
                                    strieq(aname,"@num")  ||
                                    strieq(aname,"@size") ||
                                    strieq(aname,"@name") ) ||
                                    ( strieq(aname,"@recordCount") && (sources.ordinality() == targets.ordinality()) )
                               )
                                curProps.setProp(aname,aiter->queryValue());
                        }
                    }
                }
                curPart->unlockProperties();
                partCRC.clear();
                partLength = 0;
                partCompressedLength = 0;
            }
        }

        if (failedParts.length())
            error.setown(MakeStringException(DFTERR_InputOutputCrcMismatch, "%s", failedParts.str()));

        DistributedFilePropertyLock lock(distributedTarget);
        IPropertyTree &curProps = lock.queryAttributes();
        curProps.setPropInt64("@numDiskWrites", totalNumWrites);
        if (calcCRC())
            curProps.setPropInt(FAcrc, totalCRC.get());
        curProps.setPropInt64(FAsize, totalLength);

        if (totalCompressedSize != 0)
            curProps.setPropInt64(FAcompressedSize, totalCompressedSize);

        unsigned rs = curProps.getPropInt(FArecordSize); // set by user
        bool gotrc = false;
        if (rs && (totalLength%rs == 0)) {
            curProps.setPropInt64(FArecordCount,totalLength/(offset_t)rs);
            gotrc = true;
        }

        if (sameSizeHeaderFooter && ((srcFormat.markup == FMTjson ) || (srcFormat.markup == FMTxml)))
        {
            curProps.setPropInt64(FPheaderLength, headerSize);
            curProps.setPropInt64(FPfooterLength, footerSize);
        }

        if (srcAttr.get() && !mirroring) {
            StringBuffer s;
            // copy some attributes (do as iterator in case we want to change to *exclude* some
            Owned<IAttributeIterator> aiter = srcAttr->getAttributes();
            ForEach(*aiter) {
                const char *aname = aiter->queryName();
                if (!curProps.hasProp(aname)&&
                    ((stricmp(aname,"@job")==0)||
                     (stricmp(aname,"@workunit")==0)||
                     (stricmp(aname,"@description")==0)||
                     (stricmp(aname,"@eclCRC")==0)||
                     (stricmp(aname,"@formatCrc")==0)||
                     (stricmp(aname,"@owner")==0)||
                     ((stricmp(aname,FArecordCount)==0)&&!gotrc) ||
                     ((stricmp(aname,"@blockCompressed")==0)&&copyCompressed) ||
                     ((stricmp(aname,"@rowCompressed")==0)&&copyCompressed)||
                     (stricmp(aname,"@local")==0)||
                     (stricmp(aname,"@recordCount")==0)
                     )
                    )
                    curProps.setProp(aname,aiter->queryValue());
            }

            // Keep source kind
            if (srcAttr->hasProp(FPkind))
            {
                curProps.setProp(FPkind, srcAttr->queryProp(FPkind));

                if (srcAttr->hasProp(FPformat))
                    curProps.setProp(FPformat, srcAttr->queryProp(FPformat));
            }
            else
            {
                const char * targetKind = nullptr;

                if (tgtFormat.markup == FMTxml)
                    targetKind = "xml";
                else if (tgtFormat.markup == FMTjson)
                    targetKind = "json";

                const char * targetFormat = nullptr;

                switch (tgtFormat.type)
                {
                case FFTfixed:
                case FFTvariable:
                case FFTblocked:
                    targetKind = "flat";
                    break;
                case FFTcsv:
                    targetKind = "csv";
                    break;
                case FFTutf:
                    targetFormat = "utf8n";
                    break;
                case FFTutf8:
                    targetFormat = "utf8";
                    break;
                case FFTutf16:
                    targetFormat = "utf16";
                    break;
                case FFTutf16be:
                    targetFormat = "utf16be";
                    break;
                case FFTutf16le:
                    targetFormat = "utf16le";
                    break;
                case FFTutf32:
                    targetFormat = "utf32";
                    break;
                case FFTutf32be:
                    targetFormat = "utf32be";
                    break;
                case FFTutf32le:
                    targetFormat = "utf32le";
                    break;
                case FFTrecfmvb:
                    targetFormat = "recfmvb";
                    break;
                case FFTrecfmv:
                    targetFormat = "recfmv";
                    break;
                case FFTvariablebigendian:
                    targetFormat = "variablebigendian";
                    break;
                }

                if (targetKind)
                    curProps.setProp(FPkind, targetKind);

                if (targetFormat)
                    curProps.setProp(FPformat, targetFormat);
            }
            // and simple (top level) elements
            // History copied as well
            Owned<IPropertyTreeIterator> iter = srcAttr->getElements("*");
            ForEach(*iter)
            {
                const char *aname = iter->query().queryName();
                if (stricmp(aname, "Protect") != 0)
                    curProps.addPropTree(aname, createPTreeFromIPT(&iter->query()));
            }

            //
            // Add new History record
            //
            IPropertyTree * curHistory = curProps.queryPropTree("History");

            // If there wasn't previous History (like Spray/Import)
            if (!curHistory)
                curHistory = curProps.setPropTree("History", createPTree());

            // Add new record about this operation
            Owned<IPropertyTree> newRecord = createPTree();

            CDateTime temp;
            temp.setNow();
            unsigned hour, min, sec, nanosec;
            temp.getTime(hour, min, sec, nanosec);
            temp.setTime(hour, min, sec, 0);

            StringBuffer timestr;
            newRecord->setProp("@timestamp",temp.getString(timestr).str());

            newRecord->setProp("@owner", srcAttr->queryProp("@owner"));

            if (srcAttr->hasProp("@workunit"))
                newRecord->setProp("@workunit", srcAttr->queryProp("@workunit"));

            newRecord->setProp("@operation", getOperationTypeString());

            // In Spray case there is not distributedSource
            if (distributedSource)
            {
                // add original file name from a single distributed source (like Copy)
                if (distributedSource->numParts())
                {
                    RemoteFilename remoteFile;
                    distributedSource->queryPart(0).getFilename(remoteFile, 0);
                    splitAndCollectFileInfo(newRecord, remoteFile);
                }
            }
            else if (sources.ordinality())
            {
                FilePartInfo & firstSource = sources.item((aindex_t)0);
                RemoteFilename &remoteFile = firstSource.filename;
                splitAndCollectFileInfo(newRecord, remoteFile, false);
            }
            curHistory->addPropTree("Origin",newRecord.getClear());
        }

        int expireDays = options->getPropInt("@expireDays", -1);
        if (expireDays != -1)
            curProps.setPropInt("@expireDays", expireDays);
    }
    if (distributedSource)
    {
        if (distributedSource->querySuperFile()==nullptr)
            distributedSource->addAttrValue("@numDiskReads", totalNumReads);
    }
    if (error)
        throw error.getClear();
}


void FileSprayer::splitAndCollectFileInfo(IPropertyTree * newRecord, RemoteFilename &remoteFileName,
                                          bool isDistributedSource)
{
    StringBuffer drive;
    StringBuffer path;
    StringBuffer tail;
    StringBuffer ext;
    remoteFileName.split(&drive, &path, &tail, &ext);

    if (drive.isEmpty())
    {
        remoteFileName.queryIP().getIpText(drive.clear());
        newRecord->setProp("@ip", drive.str());
    }
    else
        newRecord->setProp("@drive", drive.str());

    newRecord->setProp("@path", path.str());

    // We don't want to store distributed file parts name extension
    if (!isDistributedSource && ext.length())
        tail.append(ext);

    if (sources.ordinality()>1)
        newRecord->setProp("@name", "[MULTI]");
    else
        newRecord->setProp("@name", tail.str());
}

void FileSprayer::setOperation(dfu_operation op)
{
    operation = op;
}

dfu_operation FileSprayer::getOperation() const
{
    return operation;
}

const char * FileSprayer::getOperationTypeString() const
{
    return DfuOperationStr[operation];
}

IPropertyTree *FileSprayer::getSprayService() const
{
    Owned<IPropertyTree> serviceTree;
    if (!isEmptyString(sprayServiceName))
    {
        VStringBuffer serviceQualifier("services[@name='%s']", sprayServiceName.get());
        serviceTree.setown(getGlobalConfigSP()->getPropTree(serviceQualifier));
        if (!serviceTree)
            throw makeStringExceptionV(0, "launchFtSlaveCmd: failed to find dafilesrv service named: '%s'", sprayServiceName.get());
        const char *serviceAppType = serviceTree->queryProp("@application");
        if (!strsame("spray", serviceAppType))
            throw makeStringExceptionV(0, "launchFtSlaveCmd: configured service '%s' is of application type '%s' ('spray' type required)", sprayServiceName.get(), nullIfEmptyString(serviceAppType));
    }
    else // find 1st of type 'spray'
    {
        Owned<IPropertyTreeIterator> sprayServices = getGlobalConfigSP()->getElements("services[@type='spray']");
        if (sprayServices->first())
            serviceTree.set(&sprayServices->query());
        else
            throw makeStringException(0, "launchFtSlaveCmd: no 'spray' dafilesrv services found");
    }
    return serviceTree.getClear();
}

bool FileSprayer::usePullOperation() const
{
    if (!calcedPullPush)
    {
        calcedPullPush = true;
        cachedUsePull = calcUsePull();
    }
    return cachedUsePull;
}

bool FileSprayer::usePushOperation() const
{
    return !usePullOperation() && !usePushWholeOperation();
}

bool FileSprayer::canLocateSlaveForNode(const IpAddress &ip) const
{
    try
    {
        StringBuffer ret;
        querySlaveExecutable(ip, ret);
        return true;
    }
    catch (IException * e)
    {
        e->Release();
    }
    return false;
}


bool FileSprayer::calcUsePull() const
{
    if (allowRecovery && progressTree->hasProp(ANpull))
    {
        bool usePull = progressTree->getPropBool(ANpull);
        LOG(MCdebugInfo, job, "Pull = %d from recovery", (int)usePull);
        return usePull;
    }

    if (sources.ordinality() == 0)
        return true;

    if (options->getPropBool(ANpull, false))
    {
        LOG(MCdebugInfo, job, "Use pull since explicitly specified");
        return true;
    }
    if (options->getPropBool(ANpush, false))
    {
        LOG(MCdebugInfo, job, "Use push since explicitly specified");
        return false;
    }

    ForEachItemIn(idx2, sources)
    {
        if (!sources.item(idx2).canPush())
        {
            StringBuffer s;
            sources.item(idx2).filename.queryIP().getIpText(s);
            LOG(MCdebugInfo, job, "Use pull operation because %s cannot push", s.str());
            return true;
        }
    }
    if (!canLocateSlaveForNode(sources.item(0).filename.queryIP()))
    {
        StringBuffer s;
        sources.item(0).filename.queryIP().getIpText(s);
        LOG(MCdebugInfo, job, "Use pull operation because %s doesn't appear to have an ftslave", s.str());
        return true;
    }

    ForEachItemIn(idx, targets)
    {
        if (!targets.item(idx).canPull())
        {
            StringBuffer s;
            targets.item(idx).queryIP().getIpText(s);
            LOG(MCdebugInfo, job, "Use push operation because %s cannot pull", s.str());
            return false;
        }
    }

    if (!canLocateSlaveForNode(targets.item(0).queryIP()))
    {
        StringBuffer s;
        targets.item(0).queryIP().getIpText(s);
        LOG(MCdebugInfo, job, "Use push operation because %s doesn't appear to have an ftslave", s.str());
        return false;
    }

    //Use push if going to a single node.
    if ((targets.ordinality() == 1) && (sources.ordinality() > 1))
    {
        LOG(MCdebugInfo, job, "Use push operation because going to a single node from many");
        return false;
    }

    LOG(MCdebugInfo, job, "Use pull operation as default");
    return true;
}


extern DALIFT_API IFileSprayer * createFileSprayer(IPropertyTree * _options, IPropertyTree * _progress, IRemoteConnection * recoveryConnection, const char *wuid)
{
    return new FileSprayer(_options, _progress, recoveryConnection, wuid);
}


/*
Parameters:
1. A list of target locations (machine+drive?) (and possibly a number for each)
2. A list of source locations [derived from logical file]
3. Information on the source and target formats
3. A mask for the parts that need to be copied. [recovery is special case of this]

Need to
a) Start servers on machines that cannot be accessed directly [have to be running anyway]
b) Work out how the file is going to be partioned
  1. Find out the sizes of all the files.
  2. Calculation partion points -
     For each source file pass [thisoffset, totalsize, thissize, startPoint?], and returns a list of
     numbered partion points.
     Two calls: calcPartion() and retreivePartion() to allow for multithreading on variable length.
     A. If variable length
        Start servers on each of the source machines
        Query each server for partion information (which walks file).
     * If N->N copy don't need to calculate the partion, can do it one a 1:1 mapping.
       E.g. copy variable to blocked format with one block per variable.
c) Save partion information for quick/consistent recovery
d) Start servers on each of the targets or source for push to non-accessible
e) Start pulling/pushing
   Each saves flag when complete for recovery

*/

//----------------------------------------------------------------------------


void testPartitions()
{
    unsigned sizes[] = { 100, 100, 100, 100, 100, 100, 100, 100, 100, 100,
                         100, 100, 100, 100, 100, 100, 100, 100, 100, 100,
                         100, 100, 100, 100, 100, 100, 100, 100, 100, 100,
                         100, 100, 100, 100, 100, 100, 100, 100, 100, 100,
                         10,
    };
    unsigned parts = _elements_in(sizes);
    unsigned offsets[_elements_in(sizes)];
    unsigned targetParts = 20;
    unsigned recordSize = 20;

    unsigned totalSize =0;
    unsigned idx;
    for (idx = 0; idx < parts; idx++)
    {
        offsets[idx] = totalSize;
        totalSize += sizes[idx];
    }

    PartitionPointArray results;
    for (idx = 0; idx < parts; idx++)
    {
        CFixedPartitioner partitioner(recordSize);
        partitioner.setPartitionRange(totalSize, offsets[idx], sizes[idx], 0, targetParts);
        partitioner.calcPartitions(NULL);
        partitioner.getResults(results);
    }

    ForEachItemIn(idx2, results)
        results.item(idx2).display();
}




/*

  MORE:
  * What about multiple parts for a source file - what should we do with them?
    Ignore?  Try if
  * Pushing - how do we manage it?
    A. Copy all at once.
        1. For simple non-translation easy to copy all at once.
        2. For others, could hook up a translator so it only calculates the target size.
           Problem is it is a reasonably complex interaction with the partitioner.
           Easier to implement, but not as efficient, as a separate pass.
           - Optimize for variable to VBX.
    B. Copy a chunk at a time
        1. The first source for each chunk write in parallel, followed by the next.
        -  okay if not all writing to a single large file.
  * Unreachable machines
    1. Can I use message passing?
    2. Mock up + test code [ need multi threading access ].
    3. Implement an exists primitive.
    4. How do I distinguish machines?
  * Main program needs to survive if slave nodes die.
  * Asynchronus calls + avoiding the thread switching for notifications?

  * Code for replicating parts
    - set up as a copy from fixed1 to fixed1, which partition matching sources.

*/
<|MERGE_RESOLUTION|>--- conflicted
+++ resolved
@@ -1534,11 +1534,6 @@
             return false;
         if (isEmptyString(targetStoragePlane->queryStorageApiAccount()))
             return false;
-<<<<<<< HEAD
-        if (isEmptyString(targetStoragePlane->queryStorageContainer()))
-            return false;
-=======
->>>>>>> 760d3d80
 
         StringBuffer sourceClusterName;
         distributedSource->getClusterName(0, sourceClusterName);
@@ -1547,11 +1542,6 @@
             return false;
         if (isEmptyString(sourceStoragePlane->queryStorageApiAccount()))
             return false;
-<<<<<<< HEAD
-        if (isEmptyString(sourceStoragePlane->queryStorageContainer()))
-            return false;
-=======
->>>>>>> 760d3d80
 
         StorageType stTarget = targetStoragePlane->getStorageType();
         StorageType stSource = sourceStoragePlane->getStorageType();
@@ -2693,17 +2683,6 @@
             dbgassertex(storagePlane->getStorageType()==StorageType::StorageTypeAzureBlob);
             uri.append(".blob");
         }
-<<<<<<< HEAD
-        const char *container = storagePlane->queryStorageContainer();
-        uri.appendf(".core.windows.net/%s", container);
-    }
-    static void buildAzureStorageURI(IDistributedFile *distFile, unsigned partNum, const char * baseURI, const char *sasToken, StringBuffer & uri)
-    {
-        StringBuffer path;
-        distFile->queryPart(partNum).getStorageFilePath(path, 0);
-        StringBuffer tmp;
-        uri.appendf("%s%s%s", baseURI, encodeURL(tmp, path.str()).str(), sasToken);
-=======
         uri.append(".core.windows.net/");
     }
     static void buildAzureStorageURI(IDistributedFile *distFile, IStoragePlane * storagePlane, unsigned partNum, unsigned copyNum, const char * baseURI, const char *sasToken, StringBuffer & uri)
@@ -2716,29 +2695,20 @@
         const char * container = storagePlane->queryStorageContainer(stripeNum);
         StringBuffer tmp;
         uri.appendf("%s%s%s%s", baseURI, container, encodeURL(tmp, path.str()).str(), sasToken);
->>>>>>> 760d3d80
     }
 };
 
 class AzureFileClient : public CApiCopyClient
 {
     std::unique_ptr<Shares::ShareFileClient> fileClient;
-<<<<<<< HEAD
-    std::unique_ptr<Shares::StartFileCopyOperation> fileCopyOp;
-=======
     Shares::StartFileCopyOperation fileCopyOp;
->>>>>>> 760d3d80
 public:
     virtual void startCopy(const char *target, const char * source) override
     {
         try
         {
             fileClient.reset(new Shares::ShareFileClient(target));
-<<<<<<< HEAD
-            fileCopyOp = std::make_unique<Shares::StartFileCopyOperation>(std::move(fileClient->StartCopy(source)));
-=======
             fileCopyOp = std::move(fileClient->StartCopy(source));
->>>>>>> 760d3d80
             status = ApiCopyStatus::Pending;
         }
         catch (const Azure::Core::RequestFailedException& e)
@@ -2757,13 +2727,8 @@
             return status;
         try
         {
-<<<<<<< HEAD
-            fileCopyOp->Poll();
-            Shares::Models::FileProperties props = fileCopyOp->Value();
-=======
             fileCopyOp.Poll();
             Shares::Models::FileProperties props = fileCopyOp.Value();
->>>>>>> 760d3d80
             dateTime.setString(props.LastModified.ToString().c_str());
             outputLength = props.FileSize;
             Shares::Models::CopyStatus tstatus = props.CopyStatus.HasValue()?props.CopyStatus.Value():(Shares::Models::CopyStatus::Pending);
@@ -2795,13 +2760,8 @@
             case ApiCopyStatus::Pending:
                 try
                 {
-<<<<<<< HEAD
-                    if (fileCopyOp->HasValue() && fileCopyOp->Value().CopyId.HasValue())
-                        fileClient->AbortCopy(fileCopyOp->Value().CopyId.Value().c_str());
-=======
                     if (fileCopyOp.HasValue() && fileCopyOp.Value().CopyId.HasValue())
                         fileClient->AbortCopy(fileCopyOp.Value().CopyId.Value().c_str());
->>>>>>> 760d3d80
                     else // not sure that this can ever happen
                         IERRLOG("AzureFileClient::AbortCopy() failed: CopyId is empty");
                     status = ApiCopyStatus::Aborted;
@@ -2833,22 +2793,14 @@
 class AzureBlobClient : public CApiCopyClient
 {
     std::unique_ptr<BlobClient> blobClient;
-<<<<<<< HEAD
-    std::unique_ptr<StartBlobCopyOperation> blobCopyOp;
-=======
     StartBlobCopyOperation blobCopyOp;
->>>>>>> 760d3d80
 public:
     virtual void startCopy(const char *target, const char * source) override
     {
         try
         {
             blobClient.reset(new BlobClient(target));
-<<<<<<< HEAD
-            blobCopyOp = std::make_unique<StartBlobCopyOperation>(std::move(blobClient->StartCopyFromUri(source)));
-=======
             blobCopyOp = std::move(blobClient->StartCopyFromUri(source));
->>>>>>> 760d3d80
             status = ApiCopyStatus::Pending;
         }
         catch (const Azure::Core::RequestFailedException& e)
@@ -2867,13 +2819,8 @@
             return status;
         try
         {
-<<<<<<< HEAD
-            blobCopyOp->Poll();
-            Models::BlobProperties props = blobCopyOp->Value();
-=======
             blobCopyOp.Poll();
             Models::BlobProperties props = blobCopyOp.Value();
->>>>>>> 760d3d80
             dateTime.setString(props.LastModified.ToString().c_str());
             outputLength = props.BlobSize;
             Blobs::Models::CopyStatus tstatus = props.CopyStatus.HasValue()?props.CopyStatus.Value():(Blobs::Models::CopyStatus::Pending);
@@ -2905,13 +2852,8 @@
             case ApiCopyStatus::Pending:
                 try
                 {
-<<<<<<< HEAD
-                    if (blobCopyOp->HasValue() && blobCopyOp->Value().CopyId.HasValue())
-                        blobClient->AbortCopyFromUri(blobCopyOp->Value().CopyId.Value().c_str());
-=======
                     if (blobCopyOp.HasValue() && blobCopyOp.Value().CopyId.HasValue())
                         blobClient->AbortCopyFromUri(blobCopyOp.Value().CopyId.Value().c_str());
->>>>>>> 760d3d80
                     else // not sure that this can ever happen
                         IERRLOG("AzureBlobClient::AbortCopy() failed: CopyId is empty");
                     status = ApiCopyStatus::Aborted;
@@ -2975,19 +2917,11 @@
 
             StringBuffer sourceURI;
             unsigned inputPartNum = sources.item(cur.whichInput).partNum;
-<<<<<<< HEAD
-            CApiCopyClient::buildAzureStorageURI(distributedSource, inputPartNum, sourceBaseURI.str(), sourceSAStoken.str(), sourceURI);
-
-            StringBuffer targetURI;
-            unsigned outputPartNum = targets.item(cur.whichOutput).partNum;
-            CApiCopyClient::buildAzureStorageURI(distributedTarget, outputPartNum, targetBaseURI.str(), targetSAStoken.str(), targetURI);
-=======
             CApiCopyClient::buildAzureStorageURI(distributedSource, sourcePlane, inputPartNum, 0, sourceBaseURI.str(), sourceSAStoken.str(), sourceURI);
 
             StringBuffer targetURI;
             unsigned outputPartNum = targets.item(cur.whichOutput).partNum;
             CApiCopyClient::buildAzureStorageURI(distributedTarget, targetPlane, outputPartNum, 0, targetBaseURI.str(), targetSAStoken.str(), targetURI);
->>>>>>> 760d3d80
 
             Owned<IAPICopyClient> apiClient;
             if (targetType==StorageTypeAzureFile)
