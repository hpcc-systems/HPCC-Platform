--- conflicted
+++ resolved
@@ -82,17 +82,13 @@
         msg.read(compatflags); // not yet used
     StringAttr decryptkey;
     if (msg.remaining())
-<<<<<<< HEAD
         msg.read(decryptkey);
-=======
-        msg.read(encryptkey);
     if (msg.remaining())
     {
         srcFormat.deserializeExtra(msg, 1);
         tgtFormat.deserializeExtra(msg, 1);
     }
 
->>>>>>> d839f1a0
     StringBuffer text;
     fullPath.getRemotePath(text);
     LOG(MCdebugProgress, unknownJob, "Process partition %d(%s)", whichInput, text.str());
