/*##############################################################################

    HPCC SYSTEMS software Copyright (C) 2012 HPCC Systems®.

    Licensed under the Apache License, Version 2.0 (the "License");
    you may not use this file except in compliance with the License.
    You may obtain a copy of the License at

       http://www.apache.org/licenses/LICENSE-2.0

    Unless required by applicable law or agreed to in writing, software
    distributed under the License is distributed on an "AS IS" BASIS,
    WITHOUT WARRANTIES OR CONDITIONS OF ANY KIND, either express or implied.
    See the License for the specific language governing permissions and
    limitations under the License.
############################################################################## */

#include "platform.h"
#include "jlib.hpp"
#include "jiface.hpp"
#include "jencrypt.hpp"
#include "thirdparty.h"

#include "dasds.hpp"
#include "daldap.hpp"
#include "mpbase.hpp"
#include "dautils.hpp"
#include "digisign.hpp"

using namespace cryptohelper;

#ifndef _NO_LDAP
#include "seclib.hpp"
#include "ldapsecurity.hpp"

static void ignoreSigPipe()
{
#ifndef _WIN32
    struct sigaction act;
    sigset_t blockset;
    sigemptyset(&blockset);
    act.sa_mask = blockset;
    act.sa_handler = SIG_IGN;
    act.sa_flags = 0;
    sigaction(SIGPIPE, &act, NULL);
#endif
}

class CDaliLdapConnection: implements IDaliLdapConnection, public CInterface
{
    Owned<ISecManager>      ldapsecurity;
    StringAttr              filesdefaultuser;
    StringAttr              filesdefaultpassword;
    unsigned                ldapflags;
    unsigned                requestSignatureExpiryMinutes;//Age at which a dali permissions request signature becomes invalid
    IDigitalSignatureManager * pDSM = nullptr;

    void createDefaultScopes()
    {
        try {
            ISecUser* user = NULL;
            if (ldapsecurity->addResourceEx(RT_FILE_SCOPE, *user, "file",PT_ADMINISTRATORS_ONLY, NULL))
                PROGLOG("LDAP: Created default 'file' scope");
            else
                throw MakeStringException(-1, "Error adding LDAP resource 'file'");

            StringBuffer userTempFileScope(queryDfsXmlBranchName(DXB_Internal));
            if (ldapsecurity->addResourceEx(RT_FILE_SCOPE, *user, userTempFileScope.str(),PT_ADMINISTRATORS_ONLY, NULL))
                PROGLOG("LDAP: Created default '%s' scope", userTempFileScope.str());
            else
                throw MakeStringException(-1, "Error adding LDAP resource '%s'",userTempFileScope.str());
        }
        catch (IException *e) {
            EXCLOG(e,"LDAP createDefaultScopes");
            throw;
        }   
    }


public:
    IMPLEMENT_IINTERFACE;

    CDaliLdapConnection(IPropertyTree *ldapprops)
    {
        ldapflags = 0;
        if (ldapprops) {
            requestSignatureExpiryMinutes = ldapprops->getPropInt("@reqSignatureExpiry", 10);
            if (ldapprops->getPropBool("@checkScopeScans",true))
                ldapflags |= DLF_SCOPESCANS;
            if (ldapprops->getPropBool("@safeLookup",true))
                ldapflags |= DLF_SAFE;
            const char *addr = ldapprops->queryProp("@ldapAddress");
            if (!addr || !*addr)
            {
                /* Do not give an error if blank ldap server provided (for backward compat of old configuration

                const char* pszErrMsg = "Invalid LDAP server address!";
                ERRLOG(pszErrMsg);
                throw MakeStringException(-1, pszErrMsg);
                */
            }
            else
            {
                filesdefaultuser.set(ldapprops->queryProp("@filesDefaultUser"));
                filesdefaultpassword.set(ldapprops->queryProp("@filesDefaultPassword"));

                try {
                    ignoreSigPipe(); // LDAP can generate
                    ldapprops->Link();
                    ISecManager *mgr=newLdapSecManager("", *ldapprops);
                    ldapsecurity.setown(mgr);
                    if (mgr)
                        ldapflags |= DLF_ENABLED;

                }
                catch (IException *e) {
                    EXCLOG(e,"LDAP server");
                    throw;
                }   
                createDefaultScopes();
            }
        }
    }


    SecAccessFlags getPermissions(const char *key,const char *obj,IUserDescriptor *udesc,unsigned auditflags,const char * reqSignature, CDateTime & reqUTCTimestamp)
    {
        if (!ldapsecurity||((getLDAPflags()&DLF_ENABLED)==0)) 
            return SecAccess_Full;
        StringBuffer username;
        StringBuffer password;
        if (udesc) 
        {
            udesc->getUserName(username);
            udesc->getPassword(password);
        }
        else
        {
            WARNLOG("NULL UserDescriptor in daldap.cpp getPermissions('%s')",key ? key : "NULL");
        }

        if (0 == username.length())
        {
            username.append(filesdefaultuser);
            decrypt(password, filesdefaultpassword);
            WARNLOG("Missing credentials, injecting deprecated filesdefaultuser");
        }

        Owned<ISecUser> user = ldapsecurity->createUser(username);
<<<<<<< HEAD
        user->credentials().setPassword(password);

        //Check that the digital signature provided by the caller (signature of
        //caller's "scope;username;timeStamp") matches what we expect it to be
        if (!isEmptyString(reqSignature))
        {
            if (nullptr == pDSM)
                pDSM = queryDigitalSignatureManagerInstanceFromEnv();
            if (pDSM && pDSM->isDigiVerifierConfigured())
            {
                StringBuffer requestTimestamp;
                reqUTCTimestamp.getString(requestTimestamp, false);//extract timestamp string from Dali request

                CDateTime now;
                now.setNow();
                if (now.compare(reqUTCTimestamp) < 0)//timestamp from the future?
                {
                    ERRLOG("LDAP: getPermissions(%s) scope=%s user=%s Request digital signature timestamp %s from the future",key?key:"NULL",obj?obj:"NULL",username.str(), requestTimestamp.str());
                    return SecAccess_None;//deny
                }

                CDateTime expiry;
                expiry.set(now);
                expiry.adjustTime(requestSignatureExpiryMinutes);//compute expiration timestamp

                if (expiry.compare(reqUTCTimestamp) < 0)//timestamp too far in the past?
                {
                    ERRLOG("LDAP: getPermissions(%s) scope=%s user=%s Expired request digital signature timestamp %s",key?key:"NULL",obj?obj:"NULL",username.str(), requestTimestamp.str());
                    return SecAccess_None;//deny
                }

                VStringBuffer expectedStr("%s;%s;%s", obj, username.str(), requestTimestamp.str());
                StringBuffer b64Signature(reqSignature);// signature of scope;user;timestamp

                if (!pDSM->digiVerify(b64Signature, expectedStr))//does the digital signature match what we expect?
                {
                    ERRLOG("LDAP: getPermissions(%s) scope=%s user=%s fails digital signature verification",key?key:"NULL",obj?obj:"NULL",username.str());
                    return SecAccess_None;//deny
                }

                //Mark user as authenticated. The call below to authenticateUser
                //will add this user to the LDAP cache
                user->setAuthenticateStatus(AS_AUTHENTICATED);
            }
            else
                ERRLOG("LDAP: getPermissions(%s) scope=%s user=%s digital signature support not available",key?key:"NULL",obj?obj:"NULL",username.str());
        }

        if (!ldapsecurity->authenticateUser(*user, NULL))
        {
            ERRLOG("LDAP: getPermissions(%s) scope=%s user=%s fails LDAP authentication",key?key:"NULL",obj?obj:"NULL",username.str());
            return SecAccess_None;//deny
=======

        if (!isEmptyString(password))
        {
            user->credentials().setPassword(password);
            if (!ldapsecurity->authenticateUser(*user, NULL))
            {
                ERRLOG("LDAP: getPermissions(%s) scope=%s user=%s fails LDAP authentication",key?key:"NULL",obj?obj:"NULL",username.str());
                return SecAccess_None;//deny
            }
            else
                user->setAuthenticateStatus(AS_AUTHENTICATED);
>>>>>>> 3751da9e
        }
        else
            user->setAuthenticateStatus(AS_AUTHENTICATED);//For now, allow callers that don't provide password

        bool filescope = stricmp(key,"Scope")==0;
        bool wuscope = stricmp(key,"workunit")==0;

        if (filescope || wuscope) {
            SecAccessFlags perm = SecAccess_None;
            unsigned start = msTick();
            if (filescope)
                perm=ldapsecurity->authorizeFileScope(*user, obj);
            else if (wuscope)
                perm=ldapsecurity->authorizeWorkunitScope(*user, obj);
            if (perm == SecAccess_Unavailable)
                perm = SecAccess_None;

            unsigned taken = msTick()-start;
#ifndef _DEBUG
            if (taken>100) 
#endif
            {
                PROGLOG("LDAP: getPermissions(%s) scope=%s user=%s returns %d in %d ms",key?key:"NULL",obj?obj:"NULL",username.str(),perm,taken);
            }
            if (auditflags&DALI_LDAP_AUDIT_REPORT) {
                StringBuffer auditstr;
                if ((auditflags&DALI_LDAP_READ_WANTED)&&!HASREADPERMISSION(perm)) 
                    auditstr.append("Lookup Access Denied");
                else if ((auditflags&DALI_LDAP_WRITE_WANTED)&&!HASWRITEPERMISSION(perm)) 
                    auditstr.append("Create Access Denied");
                if (auditstr.length()) {
                    auditstr.append(":\n\tProcess:\tdaserver");
                    auditstr.appendf("\n\tUser:\t%s",username.str());
                    auditstr.appendf("\n\tScope:\t%s\n",obj?obj:"");
                    SYSLOG(AUDIT_TYPE_ACCESS_FAILURE,auditstr.str());
                }
            }
            return perm;
        }
        return SecAccess_Full;
    }
    bool clearPermissionsCache(IUserDescriptor *udesc)
    {
        if (!ldapsecurity || ((getLDAPflags() & DLF_ENABLED) == 0))
            return true;
        StringBuffer username;
        StringBuffer password;
        udesc->getUserName(username);
        udesc->getPassword(password);
        Owned<ISecUser> user = ldapsecurity->createUser(username);
        user->credentials().setPassword(password);
        return ldapsecurity->clearPermissionsCache(*user);
    }

    bool enableScopeScans(IUserDescriptor *udesc, bool enable, int * err)
    {
        bool superUser;
        StringBuffer username;
        StringBuffer password;
        udesc->getUserName(username);
        udesc->getPassword(password);
        Owned<ISecUser> user = ldapsecurity->createUser(username);

        //Check user's digital signature, if present
        bool authenticated = false;
        if (!isEmptyString(udesc->querySignature()))
        {
            if (nullptr == pDSM)
                pDSM = queryDigitalSignatureManagerInstanceFromEnv();
            if (pDSM && pDSM->isDigiVerifierConfigured())
            {
                StringBuffer b64Signature(udesc->querySignature());
                if (!pDSM->digiVerify(b64Signature, username))//digital signature valid?
                {
                    ERRLOG("LDAP: enableScopeScans(%s) : Invalid user digital signature", username.str());
                    *err = -1;
                    return false;
                }
                else
                    authenticated = true;
            }
        }

        if (!authenticated)
        {
            user->credentials().setPassword(password);
            if (!ldapsecurity->authenticateUser(*user, &superUser) || !superUser)
            {
                *err = -1;
                return false;
            }
        }

        unsigned flags = getLDAPflags();
        if (enable)
        {
            DBGLOG("Scope Scans Enabled by user %s",username.str());
            flags |= (unsigned)DLF_SCOPESCANS;
        }
        else
        {
            DBGLOG("Scope Scans Disabled by user %s",username.str());
            flags &= ~(unsigned)DLF_SCOPESCANS;
        }
        setLDAPflags(flags);
        *err = 0;
        return true;
    }

    bool checkScopeScans()
    {
        return (ldapflags&DLF_SCOPESCANS)!=0;
    }

    virtual unsigned getLDAPflags()
    {
        return ldapflags;
    }
    
    void setLDAPflags(unsigned flags)
    {
        ldapflags = flags;
    }


};


IDaliLdapConnection *createDaliLdapConnection(IPropertyTree *proptree)
{
    return new CDaliLdapConnection(proptree);
}
#else
IDaliLdapConnection *createDaliLdapConnection(IPropertyTree *proptree)
{
    return NULL;
}
#endif<|MERGE_RESOLUTION|>--- conflicted
+++ resolved
@@ -147,7 +147,6 @@
         }
 
         Owned<ISecUser> user = ldapsecurity->createUser(username);
-<<<<<<< HEAD
         user->credentials().setPassword(password);
 
         //Check that the digital signature provided by the caller (signature of
@@ -200,22 +199,7 @@
         {
             ERRLOG("LDAP: getPermissions(%s) scope=%s user=%s fails LDAP authentication",key?key:"NULL",obj?obj:"NULL",username.str());
             return SecAccess_None;//deny
-=======
-
-        if (!isEmptyString(password))
-        {
-            user->credentials().setPassword(password);
-            if (!ldapsecurity->authenticateUser(*user, NULL))
-            {
-                ERRLOG("LDAP: getPermissions(%s) scope=%s user=%s fails LDAP authentication",key?key:"NULL",obj?obj:"NULL",username.str());
-                return SecAccess_None;//deny
-            }
-            else
-                user->setAuthenticateStatus(AS_AUTHENTICATED);
->>>>>>> 3751da9e
-        }
-        else
-            user->setAuthenticateStatus(AS_AUTHENTICATED);//For now, allow callers that don't provide password
+        }
 
         bool filescope = stricmp(key,"Scope")==0;
         bool wuscope = stricmp(key,"workunit")==0;
