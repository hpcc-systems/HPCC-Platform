--- conflicted
+++ resolved
@@ -3214,13 +3214,8 @@
             writeLock.clear();
             root.setown(closeConnection(removeFile));
             // NB: The file is now unlocked
-<<<<<<< HEAD
             if (removeFile && !logicalName.isExternal())
-                updateFS(logicalName, timeoutMs);
-=======
-            if (removeFile)
                 updateFS(logicalName, parent->queryDefaultTimeout());
->>>>>>> b4eee8bb
 
             logicalName.clear();
         }
