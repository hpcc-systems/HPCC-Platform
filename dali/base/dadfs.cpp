--- conflicted
+++ resolved
@@ -12833,11 +12833,7 @@
 const char* DFUQResultFieldNames[] = { "@name", "@description", "@group", "@kind", "@modified", "@job", "@owner",
     "@DFUSFrecordCount", "@recordCount", "@recordSize", "@DFUSFsize", "@size", "@workunit", "@DFUSFcluster", "@numsubfiles",
     "@accessed", "@numparts", "@compressedSize", "@directory", "@partmask", "@superowners", "@persistent", "@protect", "@compressed",
-<<<<<<< HEAD
-    "@cost", "@numDiskReads", "@numDiskWrites" };
-=======
     "@cost", "@numDiskReads", "@numDiskWrites", "@atRestCost", "@accessCost" };
->>>>>>> 84f3ef08
 
 extern da_decl const char* getDFUQResultFieldName(DFUQResultField feild)
 {
@@ -12924,16 +12920,11 @@
             double sizeGB = sizeDiskSize / ((double)1024 * 1024 * 1024);
             __int64 numDiskWrites = file->getPropInt64(getDFUQResultFieldName(DFUQRFnumDiskReads), 0);
             __int64 numDiskReads = file->getPropInt64(getDFUQResultFieldName(DFUQRFnumDiskWrites), 0);
-<<<<<<< HEAD
-            double totalCost = calcFileCost(nodeGroup, sizeGB, fileAgeDays, numDiskWrites, numDiskReads);
-            file->setPropReal(getDFUQResultFieldName(DFUQRFcost), totalCost);
-=======
             double atRestCost, accessCost;
             calcFileCost(nodeGroup, sizeGB, fileAgeDays, numDiskWrites, numDiskReads, atRestCost, accessCost);
             file->setPropReal(getDFUQResultFieldName(DFUQRFcost), atRestCost+accessCost);
             file->setPropReal(getDFUQResultFieldName(DFUQRFatRestCost), atRestCost);
             file->setPropReal(getDFUQResultFieldName(DFUQRFaccessCost), accessCost);
->>>>>>> 84f3ef08
         }
 
         IPropertyTree *deserializeFileAttr(MemoryBuffer &mb, StringArray& nodeGroupFilter)
