--- conflicted
+++ resolved
@@ -77,17 +77,9 @@
     virtual StringBuffer &getUserName(StringBuffer &buf)=0;
     virtual StringBuffer &getPassword(StringBuffer &buf)=0;
     virtual const char *querySignature()=0;//user's digital signature
-<<<<<<< HEAD
-    virtual unsigned querySessionToken()=0;//ESP session token
-    virtual void set(const char *name,const char *password)=0;
-    virtual void set(const char *name,const char *password, unsigned sessionToken, const char *_signature)=0;
-=======
     virtual void set(const char *name,const char *password)=0;
     virtual void set(const char *name,const char *password, const char *_signature)=0;
->>>>>>> 6921f478
     virtual void clear()=0;
-    virtual void serializeExtra(MemoryBuffer &tgt)=0;
-    virtual void deserializeExtra(MemoryBuffer &src)=0;
 };
 
 extern da_decl IUserDescriptor *createUserDescriptor();
