/*##############################################################################

    HPCC SYSTEMS software Copyright (C) 2012 HPCC Systems®.

    Licensed under the Apache License, Version 2.0 (the "License");
    you may not use this file except in compliance with the License.
    You may obtain a copy of the License at

       http://www.apache.org/licenses/LICENSE-2.0

    Unless required by applicable law or agreed to in writing, software
    distributed under the License is distributed on an "AS IS" BASIS,
    WITHOUT WARRANTIES OR CONDITIONS OF ANY KIND, either express or implied.
    See the License for the specific language governing permissions and
    limitations under the License.
############################################################################## */

#ifndef DAUTILS_HPP
#define DAUTILS_HPP


#include "jiface.hpp"
#include "jstring.hpp"
#include "jsocket.hpp"
#include "jfile.hpp"
#include "jlog.hpp"
#include "mpbase.hpp"
#include "dasess.hpp"

#ifdef DALI_EXPORTS
#define da_decl DECL_EXPORT
#else
#define da_decl DECL_IMPORT
#endif

interface IRemoteConnection;
interface IProperties;

enum DfsXmlBranchKind
{
    DXB_File,
    DXB_SuperFile,
    DXB_Collection,
    DXB_Scope,
    DXB_Internal // intended as branch for engines to place per user transient files
};


class da_decl CMultiDLFN;

/**
 * Maps between file names and its properties, for
 * normal files, super files, logic files, etc.
 */
class da_decl CDfsLogicalFileName
{
    StringAttr lfn;
    unsigned tailpos;
    unsigned localpos; // if 0 not foreign
    StringAttr cluster; 
    CMultiDLFN *multi;   // for temp superfile
    bool external;
    bool allowospath;
    bool allowWild;
    SocketEndpoint foreignep;
    bool selfScopeTranslation = true; // default behaviour is to translate self scopes, e.g. .::.::scope::.::name -> scope::name

public:
    CDfsLogicalFileName();
    ~CDfsLogicalFileName();

    CDfsLogicalFileName & operator = (CDfsLogicalFileName const &from);
    void set(const char *lfn, bool removeForeign=false); // throws an exception on invalid filenames
    bool setValidate(const char *lfn, bool removeForeign=false); // returns false for invalid filenames
    void set(const CDfsLogicalFileName &lfn);
    void set(const char *scopes,const char *tail);
    bool setFromMask(const char *partmask,const char *rootdir=NULL);
    bool setFromXPath(const char *xpath);
    void clear();
    bool isSet() const;
    void enableSelfScopeTranslation(bool onOff) { selfScopeTranslation = onOff; }
    /*
     * Foreign files are distributed files whose meta data is stored on a foreign
     * Dali Server, so their names are resolved externally.
     */
    void setForeign(const SocketEndpoint &daliip,bool checklocal);
    void clearForeign();
    bool isForeign(SocketEndpoint *ep=nullptr) const;
    /*
     * External files are non-distributed files. Most of the time
     * they refer to an input source, like files on a drop-zone
     * (either local or foreign).
     */
    void setExternal(const char *location,const char *path);
    void setExternal(const SocketEndpoint &dafsip,const char *path);
    void setExternal(const RemoteFilename &rfn);
    bool isExternal() const { return external; }
    bool isExternalPlane() const;
    bool isRemote() const;
    bool getExternalPlane(StringBuffer & plane) const;
    bool getRemoteSpec(StringBuffer &remoteSvc, StringBuffer &logicalName) const;
    bool isExternalFile() const;
    bool getExternalHost(StringBuffer & host) const;
    /*
     * Multi files are temporary SuperFiles only. SuperFiles created
     * by the user do not fit into this category and are created
     * directly by an IDistributedFileDirectory object.
     */
    bool isMulti() const { return multi!=NULL; };
    /*
     * A query to a file, not a direct path. e.g. RIFS SQL
     */
    void setQuery(const char *location,const char *query);
    void setQuery(const SocketEndpoint &rfsep,const char *query);
    bool isQuery() const;

    void setCluster(const char *cname); 
    StringBuffer &getCluster(StringBuffer &cname) const { return cname.append(cluster); }

    const char *get(bool removeforeign=false) const;
    StringBuffer &get(StringBuffer &str,bool removeforeign=false, bool withCluster=false) const;
    const char *queryTail() const;
    StringBuffer &getTail(StringBuffer &buf) const;

    StringBuffer &getScopes(StringBuffer &buf,bool removeforeign=false) const;
    unsigned numScopes(bool removeforeign=false) const; // not including tail
    StringBuffer &getScope(StringBuffer &buf,unsigned idx,bool removeforeign=false) const;

    StringBuffer &makeScopeQuery(StringBuffer &query, bool absolute=true) const; // returns xpath for containing scope
    StringBuffer &makeFullnameQuery(StringBuffer &query, DfsXmlBranchKind kind, bool absolute=true) const; // return xpath for branch
    StringBuffer &makeXPathLName(StringBuffer &lfnNodeName) const; // return a mangled logical name compatible with a xpath node name

    bool getEp(SocketEndpoint &ep) const;       // foreign and external
    StringBuffer &getGroupName(StringBuffer &grp) const;    // external only
    bool getExternalPath(StringBuffer &dir, StringBuffer &tail,    // dir and tail can be same StringBuffer
#ifdef _WIN32
                        bool iswin = true,
#else
                        bool iswin = false,
#endif
                        IException **e=NULL) const;     // external only
    bool getExternalFilename(RemoteFilename &rfn) const;

    // Multi routines
    unsigned multiOrdinality() const;
    const CDfsLogicalFileName &multiItem(unsigned idx) const;
    void resolveWild();  // only for multi
    IPropertyTree *createSuperTree() const;
    void allowOsPath(bool allow=true) { allowospath = allow; } // allow local OS path to be specified
    void setAllowWild(bool b=true) { allowWild = b; } // allow wildcards
    bool isExpanded() const;
    void expand(IUserDescriptor *user);

protected:
    void normalizeName(const char * name, StringAttr &res, bool strict);
    bool normalizeExternal(const char * name, StringAttr &res, bool strict);
};

// abstract class, define getCmdText to return tracing text of commands
class da_decl CTransactionLogTracker
{
    unsigned max;
    std::atomic<unsigned> * counts;
public:
    CTransactionLogTracker(int _max) : max(_max)
    {
        counts = new std::atomic<unsigned>[max+1]; // +1 reserve for unknown commands
        unsigned t=0;
        for (; t<=max; t++)
            counts[t] = 0;
    }
    ~CTransactionLogTracker()
    {
        delete [] counts;
    }
    inline const unsigned &getMax() const { return max; }
    inline void startTransaction(unsigned cmd)
    {
        counts[cmd]++;
    }
    inline void endTransaction(unsigned cmd)
    {
        counts[cmd]--;
    }
    unsigned getTransactionCount(unsigned cmd) const
    {
        return counts[cmd].load();
    }
    virtual StringBuffer &getCmdText(unsigned cmd, StringBuffer &ret) const = 0;
};

extern da_decl const bool &queryTransactionLogging();
extern da_decl cycle_t querySlowTransactionThreshold();
struct da_decl TransactionLog
{
    CTransactionLogTracker &owner;
    cycle_t startCycles, extraStartCycles;
    StringBuffer msg;
    unsigned cmd;
    const SocketEndpoint &ep;
    inline TransactionLog(CTransactionLogTracker &_owner, const unsigned _cmd, const SocketEndpoint &_ep) : owner(_owner), cmd(_cmd), ep(_ep)
    {
        if (queryTransactionLogging())
        {
            if (cmd > owner.getMax())
                cmd = owner.getMax(); // unknown
            owner.startTransaction(cmd);
            owner.getCmdText(cmd, msg);
            msg.append(", endpoint=");
            ep.getUrlStr(msg);
            startCycles = get_cycles_now();
        }
        else
            startCycles = 0;
        extraStartCycles = 0;
    }
    inline ~TransactionLog()
    {
        if (startCycles)
        {
            owner.endTransaction(cmd);
            cycle_t slowTransactionThreshold = querySlowTransactionThreshold();
            cycle_t cyclesNow = get_cycles_now();
            if (slowTransactionThreshold)
            {
                cycle_t elapsedCycles = cyclesNow - startCycles;
                if (elapsedCycles < slowTransactionThreshold)
                    return;
            }
            unsigned transCount = owner.getTransactionCount(cmd)+1; // +1 = this one
            unsigned elapsedSinceStartMs = static_cast<unsigned>(cycle_to_millisec(cyclesNow - startCycles));
            if (extraStartCycles)
            {
                unsigned elapsedSinceExtraMs = static_cast<unsigned>(cycle_to_millisec(extraStartCycles - startCycles));
                PROGLOG("<<<[%d] (Timing: total=%u, from mark=%u) %s", transCount, elapsedSinceStartMs, elapsedSinceExtraMs, msg.str());
            }
            else
                PROGLOG("<<<[%d] (Timing: total=%u) %s", transCount, elapsedSinceStartMs, msg.str());
        }
    }
    inline void log()
    {
        if (querySlowTransactionThreshold()) return; // suppress if only logging exit of slow transactions
        unsigned transCount = owner.getTransactionCount(cmd);
        PROGLOG(">>>[%d] %s", transCount, msg.str());
    }
    inline void log(const char *formatMsg, ...) __attribute__((format(printf, 2, 3)))
    {
        if (querySlowTransactionThreshold()) return; // suppress if only logging exit of slow transactions
        va_list args;
        va_start(args, formatMsg);
        msg.append(" ");
        msg.valist_appendf(formatMsg, args);
        va_end(args);
        log();
    }
    inline void markExtra()
    {
        if (!extraStartCycles)
            extraStartCycles = get_cycles_now();
    }
    inline void extra(const char *formatMsg, ...) __attribute__((format(printf, 2, 3)))
    {
        va_list args;
        va_start(args, formatMsg);
        msg.valist_appendf(formatMsg, args);
        va_end(args);
        markExtra();
    }
};



extern da_decl const char * skipScope(const char *lname,const char *scope); // skips a sspecified scope (returns NULL if scope doesn't match)
extern da_decl const char * querySdsFilesRoot();
extern da_decl const char * querySdsRelationshipsRoot();
extern da_decl void ensureSDSPath(const char * sdsPath);

extern da_decl IPropertyTreeIterator *deserializePartAttrIterator(MemoryBuffer &mb);    // clears mb
extern da_decl MemoryBuffer &serializePartAttr(MemoryBuffer &mb,IPropertyTree *tree); 
extern da_decl IPropertyTree *deserializePartAttr(MemoryBuffer &mb);

extern da_decl void expandFileTree(IPropertyTree *file,bool expandnodes,const char *cluster=NULL); 
     // expands Parts blob in file as well as optionally filling in node IPs
     // if expand nodes set then removes all clusters > 1 (for backward compatibility)
extern da_decl bool shrinkFileTree(IPropertyTree *file); // compresses parts into Parts blob
extern da_decl void filterParts(IPropertyTree *file,UnsignedArray &partslist); // only include parts in list (in expanded tree)

IRemoteConnection *getSortedElements( const char *basexpath, 
                                     const char *xpath, 
                                     const char *sortorder, 
                                     const char *namefilterlo, // if non null filter less than this value
                                     const char *namefilterhi, // if non null filter greater than this value
                                     StringArray& unknownAttributes,
                                     IArrayOf<IPropertyTree> &results);
interface ISortedElementsTreeFilter : extends IInterface
{
    virtual bool isOK(IPropertyTree &tree) = 0;
};
interface IElementsPager : extends IInterface
{
    virtual IRemoteConnection *getElements(IArrayOf<IPropertyTree> &elements) = 0;
    virtual bool allMatchingElementsReceived() = 0;
};
extern da_decl void sortElements( IPropertyTreeIterator* elementsIter,
                                     const char *sortorder, 
                                     const char *namefilterlo, // if non null filter less than this value
                                     const char *namefilterhi, // if non null filter greater than this value
                                     StringArray& unknownAttributes, //the attribute not exist or empty
                                     IArrayOf<IPropertyTree> &sortedElements);

extern da_decl IRemoteConnection *getElementsPaged(IElementsPager *elementsPager,
                                     unsigned startoffset, 
                                     unsigned pagesize, 
                                     ISortedElementsTreeFilter *postfilter, // if non-NULL filters before adding to page
                                     const char *owner,
                                     __int64 *hint,                         // if non null points to in/out cache hint
                                     IArrayOf<IPropertyTree> &results,
                                     unsigned *total,
                                     bool *allMatchingElementsReceived,
                                     bool checkConn = true); // total possible filtered matches, i.e. irrespective of startoffset and pagesize

extern da_decl void clearPagedElementsCache();

class da_decl CSDSFileScanner // NB should use dadfs iterators in preference to this unless good reason not to
{
    void processScopes(IRemoteConnection *conn,IPropertyTree &root,StringBuffer &name);
    void processFiles(IRemoteConnection *conn,IPropertyTree &root,StringBuffer &name);

protected:
    bool includefiles;
    bool includesuper;
public:

    virtual void processFile(IPropertyTree &file,StringBuffer &name) {}
    virtual void processSuperFile(IPropertyTree &superfile,StringBuffer &name) {}
    virtual bool checkFileOk(IPropertyTree &file,const char *filename)
    {
        return true;
    }
    virtual bool checkSuperFileOk(IPropertyTree &file,const char *filename)
    {
        return true;
    }
    virtual bool checkScopeOk(const char *scopename)
    {
        return true;
    }
    void scan(IRemoteConnection *conn,  // conn is connection to Files
              bool includefiles=true,
              bool includesuper=false);
              
    bool singlefile(IRemoteConnection *conn,CDfsLogicalFileName &lfn);  // useful if just want to process 1 file using same code
};

extern da_decl const char *queryDfsXmlBranchName(DfsXmlBranchKind kind);
extern da_decl DfsXmlBranchKind queryDfsXmlBranchType(const char *typeStr);
extern da_decl unsigned getFileGroups(IPropertyTree *pt,StringArray &groups,bool checkclusters=false);
extern da_decl unsigned getFileGroups(const char *grplist,StringArray &groups); // actually returns labels not groups
extern da_decl bool isAnonCluster(const char *grp);

interface IClusterFileScanIterator: extends IPropertyTreeIterator
{
public:
    virtual const char *queryName()=0;
};


extern da_decl IClusterFileScanIterator *getClusterFileScanIterator(
                      IRemoteConnection *conn,  // conn is connection to Files
                      IGroup *group,        // only scans file with nodes in specified group
                      bool exactmatch,          // only files that match group exactly (if not true includes base subset or wrapped superset)
                      bool anymatch,            // any nodes match (overrides exactmatch)
                      bool loadbranch,         // whether to load entire branch
                      IUserDescriptor *user);


class da_decl CheckTime
{
    unsigned start;
    StringBuffer msg;
public:
    CheckTime(const char *s)
    {
        msg.append(s);
        start = msTick();
    }
    ~CheckTime()
    {
        unsigned e=msTick()-start;
        if (e>1000) 
            DBGLOG("TIME: %s took %d", msg.str(), e);
    }
    bool slow() { return ((msTick()-start) > 1000); }
    StringBuffer &appendMsg(const char *s)
    {
        msg.append(s);
        return msg;
    }
};

extern da_decl void getLogicalFileSuperSubList(MemoryBuffer &mb, IUserDescriptor *user);


interface IDaliMutexNotifyWaiting
{
    virtual void startWait()=0;         // gets notified when starts waiting (after minimum period (1min))
    virtual void cycleWait()=0;
    virtual void stopWait(bool got)=0;  // and when stops
};


interface IDaliMutex: implements IInterface
{
    virtual bool enter(unsigned timeout=(unsigned)-1,IDaliMutexNotifyWaiting *notify=NULL)=0;
    virtual void leave()=0;
    virtual void kill()=0;
};
extern da_decl IDaliMutex  *createDaliMutex(const char *name);

interface IDFSredirection;
extern da_decl IDFSredirection *createDFSredirection(); // only called by dadfs.cpp

extern da_decl void safeChangeModeWrite(IRemoteConnection *conn,const char *name,bool &lockreleased,unsigned timems=INFINITE);

// Local/distributed file wrapper
//===============================

interface IDistributedFile;
interface IFileDescriptor;
interface IUserDescriptor;

interface ILocalOrDistributedFile: extends IInterface
{
    virtual const char *queryLogicalName()=0;
    virtual IDistributedFile * queryDistributedFile()=0;     // NULL for local file
    virtual IFileDescriptor *getFileDescriptor()=0;
    virtual bool getModificationTime(CDateTime &dt) = 0;                        // get date and time last modified (returns false if not set)
    virtual offset_t getFileSize() = 0;

    virtual unsigned numParts() = 0;
    virtual unsigned numPartCopies(unsigned partnum) = 0;
    virtual IFile *getPartFile(unsigned partnum,unsigned copy=0) = 0;
    virtual void getDirAndFilename(StringBuffer &dir, StringBuffer &filename) = 0;
    virtual RemoteFilename &getPartFilename(RemoteFilename &rfn, unsigned partnum,unsigned copy=0) = 0;
    virtual offset_t getPartFileSize(unsigned partnum)=0;   // NB expanded size             
    virtual bool getPartCrc(unsigned partnum, unsigned &crc) = 0;
    virtual bool exists() const = 0;   // if created for writing, this may be false
    virtual bool isExternal() const = 0;
};

typedef __int64 ConnectionId;

struct LockData
{
    unsigned mode;
    SessionId sessId;
    unsigned timeLockObtained;

    LockData(unsigned _mode, SessionId _sessId, unsigned _timeLockObtained) : mode(_mode), sessId(_sessId), timeLockObtained(_timeLockObtained)
    {
    }
    LockData(const LockData &other)
    {
        mode = other.mode;
        sessId = other.sessId;
        timeLockObtained = other.timeLockObtained;
    }
    LockData(MemoryBuffer &mb)
    {
        mb.read(mode).read(sessId).read(timeLockObtained);
    }
    void serialize(MemoryBuffer &mb) const
    {
        mb.append(mode).append(sessId).append(timeLockObtained);
    }
};

typedef MapBetween<ConnectionId, ConnectionId, LockData, LockData> ConnectionInfoMap;

class CLockMetaData : public LockData
{
    mutable StringAttr ep;
    mutable bool epResolved;
public:
    ConnectionId connectionId;

    CLockMetaData(LockData &lD, ConnectionId _connectionId) : LockData(lD), connectionId(_connectionId)
    {
        epResolved = false;
    }
    CLockMetaData(MemoryBuffer &mb) : LockData(mb)
    {
        mb.read(connectionId).read(ep);
        epResolved = true;
    }
    void serialize(MemoryBuffer &mb) const
    {
        LockData::serialize(mb);
        mb.append(connectionId).append(queryEp());
    }
    const char *queryEp() const
    {
        if (!epResolved)
        {
            epResolved = true;
            StringBuffer sessionEpStr;
            querySessionManager().getClientProcessEndpoint(sessId, sessionEpStr);
            ep.set(sessionEpStr);
        }
        return ep;
    }
};

interface ILockInfo : extends IInterface
{
    virtual const char *queryXPath() const = 0;
    virtual unsigned queryConnections() const = 0;
    virtual CLockMetaData &queryLockData(unsigned lock) const = 0;
    virtual void prune(const char *ipPattern) = 0;
    virtual void serialize(MemoryBuffer &mb) const = 0;
    virtual StringBuffer &toString(StringBuffer &out, unsigned format, bool header, const char *altText=NULL) const = 0;
};

extern da_decl ILockInfo *createLockInfo(const char *xpath, const ConnectionInfoMap &map);
extern da_decl ILockInfo *deserializeLockInfo(MemoryBuffer &mb);

typedef IArrayOf<ILockInfo> CLockInfoArray;
typedef IIteratorOf<ILockInfo> ILockInfoIterator;

interface ILockInfoCollection : extends IInterface
{
    virtual unsigned queryLocks() const = 0;
    virtual ILockInfo &queryLock(unsigned lock) const = 0;
    virtual void serialize(MemoryBuffer &mb) const = 0;
    virtual StringBuffer &toString(StringBuffer &out) const = 0;
    virtual void add(ILockInfo &lock) = 0;
};
extern da_decl ILockInfoCollection *createLockInfoCollection();
extern da_decl ILockInfoCollection *deserializeLockInfoCollection(MemoryBuffer &mb);

extern da_decl IPropertyTreeIterator * getDropZonePlanesIterator(const char * name=nullptr);
extern da_decl IPropertyTree * getDropZonePlane(const char * name);
extern da_decl void setPageCacheTimeoutMilliSeconds(unsigned timeoutSeconds);
extern da_decl void setMaxPageCacheItems(unsigned _maxPageCacheItems);
extern da_decl IRemoteConnection* connectXPathOrFile(const char* path, bool safe, StringBuffer& xpath);
extern da_decl bool expandExternalPath(StringBuffer &dir, StringBuffer &tail, const char * filename, const char * s, bool iswin, IException **e);
<<<<<<< HEAD
extern da_decl bool validFNameChar(char c); 
extern da_decl void addStripeDirectory(StringBuffer &out, const char *directory, const char *planeName, unsigned partNum, unsigned lfnHash, unsigned numStripes);
=======
extern da_decl void addStripeDirectory(StringBuffer &out, const char *directory, const char *planePrefix, unsigned partNum, unsigned lfnHash, unsigned numStripes);
>>>>>>> c700e967
inline unsigned getFilenameHash(size32_t len, const char *filename)
{
    return hashc((const unsigned char *)filename, len, 0);
}
inline unsigned getFilenameHash(const char *filename)
{
    return getFilenameHash(strlen(filename), filename);
}
inline unsigned calcStripeNumber(unsigned partNum, unsigned lfnHash, unsigned numStripes)
{
    if (numStripes <= 1)
        return 0;
    return ((partNum+lfnHash)%numStripes)+1;
}
inline unsigned calcStripeNumber(unsigned partNum, const char *lfnName, unsigned numStripes)
{
    if (numStripes <= 1)
        return 0;
    unsigned lfnHash = getFilenameHash(lfnName);
    return ((partNum+lfnHash)%numStripes)+1;
}
interface INamedGroupStore;
extern da_decl void remapGroupsToDafilesrv(IPropertyTree *file, INamedGroupStore *resolver);

#endif<|MERGE_RESOLUTION|>--- conflicted
+++ resolved
@@ -545,12 +545,9 @@
 extern da_decl void setMaxPageCacheItems(unsigned _maxPageCacheItems);
 extern da_decl IRemoteConnection* connectXPathOrFile(const char* path, bool safe, StringBuffer& xpath);
 extern da_decl bool expandExternalPath(StringBuffer &dir, StringBuffer &tail, const char * filename, const char * s, bool iswin, IException **e);
-<<<<<<< HEAD
 extern da_decl bool validFNameChar(char c); 
-extern da_decl void addStripeDirectory(StringBuffer &out, const char *directory, const char *planeName, unsigned partNum, unsigned lfnHash, unsigned numStripes);
-=======
 extern da_decl void addStripeDirectory(StringBuffer &out, const char *directory, const char *planePrefix, unsigned partNum, unsigned lfnHash, unsigned numStripes);
->>>>>>> c700e967
+
 inline unsigned getFilenameHash(size32_t len, const char *filename)
 {
     return hashc((const unsigned char *)filename, len, 0);
