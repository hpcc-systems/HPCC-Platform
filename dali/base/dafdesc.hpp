/*##############################################################################

    HPCC SYSTEMS software Copyright (C) 2012 HPCC Systems®.

    Licensed under the Apache License, Version 2.0 (the "License");
    you may not use this file except in compliance with the License.
    You may obtain a copy of the License at

       http://www.apache.org/licenses/LICENSE-2.0

    Unless required by applicable law or agreed to in writing, software
    distributed under the License is distributed on an "AS IS" BASIS,
    WITHOUT WARRANTIES OR CONDITIONS OF ANY KIND, either express or implied.
    See the License for the specific language governing permissions and
    limitations under the License.
############################################################################## */

#ifndef DAFDESC_HPP
#define DAFDESC_HPP

#ifdef DALI_EXPORTS
#define da_decl DECL_EXPORT
#else
#define da_decl DECL_IMPORT
#endif

#include <vector>
#include <string>

#include "jiface.hpp"
#include "mpbase.hpp"
class RemoteFilename;
class RemoteFilenameArray;
interface IGroup;
interface IPropertyTree;
interface IFileDescriptor;
interface IClusterInfo;
interface IReplicatedFile;
interface INamedGroupStore;

#define SUPPORTS_MULTI_CLUSTERS  // always now set

#define MAX_REPLICATION_LEVELS 4

#define DEFAULTXMLROWTAG "Row"
#define DEFAULTXMLHEADER "<Dataset>"
#define DEFAULTXMLFOOTER "</Dataset>"

enum DFD_OS
{
    DFD_OSdefault,
    DFD_OSwindows,
    DFD_OSunix
};

enum DFD_Replicate
{
    DFD_NoCopies      = 1,
#ifdef _CONTAINERIZED
    // NB: in containerized mode, each plane has only 1 copy.
    DFD_DefaultCopies = 1
#else
    DFD_DefaultCopies = 2
#endif
};

enum GroupType { grp_thor, grp_thorspares, grp_roxie, grp_hthor, grp_unknown, __grp_size };

enum class AccessMode : unsigned
{

    none            = 0x00000000,
    read            = 0x00000001,
    write           = 0x00000002,
    sequential      = 0x00000004,
    random          = 0x00000008,           // corresponds to "random" reason in alias reasons
    noMount         = 0x01000000,           // corresponds to "api" reason in alias reasons

    readRandom      = read | random,
    readSequential  = read | sequential,
    readNoMount     = read | noMount,
    writeSequential = write | sequential,

    readMeta        = read,                  // read access - may not actually read the contents
    writeMeta       = write,                 // write access - may also be used for delete

//The following are used for mechanical replacement of writeattr to update the function prototypes but not change
//the behaviour but allow all the calls to be revisited later to ensure the correct parameter is used.

    tbdRead          = read,                 // writeattr was false
    tbdWrite         = write,                // writeattr was true
};
BITMASK_ENUM(AccessMode);
inline bool isWrite(AccessMode mode) { return (mode & AccessMode::write) != AccessMode::none; }

extern da_decl AccessMode getAccessModeFromString(const char *access); // single access mode


// ==CLUSTER PART MAPPING ==============================================================================================

// repeatedPart flags
#define CPDMSRP_lastRepeated     (0x20000000) // repeat last part
#define CPDMSRP_onlyRepeated     (0x40000000) // or with repeatedPart for only repeated parts
#define CPDMSRP_allRepeated      (0x80000000) // or with repeatedPart for all parts repeated
#define CPDMSRP_notRepeated      ((unsigned)-1) // value of no repeated parts (i.e. only normal replication)
#define CPDMSRP_partMask         (0xffffff)

struct da_decl ClusterPartDiskMapSpec
{
    ClusterPartDiskMapSpec() { replicateOffset=1; defaultCopies=DFD_DefaultCopies; startDrv=0; maxDrvs=2; flags=0; interleave=0; repeatedPart=CPDMSRP_notRepeated; }
    int replicateOffset;    // offset to add to determine node
public:
    byte defaultCopies;     // default number of copies (i.e. redundancy+1)
    byte maxDrvs;           // normally 2 (c$, d$)
    byte startDrv;          // normally 0 (c$)
    byte flags;             // CPDMSF_*
    unsigned interleave;    // for superfiles (1..)
    unsigned repeatedPart;  // if part is repeated on every node (NB maxCopies does not include)
                            // ( | CPDMSRP_onlyRepeated for *only* repeats )
    StringAttr defaultBaseDir; // if set overrides *base* directory (i.e. /c$/dir/x/y becomes odir/x/y)
    StringAttr defaultReplicateDir;
    unsigned numStripedDevices = 1;

    void setRoxie (unsigned redundancy, unsigned channelsPerNode, int replicateOffset=1);
    void setRepeatedCopies(unsigned partnum,bool onlyrepeats);
    void setDefaultBaseDir(const char *dir);
    void setDefaultReplicateDir(const char *dir);
    void ensureReplicate();
    bool calcPartLocation (unsigned part, unsigned maxparts, unsigned copy, unsigned clusterWidth, unsigned &node, unsigned &drv);
    void toProp(IPropertyTree *tree);
    void fromProp(IPropertyTree *tree);
    void serialize(MemoryBuffer &mb);
    void deserialize(MemoryBuffer &mb);
    unsigned numCopies(unsigned part,unsigned clusterwidth,unsigned filewidth);

    ClusterPartDiskMapSpec & operator=(const ClusterPartDiskMapSpec &other);

    bool isReplicated() const;
};

#define CPDMSF_wrapToNextDrv       (0x01) // whether should wrap to next drv
#define CPDMSF_fillWidth           (0x02) // replicate copies fill cluster serially (when num parts < clusterwidth/2)
#define CPDMSF_packParts           (0x04) // whether to save parts as binary
#define CPDMSF_repeatedPart        (0x08) // if repeated parts included
#define CPDMSF_defaultBaseDir      (0x10) // set if defaultBaseDir present
#define CPDMSF_defaultReplicateDir (0x20) // set if defaultBaseDir present
#define CPDMSF_overloadedConfig    (0x40) // set if overloaded mode
#define CPDMSF_striped             (0x80) // set if parts striped over multiple devices


// ==PART DESCRIPTOR ==============================================================================================


interface IPartDescriptor: extends IInterface
{   // describes the location and contents of a part
    virtual unsigned queryPartIndex() = 0;                                      // part index (0 based)

    virtual unsigned numCopies() = 0;                                           // number of copies
    virtual INode *getNode(unsigned copy=0) = 0;                                // get machine node (link)
    virtual INode *queryNode(unsigned copy=0) = 0;                              // query machine node

    virtual IPropertyTree &queryProperties() = 0;                               // query part properties
    virtual IPropertyTree *getProperties() = 0;                                 // get part properties

    virtual RemoteFilename &getFilename(unsigned copy, RemoteFilename &rfn) = 0; // get filename info
    virtual StringBuffer &getTail(StringBuffer &name) = 0;                          // tail name - may be multi
    virtual StringBuffer &getDirectory(StringBuffer &name,unsigned copy = 0) = 0;   // get filename dir
    virtual StringBuffer &getPath(StringBuffer &name,unsigned copy = 0) = 0;        // full local name - may be multi

    virtual void serialize(MemoryBuffer &tgt) = 0;                              // deserialize with deserializeFilePartDescriptor

    virtual bool isMulti() = 0;                                                 // true if part is a multi-part file
    virtual RemoteMultiFilename &getMultiFilename(unsigned copy, RemoteMultiFilename &rfn) = 0; // get multi-filename info

    virtual bool getCrc(unsigned &crc) = 0;
    virtual IFileDescriptor &queryOwner() = 0;
    virtual const char *queryOverrideName() = 0;                                        // for non-standard files
    virtual unsigned copyClusterNum(unsigned copy,unsigned *replicate=NULL)=0;      // map copy number to cluster (and optionally replicate number)
    virtual IReplicatedFile *getReplicatedFile()=0;
};
typedef IArrayOf<IPartDescriptor> CPartDescriptorArray;
typedef IIteratorOf<IPartDescriptor> IPartDescriptorIterator;

#define IFDSF_EXCLUDE_PARTS   0x01
#define IFDSF_EXCLUDE_GROUPS  0x02
#define IFDSF_ATTR_ONLY       0x04
#define IFDSF_EXCLUDE_CLUSTERNAMES  0x08
#define IFDSF_FOREIGN_GROUP   0x10

enum class FileDescriptorFlags
{
    none          = 0x00,
    dirperpart    = 0x01
};
BITMASK_ENUM(FileDescriptorFlags);

// ==FILE DESCRIPTOR ==============================================================================================
interface ISuperFileDescriptor;

interface IFileDescriptor: extends IInterface
{   // describes the location and contents of a file

/* to setup a file descriptor call:

    setDefaultDir(localdirpath)
    setPartMask(partmask);
    setNumParts(numparts);
    for each cluster
        addCluster(grp,mapping) (or addCluster(grpname,mapping,resolver)

 or:

   for each cluster
        for each part
            setPart(partnum,file,attr);
        endCluster(mapping);

 or: (single cluster legacy)

    for each part
        setPart(partnum,file,attr);


note it is an error to set different filenames for the same part on different clusters
or to set the same part twice in the same cluster
if endCluster is not called it will assume only one cluster and not replicated

*/

    virtual void setDefaultDir(const char *dir) = 0;                            // set default directory
    virtual void setPartMask(const char *mask) = 0;
    virtual void setNumParts(unsigned numparts) = 0;
    virtual unsigned addCluster(IGroup *grp,const ClusterPartDiskMapSpec &map) = 0;
    virtual unsigned addCluster(const char *grpname,IGroup *grp,const ClusterPartDiskMapSpec &map) = 0; // alternative if name known

    virtual void setPart(unsigned idx, const RemoteFilename &name, IPropertyTree *pt=NULL) = 0; // using RemoteFilename
    virtual void setPart(unsigned idx, INode *node, const char *filename, IPropertyTree *pt=NULL) = 0;
    virtual void endCluster(ClusterPartDiskMapSpec &map)=0;

    virtual void setTraceName(const char *trc) = 0;                             // name used for progress reports, errors etc

    virtual unsigned numParts() = 0;                                            // number of separate parts
    virtual unsigned numCopies(unsigned partidx) = 0;                           // number of copies
    virtual INode *getNode(unsigned partidx, unsigned copy=0) = 0;              // get machine node (link)
    virtual INode *queryNode(unsigned partidx, unsigned copy=0) = 0;            // query machine node

    virtual StringBuffer &getTraceName(StringBuffer &dir) = 0;                  // get trace name

    virtual IPropertyTree &queryProperties() = 0;                               // query file properties
    virtual IPropertyTree *getProperties() = 0;                                 // get file properties

    virtual RemoteFilename &getFilename(unsigned partidx,unsigned copy, RemoteFilename &rfn) = 0; // get filename info
    virtual RemoteMultiFilename &getMultiFilename(unsigned partidx,unsigned copy, RemoteMultiFilename &rfn) = 0; // get multi-filename info

    virtual bool isMulti(unsigned partidx=(unsigned)-1) = 0;                    // true if part is a multi-part file
                                                                                // if partidx -1 then true if any part multi
    virtual const char *queryPartMask() = 0;                                    // part mask if available (or NULL)
    virtual const char *queryDefaultDir() = 0;                                  // default dir if avail  (or NULL)

    virtual void serialize(MemoryBuffer &tgt) = 0;                              // use to serialize distributed file
                                                                                // deserialize with deserializeFileDescriptor

    virtual IPartDescriptor *queryPart(unsigned idx) = 0;
    virtual IPartDescriptor *getPart(unsigned idx) = 0;
    virtual IPartDescriptorIterator *getIterator() = 0;

    virtual bool isGrouped() = 0;                                               // misc properties
    virtual const char *queryKind() = 0;
    virtual bool isCompressed(bool *blocked=NULL) = 0;

    virtual IGroup *getGroup() = 0;                                             // will be for first cluster

    virtual unsigned numClusters() = 0;
    virtual IClusterInfo *queryCluster(const char *clusterName) = 0;
    virtual IClusterInfo *queryClusterNum(unsigned idx) = 0;
    virtual ClusterPartDiskMapSpec &queryPartDiskMapping(unsigned clusternum) = 0;
    virtual IGroup *queryClusterGroup(unsigned clusternum) = 0;                     // returns group for cluster if known
    virtual void setClusterGroup(unsigned clusternum,IGroup *grp) = 0;              // sets group for cluster
    virtual StringBuffer &getClusterGroupName(unsigned clusternum,StringBuffer &ret,IGroupResolver *resolver=NULL) = 0;                 // returns group name of cluster (if set)
    virtual void setClusterGroupName(unsigned clusternum,const char *name) = 0;     // sets group name of cluster (if set)
    virtual void setClusterOrder(StringArray &names,bool exclusive) = 0;            // if exclusive set then other clusters deleted
    virtual void serializeTree(IPropertyTree &pt,unsigned flags=0) = 0;             // deserialize with deserializeFileDescriptorTree
    virtual IPropertyTree *getFileTree(unsigned flags=0) = 0;                       // flags IFDSF_*

    virtual void serializeParts(MemoryBuffer &mb,unsigned *parts, unsigned nparts) =0;  //for serializing 1 or more parts from a file
    virtual void serializeParts(MemoryBuffer &mb,UnsignedArray &parts) =0;              // alternative of above

    virtual ISuperFileDescriptor *querySuperFileDescriptor() = 0;   // returns NULL if not superfile descriptor (or if superfile contained <=1 subfiles)

    virtual StringBuffer &getClusterLabel(unsigned clusternum,StringBuffer &ret) = 0; // node group name

    virtual void ensureReplicate() = 0;                                             // make sure a file can be replicated

    virtual IPropertyTree *queryHistory() = 0;                                       // query file history records
};

interface ISuperFileDescriptor: extends IFileDescriptor
{
    // extension of IFileDescriptor for superfiles providing some part->file mapping
    virtual bool mapSubPart(unsigned superpartnum, unsigned &subfile, unsigned &subpartnum)=0;
    virtual void setSubMapping(UnsignedArray &subcounts, bool interleaved)=0;
    virtual unsigned querySubFiles() = 0;
};


// == CLUSTER INFO (currently not exposed outside dali base) =================================================================================

interface IStoragePlane;
interface IClusterInfo: extends IInterface  // used by IFileDescriptor and IDistributedFile
{
    virtual StringBuffer &getGroupName(StringBuffer &name,IGroupResolver *resolver=NULL)=0;
    virtual const char *queryGroupName()=0;     // may be NULL
    virtual IGroup *queryGroup()=0;           // may be NULL
    virtual ClusterPartDiskMapSpec  &queryPartDiskMapping()=0;
    virtual IGroup *queryGroup(IGroupResolver *resolver)=0;
    virtual INode *queryNode(unsigned idx,unsigned maxparts,unsigned copy)=0;
    virtual unsigned queryDrive(unsigned idx,unsigned maxparts,unsigned copy)=0;
    virtual void serializeTree(IPropertyTree * pt,unsigned flags=0)=0;
    virtual void serialize(MemoryBuffer &mb)=0;
    virtual void setGroup(IGroup *grp)=0;
    virtual void setGroupName(const char *name)=0;
    virtual void getBaseDir(StringBuffer &basedir, DFD_OS os)=0;
    virtual void getReplicateDir(StringBuffer &basedir, DFD_OS os)=0;
    virtual StringBuffer &getClusterLabel(StringBuffer &name)=0; // node group name
    virtual void applyPlane(IStoragePlane *plane) = 0;
};

interface IStoragePlaneAlias: extends IInterface
{
    virtual AccessMode queryModes() const = 0;
    virtual const char *queryPrefix() const = 0 ;
};

enum StorageType
{
    StorageTypeUnknown,
    StorageTypeAzureFile,
    StorageTypeAzureBlob
};

//I'm not sure if this should be used in place of an IGroup, probably as system gradually changes
interface IStoragePlane: extends IInterface
{
    virtual const char * queryPrefix() const = 0;
    virtual unsigned numDevices() const = 0;
    virtual const std::vector<std::string> &queryHosts() const = 0;
    virtual unsigned numDefaultSprayParts() const = 0 ;
    virtual bool queryDirPerPart() const = 0;
    virtual IStoragePlaneAlias *getAliasMatch(AccessMode desiredModes) const = 0;
    virtual StorageType getStorageType() const = 0;
    virtual const char * queryStorageApiAccount() const = 0;
<<<<<<< HEAD
    virtual const char * queryStorageContainer() const = 0;
=======
    virtual const char * queryStorageContainer(unsigned stripeNumber) const = 0;
>>>>>>> 760d3d80
    virtual StringBuffer & getSASToken(StringBuffer & token) const = 0;
};

IClusterInfo *createClusterInfo(const char *grpname,                  // NULL if roxie label set
                                IGroup *grp,
                                const ClusterPartDiskMapSpec &mspec,
                                INamedGroupStore *resolver=NULL
                                );
IClusterInfo *createRoxieClusterInfo(const char *label,
                                const ClusterPartDiskMapSpec &mspec
                                );
IClusterInfo *deserializeClusterInfo(MemoryBuffer &mb,
                                INamedGroupStore *resolver=NULL);
IClusterInfo *deserializeClusterInfo(IPropertyTree *pt,
                                INamedGroupStore *resolver=NULL,
                                unsigned flags=0);

void getClusterInfo(IPropertyTree &pt, INamedGroupStore *resolver, unsigned flags, IArrayOf<IClusterInfo> &clusters);



// ==MISC ==============================================================================================



// default logical to physical filename routines
extern da_decl StringBuffer &makePhysicalPartName(
                                const char *lname,                  // logical name
                                unsigned partno,                    // part number (1..)
                                unsigned partmax,                   // number of parts (1..)
                                StringBuffer &result,               // result filename (or directory name if part 0)
                                unsigned replicateLevel,            // uses replication directory
                                DFD_OS os,                          // os must be specified if no dir specified
                                const char *diroverride,            // override default directory
                                bool dirPerPart,                    // generate a subdirectory per part
                                unsigned stripeNum);                // stripe number
extern da_decl StringBuffer &makeSinglePhysicalPartName(const char *lname, // single part file
                                                        StringBuffer &result,
                                                        bool allowospath,   // allow an OS (absolute) file path
                                                        bool &wasdfs,       // not OS path
                                                        const char *diroverride=NULL
                                                        );
extern da_decl StringBuffer &makePhysicalDirectory(StringBuffer &result, const char *lname, unsigned replicateLevel, DFD_OS os,const char *diroverride);

// 
extern da_decl StringBuffer &getLFNDirectoryUsingBaseDir(StringBuffer &result, const char *lname, const char *baseDir);
extern da_decl StringBuffer &getLFNDirectoryUsingDefaultBaseDir(StringBuffer &result, const char *lname, DFD_OS os);

// set/get defaults
extern da_decl const char *queryBaseDirectory(GroupType groupType, unsigned replicateLevel=0, DFD_OS os=DFD_OSdefault);
extern da_decl void setBaseDirectory(const char * dir, unsigned replicateLevel=0, DFD_OS os=DFD_OSdefault);
extern da_decl const char *queryPartMask();
extern da_decl StringBuffer &getPartMask(StringBuffer &ret,const char *lname=NULL,unsigned partmax=0);
extern da_decl void setPartMask(const char * mask);
extern da_decl bool setReplicateDir(const char *name,StringBuffer &out, bool isrep=true,const char *baseDir=NULL,const char *repDir=NULL); // changes directory of name passed to backup directory

extern da_decl void initializeStorageGroups(bool createPlanesFromGroups);
extern da_decl bool getDefaultStoragePlane(StringBuffer &ret);
extern da_decl bool getDefaultSpillPlane(StringBuffer &ret);
extern da_decl IStoragePlane * getDataStoragePlane(const char * name, bool required);
extern da_decl IStoragePlane * getRemoteStoragePlane(const char * name, bool required);
extern da_decl IStoragePlane * createStoragePlane(IPropertyTree *meta);

extern da_decl IFileDescriptor *createFileDescriptor();
extern da_decl IFileDescriptor *createFileDescriptor(IPropertyTree *attr);      // ownership of attr tree is taken
extern da_decl IFileDescriptor *createFileDescriptor(const char *lname, const char *clusterType, const char *groupName, IGroup *grp);
extern da_decl IFileDescriptor *createExternalFileDescriptor(const char *logicalname);
extern da_decl IFileDescriptor *getExternalFileDescriptor(const char *logicalname);
extern da_decl ISuperFileDescriptor *createSuperFileDescriptor(IPropertyTree *attr);        // ownership of attr tree is taken
extern da_decl IFileDescriptor *deserializeFileDescriptor(MemoryBuffer &mb);
extern da_decl IFileDescriptor *deserializeFileDescriptorTree(IPropertyTree *tree, INamedGroupStore *resolver=NULL, unsigned flags=0);  // flags IFDSF_*
extern da_decl IPartDescriptor *deserializePartFileDescriptor(MemoryBuffer &mb);
extern da_decl void deserializePartFileDescriptors(MemoryBuffer &mb,IArrayOf<IPartDescriptor> &parts);
extern da_decl IFileDescriptor *createFileDescriptor(const char *lname, const char *planeName, unsigned numParts);

extern da_decl IFileDescriptor *createMultiCopyFileDescriptor(IFileDescriptor *in,unsigned num);

extern da_decl IFileDescriptor *createFileDescriptorFromRoxieXML(IPropertyTree *tree, const char *clustername=NULL);


extern da_decl bool getCrcFromPartProps(IPropertyTree &fileattr,IPropertyTree &props, unsigned &crc);
extern da_decl bool isCompressed(IPropertyTree &fileattr, bool *blocked=NULL);

extern da_decl void removePartFiles(IFileDescriptor *desc,IMultiException *mexcept=NULL);   // remove part files

extern da_decl StringBuffer &setReplicateFilename(StringBuffer &filename,unsigned drvnum,const char *baseDir=NULL,const char *repDir=NULL);

// path separator utility routines (work for both host and non-host OS)

inline char OsSepChar(DFD_OS os)
{
    if (os==DFD_OSdefault)
#ifdef _WIN32
        os = DFD_OSwindows;
#else
        os = DFD_OSunix;
#endif
    if (os==DFD_OSwindows)
        return '\\';
    return '/';
}
inline DFD_OS SepCharBaseOs(char c)
{
    switch (c) {
    case '\\': return DFD_OSwindows;
    case '/': return DFD_OSunix;
    }
    return DFD_OSdefault;
}

extern da_decl void extractFilePartInfo(IPropertyTree &info, IFileDescriptor &file);

#endif<|MERGE_RESOLUTION|>--- conflicted
+++ resolved
@@ -349,11 +349,7 @@
     virtual IStoragePlaneAlias *getAliasMatch(AccessMode desiredModes) const = 0;
     virtual StorageType getStorageType() const = 0;
     virtual const char * queryStorageApiAccount() const = 0;
-<<<<<<< HEAD
-    virtual const char * queryStorageContainer() const = 0;
-=======
     virtual const char * queryStorageContainer(unsigned stripeNumber) const = 0;
->>>>>>> 760d3d80
     virtual StringBuffer & getSASToken(StringBuffer & token) const = 0;
 };
 
