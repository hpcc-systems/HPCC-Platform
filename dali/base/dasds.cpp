--- conflicted
+++ resolved
@@ -3101,11 +3101,8 @@
             {
                 child = (CServerRemoteTree *)createChild(childChanges.getPropInt("@pos", -1), childChanges.queryProp("@name"));
                 newIds.append(child->queryServerId());
-<<<<<<< HEAD
-=======
                 mergePDState(localChange, PDS_Added);
                 mergePDState(res, PDS_Added);
->>>>>>> a26158a2
             }
             else
             {
