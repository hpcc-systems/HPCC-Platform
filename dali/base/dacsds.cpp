--- conflicted
+++ resolved
@@ -785,17 +785,11 @@
     return tree;
 }
 
-<<<<<<< HEAD
-IPropertyTree * CClientRemoteTree::create(IBufferedSerialInputStream &in, PTreeDeserializeContext &ctx)
-{
-    UNIMPLEMENTED;
-=======
-IPropertyTree *CClientRemoteTree::create(IBufferedSerialInputStream &in)
+IPropertyTree *CClientRemoteTree::create(IBufferedSerialInputStream &in, PTreeDeserializeContext &ctx)
 {
     Owned<CClientRemoteTree> tree = new CClientRemoteTree(connection);
-    tree->deserializeFromStream(in);
+    tree->deserializeFromStream(in, ctx);
     return tree.getClear();
->>>>>>> 1e4d1e77
 }
 
 void CClientRemoteTree::createChildMap()
