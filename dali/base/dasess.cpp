/*##############################################################################

    HPCC SYSTEMS software Copyright (C) 2012 HPCC Systems®.

    Licensed under the Apache License, Version 2.0 (the "License");
    you may not use this file except in compliance with the License.
    You may obtain a copy of the License at

       http://www.apache.org/licenses/LICENSE-2.0

    Unless required by applicable law or agreed to in writing, software
    distributed under the License is distributed on an "AS IS" BASIS,
    WITHOUT WARRANTIES OR CONDITIONS OF ANY KIND, either express or implied.
    See the License for the specific language governing permissions and
    limitations under the License.
############################################################################## */

#define da_decl DECL_EXPORT
#include "platform.h"
#include "jlib.hpp"
#include "jfile.hpp"
#include "jsuperhash.hpp"
#include "jmisc.hpp"
#include "jencrypt.hpp"
#include "dacoven.hpp"
#include "mpbuff.hpp"
#include "mpcomm.hpp"
#include "mputil.hpp"
#include "daserver.hpp"
#include "dasubs.ipp"
#include "dasds.hpp"
#include "daclient.hpp"
#include "daldap.hpp"
#include "seclib.hpp"
#include "dasess.hpp"
#include "digisign.hpp"

#ifdef _MSC_VER
#pragma warning (disable : 4355)
#endif

const char *queryRoleName(DaliClientRole role)
{
    switch (role) {
    case DCR_Private: return "Private";
    case DCR_Diagnostic: return "Diagnostic";
    case DCR_ThorSlave: return "ThorSlave";
    case DCR_ThorMaster: return "ThorMaster";
    case DCR_EclCCServer: return "EclCCServer";
    case DCR_EclCC: return "eclcc";
    case DCR_EclServer: return "EclServer";
    case DCR_EclScheduler: return "EclScheduler";
    case DCR_EclAgent: return "EclAgent";
    case DCR_AgentExec: return "AgentExec";
    case DCR_DaliServer:return "DaliServer";
    case DCR_SashaServer: return "SashaServer";
    case DCR_Util: return "Util";
    case DCR_Dfu: return "Dfu";
    case DCR_DfuServer: return "DfuServer";
    case DCR_EspServer: return "EspServer";
    case DCR_WuClient: return "WuClient";
    case DCR_Config: return "Config";
    case DCR_Scheduler: return "Scheduler";
    case DCR_RoxyMaster: return "RoxieMaster";
    case DCR_RoxySlave: return "RoxieSlave";
    case DCR_BackupGen: return "BackupGen";
    case DCR_Other: return "Other";
    }
    return "Unknown";
}



interface ISessionManagerServer: implements IConnectionMonitor
{
    virtual SessionId registerSession(SecurityToken tok,SessionId parentid) = 0;
    virtual SessionId registerClientProcess(INode *node,IGroup *&grp, DaliClientRole role) = 0;
    virtual void addProcessSession(SessionId id, INode *node, DaliClientRole role) = 0;
    virtual void addSession(SessionId id) = 0;
    virtual SessionId lookupProcessSession(INode *node) = 0;
    virtual INode *getProcessSessionNode(SessionId id) =0;
    virtual SecAccessFlags getPermissionsLDAP(const char *key,const char *obj,IUserDescriptor *udesc,unsigned flags, const char * reqSignature, CDateTime * reqUTCTimestamp, int *err)=0;
    virtual bool clearPermissionsCache(IUserDescriptor *udesc) = 0;
    virtual void stopSession(SessionId sessid,bool failed) = 0;
    virtual void setClientAuth(IDaliClientAuthConnection *authconn) = 0;
    virtual void setLDAPconnection(IDaliLdapConnection *_ldapconn) = 0;
    virtual bool authorizeConnection(int role,bool revoke) = 0;
    virtual void start() = 0;
    virtual void ready() = 0;
    virtual void stop() = 0;
    virtual bool queryScopeScansEnabled(IUserDescriptor *udesc, int * err, StringBuffer &retMsg) = 0;
    virtual bool enableScopeScans(IUserDescriptor *udesc, bool enable, int * err, StringBuffer &retMsg) = 0;
};


static SessionId mySessionId=0;
static ISessionManager *SessionManager=NULL;
static ISessionManagerServer *SessionManagerServer=NULL;
static CriticalSection sessionCrit;

#define SESSIONREPLYTIMEOUT (3*60*1000)


#define CLDAPE_getpermtimeout (-1)
#define CLDAPE_ldapfailure    (-2)

class DECL_EXCEPTION CDaliLDAP_Exception: implements IException, public CInterface
{
    int errcode;
public:


    CDaliLDAP_Exception(int _errcode)
    {
        errcode = _errcode;
    }

    int             errorCode() const { return errcode; }
    StringBuffer &  errorMessage(StringBuffer &str) const
    { 
        if (errcode==0)
            return str;
        str.appendf("LDAP Exception(%d): ",errcode);
        if (errcode==CLDAPE_getpermtimeout)
            return str.append("getPermissionsLDAP - timeout to LDAP server"); 
        if (errcode==CLDAPE_ldapfailure)
            return str.append("getPermissionsLDAP - LDAP server failure");
        return str.append("Unknown Exception"); 
    }
    MessageAudience errorAudience() const { return MSGAUD_user; }

    IMPLEMENT_IINTERFACE;
};



class CdelayedTerminate: public Thread // slightly obfuscated stop code
{
    byte err;

    int run()
    {
        while (getRandom()%711!=0) getRandom(); // look busy
        ERRLOG("Server fault %d",(int)err);
        while (getRandom()%7!=0) Sleep(1);
        exit(0);
    }

public:
    CdelayedTerminate(byte _err) 
    {
        err = _err;
        start();
        Release();
        Sleep(100);
    }
};


class CSessionState: public CInterface
{
protected: friend class CSessionStateTable;
    SessionId id;
public:

    CSessionState(SessionId _id)
    {
        id = _id;
    }

    SessionId getId() const
    {
        return id;
    }

};

class CSessionStateTable: private SuperHashTableOf<CSessionState,SessionId>
{
    CheckedCriticalSection sessstatesect;

    void onAdd(void *) {}

    void onRemove(void *e)
    {
        CSessionState &elem=*(CSessionState *)e;        
        elem.Release();
    }

    unsigned getHashFromElement(const void *e) const
    {
        const CSessionState &elem=*(const CSessionState *)e;        
        SessionId id=elem.id;
        return low(id)^(unsigned)high(id);
    }

    unsigned getHashFromFindParam(const void *fp) const
    {
        SessionId id = *(const SessionId *)fp;
        return low(id)^(unsigned)high(id);
    }

    const void * getFindParam(const void *p) const
    {
        const CSessionState &elem=*(const CSessionState *)p;        
        return (void *)&elem.id;
    }

    bool matchesFindParam(const void * et, const void *fp, unsigned) const
    {
        return ((CSessionState *)et)->id==*(SessionId *)fp;
    }

    IMPLEMENT_SUPERHASHTABLEOF_REF_FIND(CSessionState,SessionId);

public: 
    CSessionStateTable() 
    {
    }
    ~CSessionStateTable() { 
        CHECKEDCRITICALBLOCK(sessstatesect,60000);
        _releaseAll();
    }
    bool add(CSessionState *e) // takes ownership
    {
        CHECKEDCRITICALBLOCK(sessstatesect,60000);
        if (SuperHashTableOf<CSessionState,SessionId>::find(&e->id))
            return false;
        SuperHashTableOf<CSessionState,SessionId>::add(*e);
        return true;
    }

    CSessionState *query(SessionId id)
    {
        CHECKEDCRITICALBLOCK(sessstatesect,60000);
        return SuperHashTableOf<CSessionState,SessionId>::find(&id);
    }
    
    void remove(SessionId id)
    {
        CHECKEDCRITICALBLOCK(sessstatesect,60000);
        SuperHashTableOf<CSessionState,SessionId>::remove(&id);
    }

};

class CProcessSessionState: public CSessionState
{
    INode *node;
    DaliClientRole role;
    UInt64Array previousSessionIds;
public:
    CProcessSessionState(SessionId id,INode *_node,DaliClientRole _role)
        : CSessionState(id)
    {
        node = _node;
        node->Link();
        role = _role;
    }
    ~CProcessSessionState()
    {
        node->Release();
    }
    INode &queryNode() const
    {
        return *node;
    }
    DaliClientRole queryRole() const
    {
        return role;
    }
    StringBuffer &getDetails(StringBuffer &buf)
    {
        StringBuffer ep;
        return buf.appendf("%16" I64F "X: %s, role=%s",CSessionState::id,node->endpoint().getUrlStr(ep).str(),queryRoleName(role));
    }
    void addSessionIds(CProcessSessionState &other, bool prevOnly)
    {
        for (;;)
        {
            SessionId id = other.dequeuePreviousSessionId();
            if (!id)
                break;
            previousSessionIds.append(id);
        }
        if (!prevOnly)
            previousSessionIds.append(other.getId());
    }
    SessionId dequeuePreviousSessionId()
    {
        if (!previousSessionIds.ordinality())
            return 0;
        return previousSessionIds.popGet();
    }
    unsigned previousSessionIdCount() const
    {
        return previousSessionIds.ordinality();
    }
    void removeOldSessionId(SessionId id)
    {
        if (previousSessionIds.zap(id))
            PROGLOG("Removed old sessionId (%" I64F "x) from current process state", id);
    }
};

class CMapProcessToSession: private SuperHashTableOf<CProcessSessionState,INode>
{
    CheckedCriticalSection mapprocesssect;


    void onAdd(void *) {}
    void onRemove(void *e) {} // do nothing

    unsigned getHashFromElement(const void *e) const
    {
        const CProcessSessionState &elem=*(const CProcessSessionState *)e;      
        return elem.queryNode().getHash();
    }

    unsigned getHashFromFindParam(const void *fp) const
    {
        return ((INode *)fp)->getHash();
    }

    const void * getFindParam(const void *p) const
    {
        const CProcessSessionState &elem=*(const CProcessSessionState *)p;      
        return (void *)&elem.queryNode();
    }

    bool matchesFindParam(const void * et, const void *fp, unsigned) const
    {
        return ((CProcessSessionState *)et)->queryNode().equals((INode *)fp);
    }

    IMPLEMENT_SUPERHASHTABLEOF_REF_FIND(CProcessSessionState,INode);

public: 
    CMapProcessToSession() 
    {
    }

    ~CMapProcessToSession()
    {
        CHECKEDCRITICALBLOCK(mapprocesssect,60000);
        _releaseAll();
    }

    bool add(CProcessSessionState *e) 
    {
        CHECKEDCRITICALBLOCK(mapprocesssect,60000);
        if (SuperHashTableOf<CProcessSessionState,INode>::find(&e->queryNode()))
            return false;
        SuperHashTableOf<CProcessSessionState,INode>::add(*e);
        return true;
    }

    void replace(CProcessSessionState *e)
    {
        CHECKEDCRITICALBLOCK(mapprocesssect,60000);
        SuperHashTableOf<CProcessSessionState,INode>::replace(*e);
    }

    CProcessSessionState *query(INode *n) 
    {
        CHECKEDCRITICALBLOCK(mapprocesssect,60000);
        return SuperHashTableOf<CProcessSessionState,INode>::find(n);
    }
    
    bool remove(const CProcessSessionState *state, ISessionManagerServer *manager)
    {
        CHECKEDCRITICALBLOCK(mapprocesssect,60000);
        if (SuperHashTableOf<CProcessSessionState,INode>::removeExact((CProcessSessionState *)state))
        {
            if (manager)
                manager->authorizeConnection(state->queryRole(), true);
            return true;
        }
        return false;
    }

    unsigned count()
    {
        CHECKEDCRITICALBLOCK(mapprocesssect,60000);
        return SuperHashTableOf<CProcessSessionState,INode>::count();
    }

    CProcessSessionState *next(const CProcessSessionState *s)
    {
        CHECKEDCRITICALBLOCK(mapprocesssect,60000);
        return (CProcessSessionState *)SuperHashTableOf<CProcessSessionState,INode>::next(s);
    }
};



enum MSessionRequestKind { 
    MSR_REGISTER_PROCESS_SESSION, 
    MSR_SECONDARY_REGISTER_PROCESS_SESSION, 
    MSR_REGISTER_SESSION, 
    MSR_SECONDARY_REGISTER_SESSION, 
    MSR_LOOKUP_PROCESS_SESSION, 
    MSR_STOP_SESSION,
    MSR_IMPORT_CAPABILITIES,
    MSR_LOOKUP_LDAP_PERMISSIONS,
    MSR_CLEAR_PERMISSIONS_CACHE,
    MSR_EXIT, // TBD
    MSR_QUERY_SCOPE_SCANS_ENABLED,
    MSR_ENABLE_SCOPE_SCANS
};

class CQueryScopeScansEnabledReq : implements IMessageWrapper
{
public:
    bool enabled;
    Linked<IUserDescriptor> udesc;

    CQueryScopeScansEnabledReq(IUserDescriptor *_udesc) : udesc(_udesc) {}
    CQueryScopeScansEnabledReq() {}

    void serializeReq(CMessageBuffer &mb)
    {
        mb.append(MSR_QUERY_SCOPE_SCANS_ENABLED);
        udesc->serialize(mb);
    }

    void deserializeReq(CMessageBuffer &mb)
    {
        udesc.setown(createUserDescriptor(mb));
    }
};

class CEnableScopeScansReq : implements IMessageWrapper
{
public:
    bool doEnable;
    Linked<IUserDescriptor> udesc;

    CEnableScopeScansReq(IUserDescriptor *_udesc, bool _doEnable) : udesc(_udesc), doEnable(_doEnable) {}
    CEnableScopeScansReq() {}

    void serializeReq(CMessageBuffer &mb)
    {
        mb.append(MSR_ENABLE_SCOPE_SCANS);
        udesc->serialize(mb);
        mb.append(doEnable);
    }

    void deserializeReq(CMessageBuffer &mb)
    {
        udesc.setown(createUserDescriptor(mb));
        mb.read(doEnable);
    }
};


//Helper class to Serialize/deserialize digital signature of "scope;username;timestamp" and request timestamp
class CDaliMessageSignatureHelper
{
public:
    static void serializeSignature(const char * scope, IUserDescriptor *udesc, MemoryBuffer &mb)
    {
		IDigitalSignatureManager * pDSM = queryDigitalSignatureManagerInstanceFromEnv();
		if (pDSM && pDSM->isDigiSignerConfigured())
		{
            //Serialize timestamp and signature of "scope;username;timestamp"
            //Dali will use this to ensure request came from
            //valid authenticated user within a reasonable timeframe
            StringBuffer username;
            udesc->getUserName(username);
            CDateTime now;
            now.setNow();
            StringBuffer timeStr;
            now.getString(timeStr, false);//get UTC timestamp
            VStringBuffer toSign("%s;%s;%s", scope, username.str(), timeStr.str());

            StringBuffer b64sig;
            pDSM->digiSign(toSign, b64sig);//Sign "scope;username;timeStamp"

            //Serialize the signature, and the timestamp object
            mb.append(b64sig.str());
            now.serialize(mb);
        }
    }

    static void deserializeSignature(MemoryBuffer &mb, StringBuffer & signature, CDateTime & utcTimeStamp)
    {
        if (mb.remaining() > 0)
        {
            mb.read(signature);
            utcTimeStamp.deserialize(mb);
        }
    }
};


class CSessionRequestServer: public Thread
{
    bool stopped;
    ISessionManagerServer &manager;
    Semaphore acceptConnections;

public:
    CSessionRequestServer(ISessionManagerServer &_manager) 
        : Thread("Session Manager, CSessionRequestServer"), manager(_manager)
    {
        stopped = true;
    }

    int run()
    {
        ICoven &coven=queryCoven();

        CMessageHandler<CSessionRequestServer> handler("CSessionRequestServer",this,&CSessionRequestServer::processMessage);
        stopped = false;
        CMessageBuffer mb;
        while (!stopped) {
            try {
                mb.clear();
                if (coven.recv(mb,RANK_ALL,MPTAG_DALI_SESSION_REQUEST,NULL))
                    handler.handleMessage(mb);
                else
                    stopped = true;
            }
            catch (IException *e)
            {
                EXCLOG(e, "CDaliPublisherServer");
                e->Release();
            }
        }
        return 0;
    }

    void processMessage(CMessageBuffer &mb)
    {
        ICoven &coven=queryCoven();
        SessionId id;
        int fn;
        mb.read(fn);
        switch (fn) {
        case MSR_REGISTER_PROCESS_SESSION: {
                acceptConnections.wait();
                acceptConnections.signal();
                Owned<INode> node(deserializeINode(mb));
                Owned<INode> servernode(deserializeINode(mb));  // hopefully me, but not if forwarded
                int role=0;
                if (mb.length()-mb.getPos()>=sizeof(role)) { // a capability block present
                    mb.read(role);
                    if (!manager.authorizeConnection(role,false)) {
                        SocketEndpoint sender = mb.getSender();
                        mb.clear();
                        coven.reply(mb);
                        MilliSleep(100+getRandom()%1000); // Causes client to 'work' for a short time.
                        Owned<INode> node = createINode(sender);
                        coven.disconnect(node);
                        break;
                    }
#ifdef _DEBUG
                    StringBuffer eps;
                    PROGLOG("Connection to %s at %s authorized",queryRoleName((DaliClientRole)role),mb.getSender().getUrlStr(eps).str());
#endif
                }
                
                IGroup *covengrp;
                id = manager.registerClientProcess(node.get(),covengrp,(DaliClientRole)role);
                mb.clear().append(id);
                if (covengrp->rank(servernode)==RANK_NULL) { // must have been redirected
                    covengrp->Release(); // no good, so just use one we know about (may use something more sophisticated later)
                    INode *na = servernode.get();
                    covengrp = createIGroup(1, &na);
                }
                covengrp->serialize(mb);
                covengrp->Release();
                coven.reply(mb);
            }
            break;
        case MSR_SECONDARY_REGISTER_PROCESS_SESSION: {
                mb.read(id);
                Owned<INode> node (deserializeINode(mb));
                int role;
                mb.read(role);
                manager.addProcessSession(id,node.get(),(DaliClientRole)role);
                mb.clear();
                coven.reply(mb);
            }
            break;
        case MSR_REGISTER_SESSION: {
                SecurityToken tok;
                SessionId parentid;
                mb.read(tok).read(parentid);
                SessionId id = manager.registerSession(tok,parentid);
                mb.clear().append(id);
                coven.reply(mb);
            }
            break;
        case MSR_SECONDARY_REGISTER_SESSION: {
                mb.read(id);
                manager.addSession(id);
                mb.clear();
                coven.reply(mb);
            }
            break;
        case MSR_LOOKUP_PROCESS_SESSION: {
                // looks up from node or from id
                Owned<INode> node (deserializeINode(mb));
                if (node->endpoint().isNull()&&(mb.length()-mb.getPos()>=sizeof(id))) {
                    mb.read(id);
                    INode *n = manager.getProcessSessionNode(id);
                    if (n)
                        node.setown(n);
                    node->serialize(mb.clear());
                }
                else {
                    id = manager.lookupProcessSession(node.get());
                    mb.clear().append(id);
                }
                coven.reply(mb);
            }
            break;
        case MSR_STOP_SESSION: {
                SessionId sessid;
                bool failed;
                mb.read(sessid).read(failed);
                manager.stopSession(sessid,failed);
                mb.clear();
                coven.reply(mb);
            }
            break;
        case MSR_LOOKUP_LDAP_PERMISSIONS: {
                StringAttr key;
                StringAttr obj;
                Owned<IUserDescriptor> udesc=createUserDescriptor();
                mb.read(key).read(obj);
                udesc->deserialize(mb);
#ifdef NULL_DALIUSER_STACKTRACE
                //following debug code to be removed
                StringBuffer sb;
                udesc->getUserName(sb);
                if (0==sb.length())
                {
                    DBGLOG("UNEXPECTED USER (NULL) in dasess.cpp CSessionRequestServer::processMessage() line %d", __LINE__);
                }
#endif
                unsigned auditflags = 0;
                if (mb.length()-mb.getPos()>=sizeof(auditflags))
                    mb.read(auditflags);
<<<<<<< HEAD
                udesc->deserializeExtra(mb);//deserialize user signature if present
=======

                StringBuffer reqSignature;
                CDateTime reqUTCTimestamp;
                if (queryDaliServerVersion().compare("3.15") >= 0)
                    CDaliMessageSignatureHelper::deserializeSignature(mb, reqSignature, reqUTCTimestamp);

>>>>>>> 6921f478
                int err = 0;
                SecAccessFlags perms = manager.getPermissionsLDAP(key,obj,udesc,auditflags,reqSignature.str(),&reqUTCTimestamp,&err);
                mb.clear().append((int)perms);
                if (err)
                    mb.append(err);
                coven.reply(mb);
            }
            break;
        case MSR_CLEAR_PERMISSIONS_CACHE: {
                Owned<IUserDescriptor> udesc=createUserDescriptor();
                udesc->deserialize(mb);
                bool ok = manager.clearPermissionsCache(udesc);
                mb.append(ok);
                coven.reply(mb);
            }
            break;
        case MSR_QUERY_SCOPE_SCANS_ENABLED:{
                CQueryScopeScansEnabledReq req;
                req.deserializeReq(mb);
                int err;
                StringBuffer retMsg;
                bool enabled = manager.queryScopeScansEnabled(req.udesc, &err, retMsg);
                mb.clear().append(err);
                mb.append(enabled);
                mb.append(retMsg.str());
                if (err != 0 || retMsg.length())
                {
                    StringBuffer user;
                    req.udesc->getUserName(user);
                    DBGLOG("Error %d querying scope scan status for %s : %s", err, user.str(), retMsg.str());
                }
                coven.reply(mb);
            }
            break;
        case MSR_ENABLE_SCOPE_SCANS:{
                CEnableScopeScansReq req;
                req.deserializeReq(mb);
                int err;
                StringBuffer retMsg;
                bool ok = manager.enableScopeScans(req.udesc, req.doEnable, &err, retMsg);
                mb.clear().append(err);
                mb.append(retMsg.str());
                if (err != 0 || retMsg.length())
                {
                    StringBuffer user;
                    req.udesc->getUserName(user);
                    DBGLOG("Error %d %sing Scope Scan Status for %s: %s", err, req.doEnable?"Enabl":"Disabl", user.str(), retMsg.str());
                }
                coven.reply(mb);
            }
            break;
        }
    }

    void ready()
    {
        acceptConnections.signal();
    }

    void stop()
    {
        if (!stopped) {
            stopped = true;
            queryCoven().cancel(RANK_ALL, MPTAG_DALI_SESSION_REQUEST);
        }
        join();
    }
};


class CSessionManagerBase: implements ISessionManager, public CInterface
{
protected:
    CheckedCriticalSection sessmanagersect;
public:
    IMPLEMENT_IINTERFACE;


    CSessionManagerBase()
    {
        servernotifys.kill();
    }

    virtual ~CSessionManagerBase()
    {
    }

    class CSessionSubscriptionProxy: implements ISubscription, public CInterface
    {   
        ISessionNotify *sub;
        SubscriptionId id;
        MemoryAttr ma;
        SessionId sessid;
    public:
        IMPLEMENT_IINTERFACE;

        CSessionSubscriptionProxy(ISessionNotify *_sub,SessionId _sessid)
        {
            sub = LINK(_sub);
            sessid = _sessid;
            MemoryBuffer mb;
            mb.append(sessid);
            ma.set(mb.length(),mb.toByteArray());
            id = queryCoven().getUniqueId();
        }

        ~CSessionSubscriptionProxy()
        {
            sub->Release();
        }

        ISessionNotify *queryNotify()
        {
            return sub;
        }

        const MemoryAttr &queryData()
        {
            return ma;
        }


        SubscriptionId getId()
        {
            return id;
        }

        void doNotify(bool aborted)
        {
            if (aborted)
                sub->aborted(sessid);
            else
                sub->closed(sessid);
        }

        void notify(MemoryBuffer &mb)
        {
            bool aborted;
            mb.read(aborted);
            doNotify(aborted);
        }

        void abort()
        {
            //NH: TBD
        }

        bool aborted()
        {
            return false;
        }
    };

    CIArrayOf<CSessionSubscriptionProxy>servernotifys;

    SubscriptionId subscribeSession(SessionId sessid, ISessionNotify *inotify)
    {
        CSessionSubscriptionProxy *proxy;
        SubscriptionId id;
        {
            CHECKEDCRITICALBLOCK(sessmanagersect,60000);
            proxy = new CSessionSubscriptionProxy(inotify,sessid);
            id = proxy->getId();
            if (sessid==SESSID_DALI_SERVER) {
                servernotifys.append(*proxy);
                return id;
            }
        }
        querySubscriptionManager(SESSION_PUBLISHER)->add(proxy,id);
        return id;
    }

    void unsubscribeSession(SubscriptionId id)
    {
        {
            CHECKEDCRITICALBLOCK(sessmanagersect,60000);
            // check not a server subscription
            ForEachItemIn(i,servernotifys) {
                if (servernotifys.item(i).getId()==id) {
                    servernotifys.remove(i);
                    return;
                }
            }
        }
        querySubscriptionManager(SESSION_PUBLISHER)->remove(id);
    }


    class cNotify: implements ISessionNotify, public CInterface
    {
    public:
        IMPLEMENT_IINTERFACE;
        Semaphore sem;
        void closed(SessionId id)
        {
            //PROGLOG("Session closed %" I64F "x",id);
            sem.signal();
        }
        void aborted(SessionId id)
        {
            //PROGLOG("Session aborted %" I64F "x",id);
            sem.signal();
        }
    };

    bool sessionStopped(SessionId id, unsigned timeout)
    {
        Owned<INode> node = getProcessSessionNode(id);
        if (node.get()==NULL)
            return true;
        if (timeout==0)
            return false;
        Owned<cNotify> cnotify = new cNotify;
        querySessionManager().subscribeSession(id,cnotify);
        if (cnotify->sem.wait(timeout))
            return false;
        node.setown(getProcessSessionNode(id));
        return node.get()==NULL;
    }   

    void notifyServerStopped(bool aborted)
    {
        CHECKEDCRITICALBLOCK(sessmanagersect,60000);
        // check not a server subscription
        ForEachItemIn(i,servernotifys) {
            servernotifys.item(i).doNotify(aborted);
        }
    }


};



class CClientSessionManager: public CSessionManagerBase, implements IConnectionMonitor
{
    bool securitydisabled;
public:
    IMPLEMENT_IINTERFACE;

    CClientSessionManager()
    {
        securitydisabled = false;
    }
    virtual ~CClientSessionManager()
    {
        stop();
    }

    SessionId lookupProcessSession(INode *node)
    {
        if (!node)
            return mySessionId;
        CMessageBuffer mb;
        mb.append((int)MSR_LOOKUP_PROCESS_SESSION);
        node->serialize(mb);
        if (!queryCoven().sendRecv(mb,RANK_RANDOM,MPTAG_DALI_SESSION_REQUEST,SESSIONREPLYTIMEOUT))
            return 0;
        SessionId ret;
        mb.read(ret);
        return ret;
    }

    virtual INode *getProcessSessionNode(SessionId id)
    {
        if (!id)
            return NULL;
        CMessageBuffer mb;
        mb.append((int)MSR_LOOKUP_PROCESS_SESSION);
        queryNullNode()->serialize(mb);
        mb.append(id);
        if (!queryCoven().sendRecv(mb,RANK_RANDOM,MPTAG_DALI_SESSION_REQUEST,SESSIONREPLYTIMEOUT))
            return NULL;
        Owned<INode> node = deserializeINode(mb);
        if (node->endpoint().isNull())
            return NULL;
        return node.getClear();
    }


    SecAccessFlags getPermissionsLDAP(const char *key,const char *obj,IUserDescriptor *udesc,unsigned auditflags,const char * reqSignature, CDateTime * reqUTCTimestamp, int *err)
    {
        if (err)
            *err = 0;
        if (securitydisabled)
            return SecAccess_Unavailable;
        if (queryDaliServerVersion().compare("1.8") < 0) {
            securitydisabled = true;
            return SecAccess_Unavailable;
        }
        if (!udesc)
            return SecAccess_Unknown;
        CMessageBuffer mb;
        mb.append((int)MSR_LOOKUP_LDAP_PERMISSIONS);
        mb.append(key).append(obj);
#ifdef NULL_DALIUSER_STACKTRACE
        //following debug code to be removed
        StringBuffer sb;
        if (udesc)
            udesc->getUserName(sb);
        if (0==sb.length())
        {
            DBGLOG("UNEXPECTED USER (NULL) in dasess.cpp getPermissionsLDAP() line %d",__LINE__);
            PrintStackReport();
        }
#endif
        udesc->serialize(mb);
        mb.append(auditflags);
<<<<<<< HEAD
        udesc->serializeExtra(mb);//serialize user signature if Dali version >= 3.14
=======
        if (queryDaliServerVersion().compare("3.15") >= 0)
            CDaliMessageSignatureHelper::serializeSignature(obj, udesc, mb);//serialize scope, signature, timestamp
>>>>>>> 6921f478
        if (!queryCoven().sendRecv(mb,RANK_RANDOM,MPTAG_DALI_SESSION_REQUEST,SESSIONREPLYTIMEOUT))
            return SecAccess_None;
        SecAccessFlags perms = SecAccess_Unavailable;
        if (mb.remaining()>=sizeof(perms)) {
            mb.read((int &)perms);
            if (mb.remaining()>=sizeof(int)) {
                int e = 0;
                mb.read(e);
                if (err)
                    *err = e;
                else if (e) 
                    throw new CDaliLDAP_Exception(e);
            }
        }
        if (perms == SecAccess_Unavailable)
            securitydisabled = true;
        return perms;
    }

    bool clearPermissionsCache(IUserDescriptor *udesc)
    {
        if (securitydisabled)
            return true;
        if (queryDaliServerVersion().compare("1.8") < 0) {
            securitydisabled = true;
            return true;
        }
        CMessageBuffer mb;
        mb.append((int)MSR_CLEAR_PERMISSIONS_CACHE);
        udesc->serialize(mb);
        return queryCoven().sendRecv(mb,RANK_RANDOM,MPTAG_DALI_SESSION_REQUEST,SESSIONREPLYTIMEOUT);
    }

    bool queryScopeScansEnabled(IUserDescriptor *udesc, int * err, StringBuffer &retMsg)
    {
        if (queryDaliServerVersion().compare("3.10") < 0)
        {
            *err = -1;
            StringBuffer ver;
            queryDaliServerVersion().toString(ver);
            retMsg.appendf("Scope Scan status feature requires Dali V3.10 or newer, current Dali version %s",ver.str());
            return false;
        }
        if (securitydisabled)
        {
            *err = -1;
            retMsg.append("Security not enabled");
            return false;
        }
        if (queryDaliServerVersion().compare("1.8") < 0) {
            *err = -1;
            retMsg.append("Security not enabled");
            securitydisabled = true;
            return false;
        }
        CMessageBuffer mb;
        CQueryScopeScansEnabledReq req(udesc);
        req.serializeReq(mb);
        if (!queryCoven().sendRecv(mb,RANK_RANDOM,MPTAG_DALI_SESSION_REQUEST,SESSIONREPLYTIMEOUT))
        {
            *err = -1;
            retMsg.append("DALI Send/Recv error");
            return false;
        }
        int rc;
        bool enabled;
        mb.read(rc).read(enabled).read(retMsg);
        *err = rc;
        return enabled;
    }

    bool enableScopeScans(IUserDescriptor *udesc, bool enable, int * err, StringBuffer &retMsg)
    {
        if (queryDaliServerVersion().compare("3.10") < 0)
        {
            *err = -1;
            StringBuffer ver;
            queryDaliServerVersion().toString(ver);
            retMsg.appendf("Scope Scan enable/disable feature requires Dali V3.10 or newer, current Dali version %s",ver.str());
            return false;
        }

        if (securitydisabled)
        {
            *err = -1;
            retMsg.append("Security not enabled");
            return false;
        }
        if (queryDaliServerVersion().compare("1.8") < 0) {
            *err = -1;
            retMsg.append("Security not enabled");
            securitydisabled = true;
            return false;
        }
        CMessageBuffer mb;
        CEnableScopeScansReq req(udesc,enable);
        req.serializeReq(mb);
        if (!queryCoven().sendRecv(mb,RANK_RANDOM,MPTAG_DALI_SESSION_REQUEST,SESSIONREPLYTIMEOUT))
        {
            *err = -1;
            retMsg.append("DALI Send/Recv error");
            return false;
        }
        int rc;
        mb.read(rc).read(retMsg);
        *err = rc;
        if (rc == 0)
        {
            StringBuffer user;
            udesc->getUserName(user);
            DBGLOG("Scope Scans %sabled by %s",enable ? "En" : "Dis", user.str());
        }
        return rc == 0;
    }

    bool checkScopeScansLDAP()
    {
        assertex(!"checkScopeScansLDAP called on client");
        return true; // actually only used server size
    }

    unsigned getLDAPflags()
    {
        assertex(!"getLdapFlags called on client");
        return 0;
    }

    void setLDAPflags(unsigned)
    {
        assertex(!"setLdapFlags called on client");
    }

    bool authorizeConnection(DaliClientRole,bool)
    {
        return true;
    }


    SessionId startSession(SecurityToken tok, SessionId parentid)
    {
        CMessageBuffer mb;
        mb.append((int)MSR_REGISTER_SESSION).append(tok).append(parentid);
        if (!queryCoven().sendRecv(mb,RANK_RANDOM,MPTAG_DALI_SESSION_REQUEST,SESSIONREPLYTIMEOUT))
            return 0;
        SessionId ret;
        mb.read(ret);
        return ret;
    }

    void stopSession(SessionId sessid, bool failed)
    {
        if (sessid==SESSID_DALI_SERVER) {
            notifyServerStopped(failed);
            return;
        }
        CMessageBuffer mb;
        mb.append((int)MSR_STOP_SESSION).append(sessid).append(failed);
        queryCoven().sendRecv(mb,RANK_RANDOM,MPTAG_DALI_SESSION_REQUEST,SESSIONREPLYTIMEOUT);
    }

    void onClose(SocketEndpoint &ep)
    {
        CHECKEDCRITICALBLOCK(sessmanagersect,60000);
        Owned<INode> node = createINode(ep);
        if (queryCoven().inCoven(node)) {
            StringBuffer str;
            PROGLOG("Coven Session Stopping (%s)",ep.getUrlStr(str).str());
            if (queryCoven().size()==1)
                notifyServerStopped(true); 
        }
    }

    void start()
    {
        addMPConnectionMonitor(this);
    }

    void stop()
    {
    }

    void ready()
    {
        removeMPConnectionMonitor(this);
    }

    StringBuffer &getClientProcessList(StringBuffer &buf)
    {
        // dummy
        return buf;
    }

    StringBuffer &getClientProcessEndpoint(SessionId,StringBuffer &buf)
    {
        // dummy
        return buf;
    }

    unsigned queryClientCount()
    {
        // dummy
        return 0;
    }

    void importCapabilities(MemoryBuffer &mb)
    {
        CMessageBuffer msg;
        msg.append((int)MSR_IMPORT_CAPABILITIES);
        msg.append(mb.length(), mb.toByteArray());
        queryCoven().sendRecv(msg,RANK_RANDOM,MPTAG_DALI_SESSION_REQUEST,SESSIONREPLYTIMEOUT);
    }
};

class CLdapWorkItem : public Thread
{
    StringAttr key;
    StringAttr obj;
    StringAttr reqSignature;
    CDateTime  reqUTCTimestamp;
    Linked<IUserDescriptor> udesc;
    Linked<IDaliLdapConnection> ldapconn;
    unsigned flags;
    bool running;
    Semaphore contsem;
    Semaphore ready;
    Semaphore &threaddone;
    int ret;
public:
    CLdapWorkItem(IDaliLdapConnection *_ldapconn,Semaphore &_threaddone)
        : ldapconn(_ldapconn), threaddone(_threaddone)
    {
        running = false;
    }
    void start(const char *_key,const char *_obj,IUserDescriptor *_udesc,unsigned _flags,const char * _reqSignature, CDateTime * _reqUTCTimestamp)
    {
        key.set(_key);
        obj.set(_obj); 
        reqSignature.set(_reqSignature);
        reqUTCTimestamp.set(*_reqUTCTimestamp);

#ifdef NULL_DALIUSER_STACKTRACE
        StringBuffer sb;
        if (_udesc)
            _udesc->getUserName(sb);
        if (sb.length()==0)
        {
            DBGLOG("UNEXPECTED USER (NULL) in dasess.cpp CLdapWorkItem::start() line %d",__LINE__);
            PrintStackReport();
        }
#endif
        udesc.set(_udesc);
        flags = _flags;
        ret = CLDAPE_ldapfailure;
        if (!running) {
            running = true;
            Thread::start();
        }
        contsem.signal();
    }

    int run()
    {
        for (;;) {
            contsem.wait();
            if (!running)
                break;
            try {
                ret = ldapconn->getPermissions(key,obj,udesc,flags,reqSignature.str(),&reqUTCTimestamp);
            }
            catch(IException *e) {
                LOG(MCoperatorError, unknownJob, e, "CLdapWorkItem"); 
                e->Release();
            }
            ready.signal();
        }
        threaddone.signal();
        return 0;
    }

    bool wait(unsigned timeout, int &_ret)
    {
        if (ready.wait(timeout)) {
            _ret = ret;
            return true;
        }
        _ret = 0;
        return false;
    }


    void stop()
    {
        running = false;
        contsem.signal();
    }

    static CLdapWorkItem *get(IDaliLdapConnection *_ldapconn,Semaphore &_threaddone)
    {
        if (!_threaddone.wait(1000*60*5)) {
            ERRLOG("Too many stalled LDAP threads");
            return NULL;
        }
        return new CLdapWorkItem(_ldapconn,_threaddone);
    }

};


class CCovenSessionManager: public CSessionManagerBase, implements ISessionManagerServer, implements ISubscriptionManager
{

    CSessionRequestServer   sessionrequestserver;
    CSessionStateTable      sessionstates;
    CMapProcessToSession    processlookup;
    Owned<IDaliLdapConnection> ldapconn;
    Owned<CLdapWorkItem> ldapworker;
    Semaphore ldapsig;
    atomic_t ldapwaiting;
    Semaphore workthreadsem;
    bool stopping;

    void remoteAddProcessSession(rank_t dst,SessionId id,INode *node, DaliClientRole role)
    {
        CMessageBuffer mb;
        mb.append((int)MSR_SECONDARY_REGISTER_PROCESS_SESSION).append(id);
        node->serialize(mb);
        int r = (int)role;
        mb.append(role);
        queryCoven().sendRecv(mb,dst,MPTAG_DALI_SESSION_REQUEST);
        // no fail currently
    }

    void remoteAddSession(rank_t dst,SessionId id)
    {
        CMessageBuffer mb;
        mb.append((int)MSR_SECONDARY_REGISTER_SESSION).append(id);
        queryCoven().sendRecv(mb,dst,MPTAG_DALI_SESSION_REQUEST);
        // no fail currently
    }

public:
    IMPLEMENT_IINTERFACE;

    CCovenSessionManager()
        : sessionrequestserver(*this)
    {
        mySessionId = queryCoven().getUniqueId(); // tell others in coven TBD
        registerSubscriptionManager(SESSION_PUBLISHER,this);
        atomic_set(&ldapwaiting,0);
        workthreadsem.signal(10);
        stopping = false;
        ldapsig.signal();

    }
    ~CCovenSessionManager()
    {
        stubTable.kill();
    }


    void start()
    {
        sessionrequestserver.start();
    }

    void stop()
    {
        stopping = true;
        if (!ldapsig.wait(60*1000))
            WARNLOG("LDAP stalled(1)");
        if (ldapworker) {
            ldapworker->stop();
            if (!ldapworker->join(1000))
                WARNLOG("LDAP stalled(2)");
            ldapworker.clear();
        }
        ldapconn.clear();
        removeMPConnectionMonitor(this);
        sessionrequestserver.stop();
    }

    void ready()
    {
        addMPConnectionMonitor(this);
        sessionrequestserver.ready();
    }

    void setLDAPconnection(IDaliLdapConnection *_ldapconn)
    {
        if (_ldapconn&&(_ldapconn->getLDAPflags()&DLF_ENABLED))
            ldapconn.setown(_ldapconn);
        else {
            ldapconn.clear();
            ::Release(_ldapconn);
        }
    }

    void setClientAuth(IDaliClientAuthConnection *_authconn)
    {
    }

    void addProcessSession(SessionId id,INode *client,DaliClientRole role)
    {
        StringBuffer str;
        PROGLOG("Session starting %" I64F "x (%s) : role=%s",id,client->endpoint().getUrlStr(str).str(),queryRoleName(role));
        CHECKEDCRITICALBLOCK(sessmanagersect,60000);
        CProcessSessionState *s = new CProcessSessionState(id,client,role);
        while (!sessionstates.add(s)) // takes ownership
        {
            WARNLOG("Dali session manager: session already registered");
            sessionstates.remove(id);
        }
        while (!processlookup.add(s))
        {
            /* There's existing ip:port match (client) in process table..
             * Old may be in process of closing or about to, but new has beaten the onClose() to it..
             * Track old sessions in new CProcessSessionState instance, so that in-process or upcoming onClose()/stopSession() can find them
             */
            CProcessSessionState *previousState = processlookup.query(client);
            dbgassertex(previousState); // Must be there, it's reason add() failed
            SessionId oldSessionId = previousState->getId();
            s->addSessionIds(*previousState, false); // merges sessions from previous process state into new one that replaces it
            WARNLOG("Dali session manager: registerClient process session already registered, old (%" I64F "x) replaced", oldSessionId);
            processlookup.remove(previousState, this);
        }
    }

    void addSession(SessionId id)
    {
        CHECKEDCRITICALBLOCK(sessmanagersect,60000);
        CSessionState *s = new CSessionState(id);
        while (!sessionstates.add(s)) { // takes ownership
            WARNLOG("Dali session manager: session already registered (2)");
            sessionstates.remove(id);
        }
    }

    SessionId registerSession(SecurityToken, SessionId parent)
    {
        // this is where security token should be checked

        // not in critical block (otherwise possibility of deadlock)
        ICoven &coven=queryCoven();
        SessionId id = coven.getUniqueId();
        rank_t myrank = coven.getServerRank();
        rank_t ownerrank = coven.chooseServer(id);
        // first do local
        if (myrank==ownerrank) 
            addSession(id);
        else 
            remoteAddSession(ownerrank,id);
        ForEachOtherNodeInGroup(r,coven.queryGroup()) {
            if (r!=ownerrank)
                remoteAddSession(r,id);
        }
        return id;
    }


    SessionId registerClientProcess(INode *client, IGroup *& retcoven, DaliClientRole role)
    {
        // not in critical block (otherwise possibility of deadlock)
        retcoven = NULL;
        ICoven &coven=queryCoven();
        SessionId id = coven.getUniqueId();
        rank_t myrank = coven.getServerRank();
        rank_t ownerrank = coven.chooseServer(id);
        // first do local
        if (myrank==ownerrank) 
            addProcessSession(id,client,role);
        else 
            remoteAddProcessSession(ownerrank,id,client,role);
        ForEachOtherNodeInGroup(r,coven.queryGroup()) {
            if (r!=ownerrank)
                remoteAddProcessSession(r,id,client,role);
        }
        retcoven = coven.getGroup();
        return id;
    }

    SessionId lookupProcessSession(INode *node)
    {
        if (!node)
            return mySessionId;
        CHECKEDCRITICALBLOCK(sessmanagersect,60000);
        CProcessSessionState *s= processlookup.query(node);
        return s?s->getId():0;
    }

    INode *getProcessSessionNode(SessionId id)
    {
        StringBuffer eps;
        if (SessionManager->getClientProcessEndpoint(id,eps).length()!=0) 
            return createINode(eps.str());
        return NULL;
    }

    //ISessionManagerServer
    virtual SecAccessFlags getPermissionsLDAP(const char *key,const char *obj,IUserDescriptor *udesc,unsigned flags,const char * reqSignature, CDateTime * reqUTCTimestamp, int *err)
    {
        if (err)
            *err = 0;
        if (!ldapconn)
            return SecAccess_Unavailable;
#ifdef _NO_LDAP
        return SecAccess_Unavailable;
#else
#ifdef NULL_DALIUSER_STACKTRACE
        StringBuffer sb;
        if (udesc)
            udesc->getUserName(sb);
        if (sb.length()==0)
        {
            DBGLOG("UNEXPECTED USER (NULL) in dasess.cpp CCovenSessionManager::getPermissionsLDAP() line %d",__LINE__);
            PrintStackReport();
        }
#endif
        if ((ldapconn->getLDAPflags()&(DLF_SAFE|DLF_ENABLED))!=(DLF_SAFE|DLF_ENABLED))
            return ldapconn->getPermissions(key,obj,udesc,flags,reqSignature,reqUTCTimestamp);
        atomic_inc(&ldapwaiting);
        unsigned retries = 0;
        while (!stopping) {
            if (ldapsig.wait(1000)) {
                atomic_dec(&ldapwaiting);
                if (!ldapworker)
                    ldapworker.setown(CLdapWorkItem::get(ldapconn,workthreadsem));
                if (ldapworker) {
                    ldapworker->start(key,obj,udesc,flags,reqSignature,reqUTCTimestamp);
                    for (unsigned i=0;i<10;i++) {
                        if (i)
                            WARNLOG("LDAP stalled(%d) - retrying",i);
                        SecAccessFlags ret;
                        if (ldapworker->wait(1000*20,(int&)ret)) {
                            if (ret==CLDAPE_ldapfailure) {
                                LOG(MCoperatorError, unknownJob, "LDAP - failure (returning no access for %s)",obj); 
                                ldapsig.signal();
                                if (err)
                                    *err = CLDAPE_ldapfailure;
                                return SecAccess_None;
                            }
                            else {
                                ldapsig.signal();
                                return ret;
                            }
                        }
                        if (atomic_read(&ldapwaiting)>10)   // give up quicker if piling up
                            break;
                        if (i==5) { // one retry
                            ldapworker->stop(); // abandon thread
                            ldapworker.clear();
                            ldapworker.setown(CLdapWorkItem::get(ldapconn,workthreadsem));
                            if (ldapworker)
                                ldapworker->start(key,obj,udesc,flags,reqSignature,reqUTCTimestamp);
                        }
                    }
                    if (ldapworker)
                        ldapworker->stop();
                    ldapworker.clear(); // abandon thread
                }
                LOG(MCoperatorError, unknownJob, "LDAP stalled - aborting (returning no access for %s)",obj); 
                ldapsig.signal();
                if (err)
                    *err = CLDAPE_getpermtimeout;
                return SecAccess_None;
            }
            else {
                unsigned waiting = atomic_read(&ldapwaiting);
                static unsigned last=0;
                static unsigned lasttick=0;
                static unsigned first50=0;
                if ((waiting!=last)&&(msTick()-lasttick>1000)) {
                    WARNLOG("%d threads waiting for ldap",waiting);
                    last = waiting;
                    lasttick = msTick();
                }
                if (waiting>50) {
                    if (first50==0)
                        first50 = msTick();
                    else if (msTick()-first50>60*1000) {
                        LOG(MCoperatorError, unknownJob, "LDAP stalled - aborting (returning 0 for %s)", obj); 
                        if (err)
                            *err = CLDAPE_getpermtimeout;
                        break;
                    }
                }
                else
                    first50 = 0;
            }
        }
        atomic_dec(&ldapwaiting);
        return SecAccess_None;
#endif
    }

    virtual bool clearPermissionsCache(IUserDescriptor *udesc)
    {
#ifdef _NO_LDAP
        bool ok = true;
#else
        bool ok = true;
        if (ldapconn && ldapconn->getLDAPflags() & DLF_ENABLED)
            ok = ldapconn->clearPermissionsCache(udesc);
#endif
        return ok;
    }

    virtual bool queryScopeScansEnabled(IUserDescriptor *udesc, int * err, StringBuffer &retMsg)
    {
#ifdef _NO_LDAP
        *err = -1;
        retMsg.append("LDAP not enabled");
        return false;
#else
        *err = 0;
        return checkScopeScansLDAP();
#endif
    }

    virtual bool enableScopeScans(IUserDescriptor *udesc, bool enable, int * err, StringBuffer &retMsg)
    {
#ifdef _NO_LDAP
        *err = -1;
        retMsg.append("LDAP not supporteded");
        return false;
#else
        if (!ldapconn)
        {
            *err = -1;
            retMsg.append("LDAP not connected");
            return false;
        }

        return ldapconn->enableScopeScans(udesc, enable, err);
#endif
    }

    virtual bool checkScopeScansLDAP()
    {
#ifdef _NO_LDAP
        return false;
#else
        return ldapconn?ldapconn->checkScopeScans():false;
#endif
    }
    
    virtual unsigned getLDAPflags()
    {
#ifdef _NO_LDAP
        return 0;
#else
        return ldapconn?ldapconn->getLDAPflags():0;
#endif
    }

    void setLDAPflags(unsigned flags)
    {
#ifndef _NO_LDAP
        if (ldapconn)
            ldapconn->setLDAPflags(flags);
#endif
    }


    bool authorizeConnection(int role,bool revoke)
    {
        return true;
    }


    SessionId startSession(SecurityToken tok, SessionId parentid)
    {
        return registerSession(tok,parentid);
    }

    void setSessionDependancy(SessionId id , SessionId dependsonid )
    {
        UNIMPLEMENTED; // TBD
    }
    void clearSessionDependancy(SessionId id , SessionId dependsonid )
    {
        UNIMPLEMENTED; // TBD
    }

protected:

    class CSessionSubscriptionStub: public CInterface
    {   
        ISubscription *subs;
        SubscriptionId id;
        SessionId sessid;
    public:
        CSessionSubscriptionStub(ISubscription *_subs,SubscriptionId _id) // takes ownership
        {
            subs = _subs;
            id = _id;
            const MemoryAttr &ma = subs->queryData();
            MemoryBuffer mb(ma.length(),ma.get());
            mb.read(sessid);
        }

        ~CSessionSubscriptionStub() 
        {
            subs->Release();
        }

        SubscriptionId getId() { return id; }
        SessionId getSessionId() { return sessid; }
        void notify(bool abort)
        {
            MemoryBuffer mb;
            mb.append(abort);
            subs->notify(mb); 
        }
        const void *queryFindParam() const { return &id; }
    };

    OwningSimpleHashTableOf<CSessionSubscriptionStub, SubscriptionId> stubTable;

    void add(ISubscription *subs,SubscriptionId id)
    {
        CSessionSubscriptionStub *nstub;
        {
            CHECKEDCRITICALBLOCK(sessmanagersect,60000);
            nstub = new CSessionSubscriptionStub(subs,id);
            if (sessionstates.query(nstub->getSessionId())||(nstub->getSessionId()==mySessionId))
            {
                stubTable.replace(*nstub);
                return;
            }
        }
        // see if session known
        MemoryBuffer mb;
        bool abort=true;
        mb.append(abort);
        ERRLOG("Session Manager - adding unknown session ID %" I64F "x", nstub->getSessionId());
        subs->notify(mb); 
        delete nstub;
        return;
    }

    void remove(SubscriptionId id)
    {
        CHECKEDCRITICALBLOCK(sessmanagersect,60000);
        stubTable.remove(&id);
    }

    void stopSession(SessionId id, bool abort)
    {
        PROGLOG("Session stopping %" I64F "x %s",id,abort?"aborted":"ok");
        CHECKEDCRITICALBLOCK(sessmanagersect,60000);
        // do in multiple stages as may remove one or more sub sessions
        for (;;)
        {
            CIArrayOf<CSessionSubscriptionStub> tonotify;
            SuperHashIteratorOf<CSessionSubscriptionStub> iter(stubTable);
            ForEach(iter)
            {
                CSessionSubscriptionStub &stub = iter.query();
                if (stub.getSessionId()==id)
                    tonotify.append(*LINK(&stub));
            }
            if (tonotify.ordinality()==0)
                break;
            ForEachItemIn(j,tonotify)
            {
                CSessionSubscriptionStub &stub = tonotify.item(j);
                stubTable.removeExact(&stub);
            }
            CHECKEDCRITICALUNBLOCK(sessmanagersect,60000);
            ForEachItemIn(j2,tonotify)
            {
                CSessionSubscriptionStub &stub = tonotify.item(j2);
                try { stub.notify(abort); }
                catch (IException *e) { e->Release(); } // subscriber session may abort during stopSession
            }
            tonotify.kill(); // clear whilst sessmanagersect unblocked, as subs may query session manager.
        }
        const CSessionState *state = sessionstates.query(id);
        if (state)
        {
            const CProcessSessionState *pState = QUERYINTERFACE(state, const CProcessSessionState);
            if (pState)
            {
                CProcessSessionState *cState = processlookup.query(&pState->queryNode()); // get current
                if (pState == cState) // so is current one.
                {
                    /* This is reinstating a previous CProcessSessionState for this node (if there is one),
                     * that has not yet stopped, and adding any other pending process states to the CProcessSessionState
                     * being reinstated.
                     */
                    SessionId prevId = cState->dequeuePreviousSessionId();
                    if (prevId)
                    {
                        PROGLOG("Session (%" I64F "x) in stopSession, detected %d pending previous states, reinstating session (%" I64F "x) as current", id, cState->previousSessionIdCount(), prevId);
                        CSessionState *prevSessionState = sessionstates.query(prevId);
                        dbgassertex(prevSessionState); // must be there
                        CProcessSessionState *prevProcessState = QUERYINTERFACE(prevSessionState, CProcessSessionState);
                        dbgassertex(prevProcessState);
                        /* NB: prevProcessState's have 0 entries in their previousSessionIds, since they were merged at replacement time
                         * in addProcessSession()
                         */

                        /* add in any remaining to-be-stopped process sessions from current that's stopping into this previous state
                         * that's being reinstated, so will be picked up on next onClose()/stopSession()
                         */
                        prevProcessState->addSessionIds(*cState, true);
                        processlookup.replace(prevProcessState);
                    }
                    else
                        processlookup.remove(pState, this);
                }
                else // Here because in stopSession for an previous process state, that has been replaced (in addProcessSession)
                {
                    if (processlookup.remove(pState, this))
                    {
                        // Don't think possible to be here, if not current must have replaced afaics
                        PROGLOG("Session (%" I64F "x) in stopSession, old process session removed", id);
                    }
                    else
                        PROGLOG("Session (%" I64F "x) in stopSession, old process session was already removed", id); // because replaced
                    if (cState)
                    {
                        PROGLOG("Session (%" I64F "x) was replaced, ensuring removed from new process state", id);
                        cState->removeOldSessionId(id); // If already replaced, then must ensure no longer tracked by new
                    }
                }
            }
            sessionstates.remove(id);
        }
    }

    void onClose(SocketEndpoint &ep)
    {
        StringBuffer clientStr;
        PROGLOG("Client closed (%s)", ep.getUrlStr(clientStr).str());

        SessionId idtostop;
        {
            CHECKEDCRITICALBLOCK(sessmanagersect,60000);
            Owned<INode> node = createINode(ep);
            if (queryCoven().inCoven(node))
            {
                PROGLOG("Coven Session Stopping (%s)", clientStr.str());
                // more TBD here
                return;
            }
            CProcessSessionState *s = processlookup.query(node);
            if (!s)
                return;
            idtostop = s->dequeuePreviousSessionId();
            if (idtostop)
            {
                PROGLOG("Previous sessionId (%" I64F "x) for %s was replaced by (%" I64F "x), stopping old session now", idtostop, clientStr.str(), s->getId());
                unsigned c = s->previousSessionIdCount();
                if (c) // very unlikely, but could be >1, trace for info.
                    PROGLOG("%d old sessions pending closure", c);
            }
            else
                idtostop = s->getId();
        }
        stopSession(idtostop,true);
    }

    StringBuffer &getClientProcessList(StringBuffer &buf)
    {
        CHECKEDCRITICALBLOCK(sessmanagersect,60000);
        unsigned n = processlookup.count();
        CProcessSessionState *s=NULL;
        for (unsigned i=0;i<n;i++) {
            s=processlookup.next(s);
            if (!s)
                break;
            s->getDetails(buf).append('\n');
        }
        return buf;
    }

    StringBuffer &getClientProcessEndpoint(SessionId id,StringBuffer &buf)
    {
        CHECKEDCRITICALBLOCK(sessmanagersect,60000);
        const CSessionState *state = sessionstates.query(id);
        if (state) {
            const CProcessSessionState *pstate = QUERYINTERFACE(state,const CProcessSessionState);
            if (pstate) 
                return pstate->queryNode().endpoint().getUrlStr(buf);
        }
        return buf;
    }

    unsigned queryClientCount()
    {
        CHECKEDCRITICALBLOCK(sessmanagersect,60000);
        return processlookup.count();
    }

};


ISessionManager &querySessionManager()
{
    CriticalBlock block(sessionCrit);
    if (!SessionManager) {
        assertex(!isCovenActive()||!queryCoven().inCoven()); // Check not Coven server (if occurs - not initialized correctly;
                                                   // If !coven someone is checking for dali so allow
        SessionManager = new CClientSessionManager();
    
    }
    return *SessionManager;
}


class CDaliSessionServer: public IDaliServer, public CInterface
{
public:
    IMPLEMENT_IINTERFACE;

    CDaliSessionServer()
    {
    }

    void start()
    {
        CriticalBlock block(sessionCrit);
        assertex(queryCoven().inCoven()); // must be member of coven
        CCovenSessionManager *serv = new CCovenSessionManager();
        SessionManagerServer = serv;
        SessionManager = serv;
        SessionManagerServer->start();
    }

    void suspend()
    {
    }

    void stop()
    {
        CriticalBlock block(sessionCrit);
        SessionManagerServer->stop();
        SessionManagerServer->Release();
        SessionManagerServer = NULL;
        SessionManager = NULL;
    }

    void ready()
    {
        SessionManagerServer->ready();
    }

    void nodeDown(rank_t rank)
    {
        assertex(!"TBD");
    }

};

IDaliServer *createDaliSessionServer()
{
    return new CDaliSessionServer();
}

void setLDAPconnection(IDaliLdapConnection *ldapconn)
{
    if (SessionManagerServer)
        SessionManagerServer->setLDAPconnection(ldapconn);
}


void setClientAuth(IDaliClientAuthConnection *authconn)
{
    if (SessionManagerServer)
        SessionManagerServer->setClientAuth(authconn);
}



#define REG_SLEEP 5000
bool registerClientProcess(ICommunicator *comm, IGroup *& retcoven,unsigned timeout,DaliClientRole role)
{
    // NB doesn't use coven as not yet set up
    if (comm->queryGroup().ordinality()==0)
        return false;
    CTimeMon tm(timeout);
    retcoven = NULL;
    unsigned nextLog = 0, lastNextLog = 0;
    unsigned t=REG_SLEEP;
    unsigned remaining;
    rank_t r;
    while (!tm.timedout(&remaining)) {
        if (remaining>t)
            remaining = t;
        r = getRandom()%comm->queryGroup().ordinality();
        
        bool ok = false;
        if (remaining>10000) // MP protocol has a minimum time of 10s so if remaining < 10s use a detachable thread
            ok = comm->verifyConnection(r,remaining);
        else {
            struct cThread: public Thread
            {
                Semaphore sem;
                Linked<ICommunicator> comm;
                bool ok;
                Owned<IException> exc;
                unsigned remaining;
                rank_t r;
                cThread(ICommunicator *_comm,rank_t _r,unsigned _remaining)
                    : Thread ("dasess.registerClientProcess"), comm(_comm)
                {
                    r = _r;
                    remaining = _remaining;
                    ok = false;
                }
                int run()
                {
                    try {
                        if (comm->verifyConnection(r,remaining))
                            ok = true;
                    }
                    catch (IException *e)
                    {
                        exc.setown(e);
                    }
                    sem.signal();
                    return 0;
                }
            } *t = new cThread(comm,r,remaining);
            t->start();
            t->sem.wait(remaining);
            ok = t->ok;
            if (t->exc.get()) {
                IException *e = t->exc.getClear();
                t->Release();
                throw e;
            }
            t->Release();
        }   
        if (ok) {
            CMessageBuffer mb;
            mb.append((int)MSR_REGISTER_PROCESS_SESSION);
            queryMyNode()->serialize(mb);
            comm->queryGroup().queryNode(r).serialize(mb);
            mb.append((int)role);
            if (comm->sendRecv(mb,r,MPTAG_DALI_SESSION_REQUEST,SESSIONREPLYTIMEOUT)) {
                if (!mb.length())
                {
                    // failed system capability match, 
                    retcoven = comm->getGroup(); // continue as if - will fail later more obscurely.
                    return true;
                }
                mb.read(mySessionId);
                retcoven = deserializeIGroup(mb);
                return true;
            }
        }
        StringBuffer str;
        PROGLOG("Failed to connect to Dali Server %s.", comm->queryGroup().queryNode(r).endpoint().getUrlStr(str).str());
        if (tm.timedout())
        {
            PROGLOG("%s", str.append(" Timed out.").str());
            break;
        }
        else if (0 == nextLog)
        {
            PROGLOG("%s", str.append(" Retrying...").str());
            if ((lastNextLog * REG_SLEEP) >= 60000) // limit to a minute between logging
                nextLog = 60000 / REG_SLEEP;
            else
                nextLog = lastNextLog + 2; // wait +2 REG_SLEEP pauses before next logging
            lastNextLog = nextLog;
        }
        else
            --nextLog;
        Sleep(REG_SLEEP);
    }
    return false;
}


extern void stopClientProcess()
{
    CriticalBlock block(sessionCrit);
    if (mySessionId&&SessionManager) {
        try {
            querySessionManager().stopSession(mySessionId,false);
        }
        catch (IDaliClient_Exception *e) {
            if (e->errorCode()!=DCERR_server_closed)
                throw;
            e->Release();
        }
        mySessionId = 0;
    }
}
    

class CProcessSessionWatchdog
{
};



class CUserDescriptor: implements IUserDescriptor, public CInterface
{
    StringAttr username;
    StringAttr passwordenc;
<<<<<<< HEAD
    unsigned sessionToken = 0;//ESP session token
    StringBuffer signature;//user's digital Signature
    IDigitalSignatureManager * pDSM = nullptr;
=======
    StringBuffer signature;//user's digital Signature
>>>>>>> 6921f478
public:
    IMPLEMENT_IINTERFACE;
    CUserDescriptor()
    {
    }
    StringBuffer &getUserName(StringBuffer &buf)
    {
        return buf.append(username);
    }
    StringBuffer &getPassword(StringBuffer &buf)
    {
        decrypt(buf,passwordenc);
        return buf;
    }
<<<<<<< HEAD
    unsigned querySessionToken()
    {
        return sessionToken;
    }
=======
>>>>>>> 6921f478
    const char *querySignature()
    {
        return signature.str();
    }
    virtual void set(const char *name,const char *password)
    {
        username.set(name);
        StringBuffer buf;
        encrypt(buf,password);
        passwordenc.set(buf.str());
    }
<<<<<<< HEAD
    void set(const char *_name, const char *_password, unsigned _sessionToken, const char *_signature)
    {
        set(_name, _password);
        sessionToken = _sessionToken;
=======
    void set(const char *_name, const char *_password, const char *_signature)
    {
        set(_name, _password);
>>>>>>> 6921f478
        signature.clear().append(_signature);
    }
    virtual void clear()
    {
        username.clear();
        passwordenc.clear();
<<<<<<< HEAD
        sessionToken = 0;
=======
>>>>>>> 6921f478
        signature.clear();
    }
    void serialize(MemoryBuffer &mb)
    {
        mb.append(username).append(passwordenc);
    }
    void serializeExtra(MemoryBuffer &mb)
    {
        if (queryDaliServerVersion().compare("3.14") >= 0)
        {
            if (signature.isEmpty())
            {
                if (pDSM == nullptr)
                    pDSM = createDigitalSignatureManagerInstanceFromEnv();
                if (pDSM && pDSM->isDigiSignerConfigured())
                    pDSM->digiSign(username, signature);//Set user's digital signature
            }
            mb.append(signature);
        }
    }
    void deserialize(MemoryBuffer &mb)
    {
        mb.read(username).read(passwordenc);
    }
    void deserializeExtra(MemoryBuffer &mb)
    {
        signature.clear();
        if (queryDaliServerVersion().compare("3.14") >= 0)
        {
            if (mb.remaining() > 0)
                mb.read(signature);
        }
    }
};

IUserDescriptor *createUserDescriptor()
{
    return new CUserDescriptor;
}

IUserDescriptor *createUserDescriptor(MemoryBuffer &mb)
{
    IUserDescriptor * udesc = createUserDescriptor();
    udesc->deserialize(mb);
    return udesc;
}

MODULE_INIT(INIT_PRIORITY_DALI_DASESS)
{
    return true;
}

MODULE_EXIT()
{
    ::Release(SessionManager);
    SessionManager = NULL;
}

<|MERGE_RESOLUTION|>--- conflicted
+++ resolved
@@ -644,16 +644,12 @@
                 unsigned auditflags = 0;
                 if (mb.length()-mb.getPos()>=sizeof(auditflags))
                     mb.read(auditflags);
-<<<<<<< HEAD
-                udesc->deserializeExtra(mb);//deserialize user signature if present
-=======
 
                 StringBuffer reqSignature;
                 CDateTime reqUTCTimestamp;
                 if (queryDaliServerVersion().compare("3.15") >= 0)
                     CDaliMessageSignatureHelper::deserializeSignature(mb, reqSignature, reqUTCTimestamp);
 
->>>>>>> 6921f478
                 int err = 0;
                 SecAccessFlags perms = manager.getPermissionsLDAP(key,obj,udesc,auditflags,reqSignature.str(),&reqUTCTimestamp,&err);
                 mb.clear().append((int)perms);
@@ -962,12 +958,8 @@
 #endif
         udesc->serialize(mb);
         mb.append(auditflags);
-<<<<<<< HEAD
-        udesc->serializeExtra(mb);//serialize user signature if Dali version >= 3.14
-=======
         if (queryDaliServerVersion().compare("3.15") >= 0)
             CDaliMessageSignatureHelper::serializeSignature(obj, udesc, mb);//serialize scope, signature, timestamp
->>>>>>> 6921f478
         if (!queryCoven().sendRecv(mb,RANK_RANDOM,MPTAG_DALI_SESSION_REQUEST,SESSIONREPLYTIMEOUT))
             return SecAccess_None;
         SecAccessFlags perms = SecAccess_Unavailable;
@@ -2072,13 +2064,7 @@
 {
     StringAttr username;
     StringAttr passwordenc;
-<<<<<<< HEAD
-    unsigned sessionToken = 0;//ESP session token
     StringBuffer signature;//user's digital Signature
-    IDigitalSignatureManager * pDSM = nullptr;
-=======
-    StringBuffer signature;//user's digital Signature
->>>>>>> 6921f478
 public:
     IMPLEMENT_IINTERFACE;
     CUserDescriptor()
@@ -2093,13 +2079,6 @@
         decrypt(buf,passwordenc);
         return buf;
     }
-<<<<<<< HEAD
-    unsigned querySessionToken()
-    {
-        return sessionToken;
-    }
-=======
->>>>>>> 6921f478
     const char *querySignature()
     {
         return signature.str();
@@ -2111,58 +2090,24 @@
         encrypt(buf,password);
         passwordenc.set(buf.str());
     }
-<<<<<<< HEAD
-    void set(const char *_name, const char *_password, unsigned _sessionToken, const char *_signature)
+    void set(const char *_name, const char *_password, const char *_signature)
     {
         set(_name, _password);
-        sessionToken = _sessionToken;
-=======
-    void set(const char *_name, const char *_password, const char *_signature)
-    {
-        set(_name, _password);
->>>>>>> 6921f478
         signature.clear().append(_signature);
     }
     virtual void clear()
     {
         username.clear();
         passwordenc.clear();
-<<<<<<< HEAD
-        sessionToken = 0;
-=======
->>>>>>> 6921f478
         signature.clear();
     }
     void serialize(MemoryBuffer &mb)
     {
         mb.append(username).append(passwordenc);
     }
-    void serializeExtra(MemoryBuffer &mb)
-    {
-        if (queryDaliServerVersion().compare("3.14") >= 0)
-        {
-            if (signature.isEmpty())
-            {
-                if (pDSM == nullptr)
-                    pDSM = createDigitalSignatureManagerInstanceFromEnv();
-                if (pDSM && pDSM->isDigiSignerConfigured())
-                    pDSM->digiSign(username, signature);//Set user's digital signature
-            }
-            mb.append(signature);
-        }
-    }
     void deserialize(MemoryBuffer &mb)
     {
         mb.read(username).read(passwordenc);
-    }
-    void deserializeExtra(MemoryBuffer &mb)
-    {
-        signature.clear();
-        if (queryDaliServerVersion().compare("3.14") >= 0)
-        {
-            if (mb.remaining() > 0)
-                mb.read(signature);
-        }
     }
 };
 
