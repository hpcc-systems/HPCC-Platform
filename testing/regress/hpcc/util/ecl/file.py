'''
/*#############################################################################

    HPCC SYSTEMS software Copyright (C) 2012 HPCC Systems.

    Licensed under the Apache License, Version 2.0 (the "License");
    you may not use this file except in compliance with the License.
    You may obtain a copy of the License at

       http://www.apache.org/licenses/LICENSE-2.0

    Unless required by applicable law or agreed to in writing, software
    distributed under the License is distributed on an "AS IS" BASIS,
    WITHOUT WARRANTIES OR CONDITIONS OF ANY KIND, either express or implied.
    See the License for the specific language governing permissions and
    limitations under the License.
############################################################################ */
'''

import difflib
import logging
import os
import traceback
import re

from ...util.util import isPositiveIntNum, getConfig

class ECLFile:
    ecl = None
    xml_e = None
    xml_r = None
    xml_a = None
    ecl_c = None
    dir_ec = None
    dir_ex = None
    dir_r = None
    dir_a = None
    diff = ''
    wuid = None
    elapsTime = 0
    jobname = ''
    abortReason = ''
    taskId = -1
    ignoreResult=False

    def __init__(self, ecl, dir_a, dir_ex, dir_r,  cluster, args):
        self.dir_ec = os.path.dirname(ecl)
        self.dir_ex = dir_ex
        self.dir_r = dir_r
        self.dir_a = dir_a
        self.cluster = cluster;
        baseEcl = os.path.basename(ecl)
        self.basename = os.path.splitext(baseEcl)[0]
        baseXml = self.basename + '.xml'
        self.ecl = baseEcl
        self.xml_e = baseXml
        self.xml_r = baseXml
        self.xml_a = 'archive_' + baseXml
        self.jobname = self.basename
        self.diff = ''
        self.abortReason =''

        self.optX =[]
        self.optXHash={}
        self.config = getConfig()
        try:
            # Process definitions of stored input value(s) from config
            for param in self.config.Params:
                [testSpec,  val] = param.split(':')

                if '*' in testSpec:
                    testSpec = testSpec.replace('*',  '\w+')

                testSpec = testSpec.replace('.',  '\.')
                match = re.match(testSpec,  baseEcl)
                if match:
                    optXs = ("-X"+val.replace(',',  ',-X')).split(',')
<<<<<<< HEAD
                    for optX in optXs:
                        [key,  val] = optX.split('=')
                        self.optXHash[key] = val
=======
                    self.processKeyValPairs(optXs,  self.optXHash)
>>>>>>> a26158a2
                pass
        except AttributeError:
            # It seems there is no Params array in the config file
            pass

        # Process -X CLI parameters
        if args.X != 'None':
<<<<<<< HEAD
            optXs = ("-X"+args.X[0].replace(',',  ',-X')).split(',')
            for optX in optXs:
                [key,  val] = optX.split('=')
                self.optXHash[key] = val
            pass

        # Merge all parameters into a string array
        for key in self.optXHash:
            self.optX.append(key+'='+self.optXHash[key].replace('\'', ''))
        pass

=======
            args.X[0]=self.removeQuote(args.X[0])
            optXs = ("-X"+args.X[0].replace(',',  ',-X')).split(',')
            self.processKeyValPairs(optXs,  self.optXHash)
            pass

        self.mergeHashToStrArray(self.optXHash,  self.optX)
        pass

        self.optF =[]
        self.optFHash={}
        #process -f CLI parameters
        if args.f != 'None':
            args.f[0]=self.removeQuote(args.f[0])
            optFs = ("-f"+args.f[0].replace(',',  ',-f')).split(',')
            self.processKeyValPairs(optFs,  self.optFHash)
            pass

        self.mergeHashToStrArray(self.optFHash,  self.optF)
        pass

    def processKeyValPairs(self,  optArr,  optHash):
        for optStr in optArr:
            [key,  val] = optStr.split('=')
            key = key.strip().replace(' ', '')  # strip spaces around and inside the key
            val = val.strip()                               # strip spaces around the val
            if ' ' in val:
                val = '"' + val + '"'
            optHash[key] = val

    def mergeHashToStrArray(self, optHash,  strArray):
        # Merge all parameters into a string array
        for key in optHash:
            strArray.append(key+'='+optHash[key])

    def removeQuote(self, str):
        if str.startswith('\'') and str.endswith('\''):
            str=str.strip('\'')
        elif str.startswith('"') and str.endswith('"'):
            str=str.strip('"')
        return str
>>>>>>> a26158a2

    def getExpected(self):
        path = os.path.join(self.dir_ec, self.cluster)
        logging.debug("%3d. getExpected() checks path:'%s' ",  self.taskId,  path )
        if os.path.isdir(path):
            # we have cluster specific key dir, check keyfile
            path = os.path.join(path, self.xml_e)
            if not os.path.isfile(path):
                # we haven't keyfile use the common
                logging.debug("%3d. getExpected() cluster specific keyfile does not exist:'%s' ",  self.taskId,  path )
                path =  os.path.join(self.dir_ex, self.xml_e)
        else:
            # we have not cluster specific key dir use common dir and file
            path =  os.path.join(self.dir_ex, self.xml_e)

        logging.debug("%3d. getExpected() returns with path:'%s'",  self.taskId,  path )
        return path

    def getResults(self):
        return os.path.join(self.dir_r, self.xml_r)

    def getArchive(self):
        return os.path.join(self.dir_a, self.xml_a)

    def getEcl(self):
        return os.path.join(self.dir_ec, self.ecl)

    def getBaseEcl(self):
        return self.ecl

    def getBaseEclName(self):
        return self.basename

    def getWuid(self):
        return self.wuid

    def addResults(self, results, wuid):
        filename = self.getResults()
        self.wuid = wuid
        if not os.path.isdir(self.dir_r):
            os.mkdir(self.dir_r)
        if os.path.isfile(filename):
            os.unlink(filename)
        FILE = open(filename, "w")
        FILE.write(results)
        FILE.close()

    def __checkSkip(self, skipText, skip):
        skipText = skipText.lower()
        skip = skip.lower()
        eclText = open(self.getEcl(), 'r')
        skipLines = []
        for line in eclText:
            line = line.lower()
            if skipText in line:
                skipLines.append(line.rstrip('\n'))
        if len(skipLines) > 0:
            for skipLine in skipLines:
                skipParts = skipLine.split()
                skipType = skipParts[1]
                skipReason = None
                if len(skipParts) == 3:
                    skipReason = skipParts[2]
                if "==" in skipType:
                    skipType = skipType.split("==")[1]
                if not skip:
                    return {'reason': skipReason, 'type': skipType}
                if skip in skipType:
                    return {'skip': True, 'type' : skipType, 'reason': skipReason}
        return {'skip': False}

    def __checkTag(self,  tag):
        tag = tag.lower()
        logging.debug("%3d.__checkTag (ecl:'%s', tag:'%s')", self.taskId, self.ecl, tag)
        retVal = False
        eclText = open(self.getEcl(), 'rb')
        for line in eclText:
            if tag in line.lower():
                retVal = True
                break
        logging.debug("%3d.__checkTag() returns with %s", self.taskId,  retVal)
        return retVal

    def testSkip(self, skip=None):
        return self.__checkSkip("//skip", skip)

    def testVarSkip(self, skip=None):
        return self.__checkSkip("//varskip", skip)

    def testExclusion(self, target):
        # Standard string has a problem with unicode characters
        # use byte arrays and binary file open instead
        tag = b'//no' + target.encode()
        logging.debug("%3d. testExclusion (ecl:'%s', target: '%s', tag:'%s')", self.taskId, self.ecl, target, tag)
        retVal = self.__checkTag(tag)
        logging.debug("%3d. testExclude() returns with: %s", self.taskId,  retVal)
        return retVal

    def testPublish(self):
        # Standard string has a problem with unicode characters
        # use byte arrays and binary file open instead
        tag = b'//publish'
        logging.debug("%3d. testPublish (ecl:'%s', tag:'%s')", self.taskId, self.ecl,  tag)
        retVal = self.__checkTag(tag)
        logging.debug("%3d. testPublish() returns with: %s",  self.taskId,  retVal)
        return retVal

    def testNoKey(self):
        # Standard string has a problem with unicode characters
        # use byte arrays and binary file open instead
        tag = b'//nokey'
        logging.debug("%3d. testNoKey (ecl:'%s', tag:'%s')", self.taskId, self.ecl,  tag)
        retVal = self.__checkTag(tag)
        logging.debug("%3d. testNoKey() returns with: %s",  self.taskId,  retVal)
        return retVal

    def testNoOutput(self):
        # Standard string has a problem with unicode characters
        # use byte arrays and binary file open instead
        tag = b'//nooutput'
        logging.debug("%3d. testNoOutput (ecl:'%s', tag:'%s')", self.taskId, self.ecl,  tag)
        retVal = self.__checkTag(tag)
        logging.debug("%3d. testNoOutput() returns with: %s",  self.taskId,  retVal)
        return retVal

    def getTimeout(self):
        timeout = 0
        # Standard string has a problem with unicode characters
        # use byte arrays and binary file open instead
        tag = b'//timeout'
        logging.debug("%3d. getTimeout (ecl:'%s', tag:'%s')", self.taskId,  self.ecl, tag)
        eclText = open(self.getEcl(), 'rb')
        for line in eclText:
            if tag in line:
                timeoutParts = line.split()
                if len(timeoutParts) == 2:
                    if (timeoutParts[1] == '-1') or isPositiveIntNum(timeoutParts[1]) :
                        timeout = int(timeoutParts[1])
                break
        logging.debug("%3d. Timeout is :%d sec",  self.taskId,  timeout)
        return timeout

    def testResults(self):
        d = difflib.Differ()
        try:
            expectedKeyPath = self.getExpected()
            logging.debug("%3d. EXP: " + expectedKeyPath,  self.taskId )
            logging.debug("%3d. REC: " + self.getResults(),  self.taskId )
            if not os.path.isfile(expectedKeyPath):
                self.diff += "KEY FILE NOT FOUND. " + expectedKeyPath
                raise IOError("KEY FILE NOT FOUND. " + expectedKeyPath)
            if not os.path.isfile(self.getResults()):
                self.diff += "RESULT FILE NOT FOUND. " + self.getResults()
                raise IOError("RESULT FILE NOT FOUND. " + self.getResults())
            expected = open(expectedKeyPath, 'r').readlines()
            recieved = open(self.getResults(), 'r').readlines()
            for line in difflib.unified_diff(expected,
                                             recieved,
                                             fromfile=self.xml_e,
                                             tofile=self.xml_r):
                self.diff += line
        except Exception as e:
            logging.debug( e, extra={'taskId':self.taskId})
            logging.debug("%s",  traceback.format_exc().replace("\n","\n\t\t"),  extra={'taskId':self.taskId} )
            logging.debug("EXP: %s",  self.getExpected(),  extra={'taskId':self.taskId})
            logging.debug("REC: %s",  self.getResults(),  extra={'taskId':self.taskId})
            return False
        finally:
            if not self.diff:
                return True
            return False

    def setElapsTime(self,  time):
        self.elapsTime = time

    def setJobname(self,  timestamp):
        self.jobname = self.basename +"-"+timestamp

    def getJobname(self):
        return self.jobname

    def setAborReason(self,  reason):
        self.abortReason = reason

    def getAbortReason(self):
        return self.abortReason

    def setTaskId(self, taskId):
        self.taskId = taskId

    def getTaskId(self):
        return self.taskId

    def setIgnoreResult(self,  ignoreResult):
        self.ignoreResult=ignoreResult

    def getIgnoreResult(self):
        logging.debug("%3d. getIgnoreResult (ecl:'%s', ignore result is:'%s')", self.taskId,  self.ecl, self.ignoreResult)
        return self.ignoreResult

    def getStoredInputParameters(self):
<<<<<<< HEAD
        return self.optX
=======
        return self.optX

    def getFParameters(self):
        return self.optF
>>>>>>> a26158a2
<|MERGE_RESOLUTION|>--- conflicted
+++ resolved
@@ -75,13 +75,7 @@
                 match = re.match(testSpec,  baseEcl)
                 if match:
                     optXs = ("-X"+val.replace(',',  ',-X')).split(',')
-<<<<<<< HEAD
-                    for optX in optXs:
-                        [key,  val] = optX.split('=')
-                        self.optXHash[key] = val
-=======
                     self.processKeyValPairs(optXs,  self.optXHash)
->>>>>>> a26158a2
                 pass
         except AttributeError:
             # It seems there is no Params array in the config file
@@ -89,19 +83,6 @@
 
         # Process -X CLI parameters
         if args.X != 'None':
-<<<<<<< HEAD
-            optXs = ("-X"+args.X[0].replace(',',  ',-X')).split(',')
-            for optX in optXs:
-                [key,  val] = optX.split('=')
-                self.optXHash[key] = val
-            pass
-
-        # Merge all parameters into a string array
-        for key in self.optXHash:
-            self.optX.append(key+'='+self.optXHash[key].replace('\'', ''))
-        pass
-
-=======
             args.X[0]=self.removeQuote(args.X[0])
             optXs = ("-X"+args.X[0].replace(',',  ',-X')).split(',')
             self.processKeyValPairs(optXs,  self.optXHash)
@@ -142,7 +123,6 @@
         elif str.startswith('"') and str.endswith('"'):
             str=str.strip('"')
         return str
->>>>>>> a26158a2
 
     def getExpected(self):
         path = os.path.join(self.dir_ec, self.cluster)
@@ -344,11 +324,7 @@
         return self.ignoreResult
 
     def getStoredInputParameters(self):
-<<<<<<< HEAD
-        return self.optX
-=======
         return self.optX
 
     def getFParameters(self):
         return self.optF
->>>>>>> a26158a2
