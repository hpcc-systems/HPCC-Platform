--- conflicted
+++ resolved
@@ -28,11 +28,7 @@
 IMPORT Std;
 IMPORT Parquet;
 
-<<<<<<< HEAD
 dropzoneDirectory := Std.File.GetDefaultDropZone() + '/regress/parquet';
-=======
-dropzoneDirectory := Std.File.GetDefaultDropZone() + '/regress/parquet/' + WORKUNIT + '-';
->>>>>>> e847a862
 
 // Covers data types supported by ECL and Arrow
 
@@ -67,6 +63,8 @@
 ], integerRecord);
 
 integerDatasetIn := ParquetIO.Read(integerRecord, dropzoneDirectory + 'IntegerTest.parquet');
+
+integerDatasetIn := ParquetIO.Read(integerRecord, dropzoneDirectory + '/IntegerTest.parquet');
 
 {UNSIGNED testid, STRING testname, BOOLEAN isEqual} integerJoin (integerDatasetOut a, integerDatasetIn b) := TRANSFORM
     SELF.testid := a.testid;
@@ -96,11 +94,8 @@
 
 unsignedDatasetIn := ParquetIO.Read(unsignedRecord, dropzoneDirectory + 'UnsignedTest.parquet');
 
-<<<<<<< HEAD
 unsignedDatasetIn := ParquetIO.Read(unsignedRecord, dropzoneDirectory + '/UnsignedTest.parquet');
 
-=======
->>>>>>> e847a862
 {UNSIGNED testid, STRING testname, BOOLEAN isEqual} unsignedJoin (unsignedDatasetOut a, unsignedDatasetIn b) := TRANSFORM
     SELF.testid := a.testid;
     SELF.testname := a.testname;
@@ -132,6 +127,8 @@
 ], realRecord);
 
 realDatasetIn := ParquetIO.Read(realRecord, dropzoneDirectory + 'RealTest.parquet');
+
+realDatasetIn := ParquetIO.Read(realRecord, dropzoneDirectory + '/RealTest.parquet');
 
 {UNSIGNED testid, STRING testname, BOOLEAN isEqual} realJoin (realDatasetOut a, realDatasetIn b) := TRANSFORM
     SELF.testid := a.testid;
@@ -214,23 +211,20 @@
 
 dataDatasetIn := ParquetIO.Read(dataRecord, dropzoneDirectory + 'DataTest.parquet');
 
-<<<<<<< HEAD
+dataDatasetIn := ParquetIO.Read(dataRecord, dropzoneDirectory + '/DataTest.parquet');
+
 {UNSIGNED testid, STRING5 name, BOOLEAN allEqual} dataJoin(dataDatasetOut a, dataDatasetIn b) := TRANSFORM
     SELF.testid := a.testid;
-=======
-{STRING5 name, BOOLEAN allEqual} dataJoin(dataDatasetOut a, dataDatasetIn b) := TRANSFORM
->>>>>>> e847a862
     SELF.name := a.name;
     SELF.allEqual := a.value1 = b.value1 AND
                      a.value2 = b.value2 AND
                      a.value3 = b.value3;
-END;
-
-<<<<<<< HEAD
+    SELF.allEqual := a.value1 = b.value1 AND
+                     a.value2 = b.value2 AND
+                     a.value3 = b.value3;
+END;
+
 dataCompareResult := JOIN(dataDatasetOut, dataDatasetIn, LEFT.testid = RIGHT.testid, dataJoin(LEFT, RIGHT), ALL);
-=======
-dataCompareResult := JOIN(dataDatasetOut, dataDatasetIn, LEFT.name = RIGHT.name, dataJoin(LEFT, RIGHT), ALL);
->>>>>>> e847a862
 dataResult := IF(COUNT(dataCompareResult(allEqual = FALSE)) = 0, 'Pass', 'Fail: Data mismatch');
 
 // ======================== VARSTRING ========================
@@ -249,6 +243,8 @@
 
 varStringDatasetIn := ParquetIO.Read(varstringRecord, dropzoneDirectory + 'VarStringTest.parquet');
 
+varStringDatasetIn := ParquetIO.Read(varstringRecord, dropzoneDirectory + '/VarStringTest.parquet');
+
 {UNSIGNED testid, STRING testname, BOOLEAN isEqual} varstringJoin (varStringDatasetOut a, varStringDatasetIn b) := TRANSFORM
     SELF.testid := a.testid;
     SELF.testname := a.testname;
@@ -274,11 +270,8 @@
 
 qStringDatasetIn := ParquetIO.Read(qstringRecord, dropzoneDirectory + 'QStringTest.parquet');
 
-<<<<<<< HEAD
 qStringDatasetIn := ParquetIO.Read(qstringRecord, dropzoneDirectory + '/QStringTest.parquet');
 
-=======
->>>>>>> e847a862
 {UNSIGNED testid, STRING testname, BOOLEAN isEqual} qstringJoin (qStringDatasetOut a, qStringDatasetIn b) := TRANSFORM
     SELF.testid := a.testid;
     SELF.testname := a.testname;
@@ -300,6 +293,8 @@
 ], utf8Record);
 
 utf8DatasetIn := ParquetIO.Read(utf8Record, dropzoneDirectory + 'UTF8Test.parquet');
+
+utf8DatasetIn := ParquetIO.Read(utf8Record, dropzoneDirectory + '/UTF8Test.parquet');
 
 {UNSIGNED testid, STRING testname, BOOLEAN isEqual} utf8Join (utf8DatasetOut a, utf8DatasetIn b) := TRANSFORM
     SELF.testid := a.testid;
@@ -322,19 +317,9 @@
     {1003, 'adw', U'ᄠᄡᄢᄣᄤᄥᄦᄨᄩᄪᄫᄬᄭᄮᄯᆰᆱᆲᆳᆴᆵᆶᆷᆸᆹᆼᆽᇲᇳᇴᇵᇶᇷᇸ㈸㋄㋅㋆㋇㋈㋉㋊㋋㋌'}
 ], unicodeRecord);
 
-<<<<<<< HEAD
 ParquetIO.Write(unicodeDatasetOut, dropzoneDirectory + '/UnicodeTest.parquet', TRUE, compressionType);
 
 unicodeDatasetIn := ParquetIO.Read(unicodeRecord, dropzoneDirectory + '/UnicodeTest.parquet');
-=======
-setOfUnicodeDatasetOut := DATASET([
-    {103, 'adw', [U'Á', U'É', U'Í', U'Ó', U'Ú']},
-    {104, 'adx', [U'α', U'β', U'γ', U'δ', U'ε']},
-    {105, 'ady', [U'☀', U'☁', U'☂', U'☃', U'☄']}
-], setOfUnicodeRecord);
-
-unicodeDatasetIn := ParquetIO.Read(unicodeRecord, dropzoneDirectory + 'UnicodeTest.parquet');
->>>>>>> e847a862
 
 {UNSIGNED testid, STRING testname, BOOLEAN isEqual} unicodeJoin(unicodeDatasetOut a, unicodeDatasetIn b) := TRANSFORM
     SELF.testid := a.testid;
@@ -356,7 +341,6 @@
     {1102, 'multiple', [TRUE, FALSE], [1, 2], [1, 2], [1.0, 2.0], [1.0, 2.0], ['a', 'b'], ['a', 'b'], ['a', 'b'], [U'a', U'b'], [U'a', U'b'], [X'0000', X'FFFF']}
 ], setRecord);
 
-<<<<<<< HEAD
 ParquetIO.Write(setDatasetOut, dropzoneDirectory + '/SetTest.parquet', TRUE, compressionType);
 
 OUTPUT(ParquetIO.Read(setRecord, dropzoneDirectory + '/SetTest.parquet'), NAMED('SetTest'));
@@ -375,54 +359,4 @@
     OUTPUT(qStringResult, NAMED('QStringTest'), OVERWRITE),
     OUTPUT(utf8Result, NAMED('UTF8Test'), OVERWRITE),
     OUTPUT(unicodeResult, NAMED('UnicodeTest'), OVERWRITE)
-=======
-setResult := ParquetIO.Read(setRecord, dropzoneDirectory + 'SetTest.parquet');
-
-// ======================== OUTPUT ========================
-
-SEQUENTIAL(
-    // Set up test files
-    PARALLEL(
-        ParquetIO.Write(booleanDatasetOut, dropzoneDirectory + 'BooleanTest.parquet', TRUE, compressionType),
-        ParquetIO.Write(integerDatasetOut, dropzoneDirectory + 'IntegerTest.parquet', TRUE, compressionType),
-        ParquetIO.Write(unsignedDatasetOut, dropzoneDirectory + 'UnsignedTest.parquet', TRUE, compressionType),
-        ParquetIO.Write(realDatasetOut, dropzoneDirectory + 'RealTest.parquet', TRUE, compressionType),
-        ParquetIO.Write(decimalDatasetOut, dropzoneDirectory + 'DecimalTest.parquet', TRUE, compressionType),
-        ParquetIO.Write(stringDatasetOut, dropzoneDirectory + 'StringTest.parquet', TRUE, compressionType),
-        ParquetIO.Write(dataDatasetOut, dropzoneDirectory + 'DataTest.parquet', TRUE, compressionType),
-        ParquetIO.Write(varStringDatasetOut, dropzoneDirectory + 'VarStringTest.parquet', TRUE, compressionType),
-        ParquetIO.Write(qStringDatasetOut, dropzoneDirectory + 'QStringTest.parquet', TRUE, compressionType),
-        ParquetIO.Write(utf8DatasetOut, dropzoneDirectory + 'UTF8Test.parquet', TRUE, compressionType),
-        ParquetIO.Write(unicodeDatasetOut, dropzoneDirectory + 'UnicodeTest.parquet', TRUE, compressionType),
-        ParquetIO.Write(setDatasetOut, dropzoneDirectory + 'SetTest.parquet', TRUE, compressionType)
-    ),
-    // Read and compare results
-    OUTPUT(booleanResult, NAMED('BooleanTest')),
-    OUTPUT(integerResult, NAMED('IntegerTest')),
-    OUTPUT(unsignedResult, NAMED('UnsignedTest')),
-    OUTPUT(realResult, NAMED('RealTest')),
-    OUTPUT(decimalResult, NAMED('DecimalTest')),
-    OUTPUT(stringResult, NAMED('StringTest')),
-    OUTPUT(dataResult, NAMED('DataTest')),
-    OUTPUT(varStringResult, NAMED('VarStringTest')),
-    OUTPUT(qStringResult, NAMED('QStringTest')),
-    OUTPUT(utf8Result, NAMED('UTF8Test')),
-    OUTPUT(unicodeResult, NAMED('UnicodeTest')),
-    OUTPUT(setResult, NAMED('SetTest')),
-    // Clean up temporary files
-    PARALLEL(
-        FileServices.DeleteExternalFile('.', dropzoneDirectory + 'BooleanTest.parquet'),
-        FileServices.DeleteExternalFile('.', dropzoneDirectory + 'IntegerTest.parquet'),
-        FileServices.DeleteExternalFile('.', dropzoneDirectory + 'UnsignedTest.parquet'),
-        FileServices.DeleteExternalFile('.', dropzoneDirectory + 'RealTest.parquet'),
-        FileServices.DeleteExternalFile('.', dropzoneDirectory + 'DecimalTest.parquet'),
-        FileServices.DeleteExternalFile('.', dropzoneDirectory + 'StringTest.parquet'),
-        FileServices.DeleteExternalFile('.', dropzoneDirectory + 'DataTest.parquet'),
-        FileServices.DeleteExternalFile('.', dropzoneDirectory + 'VarStringTest.parquet'),
-        FileServices.DeleteExternalFile('.', dropzoneDirectory + 'QStringTest.parquet'),
-        FileServices.DeleteExternalFile('.', dropzoneDirectory + 'UTF8Test.parquet'),
-        FileServices.DeleteExternalFile('.', dropzoneDirectory + 'UnicodeTest.parquet'),
-        FileServices.DeleteExternalFile('.', dropzoneDirectory + 'SetTest.parquet')
-    )
->>>>>>> e847a862
 );