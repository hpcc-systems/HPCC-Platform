/*##############################################################################

    HPCC SYSTEMS software Copyright (C) 2012 HPCC Systems®.

    Licensed under the Apache License, Version 2.0 (the "License");
    you may not use this file except in compliance with the License.
    You may obtain a copy of the License at

       http://www.apache.org/licenses/LICENSE-2.0

    Unless required by applicable law or agreed to in writing, software
    distributed under the License is distributed on an "AS IS" BASIS,
    WITHOUT WARRANTIES OR CONDITIONS OF ANY KIND, either express or implied.
    See the License for the specific language governing permissions and
    limitations under the License.
############################################################################## */

#onwarning (2304, ignore);

<<<<<<< HEAD
import $.setup;
prefix := setup.Files(false, false).FilePrefix;
//noRoxie
=======
#option('warnOnImplicitReadLimit', false);
import $.setup;
prefix := setup.Files(false, false).FilePrefix;
>>>>>>> 6921f478

vstring(integer i) := TYPE
    export integer physicallength(string s) := i;
    export string load(string s) := s[1..i];
    export string store(string s) := s;
    END;


vdata(integer i) := TYPE
    export integer physicallength(data s) := i;
    export data load(data s) := s[1..i];
    export data store(data s) := s;
    END;

rawLayout := record
    string20 dl;
    string8 date;
    unsigned2 imgLength;
    vdata(SELF.imgLength) jpg;
end;

rawLayout1 := record
// MORE - should not have to copy rawLayout fields in here
// Should just say rawLayout;
    string20 dl;
    string8 date;
    unsigned2 imgLength;
    vdata(SELF.imgLength) jpg;
    unsigned8 _fpos{virtual(fileposition)}
end;

keylayout := record
    string20 dl;
    unsigned2 seq;
    string8 date;
    unsigned2 num;
    unsigned2 imgLength;
    unsigned8 _fpos;
end;

d1 := dataset([
    {'id1', '20030911', 5, x'3132333435'}, 
    {'id2', '20030910', 3, x'313233'}, 
    {'id2', '20030905', 3, x'333231'}], 
    rawLayout);
output(d1,,prefix + 'imgfile', overwrite);

d := dataset(prefix + 'imgfile', rawLayout1, FLAT, virtual(legacy));
i := index(d, keylayout, 'imgindex');

rawtrim := table(d, { dl, date, unsigned2 seq:=0, unsigned2 num := 0, imgLength, _fpos});
sortedDls := sort(rawtrim, dl, -date);

rawtrim addSequence(rawtrim L, rawtrim R, unsigned c) := TRANSFORM
    SELF.seq := c-1;
    SELF := R;
END;

rawtrim copySequence(rawtrim L, rawtrim R, unsigned c) := TRANSFORM
    SELF.num := IF (c=1, R.seq+1, L.num);
    SELF := R;
END;

groupedDLs := group(sortedDls, dl); // NOTE - GROUP cannot be local
sequenced := iterate(groupedDLs, addSequence(LEFT, RIGHT, counter)); // a grouped iterate to add sequence numbers
sequence_projected := iterate(sort(sequenced, dl, date), copySequence(LEFT, RIGHT, COUNTER));
resorted := SORT(sequence_projected, {dl, seq, date, num, imgLength, _fpos}); // a grouped sort to get into key order

buildindex(resorted, {dl, seq, date, num, imgLength, _fpos} ,'imgindex', overwrite, local, sorted);

string20 _dl := 'id2' : stored('dl');
unsigned _idx := 2 : stored('idx');

// ImgServer query 1
//output(fetch(d, i(dl=_dl/*, seq=1*/), RIGHT._fpos));

// ImgServer query 2
//output(fetch(d, i(dl=_dl, seq=_idx), RIGHT._fpos));


output(i(dl=_dl/*, seq=num*/));
output(i(dl=_dl, seq=0));
output(i(dl=_dl, seq=_idx));<|MERGE_RESOLUTION|>--- conflicted
+++ resolved
@@ -17,15 +17,9 @@
 
 #onwarning (2304, ignore);
 
-<<<<<<< HEAD
-import $.setup;
-prefix := setup.Files(false, false).FilePrefix;
-//noRoxie
-=======
 #option('warnOnImplicitReadLimit', false);
 import $.setup;
 prefix := setup.Files(false, false).FilePrefix;
->>>>>>> 6921f478
 
 vstring(integer i) := TYPE
     export integer physicallength(string s) := i;
