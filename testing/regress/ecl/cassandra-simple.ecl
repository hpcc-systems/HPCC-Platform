/*##############################################################################

    HPCC SYSTEMS software Copyright (C) 2014 HPCC Systems.

    Licensed under the Apache License, Version 2.0 (the "License");
    you may not use this file except in compliance with the License.
    You may obtain a copy of the License at

       http://www.apache.org/licenses/LICENSE-2.0

    Unless required by applicable law or agreed to in writing, software
    distributed under the License is distributed on an "AS IS" BASIS,
    WITHOUT WARRANTIES OR CONDITIONS OF ANY KIND, either express or implied.
    See the License for the specific language governing permissions and
    limitations under the License.
############################################################################## */

//class=embedded
//class=3rdparty

IMPORT cassandra;

/*
 This example illustrates various calls to embdded Cassandra CQL code
 */

// This is the record structure in ECL that will correspond to the rows in the Cassabdra dataset
// Note that the default values specified in the fields will be used when a NULL value is being
// returned from Cassandra

server := '127.0.0.1';

maprec := RECORD
   string fromVal => string toVal
 END;

childrec := RECORD
   string name,
   integer4 value { default(99999) },
   boolean boolval { default(true) },
   real8 r8 {default(99.99)},
   real4 r4 {default(999.99)},
   DATA d {default (D'999999')},
   DECIMAL10_2 ddd {default(9.99)},
   UTF8 u1 {default(U'9999 ß')},
   UNICODE u2 {default(U'9999 ßßßß')},
   STRING a,
   SET OF STRING set1,
   SET OF INTEGER4 list1,
   LINKCOUNTED DICTIONARY(maprec) map1{linkcounted};
END;

// Some data we will use to initialize the Cassandra table

init := DATASET([{'name1', 1, true, 1.2, 3.4, D'aa55aa55', 1234567.89, U'Straße', U'Straße','Ascii',['one','two','two','three'],[5,4,4,3],[{'a'=>'apple'},{'b'=>'banana'}]},
                 {'name2', 2, false, 5.6, 7.8, D'00', -1234567.89, U'là', U'là','Ascii', [],[],[]}], childrec);

init2 := ROW({'name4' , 3, true, 9.10, 11.12, D'aa55aa55', 987.65, U'Baße', U'Baße', '', [],[],[]}, childrec);

// Set up the Cassandra database
// Note that we can execute multiple statements in a single embed, provided that there are
// no parameters and no result type

// Note that server will default to localhost if not specified...

createks() := EMBED(cassandra : server(server),user('rchapman'))
  CREATE KEYSPACE IF NOT EXISTS test WITH replication = {'class': 'SimpleStrategy', 'replication_factor': '3' } ;
ENDEMBED;

createTables() := EMBED(cassandra : server(server),user('rchapman'),keyspace('test'))
  DROP TABLE IF EXISTS tbl1;

  // Note that an ECL SET can map to either a SET or a LIST in Cassandra (it's actually closer to a LIST since repeated values are allowed and order is preserved)
  // When stored in a Cassandra SET field, duplicates will be discarded and order lost.
  // You can also use an ECL child dataset (with a single field) to map to a Cassandra SET or LIST.
  CREATE TABLE tbl1 ( name VARCHAR,
                      value INT,
                      boolval boolean,
                      r8 DOUBLE,
                      r4 FLOAT,
                      d BLOB,
                      ddd VARCHAR,
                      u1 VARCHAR,
                      u2 VARCHAR,
                      a ASCII,
                      set1 SET<varchar>,
                      list1 LIST<INT>,
                      map1 MAP<VARCHAR, VARCHAR>,
                      PRIMARY KEY (name) );
  CREATE INDEX tbl1_value  ON tbl1 (value);
  CREATE INDEX tbl1_boolval  ON tbl1 (boolval);
  INSERT INTO tbl1 (name, u1) values ('nulls', 'ß');  // Creates some null fields. Also note that query is utf8
ENDEMBED;

// Initialize the Cassandra table, passing in the ECL dataset to provide the rows
// Note the batch option to control how cassandra inserts are batched
// If not supplied, each insert is executed individually - because Cassandra
// has restrictions about what can be done in a batch, we can't default to using batch
// unless told to...

initialize(dataset(childrec) values) := EMBED(cassandra : server(server),user('rchapman'),keyspace('test'),batch('unlogged'))
  INSERT INTO tbl1 (name, value, boolval, r8, r4,d,ddd,u1,u2,a,set1,list1,map1) values (?,?,?,?,?,?,?,?,?,?,?,?,?);
ENDEMBED;

initialize2(row(childrec) values) := EMBED(cassandra : server(server),user('rchapman'),keyspace('test'))
  INSERT INTO tbl1 (name, value, boolval, r8, r4,d,ddd,u1,u2,a,set1,list1,map1) values (?,?,?,?,?,?,?,?,?,?,?,?,?);
ENDEMBED;

// Returning a dataset

dataset(childrec) testCassandraDS() := EMBED(cassandra : server(server),user('rchapman'),keyspace('test'))
  SELECT name, value, boolval, r8, r4,d,ddd,u1,u2,a,set1,list1,map1 from tbl1;
ENDEMBED;

// Returning a single row

childrec testCassandraRow() := EMBED(cassandra : server(server),user('rchapman'),keyspace('test'))
  SELECT name, value, boolval, r8, r4,d,ddd,u1,u2,a,set1,list1,map1 from tbl1 LIMIT 1;
ENDEMBED;

// Passing in parameters

mapwrapper := RECORD
  LINKCOUNTED DICTIONARY(maprec) map1;
END;

testCassandraParms(
   string name,
   integer4 value,
   boolean boolval,
   real8 r8,
   real4 r4,
   DATA d,
//   DECIMAL10_2 ddd,
   UTF8 u1,
   UNICODE u2,
   STRING a,
   SET OF STRING set1,
   SET OF INTEGER4 list1,
   // Note we can't pass a dataset as a paramter to bind to a collection field - it would be interpreted as 'execute once per value in the dataset'
   // You have to pass a record containing the field as a child dataset
   ROW(mapwrapper) map1
   ) := EMBED(cassandra : server(server),user('rchapman'),keyspace('test'))
  INSERT INTO tbl1 (name, value, boolval, r8, r4,d,ddd,u1,u2,a,set1,list1,map1) values (?,?,?,?,?,?,'8.76543',?,?,?,?,?,?);
ENDEMBED;

// Returning scalars

string testCassandraString() := EMBED(cassandra : server(server),user('rchapman'),keyspace('test'))
  SELECT name from tbl1 LIMIT 1;
ENDEMBED;

dataset(childrec) testCassandraStringParam(string filter) := EMBED(cassandra : server(server),user('rchapman'),keyspace('test'))
  SELECT name, value, boolval, r8, r4,d,ddd,u1,u2,a,set1,list1,map1 from tbl1 where name = ?;
ENDEMBED;

dataset(childrec) testCassandraStringSetParam(set of string filter) := EMBED(cassandra : server(server),user('rchapman'),keyspace('test'))
  SELECT name, value, boolval, r8, r4,d,ddd,u1,u2,a,set1,list1,map1 from tbl1 where name IN ?;
ENDEMBED;

integer testCassandraInt() := EMBED(cassandra : server(server),user('rchapman'),keyspace('test'))
  SELECT value from tbl1 LIMIT 1;
ENDEMBED;

boolean testCassandraBool() := EMBED(cassandra : server(server),user('rchapman'),keyspace('test'))
  SELECT boolval from tbl1 WHERE name='name1';
ENDEMBED;

real8 testCassandraReal8() := EMBED(cassandra : server(server),user('rchapman'),keyspace('test'))
  SELECT r8 from tbl1 WHERE name='name1';
ENDEMBED;

real4 testCassandraReal4() := EMBED(cassandra : server(server),user('rchapman'),keyspace('test'))
  SELECT r4 from tbl1 WHERE name='name1';
ENDEMBED;

data testCassandraData() := EMBED(cassandra : server(server),user('rchapman'),keyspace('test'))
  SELECT d from tbl1 WHERE name='name1';
ENDEMBED;

UTF8 testCassandraUtf8() := EMBED(cassandra : server(server),user('rchapman'),keyspace('test'))
  SELECT u1 from tbl1 WHERE name='name1';
ENDEMBED;

UNICODE testCassandraUnicode() := EMBED(cassandra : server(server),user('rchapman'),keyspace('test'))
  SELECT u2 from tbl1 WHERE name='name1';
ENDEMBED;

STRING testCassandraAscii() := EMBED(cassandra : server(server),user('rchapman'),keyspace('test'))
  SELECT a from tbl1 WHERE name='name1';
ENDEMBED;

SET OF STRING testCassandraSet() := EMBED(cassandra : server(server),user('rchapman'),keyspace('test'))
  SELECT set1 from tbl1 WHERE name='name1';
ENDEMBED;

SET OF INTEGER4 testCassandraList() := EMBED(cassandra : server(server),user('rchapman'),keyspace('test'))
  SELECT list1 from tbl1 WHERE name='name1';
ENDEMBED;

// Just as you can't pass a dataset parameter to bind to a map column (only a child dataset of a record),
// if you wanted to return just a map column you have to do so via a child dataset

MapWrapper testCassandraMap() := EMBED(cassandra : server(server),user('rchapman'),keyspace('test'))
  SELECT map1 from tbl1 WHERE name='name1';
ENDEMBED;

// Coding a TRANSFORM to call Cassandra - this ends up acting a little like a join

stringrec := RECORD
   string name
END;

TRANSFORM(childrec) t(stringrec L) := EMBED(cassandra : server(server),user('rchapman'),keyspace('test'))
  SELECT name, value, boolval, r8, r4,d,ddd,u1,u2,a,set1,list1,map1 from tbl1 where name = ?;
ENDEMBED;

init3 := DATASET([{'name1'},
                  {'name2'}], stringrec);

testCassandraTransform := PROJECT(init3, t(LEFT));

// Passing in AND returning a dataset - this also ends up acting a bit like a keyed join...

stringrec extractName(childrec l) := TRANSFORM
  SELF := l;
END;

dataset(childrec) testCassandraDSParam(dataset(stringrec) inrecs) := EMBED(cassandra : server(server),user('rchapman'),keyspace('test'))
  SELECT name, value, boolval, r8, r4,d,ddd,u1,u2,a,set1,list1,map1 from tbl1 where name = ?;
ENDEMBED;

// Testing performance of batch inserts

s1 :=DATASET(25000, TRANSFORM(childrec, SELF.name := 'name'+COUNTER,
                                         SELF.value:=COUNTER,
                                         SELF.boolval:=COUNTER % 2 =1,
                                         SELF.r8:=COUNTER*1.00001,
                                         SELF.r4:=COUNTER*1.001,
                                         SELF:=[]));

testCassandraBulk := initialize(s1);

// Check that 25000 got inserted

integer testCassandraCount() := EMBED(cassandra : server(server),user('rchapman'),keyspace('test'))
  SELECT COUNT(*) from tbl1;
ENDEMBED;

<<<<<<< HEAD
dataset(childrec) testCassandraCountPaged(UNSIGNED ps) := EMBED(cassandra : server(server),user('rchapman'),keyspace('test'),pageSize(ps))
  SELECT name, value, boolval, r8, r4,d,ddd,u1,u2,a,set1,list1,map1 from tbl1;
ENDEMBED;
=======
dataset(childrec) testCassandraCountPaged(INTEGER ps) := FUNCTION
  dataset(childrec) r() := EMBED(cassandra : server(server),user('rchapman'),keyspace('test'),pageSize(ps))
    SELECT name, value, boolval, r8, r4,d,ddd,u1,u2,a,set1,list1,map1 from tbl1;
  ENDEMBED;
  return r();
END;
>>>>>>> 3f75648b

// Execute the tests

sequential (
  createks(),
  createTables(),
  initialize(init),

  testCassandraParms('name3', 1, true, 1.2, 3.4, D'aa55aa55', U'Straße', U'Straße', 'Only 7-bit US-ASCII chars allowed', ['four','five'], [2,2,3,1], ROW({[{'f'=>'fish'}]},MapWrapper)),
  initialize2(init2),
  OUTPUT(SORT(testCassandraDS(), name)),
  OUTPUT(testCassandraRow().name),
  OUTPUT(testCassandraString()),
  OUTPUT(testCassandraStringParam(testCassandraString())),
  OUTPUT(testCassandraStringSetParam(['name1', 'name2'])),
  OUTPUT(testCassandraInt()),
  OUTPUT(testCassandraBool()),
  OUTPUT(testCassandraReal8()),
  OUTPUT(testCassandraReal4()),
  OUTPUT(testCassandraData()),
  OUTPUT(testCassandraUtf8()),
  OUTPUT(testCassandraUnicode()),
  OUTPUT(testCassandraSet()),
  OUTPUT(testCassandraList()),
  OUTPUT(testCassandraMap().map1),
  OUTPUT(testCassandraTransform()),
  OUTPUT(testCassandraDSParam(PROJECT(init, extractName(LEFT)))),
  testCassandraBulk,
  OUTPUT(testCassandraCount()),
  OUTPUT(COUNT(testCassandraCountPaged(0))),
  OUTPUT(COUNT(testCassandraCountPaged(101))),
  OUTPUT(COUNT(testCassandraCountPaged(100000))),
  OUTPUT('Done');
);<|MERGE_RESOLUTION|>--- conflicted
+++ resolved
@@ -247,18 +247,12 @@
   SELECT COUNT(*) from tbl1;
 ENDEMBED;
 
-<<<<<<< HEAD
-dataset(childrec) testCassandraCountPaged(UNSIGNED ps) := EMBED(cassandra : server(server),user('rchapman'),keyspace('test'),pageSize(ps))
-  SELECT name, value, boolval, r8, r4,d,ddd,u1,u2,a,set1,list1,map1 from tbl1;
-ENDEMBED;
-=======
 dataset(childrec) testCassandraCountPaged(INTEGER ps) := FUNCTION
   dataset(childrec) r() := EMBED(cassandra : server(server),user('rchapman'),keyspace('test'),pageSize(ps))
     SELECT name, value, boolval, r8, r4,d,ddd,u1,u2,a,set1,list1,map1 from tbl1;
   ENDEMBED;
   return r();
 END;
->>>>>>> 3f75648b
 
 // Execute the tests
 
