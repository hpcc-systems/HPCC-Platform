#!/bin/bash
scriptdir="$( cd "$( dirname "${BASH_SOURCE[0]}" )" >/dev/null 2>&1 && pwd )"
options="--set global.image.version=someversion --set global.image.pullPolicy=Always"
hpccchart=$scriptdir/../../helm/hpcc
failed=0

helm version
echo Testing unmodified values file
helm lint $hpccchart ${options} > results.txt 2> errors.txt
if [ $? -ne 0 ]
then
   echo Unmodified failed
   cat errors.txt
   cat results.txt
   failed=1
fi

echo Running valid tests...
for file in $scriptdir/tests/*.yaml
do
   helm lint $hpccchart ${options} --values $file > results.txt 2> errors.txt
   if [ $? -ne 0 ]
   then
      echo $file failed
      cat errors.txt
      cat results.txt
      failed=1
   else
      helm template $hpccchart ${options} --values $file > results.txt 2> errors.txt
      if [ $? -ne 0 ]
      then
         echo $file failed
         cat errors.txt
         cat results.txt
         failed=1
      fi
   fi
done

echo Running invalid tests...
for file in $scriptdir/errtests/*.yaml
do
   helm lint $hpccchart ${options} --values $file > results.txt 2> errors.txt
   if [ $? -eq 0 ]
   then
      helm template $hpccchart ${options} --values $file > results.txt 2> errors.txt
      if [ $? -eq 0 ]
      then
         echo $file should have failed
         failed=1
      else
         echo "$file failed - correctly"
         cat errors.txt
      fi
   else
      echo "$file failed - correctly"
      cat results.txt
   fi
done

if type kubeval >/dev/null 2> /dev/null; then
   echo Running kubeval...
   helm template $hpccchart ${options} | kubeval --strict - >results.txt 2>errors.txt
   if [ $? -ne 0 ]
   then
      echo kubeval --strict failed
      cat errors.txt
      cat results.txt
      failed=1
   fi
fi

if type kube-score >/dev/null 2> /dev/null; then
   echo Running $(kube-score version)
   # Note we force all replicas to be > 1 as some checks are not done on replicas=1 cases e.g. antiaffinity
   helm template $hpccchart ${options} | sed "s/replicas: 1/replicas: 2/" | \
     kube-score score --output-format ci \
        --ignore-container-cpu-limit \
        --ignore-container-memory-limit \
        --ignore-test deployment-has-poddisruptionbudget \
        --ignore-test statefulset-has-poddisruptionbudget \
        - >results.txt 2>errors.txt
   if [ $? -ne 0 ]
   then
<<<<<<< HEAD
      echo Running kube-score failed
=======
      echo kube-score failed
>>>>>>> 040f3b42
      cat errors.txt
      cat results.txt
      failed=1
   fi
fi

exit $failed<|MERGE_RESOLUTION|>--- conflicted
+++ resolved
@@ -82,11 +82,7 @@
         - >results.txt 2>errors.txt
    if [ $? -ne 0 ]
    then
-<<<<<<< HEAD
       echo Running kube-score failed
-=======
-      echo kube-score failed
->>>>>>> 040f3b42
       cat errors.txt
       cat results.txt
       failed=1
