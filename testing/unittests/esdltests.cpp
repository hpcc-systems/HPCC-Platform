--- conflicted
+++ resolved
@@ -2063,14 +2063,7 @@
     class CMockTraceMsgSink : public CInterfaceOf<IModularTraceMsgSink>
     {
     public:
-<<<<<<< HEAD
-      virtual void valog(const LogMsgCategory& category, const char* format, va_list arguments) override
-      {
-        history.emplace_back(category, format, arguments);
-      }
-=======
       virtual void valog(const LogMsgCategory& category, const char* format, va_list arguments) override __attribute__((format(printf, 3, 0)));
->>>>>>> ab89519c
       virtual bool rejects(const LogMsgCategory& category) const
       {
         return false;
@@ -2087,11 +2080,8 @@
           entryPoint: newPartialMaskSerialToken
           profile:
           - domain: 'urn:hpcc:unittest'
-<<<<<<< HEAD
-=======
             property:
             - name: accepted
->>>>>>> ab89519c
             valueType:
             - name: restricted
               maskStyle:
@@ -2104,8 +2094,6 @@
               - startToken: <bar>
                 endToken: </bar>
                 contentType: json
-<<<<<<< HEAD
-=======
             - name: '*'
               memberOf:
               - name: unconditional
@@ -2120,7 +2108,6 @@
               maskStyle:
               - name: alternate
                 pattern: '?'
->>>>>>> ab89519c
       )!!!";
       static constexpr const char * input = R"!!(<?xml version="1.0" encoding="UTF-8"?>
         <root>
@@ -2151,8 +2138,6 @@
         <es:trace-content select="maskContent(toXmlString(foo))" skip_mask="true()"/>
         <es:trace-content select="maskContent(toXmlString(foo), 'xml')" skip_mask="true()"/>
         <es:trace-content select="maskContent(toXmlString(foo), 'json')" skip_mask="true()"/>
-<<<<<<< HEAD
-=======
         <es:trace skip_mask="true()" select="getMaskValueBehavior('undefined')"/>
         <es:trace skip_mask="true()" select="getMaskValueBehavior('sometimes-restricted')"/>
         <es:trace skip_mask="true()" select="getMaskValueBehavior('sometimes-restricted', 'alternate')"/>
@@ -2179,7 +2164,6 @@
         <es:trace skip_mask="true()" select="canMaskContent('xml')"/>
         <es:trace skip_mask="true()" select="canMaskContent('json')"/>
         <es:trace skip_mask="true()" select="canMaskContent('yaml')"/>
->>>>>>> ab89519c
       </es:CustomRequestTransform>
       )!!";
       History expected({
@@ -2200,8 +2184,6 @@
         { MCuserInfo, "<foo>***</foo>" },
         { MCuserInfo, "<foo>***</foo>" },
         { MCuserInfo, "<foo>foo</foo>" },
-<<<<<<< HEAD
-=======
         { MCuserInfo, "0" },
         { MCuserInfo, "1" },
         { MCuserInfo, "3" },
@@ -2216,7 +2198,6 @@
         { MCuserInfo, "true" },
         { MCuserInfo, "true" },
         { MCuserInfo, "false" },
->>>>>>> ab89519c
       });
 
       try {
