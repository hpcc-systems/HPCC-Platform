/*##############################################################################

    HPCC SYSTEMS software Copyright (C) 2012 HPCC Systems®.

    Licensed under the Apache License, Version 2.0 (the "License");
    you may not use this file except in compliance with the License.
    You may obtain a copy of the License at

       http://www.apache.org/licenses/LICENSE-2.0

    Unless required by applicable law or agreed to in writing, software
    distributed under the License is distributed on an "AS IS" BASIS,
    WITHOUT WARRANTIES OR CONDITIONS OF ANY KIND, either express or implied.
    See the License for the specific language governing permissions and
    limitations under the License.
############################################################################## */

/*
 * Jlib regression tests
 *
 */

#ifdef _USE_CPPUNIT
#include <memory>
#include <chrono>
#include <algorithm>
#include <random>

#include "jsem.hpp"
#include "jfile.hpp"
#include "jstream.hpp"
#include "jlzw.hpp"
#include "jptree.hpp"

#include "unittests.hpp"

static const unsigned oneMinute = 60000; // msec

class CDataProvider
{
public:
    virtual size32_t create(IBufferedSerialOutputStream * target, unsigned row) = 0;
    virtual size32_t check(IBufferedSerialInputStream * source, unsigned row) = 0;
    const char * queryName() const { return name.str(); };
protected:
    StringBuffer name;
};

//Highly compressible
class SequenceDataProvider : public CDataProvider
{
public:
    SequenceDataProvider(size32_t _len, bool _useRead = false, bool _useWrite = true)
    : len(_len), useRead(_useRead), useWrite(_useWrite)
    {
        name.append("Seq_").append(len).append(useRead ? 'R' : 'P').append(useWrite ? 'W' : 'C');
    }

    virtual size32_t create(IBufferedSerialOutputStream * target, unsigned row)
    {
        byte * next;
        if (useWrite)
        {
            next = (byte *)alloca(len);
        }
        else
        {
            size32_t got;
            next = (byte *)target->reserve(len, got);
        }
        for (size32_t i=0; i < len; i++)
            next[i] = (byte)(i * row);
        if (useWrite)
            target->put(len, next);
        else
            target->commit(len);
        return len;
    }

    virtual size32_t check(IBufferedSerialInputStream * source, unsigned row)
    {
        byte * next;
        if (useRead)
        {
            next = (byte *)alloca(len);
            size32_t read = source->read(len, next);
            assertex(read == len);
        }
        else
        {
            size32_t available;
            next = (byte *)source->peek(len, available);
            assertex(available >= len);
        }
        for (size32_t i=0; i < len; i++)
            if (next[i] != (byte)(i * row))
                throw MakeStringException(0, "Mismatch at %u,%u", i, row);
        if (!useRead)
            source->skip(len);
        return len;
    }

protected:
    size32_t len;
    bool useRead;
    bool useWrite;
};

class SkipSequenceDataProvider : public SequenceDataProvider
{
public:
    SkipSequenceDataProvider(size32_t _len) : SequenceDataProvider(_len)
    {
        name.clear().append("Skip").append(len);
    }

    virtual size32_t check(IBufferedSerialInputStream * source, unsigned row)
    {
        constexpr size32_t checkByte = 7;
        size32_t available;
        source->skip(checkByte);
        const byte * next = (const byte *)source->peek(1, available);
        assertex(available >= 1);
        if (next[0] != (byte)(checkByte * row))
            throw MakeStringException(0, "Skip mismatch at %u", row);
        source->skip(len-checkByte);
        return len;
    }

};

class ReservedDataProvider : public SequenceDataProvider
{
public:
    ReservedDataProvider(size32_t _len) : SequenceDataProvider(_len)
    {
        name.clear().append("Res").append(len);
    }

    virtual size32_t create(IBufferedSerialOutputStream * target, unsigned row)
    {
        size32_t got;
        byte * next = (byte *)target->reserve(len+2, got);
        for (size32_t i=0; i < len; i++)
            next[i] = (byte)(i * row);
        target->commit(len);
        return len;
    }
};

//Not very compressible
class Sequence2DataProvider : public CDataProvider
{
public:
    Sequence2DataProvider(size32_t _len)
    : len(_len)
    {
        name.append("Seq2_").append(len);
    }

    virtual size32_t create(IBufferedSerialOutputStream * target, unsigned row)
    {
        byte * next = (byte *)alloca(len);
        for (size32_t i=0; i < len; i++)
            next[i] = (byte)(i * row + (row >> 3));
        target->put(len, next);
        return len;
    }

    virtual size32_t check(IBufferedSerialInputStream * source, unsigned row)
    {
        byte * next = (byte *)alloca(len);
        size32_t read = source->read(len, next);
        assertex(read == len);
        for (size32_t i=0; i < len; i++)
            if (next[i] != (byte)(i * row + (row >> 3)))
                throw MakeStringException(0, "Mismatch at %u,%u", i, row);
        return len;
    }

protected:
    size32_t len;
};

class RandomDataProvider : public CDataProvider
{
public:
    RandomDataProvider(size32_t _len)
    : len(_len), generator{std::random_device{}()}
    {
        name.append("Rand").append(len);
    }

    virtual size32_t create(IBufferedSerialOutputStream * target, unsigned row)
    {
        byte * next = (byte *)  alloca(len);
        for (size32_t i=0; i < len; i++)
            next[i] = generator();
        target->put(len, next);
        return len;
    }

    virtual size32_t check(IBufferedSerialInputStream * source, unsigned row)
    {
        source->skip(len);
        return len;
    }

protected:
    size32_t len;
    std::mt19937 generator;
};

//Output (int8 , string, dataset({unsigned3 })
class VariableDataProvider : public CDataProvider
{
public:
    VariableDataProvider(bool _useCount) : useCount(_useCount)
    {
        name.append("Var_").append(useCount ? 'C' : 'S');
    }

    virtual size32_t create(IBufferedSerialOutputStream * target, unsigned row)
    {
        //Output (row, (string)row, (row % 7)items of (row, row*2, row*3))
        __uint64 id = row;
        StringBuffer name;
        name.append(row);

        target->put(8, &id);
        size32_t len = name.length();
        target->put(4, &len);
        target->put(len, name.str());
        size32_t childCount = (row % 7);
        size32_t childSize = 3 * childCount;
        if (useCount)
            target->put(4, &childCount);
        else
            target->suspend(sizeof(size32_t));
        for (unsigned i=0; i < childCount; i++)
        {
            size32_t value = row * (i+1);
            target->put(3, &value);
        }
        if (!useCount)
            target->resume(sizeof(childSize), &childSize);
        return 8 + 4 + len + 4 + childSize;
    }

    virtual size32_t check(IBufferedSerialInputStream * source, unsigned row)
    {
        //Output (row, (string)row, (row % 7)items of (row, row*2, row*3))
        __uint64 id = row;
        source->read(8, &id);
        assertex(id == row);

        size32_t len;
        source->read(4, &len);
        StringBuffer name;
        source->read(len, name.reserve(len));
        assertex(atoi(name) == row);

        size32_t size;
        source->read(sizeof(size), &size);
        if (useCount)
            assertex(size == (row % 7));
        else
            assertex(size == (row % 7) * 3);
        for (unsigned i=0; i < (row % 7); i++)
        {
            size32_t value = 0;
            source->read(3, &value);
            size32_t expected = ((row * (i+1)) & 0xFFFFFF);
            assertex(value == expected);
        }
        return 8 + 4 + len + 4 + (row % 7) * 3;
    }

protected:
    bool useCount;
};


//A very large row (because of a large embedded dataset)
//100 bytes of data then 500K rows of 100 bytes
class LargeRowDataProvider : public CDataProvider
{
public:
    LargeRowDataProvider(bool _useCount, unsigned _numChildren) : useCount(_useCount), numChildren(_numChildren)
    {
        name.append("Large_").append(useCount ? 'C' : 'S').append(numChildren);
    }

    virtual size32_t create(IBufferedSerialOutputStream * target, unsigned row)
    {
        //Output (row, (string)row, (row % 7)items of (row, row*2, row*3))
        byte mainRow[100];
        unsigned childRow[25];

        for (size32_t i=0; i < sizeof(mainRow); i++)
            mainRow[i] = (byte)(i * row);
        target->put(sizeof(mainRow), mainRow);

        size32_t childCount = numChildren + row;
        size32_t childSize = sizeof(childRow) * childCount;
        if (useCount)
            target->put(4, &childCount);
        else
            target->suspend(sizeof(size32_t));

        unsigned next = 1234 + row * 31419264U;
        for (unsigned i=0; i < childCount; i++)
        {
            for (size32_t i=0; i < sizeof(mainRow)/sizeof(next); i++)
            {
                childRow[i] = next;
                next *= 0x13894225;
                next += row;
            }
            target->put(sizeof(childRow), &childRow);
        }
        if (!useCount)
            target->resume(sizeof(childSize), &childSize);

        return sizeof(mainRow) + 4 + childSize;
    }

    virtual size32_t check(IBufferedSerialInputStream * source, unsigned row)
    {
        byte mainRow[100];
        unsigned childRow[25];

        source->read(sizeof(mainRow), &mainRow);
        for (size32_t i=0; i < sizeof(mainRow); i++)
            assertex(mainRow[i] == (byte)(i * row));

        size32_t childCount = numChildren + row;
        size32_t childSize = sizeof(childRow) * childCount;
        size32_t size;
        source->read(sizeof(size), &size);
        if (useCount)
            assertex(size == childCount);
        else
            assertex(size == childSize);

        unsigned next = 1234 + row * 31419264U;
        for (unsigned i=0; i < childCount; i++)
        {
            source->read(sizeof(childRow), &childRow);
            for (size32_t i=0; i < sizeof(mainRow)/sizeof(next); i++)
            {
                assertex(childRow[i] == next);
                next *= 0x13894225;
                next += row;
            }
        }
        return sizeof(mainRow) + 4 + childSize;
    }

protected:
    bool useCount;
    unsigned numChildren = 10'000'000;
};

class NullOuputStream : public CInterfaceOf<IBufferedSerialOutputStream>
{
    virtual size32_t write(size32_t len, const void * ptr) { return len; }
    virtual void put(size32_t len, const void * ptr) {}
    virtual void flush() {}
    virtual byte * reserve(size32_t wanted, size32_t & got) { return nullptr; }
    virtual void commit(size32_t written) {}
    virtual void suspend(size32_t wanted) {}
    virtual void resume(size32_t len, const void * ptr) {}
    virtual offset_t tell() const override { return 0; }
    virtual void replaceOutput(ISerialOutputStream * newOutput) override {}
};

class JlibStreamStressTest : public CppUnit::TestFixture
{
public:
    CPPUNIT_TEST_SUITE(JlibStreamStressTest);
        CPPUNIT_TEST(testGeneration);
        CPPUNIT_TEST(testBufferStream);     // Write a file and then read the results
        CPPUNIT_TEST(testVarStringHelpers);  // Test functions for reading varstrings from a stream
        CPPUNIT_TEST(testSimpleStream);     // Write a file and then read the results
        CPPUNIT_TEST(testIncSequentialStream); // write a file and read results after each flush
        CPPUNIT_TEST(testEvenSequentialStream); // write a file and read results after each flush
        CPPUNIT_TEST(testParallelStream);   // write a file and read in parallel from a separate thread
        CPPUNIT_TEST(testThreadedWriteStream);   // write a file using a threaded writer
        CPPUNIT_TEST(testCrcBufferedOutputStream); // test that the CRC is calculated correctly
        CPPUNIT_TEST(testPathologicalRows); // 1M child rows, total row size 100MB
        //MORE:
        //Threaded writer
        //Threaded reader
        //Threaded reader and writer
        //Threaded reader and writer all in parallel
        //Directly create the stream around the handle to avoid virtuals
    CPPUNIT_TEST_SUITE_END();

    //The following options control which tests are run and the parameters for each test
    static constexpr const char * filename = "testfile";
    static constexpr offset_t numTestRows = 10'000'000;
    static constexpr offset_t numRowsPerBatch = 10'000;
    static constexpr bool testCore              = true;
    static constexpr bool testCompressible      = true;
    static constexpr bool testRandom            = true;
    static constexpr bool testSkip              = true;
    static constexpr bool testHighCompression   = true;

    static constexpr bool timeGeneration = false;
    static constexpr bool testBuffer = true;
    static constexpr bool testSimple = true;
    static constexpr bool testIncSequential = false;
    static constexpr bool testEvenSequential = true;
    static constexpr bool testParallel = true;
    static constexpr bool testThreadedWrite = true;

    __uint64 timeSeq = 0;
    __uint64 timeSkip = 0;
    __uint64 timeRand = 0;

    __uint64 testGeneration(CDataProvider & dataProvider, unsigned numRows)
    {
        Owned<IBufferedSerialOutputStream> out = new NullOuputStream();

        CCycleTimer timer;

        offset_t totalWritten = 0;
        for (unsigned i=0; i < numRows; i++)
            totalWritten += dataProvider.create(out, i);
        out->flush();
        __uint64 elapsedNs = timer.elapsedNs();

        DBGLOG("testGeneration(%s, %u) took %lluus", dataProvider.queryName(), numRows, elapsedNs/1000);
        return elapsedNs;
    }
    void reportResult(const char * testname, ICompressHandler * compressHandler, CDataProvider & dataProvider, size32_t bufferSize, size32_t compressedBufferSize, unsigned numRows, offset_t totalWritten, __uint64 elapsedNs)
    {
        Owned<IFile> file = createIFile(filename);
        offset_t compressedSize = file->size();

        const char * compressMethod = compressHandler ? compressHandler->queryType() : "none";
        double rate = (double)totalWritten * 1000 / elapsedNs;
        DBGLOG("%s(%s, %s, %u, %u, %u) took %lluus %.2fMB/s %.2f%%", testname, compressMethod, dataProvider.queryName(), bufferSize, compressedBufferSize, numRows, elapsedNs/1000, rate, (double)compressedSize * 100 / totalWritten);

    }
    void reportFailure(const char * testname, ICompressHandler * compressHandler, CDataProvider & dataProvider, size32_t bufferSize, size32_t compressedBufferSize, IException * ownedException)
    {
        const char * compressMethod = compressHandler ? compressHandler->queryType() : "none";
        StringBuffer msg;
        msg.appendf("%s(%s, %s, %u, %u) failed: ", testname, compressMethod, dataProvider.queryName(), bufferSize, compressedBufferSize);
        ownedException->errorMessage(msg);
        ownedException->Release();
        CPPUNIT_FAIL(msg.str());
    }
    void runSimpleStream(const char * testname, ICompressHandler * compressHandler, CDataProvider & dataProvider, size32_t bufferSize, size32_t compressedBufferSize, unsigned numRows, bool threadedRead, bool threadedWrite)
    {
        try
        {
            Owned<IBufferedSerialOutputStream> out = createOutput(filename, bufferSize, compressHandler, compressedBufferSize, threadedWrite);
            Owned<IBufferedSerialInputStream> in = createInput(filename, bufferSize ? bufferSize : 32, compressHandler, compressedBufferSize, threadedRead);

            CCycleTimer timer;
            offset_t totalWritten = 0;
            for (unsigned i=0; i < numRows; i++)
                totalWritten += dataProvider.create(out, i);
            out->flush();

            offset_t totalRead = 0;
            for (unsigned i=0; i < numRows; i++)
            {
                CPPUNIT_ASSERT_EQUAL(totalRead, in->tell());
                totalRead += dataProvider.check(in, i);
            }

            size32_t got;
            CPPUNIT_ASSERT_EQUAL(totalRead, in->tell());
            CPPUNIT_ASSERT_MESSAGE("Data available after the end of stream", !in->peek(1, got));
            CPPUNIT_ASSERT_EQUAL_MESSAGE("Data available after the end of stream", 0U, got);
            CPPUNIT_ASSERT_MESSAGE("Data available after the end of stream", in->eos());
            CPPUNIT_ASSERT_EQUAL_MESSAGE("Data available after the end of stream", in->tell(), totalRead);

            byte end;
            size32_t remaining = in->read(1, &end);
            CPPUNIT_ASSERT_EQUAL_MESSAGE("Data available after the end of stream", 0U, remaining);
            CPPUNIT_ASSERT_EQUAL_MESSAGE("eos is not true at end of stream", true, in->eos());

            CPPUNIT_ASSERT_EQUAL(totalWritten, totalRead);

            __uint64 elapsedNs = timer.elapsedNs();
            reportResult(testname, compressHandler, dataProvider, bufferSize, compressedBufferSize, numRows, totalWritten, elapsedNs);
        }
        catch (IException * e)
        {
            reportFailure(testname, compressHandler, dataProvider, bufferSize, compressedBufferSize, e);
        }
    }
    void runSimpleStream(ICompressHandler * compressHandler, CDataProvider & dataProvider, size32_t bufferSize, size32_t compressedBufferSize, unsigned numRows)
    {
        runSimpleStream("testSimple", compressHandler, dataProvider, bufferSize, compressedBufferSize, numRows, false, false);
    }
    void runBufferStream(const char * testname, ICompressHandler * compressHandler, CDataProvider & dataProvider, size32_t bufferSize, size32_t compressedBufferSize, unsigned numRows, bool threadedRead, bool threadedWrite)
    {
        try
        {
            MemoryBuffer buffer;
            Owned<IBufferedSerialOutputStream> out = createBufferedSerialOutputStream(buffer);
            Owned<IBufferedSerialInputStream> in = createBufferedSerialInputStreamFillMemory(buffer);

            CCycleTimer timer;
            offset_t totalWritten = 0;
            for (unsigned i=0; i < numRows; i++)
                totalWritten += dataProvider.create(out, i);
            out->flush();

            offset_t totalRead = 0;
            for (unsigned i=0; i < numRows; i++)
            {
                totalRead += dataProvider.check(in, i);
                CPPUNIT_ASSERT_EQUAL(totalRead, in->tell());
            }

            size32_t got;
            CPPUNIT_ASSERT_MESSAGE("Data available after the end of stream", !in->peek(1, got));
            CPPUNIT_ASSERT_EQUAL_MESSAGE("Data available after the end of stream", 0U, got);
            CPPUNIT_ASSERT_MESSAGE("Data available after the end of stream", in->eos());
            CPPUNIT_ASSERT_EQUAL_MESSAGE("Data available after the end of stream", in->tell(), totalRead);

            byte end;
            size32_t remaining = in->read(1, &end);
            CPPUNIT_ASSERT_EQUAL_MESSAGE("Data available after the end of stream", 0U, remaining);
            CPPUNIT_ASSERT_EQUAL_MESSAGE("eos is not true at end of stream", true, in->eos());

            CPPUNIT_ASSERT_EQUAL(totalWritten, totalRead);

            __uint64 elapsedNs = timer.elapsedNs();
            reportResult(testname, compressHandler, dataProvider, bufferSize, compressedBufferSize, numRows, totalWritten, elapsedNs);
        }
        catch (IException * e)
        {
            reportFailure(testname, compressHandler, dataProvider, bufferSize, compressedBufferSize, e);
        }
    }
    void runBufferStream(ICompressHandler * compressHandler, CDataProvider & dataProvider, size32_t bufferSize, size32_t compressedBufferSize, unsigned numRows)
    {
        runBufferStream("testSimple", compressHandler, dataProvider, bufferSize, compressedBufferSize, numRows, false, false);
    }
    void runThreadedWriteStream(ICompressHandler * compressHandler, CDataProvider & dataProvider, size32_t bufferSize, size32_t compressedBufferSize, unsigned numRows)
    {
        if ((compressHandler ? compressedBufferSize : bufferSize) == 0)
            return;
        runSimpleStream("testThreadedWriteStream", compressHandler, dataProvider, bufferSize, compressedBufferSize, numRows, false, true);
    }

    void runSequentialStream(const char * testname, ICompressHandler * compressHandler, CDataProvider & dataProvider, size32_t bufferSize, size32_t compressedBufferSize, unsigned numRows, bool evenSize)
    {
        try
        {
            Owned<IBufferedSerialOutputStream> out = createOutput(filename, bufferSize, compressHandler, compressedBufferSize, false);
            Owned<IBufferedSerialInputStream> in = createInput(filename, bufferSize ? bufferSize : 32, compressHandler, compressedBufferSize, false);

            CCycleTimer timer;
            offset_t totalWritten = 0;
            offset_t totalRead = 0;

            offset_t rowsRemaining = numRows;
            offset_t rowsWritten = 0;
            for (size32_t batch=1; rowsRemaining; batch++)
            {
                unsigned rowsThisTime = std::min(rowsRemaining, evenSize ? numRowsPerBatch : (offset_t)batch);

                for (unsigned i=0; i < rowsThisTime; i++)
                {
                    totalWritten += dataProvider.create(out, rowsWritten+i);
                    CPPUNIT_ASSERT_EQUAL(totalWritten, out->tell());
                }
                out->flush();

                for (unsigned i=0; i < rowsThisTime; i++)
                {
                    totalRead += dataProvider.check(in, rowsWritten+i);
                    CPPUNIT_ASSERT_EQUAL(totalRead, in->tell());
                }

                rowsRemaining -= rowsThisTime;
                rowsWritten += rowsThisTime;
            }

            byte end;
            size32_t remaining = in->read(1, &end);
            CPPUNIT_ASSERT_EQUAL_MESSAGE("Data available after the end of stream", 0U, remaining);
            CPPUNIT_ASSERT_EQUAL_MESSAGE("eos is not true at end of stream", true, in->eos());

            CPPUNIT_ASSERT_EQUAL(totalWritten, totalRead);

            __uint64 elapsedNs = timer.elapsedNs();
            reportResult(testname, compressHandler, dataProvider, bufferSize, compressedBufferSize, numRows, totalWritten, elapsedNs);
        }
        catch (IException * e)
        {
            reportFailure(testname, compressHandler, dataProvider, bufferSize, compressedBufferSize, e);
        }
    }

    void runEvenSequentialStream(ICompressHandler * compressHandler, CDataProvider & dataProvider, size32_t bufferSize, size32_t compressedBufferSize, unsigned numRows)
    {
        runSequentialStream("testEvenSequential", compressHandler, dataProvider, bufferSize, compressedBufferSize, numRows, true);
    }
    void runIncSequentialStream(ICompressHandler * compressHandler, CDataProvider & dataProvider, size32_t bufferSize, size32_t compressedBufferSize, unsigned numRows)
    {
        runSequentialStream("testIncSequential", compressHandler, dataProvider, bufferSize, compressedBufferSize, numRows, false);
    }
    class ParallelWorker : public Thread
    {
    public:
        ParallelWorker(Semaphore & _started, Semaphore & _ready, std::atomic<offset_t> & _available)
        : started(_started), ready(_ready), available(_available) {}

        Semaphore go;
        Semaphore & started;
        Semaphore & ready;
        std::atomic<offset_t> & available;
    };

    class ParallelWriter : public ParallelWorker
    {
    public:
        ParallelWriter(Semaphore & _started, Semaphore & _ready, std::atomic<offset_t> & _available, CDataProvider & _dataProvider, IBufferedSerialOutputStream * _out, unsigned _numRows)
        : ParallelWorker(_started, _ready, _available), dataProvider(_dataProvider), out(_out), numRows(_numRows)
        {
        }
        virtual int run()
        {
            started.signal();
            go.wait();

            unsigned batches = numRows / numRowsPerBatch;
            offset_t totalWritten = 0;
            for (unsigned batch=0; batch < batches; batch++)
            {
                for (unsigned i=0; i < numRowsPerBatch; i++)
                    totalWritten += dataProvider.create(out, i+batch*numRowsPerBatch);
                out->flush();
                available.fetch_add(numRowsPerBatch);
                ready.signal();
            }
            totalSent = totalWritten;
            return 0;
        }

    public:
        CDataProvider & dataProvider;
        IBufferedSerialOutputStream * out;
        offset_t totalSent = 0;
        unsigned numRows;
    };


    class ParallelReader : public ParallelWorker
    {
    public:
        ParallelReader(Semaphore & _started, Semaphore & _ready, std::atomic<offset_t> & _available, CDataProvider & _dataProvider, IBufferedSerialInputStream * _in, unsigned _numRows)
        : ParallelWorker(_started, _ready, _available), dataProvider(_dataProvider), in(_in), numRows(_numRows)
        {
        }
        virtual int run()
        {
            try
            {
                started.signal();
                go.wait();

                offset_t readSoFar = 0;
                unsigned batches = numRows / numRowsPerBatch;
                for (unsigned batch=0; batch < batches; batch++)
                {
                    ready.wait();
                    offset_t nowAvailable = available.load();

                    while (readSoFar < nowAvailable)
                        dataProvider.check(in, readSoFar++);
                }
            }
            catch (IException * _e)
            {
                e.setown(_e);
            }
            return 0;
        }

    public:
        CDataProvider & dataProvider;
        IBufferedSerialInputStream * in;
        Owned<IException> e;
        unsigned numRows;
    };

    void runParallelStream(ICompressHandler * compressHandler, CDataProvider & dataProvider, size32_t bufferSize, size32_t compressedBufferSize, unsigned numRows, bool threadedRead, bool threadedWrite)
    {
        try
        {
            Semaphore ready;
            Semaphore started;
            std::atomic<offset_t> available{0};

            Owned<IBufferedSerialOutputStream> out = createOutput(filename, bufferSize, compressHandler, compressedBufferSize, threadedWrite);
            Owned<IBufferedSerialInputStream> in = createInput(filename, bufferSize ? bufferSize : 32, compressHandler, compressedBufferSize, threadedRead);
            Owned<ParallelWriter> writer = new ParallelWriter(started, ready, available, dataProvider, out, numRows);
            Owned<ParallelReader> reader = new ParallelReader(started, ready, available, dataProvider, in, numRows);
            reader->start(true);
            writer->start(true);

            started.wait();
            started.wait();

            CCycleTimer timer;
            reader->go.signal();
            writer->go.signal();

            reader->join();
            writer->join();

            if (reader->e)
                reportFailure("testParallel", compressHandler, dataProvider, bufferSize, compressedBufferSize, LINK(reader->e));

            byte end;
            size32_t remaining = in->read(1, &end);
            CPPUNIT_ASSERT_EQUAL_MESSAGE("Data available after the end of stream", 0U, remaining);
            CPPUNIT_ASSERT_EQUAL_MESSAGE("eos is not true at end of stream", true, in->eos());

            __uint64 elapsedNs = timer.elapsedNs();
            reportResult("testParallel", compressHandler, dataProvider, bufferSize, compressedBufferSize, numRows, writer->totalSent, elapsedNs);
        }
        catch (IException * e)
        {
            reportFailure("testParallel", compressHandler, dataProvider, bufferSize, compressedBufferSize, e);
        }
    }

    void runParallelStream(ICompressHandler * compressHandler, CDataProvider & dataProvider, size32_t bufferSize, size32_t compressedBufferSize, unsigned numRows)
    {
        runParallelStream(compressHandler, dataProvider, bufferSize, compressedBufferSize, numRows, false, false);
    }

    using TestFunction = void (JlibStreamStressTest::*)(ICompressHandler * compressHandler, CDataProvider & dataProvider, size32_t bufferSize, size32_t compressedBufferSize, unsigned numRows);
    void applyTests(TestFunction testFunction)
    {
        SequenceDataProvider seqProvider(40, false, true);
        SequenceDataProvider seqProviderRW(40, true, true);
        SequenceDataProvider seqProviderRC(40, true, false);
        SequenceDataProvider seqProviderPC(40, false, false);
        Sequence2DataProvider seq2Provider(40);
        VariableDataProvider varProvider(false);
        SkipSequenceDataProvider skipProvider(17);
        ReservedDataProvider resProvider(40);
        RandomDataProvider randProvider(37);
        ICompressHandler * lz4 = queryCompressHandler(COMPRESS_METHOD_LZ4);
        ICompressHandler * lz4hc = queryCompressHandler(COMPRESS_METHOD_LZ4HC);

        if (testCore)
        {
            (this->*testFunction)(nullptr, seqProvider, 0x100000, 0x100000, numTestRows);
            (this->*testFunction)(lz4, seqProvider, 0x100000, 0x100000, numTestRows);
            (this->*testFunction)(lz4, varProvider, 0x100000, 0x100000, numTestRows);
            (this->*testFunction)(lz4, resProvider, 0x100000, 0x100000, numTestRows);
        }

        if (testCompressible)
        {
            (this->*testFunction)(nullptr, seqProvider, 7, 0, numTestRows/10);
            (this->*testFunction)(nullptr, seqProvider, 64, 0, numTestRows/10);
            (this->*testFunction)(nullptr, seqProvider, 0x10000, 0, numTestRows);
            (this->*testFunction)(nullptr, seqProvider, 0x100000, 0, numTestRows);

            (this->*testFunction)(lz4, seqProvider, 7, 19, numTestRows/10);
            (this->*testFunction)(lz4, seqProvider, 64, 64, numTestRows/10);
            (this->*testFunction)(lz4, seqProvider, 1024, 1024, numTestRows);
            (this->*testFunction)(lz4, seqProvider, 0x10000, 0x10000, numTestRows);
            (this->*testFunction)(lz4, seqProvider, 0x40000, 0x40000, numTestRows);
            (this->*testFunction)(lz4, seqProvider, 0x100000, 0x100000, numTestRows);
            (this->*testFunction)(lz4, seqProvider, 0x40000, 0x100000, numTestRows);
            (this->*testFunction)(lz4, seq2Provider, 7, 19, numTestRows/10);

            (this->*testFunction)(lz4, seqProvider, 43, 97, numTestRows/10);
            (this->*testFunction)(lz4, resProvider, 43, 97, numTestRows/10);
        }

        if (testSkip)
        {
            //Test skipping functionality to ensure coverage
            (this->*testFunction)(nullptr, skipProvider, 64, 64, numTestRows/10);
            (this->*testFunction)(nullptr, skipProvider, 0x10000, 0x10000, numTestRows);
            (this->*testFunction)(lz4, skipProvider, 64, 64, numTestRows/10);
            (this->*testFunction)(lz4, skipProvider, 0x10000, 0x10000, numTestRows);
        }

        if (testRandom)
        {
            (this->*testFunction)(lz4, randProvider, 64, 64, numTestRows/10);
            (this->*testFunction)(lz4, randProvider, 7, 19, numTestRows/10);
            (this->*testFunction)(lz4, randProvider, 1024, 1024, numTestRows);
            (this->*testFunction)(lz4, randProvider, 0x10000, 0x10000, numTestRows);
            (this->*testFunction)(lz4, randProvider, 0x40000, 0x40000, numTestRows);
            (this->*testFunction)(lz4, randProvider, 0x100000, 0x100000, numTestRows);
        }

        if (testHighCompression)
        {
            (this->*testFunction)(lz4hc, seq2Provider, 0x100000, 0x100000, numTestRows);
        }
    }

    void testGeneration()
    {
        if (timeGeneration)
        {
            SequenceDataProvider seqProvider(40);
            SkipSequenceDataProvider skipProvider(17);
            RandomDataProvider randProvider(37);

            timeSeq = testGeneration(seqProvider, numTestRows);
            timeRand = testGeneration(randProvider, numTestRows);
            timeSkip = testGeneration(skipProvider, numTestRows);
        }
    }

    void testSimpleStream()
    {
        if (testSimple)
        {
            DBGLOG("Simple tests: write then read");

            SequenceDataProvider seqProviderPW(40, false, true);
            SequenceDataProvider seqProviderRW(40, true, true);
            SequenceDataProvider seqProviderRC(40, true, false);
            SequenceDataProvider seqProviderPC(40, false, false);
            SkipSequenceDataProvider skipProvider(17);
            VariableDataProvider varcProvider(true);
            VariableDataProvider varsProvider(false);
            Sequence2DataProvider seq2Provider(40);
            ReservedDataProvider resProvider(40);
            RandomDataProvider randProvider(37);
            ICompressHandler * lz4 = queryCompressHandler(COMPRESS_METHOD_LZ4);

            runSimpleStream(nullptr, seqProviderPW, 0x100000, 0x100000, numTestRows);
            runSimpleStream(nullptr, seqProviderRW, 0x100000, 0x100000, numTestRows);
            runSimpleStream(nullptr, seqProviderRC, 0x100000, 0x100000, numTestRows);
            runSimpleStream(nullptr, seqProviderPC, 0x100000, 0x100000, numTestRows);
            runSimpleStream(nullptr, seq2Provider, 0x100000, 0x100000, numTestRows);
            runSimpleStream(nullptr, varsProvider, 0x100000, 0x100000, numTestRows);
            runSimpleStream(nullptr, varcProvider, 0x100000, 0x100000, numTestRows);
            runSimpleStream(nullptr, resProvider, 0x100000, 0x100000, numTestRows);

            runSimpleStream(lz4, seqProviderPW, 0x100000, 0x100000, numTestRows);
            runSimpleStream(lz4, seqProviderRW, 0x100000, 0x100000, numTestRows);
            runSimpleStream(lz4, seqProviderRC, 0x100000, 0x100000, numTestRows);
            runSimpleStream(lz4, seqProviderPC, 0x100000, 0x100000, numTestRows);
            runSimpleStream(lz4, seq2Provider, 0x100000, 0x100000, numTestRows);
            runSimpleStream(lz4, varsProvider, 0x100000, 0x100000, numTestRows);
            runSimpleStream(lz4, varcProvider, 0x100000, 0x100000, numTestRows);
            runSimpleStream(lz4, resProvider, 0x100000, 0x100000, numTestRows);

            runSimpleStream(nullptr, seqProviderPW, 7, 0, numTestRows/10);
            runSimpleStream(nullptr, seqProviderRW, 7, 0, numTestRows/10);
            runSimpleStream(nullptr, seqProviderRC, 7, 0, numTestRows/10);
            runSimpleStream(nullptr, seqProviderPC, 7, 0, numTestRows/10);
            runSimpleStream(nullptr, seq2Provider, 7, 0, numTestRows/10);
            runSimpleStream(nullptr, resProvider, 7, 0, numTestRows/10);

            runSimpleStream(lz4, seqProviderPW, 43, 97, numTestRows/10);
            runSimpleStream(lz4, seqProviderRW, 43, 97, numTestRows/10);
            runSimpleStream(lz4, seqProviderRC, 43, 97, numTestRows/10);
            runSimpleStream(lz4, seqProviderPC, 43, 97, numTestRows/10);
            runSimpleStream(lz4, seq2Provider, 43, 97, numTestRows/10);
            runSimpleStream(lz4, resProvider, 43, 97, numTestRows/10);

            applyTests(&JlibStreamStressTest::runSimpleStream);
        }
    }

    void testBufferStream()
    {
        if (testBuffer)
        {
            DBGLOG("Simple tests: write then read");

            SequenceDataProvider seqProviderPW(40, false, true);
            SequenceDataProvider seqProviderRW(40, true, true);
            SequenceDataProvider seqProviderRC(40, true, false);
            SequenceDataProvider seqProviderPC(40, false, false);
            VariableDataProvider varcProvider(true);
            VariableDataProvider varsProvider(false);
            Sequence2DataProvider seq2Provider(40);
            ReservedDataProvider resProvider(40);

            runBufferStream(nullptr, seqProviderPW, 0x100000, 0x100000, numTestRows);
            runBufferStream(nullptr, seqProviderRW, 0x100000, 0x100000, numTestRows);
            runBufferStream(nullptr, seqProviderRC, 0x100000, 0x100000, numTestRows);
            runBufferStream(nullptr, seqProviderPC, 0x100000, 0x100000, numTestRows);
            runBufferStream(nullptr, seq2Provider, 0x100000, 0x100000, numTestRows);
            runBufferStream(nullptr, varsProvider, 0x100000, 0x100000, numTestRows);
            runBufferStream(nullptr, varcProvider, 0x100000, 0x100000, numTestRows);
            runBufferStream(nullptr, resProvider, 0x100000, 0x100000, numTestRows);
        }
    }

    void generateVarStrings(IBufferedSerialOutputStream & out, size32_t maxStringLength, offset_t minLength)
    {
        offset_t offset = 0;
        size32_t prevLength = 0;
        size32_t prime = 1997333137;
        unsigned delta = 0;
        while (offset < minLength)
        {
            size32_t length = (prevLength + prime) % maxStringLength;
            size32_t got;
            char * data = (char *)out.reserve(length+1, got);
            CPPUNIT_ASSERT(got > length);
            for (unsigned j=0; j< length; j++)
                data[j] = (char)(' ' + (delta + j) % 64);
            data[length] = 0;
            out.commit(length+1);
            offset += length+1;
            delta++;
        }
    }

    static inline unsigned check(const char * testName, offset_t offset, const char * data, size32_t delta)
    {
        CPPUNIT_ASSERT(data != nullptr);
        unsigned j = 0;
        for (;;)
        {
            char c = data[j];
            if (!c)
                return j;
            if (unlikely(c != (char)(' ' + (j + delta) % 64)))
            {
                VStringBuffer msg("Invalid string read in %s: expected %02x got %02x at position %llu:%u", testName, (char)(' ' + (j + delta) % 64), c, offset, j);
                CPPUNIT_FAIL(msg);
            }
            j++;
        }
    }
    void testVarStringRead(IBufferedSerialInputStream & in, offset_t minLength)
    {
        offset_t offset = 0;
        unsigned delta = 0;
        StringBuffer str;
        while (offset < minLength)
        {
            CPPUNIT_ASSERT(readZeroTerminatedString(str.clear(), in));
            size32_t length = str.length();
            check("testVarStringRead", offset, str.str(), delta);
            offset += length+1;
            delta++;
        }
        CPPUNIT_ASSERT(in.eos());
    }
    void testVarStringPeek(IBufferedSerialInputStream & in, offset_t minLength)
    {
        offset_t offset = 0;
        unsigned delta = 0;
        while (offset < minLength)
        {
            size32_t length;
            const char * data = queryZeroTerminatedString(in, length);
            check("testVarStringPeek", offset, data, delta);
            in.skip(length+1);
            offset += length+1;
            delta++;
        }
        CPPUNIT_ASSERT(in.eos());
    }
    void testKVStringPeek(IBufferedSerialInputStream & in, offset_t minLength)
    {
        offset_t offset = 0;
        const char * next = nullptr;
        unsigned skipLen = 0;
        unsigned delta = 0;
        while (offset < minLength)
        {
            size32_t length;
            const char * data = next;
            next = nullptr;
            if (!data)
            {
                in.skip(skipLen);
                std::tie(data,next) = peekKeyValuePair(in, length);
                skipLen = length+1;
            }
            CPPUNIT_ASSERT(data != nullptr);
            unsigned len = check("testKVStringPeek", offset, data, delta);
            offset += len+1;
            delta++;
        }
        assertex(!next);
        in.skip(skipLen);
        CPPUNIT_ASSERT(in.eos());
    }

    void testStringListPeek(IBufferedSerialInputStream & in)
    {
        offset_t offset = 0;
        std::vector<size32_t> matches;
        unsigned skipLen = 0;
        const char * base = peekStringList(matches, in, skipLen);

        unsigned delta = 0;
        for (size32_t next : matches)
        {
            unsigned len = check("testStringListPeek", offset, base + next, delta);
            offset += len+1;
            delta++;
        }
        assertex(skipLen == offset);
        in.skip(skipLen);
        CPPUNIT_ASSERT(in.eos());
    }

    void testVarStringBuffer()
    {
        size32_t maxStringLength = 0x10000;
        offset_t minFileLength = 0x4000000;
        MemoryBuffer buffer;

        {
            Owned<IBufferedSerialOutputStream> out = createBufferedSerialOutputStream(buffer);
            generateVarStrings(*out, maxStringLength, minFileLength);
        }

        {
            CCycleTimer timer;
            MemoryBuffer clone(buffer.length(), buffer.toByteArray());
<<<<<<< HEAD
            Owned<IBufferedSerialInputStream> in = createBufferedSerialInputStream(clone);
=======
            Owned<IBufferedSerialInputStream> in = createBufferedSerialInputStreamFillMemory(clone);
>>>>>>> 7cc4af83
            testVarStringRead(*in, minFileLength);
            DBGLOG("Buffer:testVarStringRead took %lluus", timer.elapsedNs()/1000);
        }

        {
            CCycleTimer timer;
            MemoryBuffer clone(buffer.length(), buffer.toByteArray());
<<<<<<< HEAD
            Owned<IBufferedSerialInputStream> in = createBufferedSerialInputStream(clone);
=======
            Owned<IBufferedSerialInputStream> in = createBufferedSerialInputStreamFillMemory(clone);
>>>>>>> 7cc4af83
            testVarStringPeek(*in, minFileLength);
            DBGLOG("Buffer:testVarStringPeek took %lluus", timer.elapsedNs()/1000);
        }

        {
            CCycleTimer timer;
            MemoryBuffer clone(buffer.length(), buffer.toByteArray());
<<<<<<< HEAD
            Owned<IBufferedSerialInputStream> in = createBufferedSerialInputStream(clone);
=======
            Owned<IBufferedSerialInputStream> in = createBufferedSerialInputStreamFillMemory(clone);
>>>>>>> 7cc4af83
            testKVStringPeek(*in, minFileLength);
            DBGLOG("Buffer:testKVStringPeek took %lluus", timer.elapsedNs()/1000);
        }

        {
            CCycleTimer timer;
            MemoryBuffer clone(buffer.length(), buffer.toByteArray());
<<<<<<< HEAD
            Owned<IBufferedSerialInputStream> in = createBufferedSerialInputStream(clone);
=======
            Owned<IBufferedSerialInputStream> in = createBufferedSerialInputStreamFillMemory(clone);
>>>>>>> 7cc4af83
            testStringListPeek(*in);
            DBGLOG("Buffer:testStringListPeek took %lluus", timer.elapsedNs()/1000);
        }
    }
    void testVarStringFile(size32_t maxStringLength)
    {
        size32_t bufferSize = 0x4000;
        offset_t minFileLength = 0x400000;

        {
            Owned<IBufferedSerialOutputStream> out = createOutput(filename, bufferSize, nullptr, 0, false);
            generateVarStrings(*out, maxStringLength, minFileLength);
        }

        {
            CCycleTimer timer;
            Owned<IBufferedSerialInputStream> in = createInput(filename, bufferSize, nullptr, 0, false);
            testVarStringRead(*in, minFileLength);
            DBGLOG("File:testVarStringRead took %lluus", timer.elapsedNs()/1000);
        }

        {
            CCycleTimer timer;
            Owned<IBufferedSerialInputStream> in = createInput(filename, bufferSize, nullptr, 0, false);
            testVarStringPeek(*in, minFileLength);
            DBGLOG("File:testVarStringPeek took %lluus", timer.elapsedNs()/1000);
        }

        {
            CCycleTimer timer;
            Owned<IBufferedSerialInputStream> in = createInput(filename, bufferSize, nullptr, 0, false);
            testKVStringPeek(*in, minFileLength);
            DBGLOG("File:testKVStringPeek took %lluus", timer.elapsedNs()/1000);
        }

        {
            CCycleTimer timer;
            Owned<IBufferedSerialInputStream> in = createInput(filename, bufferSize, nullptr, 0, false);
            testStringListPeek(*in);
            DBGLOG("File:testStringListPeek took %lluus", timer.elapsedNs()/1000);
        }

        {
            CCycleTimer timer;
            Owned<IBufferedSerialInputStream> in = createInput(filename, bufferSize, nullptr, 0, true);
            testVarStringPeek(*in, minFileLength);
            DBGLOG("File:testVarStringPeekThreaded took %lluus", timer.elapsedNs()/1000);
        }
    }
    void testVarStringFile()
    {
        testVarStringFile(0x10000);
        testVarStringFile(200);
    }
    void testVarStringHelpers()
    {
        if (testBuffer)
        {
            testVarStringBuffer();
            testVarStringFile();
        }
    }

    IPropertyTree *createCompatibilityConfigPropertyTree()
    {
        // Creates a complex nested property tree with multiple compatibility elements for serialization testing
        Owned<IPropertyTree> root = createPTree("__array__");

        // Helper lambda to add property elements with name/value attributes
        auto addProperty = [](IPropertyTree *parent, const char *name, const char *value = nullptr)
        {
            IPropertyTree *prop = parent->addPropTree("property");
            prop->setProp("@name", name);
            if (value)
                prop->setProp("@value", value);
        };

        // Helper lambda to add operation/accepts/uses elements
        auto addNamedElement = [](IPropertyTree *parent, const char *elementName, const char *name, const char *presence)
        {
            IPropertyTree *elem = parent->addPropTree(elementName);
            elem->setProp("@name", name);
            elem->setProp("@presence", presence);
        };

        // Helper lambda to add valueType elements with maskStyle children
        auto addValueType = [](IPropertyTree *parent, const char *name, const char *presence, bool addMaskStyle = false, const char *setName = nullptr)
        {
            IPropertyTree *valueType = parent->addPropTree("valueType");
            valueType->setProp("@name", name);
            valueType->setProp("@presence", presence);

            if (addMaskStyle)
            {
                IPropertyTree *maskStyle1 = valueType->addPropTree("maskStyle");
                maskStyle1->setProp("@name", "keep-last-4-numbers");
                maskStyle1->setProp("@presence", "r");

                IPropertyTree *maskStyle2 = valueType->addPropTree("maskStyle");
                maskStyle2->setProp("@name", "mask-last-4-numbers");
                maskStyle2->setProp("@presence", "o");
            }

            if (setName)
            {
                IPropertyTree *set = valueType->addPropTree("Set");
                set->setProp("@name", setName);
                set->setProp("@presence", "r");
            }
        };

        // Helper lambda to add rule elements
        auto addRule = [](IPropertyTree *parent, const char *contentType, const char *presence)
        {
            IPropertyTree *rule = parent->addPropTree("rule");
            rule->setProp("@contentType", contentType);
            rule->setProp("@presence", presence);
        };

        // First compatibility element
        {
            IPropertyTree *compatibility = root->addPropTree("__item__");
            IPropertyTree *compat = compatibility->addPropTree("compatibility");

            // Context
            IPropertyTree *context = compat->addPropTree("context");
            context->setProp("@domain", "urn:hpcc:unittest");
            context->setProp("@version", "0");
            addProperty(context, "valuetype-set", "*");
            addProperty(context, "rule-set", "*");

            // Operations
            addNamedElement(compat, "operation", "maskValue", "r");
            addNamedElement(compat, "operation", "maskContent", "r");
            addNamedElement(compat, "operation", "maskMarkupValue", "o");

            // Accepts
            addNamedElement(compat, "accepts", "valuetype-set", "r");
            addNamedElement(compat, "accepts", "valuetype-set:value-type-set-a", "r");
            addNamedElement(compat, "accepts", "valuetype-set:value-type-set-b", "r");
            addNamedElement(compat, "accepts", "rule-set", "r");
            addNamedElement(compat, "accepts", "rule-set:rule-set-2", "r");
            addNamedElement(compat, "accepts", "required-acceptance", "r");
            addNamedElement(compat, "accepts", "optional-acceptance", "o");

            // Uses
            addNamedElement(compat, "uses", "valuetype-set", "r");
            addNamedElement(compat, "uses", "valuetype-set:value-type-set-a", "r");
            addNamedElement(compat, "uses", "valuetype-set:value-type-set-b", "r");
            addNamedElement(compat, "uses", "rule-set", "r");
            addNamedElement(compat, "uses", "rule-set:rule-set-2", "r");
            addNamedElement(compat, "uses", "required-acceptance", "p");
            addNamedElement(compat, "uses", "optional-acceptance", "p");

            // ValueTypes
            addValueType(compat, "secret", "r");
            addValueType(compat, "secret-if-a", "r", true, "value-type-set-a");
            addValueType(compat, "secret-if-b", "r", false, "value-type-set-b");
            addValueType(compat, "*", "r");

            // Rules
            addRule(compat, "", "r");
            addRule(compat, "xml", "r");
        }

        // Second compatibility element
        {
            IPropertyTree *compatibility = root->addPropTree("__item__");
            IPropertyTree *compat = compatibility->addPropTree("compatibility");

            IPropertyTree *context = compat->addPropTree("context");
            context->setProp("@domain", "urn:hpcc:unittest");
            context->setProp("@version", "0");
            addProperty(context, "valuetype-set", "value-type-set-a");
            addProperty(context, "rule-set", "");

            addValueType(compat, "secret", "r");
            addValueType(compat, "secret-if-a", "r", true, "value-type-set-a");
            addValueType(compat, "secret-if-b", "p", false, "value-type-set-b");

            addRule(compat, "", "r");
            addRule(compat, "xml", "r");
        }

        return root.getClear();
    };

    void testCrcBufferedOutputStream()
    {
        DBGLOG("Testing CRC buffered output stream");

        // Test data with known CRC values
        constexpr const char *testData1 = "Hello, World!";
        constexpr size32_t len1 = strlen(testData1);
        constexpr const char *testData2 = "This is test data for CRC calculation.";
        constexpr size32_t len2 = strlen(testData2);
        constexpr const char *testData3 = "0123456789ABCDEF";
        constexpr size32_t len3 = strlen(testData3);

        // Test: Multiple put() calls with multiple put() methods using MemoryBuffer
        {
            MemoryBuffer buffer;
            {
                Owned<IBufferedSerialOutputStream> serialOut = createBufferedSerialOutputStream(buffer);
                Owned<ICrcSerialOutputStream> crcOut = createCrcOutputStream(serialOut);

                // Write test data with flush to ensure CRC is calculated
                crcOut->put(len1, testData1);
                crcOut->put(len3, testData3);
                crcOut->flush();

                // Calculate expected CRC manually
                CRC32 expectedCrc;
                expectedCrc.tally(len1, testData1);
                expectedCrc.tally(len3, testData3);

                CPPUNIT_ASSERT_EQUAL(expectedCrc.get(), crcOut->queryCrc());
                DBGLOG("Multiple put() test using MemoryBuffer passed - CRC: 0x%08X", crcOut->queryCrc());
            }
        }

        // Test: CRC calculation using buffered Serial output stream
        {
            StringBuffer buffer;
            {
                Owned<IBufferedSerialOutputStream> serialOut = createBufferedSerialOutputStream(buffer);
                Owned<ICrcSerialOutputStream> crcOut = createCrcOutputStream(serialOut);

                // Write test data with flush to ensure CRC is calculated
                crcOut->put(len2, testData2);
                crcOut->put(len1, testData1);
                crcOut->flush();

                // Calculate expected CRC manually
                CRC32 expectedCrc;
                expectedCrc.tally(len2, testData2);
                expectedCrc.tally(len1, testData1);

                CPPUNIT_ASSERT_EQUAL(expectedCrc.get(), crcOut->queryCrc());
                DBGLOG("Sequential put() test passed - CRC: 0x%08X", crcOut->queryCrc());
            }
        }

        // Test: CRC calculation with IPropertyTree serialization (similar to dasds.cpp pattern)
        {
            MemoryBuffer buffer;
            {
                // Create a complex property tree for testing
                Owned<IPropertyTree> testTree = createCompatibilityConfigPropertyTree();

                Owned<IBufferedSerialOutputStream> serialOut = createBufferedSerialOutputStream(buffer);
                Owned<ICrcSerialOutputStream> crcSerialStream = createCrcOutputStream(serialOut);
                constexpr size32_t blockSize1mb = 1 * 1024 * 1024;
                Owned<IBufferedSerialOutputStream> crcOutStream = createBufferedOutputStream(crcSerialStream, blockSize1mb);

                // Serialize the property tree to the CRC stream with flush to ensure CRC is calculated
                testTree->serializeToStream(*crcOutStream);
                crcOutStream->flush();
                crcSerialStream->flush();

                // Calculate expected CRC by manually processing the buffer contents
                CRC32 expectedCrc;
                expectedCrc.tally(buffer.length(), buffer.toByteArray());

                CPPUNIT_ASSERT_EQUAL(expectedCrc.get(), crcSerialStream->queryCrc());
                DBGLOG("IPropertyTree serialization test passed - CRC: 0x%08X", crcSerialStream->queryCrc());
            }
        }
    }

    void testPathologicalRows()
    {
        LargeRowDataProvider largeCount50K(true, 50'000);
        LargeRowDataProvider largeCount10M(true, 10'000'000);
        LargeRowDataProvider largeSize50K(false, 50'000);
        LargeRowDataProvider largeSize10M(false, 10'000'000);

        ICompressHandler * lz4 = queryCompressHandler(COMPRESS_METHOD_LZ4);

        runSimpleStream(nullptr, largeCount50K, 0x100000, 0x100000, 2000);
        runSimpleStream(nullptr, largeCount10M, 0x100000, 0x100000, 10);
        runSimpleStream(nullptr, largeSize50K, 0x100000, 0x100000, 2000);
        runSimpleStream(nullptr, largeSize10M, 0x100000, 0x100000, 10);
    }

    void testIncSequentialStream()
    {
        if (testIncSequential)
        {
            DBGLOG("Sequential tests: write then read alternating, increasing sizes");
            applyTests(&JlibStreamStressTest::runIncSequentialStream);
        }
    }

    void testEvenSequentialStream()
    {
        if (testEvenSequential)
        {
            DBGLOG("Sequential tests: write then read alternating, even sizes");
            applyTests(&JlibStreamStressTest::runEvenSequentialStream);
        }
    }

    void testParallelStream()
    {
        if (testParallel)
        {
            DBGLOG("Parallel tests: write and read in parallel, even sizes");
            applyTests(&JlibStreamStressTest::runParallelStream);
        }
    }

    void testThreadedWriteStream()
    {
        if (testThreadedWrite)
        {
            DBGLOG("Threaded write tests: threaded write and read sequentially");
            applyTests(&JlibStreamStressTest::runThreadedWriteStream);
        }
    }

protected:
    IBufferedSerialInputStream * createInput(const char * filename, unsigned bufferSize, ICompressHandler * compressHandler, unsigned decompressedSize, bool threaded)
    {
        Owned<IFile> file = createIFile(filename);
        Owned<IFileIO> io = file->open(IFOread);
        Owned<ISerialInputStream> in = createSerialInputStream(io);
        if (compressHandler)
        {
            const char *options = nullptr;
            Owned<IExpander> decompressor = compressHandler->getExpander(options);

            Owned<IBufferedSerialInputStream> stream = createBufferedInputStream(in, bufferSize);
            Owned<ISerialInputStream> decompressed = createDecompressingInputStream(stream, decompressor);
            return createBufferedInputStream(decompressed, decompressedSize, threaded);
        }
        else
            return createBufferedInputStream(in, bufferSize, threaded);
    }

    IBufferedSerialOutputStream * createOutput(const char * filename, unsigned bufferSize, ICompressHandler * compressHandler, unsigned decompressedSize, bool threaded)
    {
        Owned<IFile> file = createIFile(filename);
        Owned<IFileIO> io = file->open(IFOcreate);
        Owned<ISerialOutputStream> out = createSerialOutputStream(io);
        if (compressHandler)
        {
            const char *options = nullptr;
            Owned<ICompressor> compressor = compressHandler->getCompressor(options);

            Owned<IBufferedSerialOutputStream> stream = createBufferedOutputStream(out, bufferSize);
            Owned<ISerialOutputStream> compressed = createCompressingOutputStream(stream, compressor);
            return createBufferedOutputStream(compressed, decompressedSize, threaded);
        }
        else
            return createBufferedOutputStream(out, bufferSize, threaded);
    }
};

CPPUNIT_TEST_SUITE_REGISTRATION( JlibStreamStressTest );
CPPUNIT_TEST_SUITE_NAMED_REGISTRATION( JlibStreamStressTest, "JlibStreamStressTest" );



#endif // _USE_CPPUNIT<|MERGE_RESOLUTION|>--- conflicted
+++ resolved
@@ -1032,11 +1032,7 @@
         {
             CCycleTimer timer;
             MemoryBuffer clone(buffer.length(), buffer.toByteArray());
-<<<<<<< HEAD
-            Owned<IBufferedSerialInputStream> in = createBufferedSerialInputStream(clone);
-=======
             Owned<IBufferedSerialInputStream> in = createBufferedSerialInputStreamFillMemory(clone);
->>>>>>> 7cc4af83
             testVarStringRead(*in, minFileLength);
             DBGLOG("Buffer:testVarStringRead took %lluus", timer.elapsedNs()/1000);
         }
@@ -1044,11 +1040,7 @@
         {
             CCycleTimer timer;
             MemoryBuffer clone(buffer.length(), buffer.toByteArray());
-<<<<<<< HEAD
-            Owned<IBufferedSerialInputStream> in = createBufferedSerialInputStream(clone);
-=======
             Owned<IBufferedSerialInputStream> in = createBufferedSerialInputStreamFillMemory(clone);
->>>>>>> 7cc4af83
             testVarStringPeek(*in, minFileLength);
             DBGLOG("Buffer:testVarStringPeek took %lluus", timer.elapsedNs()/1000);
         }
@@ -1056,11 +1048,7 @@
         {
             CCycleTimer timer;
             MemoryBuffer clone(buffer.length(), buffer.toByteArray());
-<<<<<<< HEAD
-            Owned<IBufferedSerialInputStream> in = createBufferedSerialInputStream(clone);
-=======
             Owned<IBufferedSerialInputStream> in = createBufferedSerialInputStreamFillMemory(clone);
->>>>>>> 7cc4af83
             testKVStringPeek(*in, minFileLength);
             DBGLOG("Buffer:testKVStringPeek took %lluus", timer.elapsedNs()/1000);
         }
@@ -1068,11 +1056,7 @@
         {
             CCycleTimer timer;
             MemoryBuffer clone(buffer.length(), buffer.toByteArray());
-<<<<<<< HEAD
-            Owned<IBufferedSerialInputStream> in = createBufferedSerialInputStream(clone);
-=======
             Owned<IBufferedSerialInputStream> in = createBufferedSerialInputStreamFillMemory(clone);
->>>>>>> 7cc4af83
             testStringListPeek(*in);
             DBGLOG("Buffer:testStringListPeek took %lluus", timer.elapsedNs()/1000);
         }
