/*##############################################################################

    HPCC SYSTEMS software Copyright (C) 2016 HPCC Systems®.

    Licensed under the Apache License, Version 2.0 (the "License");
    you may not use this file except in compliance with the License.
    You may obtain a copy of the License at

       http://www.apache.org/licenses/LICENSE-2.0

    Unless required by applicable law or agreed to in writing, software
    distributed under the License is distributed on an "AS IS" BASIS,
    WITHOUT WARRANTIES OR CONDITIONS OF ANY KIND, either express or implied.
    See the License for the specific language governing permissions and
    limitations under the License.
############################################################################## */

#include "couchbaseembed.hpp"

#include "platform.h"
#include "jexcept.hpp"
#include "jlog.hpp"
#include "hqlplugins.hpp"
#include "deftype.hpp"
#include "eclhelper.hpp"
#include "eclrtl.hpp"
#include "eclrtl_imp.hpp"

static const char *g_moduleName = "couchbase";
static const char *g_moduleDescription = "Couchbase Embed Helper";
static const char *g_version = "Couchbase Embed Helper 1.0.0";
static const char *g_compatibleVersions[] = { g_version, nullptr };
static const NullFieldProcessor NULLFIELD(NULL);

extern "C" COUCHBASEEMBED_PLUGIN_API bool getECLPluginDefinition(ECLPluginDefinitionBlock *pb)
{
    if (pb->size == sizeof(ECLPluginDefinitionBlockEx))
    {
        ECLPluginDefinitionBlockEx * pbx = (ECLPluginDefinitionBlockEx *) pb;
        pbx->compatibleVersions = g_compatibleVersions;
    }
    else if (pb->size != sizeof(ECLPluginDefinitionBlock))
        return false;

    pb->magicVersion = PLUGIN_VERSION;
    pb->version = g_version;
    pb->moduleName = g_moduleName;
    pb->ECL = NULL;
    pb->flags = PLUGIN_IMPLICIT_MODULE;
    pb->description = g_moduleDescription;
    return true;
}

namespace couchbaseembed
{
    //--------------------------------------------------------------------------
    // Plugin Classes
    //--------------------------------------------------------------------------

    void reportIfQueryFailure(Couchbase::Query * query)
    {
        auto status = query->meta().status();
        if (status.errcode())
        {
            if (status.isNetworkError())
                failx("NetworkErr: %s", status.description());
            else if (status.isDataError())
                failx("DataErr: %s", status.description());
            else if (status.isInputError())
                failx("InputErr: %s", status.description());
            else if (status.isTemporary())
                failx("TempErr: %s", status.description());
            else
                failx("Couchbase err: %s (%d)", status.description(), status.errcode());
        }

        //consider parsing json result
        if (strstr(query->meta().body().to_string().c_str(), "\"status\": \"errors\""))
            failx("Err: %s", query->meta().body().to_string().c_str());
    }

    CouchbaseRowStream::CouchbaseRowStream(IEngineRowAllocator* resultAllocator, Couchbase::Query * cbaseQuery)
       :   m_CouchBaseQuery(cbaseQuery),
           m_resultAllocator(resultAllocator)
    {
        m_currentRow = 0;
        m_shouldRead = true;

        //iterating over result rows and copying them to stringarray
        //is there a way to independently step through original result rows?
        for (auto cbrow : *m_CouchBaseQuery)
            m_Rows.append(cbrow.json().to_string().c_str());

        reportIfQueryFailure(m_CouchBaseQuery);
    }

    CouchbaseRowStream::~CouchbaseRowStream() {}

    const void * CouchbaseRowStream::nextRow()
    {
        const void * result = NULL;
        if (m_shouldRead && m_currentRow < m_Rows.length())
        {
            auto json = m_Rows.item(m_currentRow++);
            Owned<IPropertyTree> contentTree = createPTreeFromJSONString(json,ipt_caseInsensitive);
            if (contentTree)
            {
                CouchbaseRowBuilder * cbRowBuilder = new CouchbaseRowBuilder(contentTree);
                RtlDynamicRowBuilder rowBuilder(m_resultAllocator);
                const RtlTypeInfo *typeInfo = m_resultAllocator->queryOutputMeta()->queryTypeInfo();
                assertex(typeInfo);
                RtlFieldStrInfo dummyField("<row>", NULL, typeInfo);
                size32_t len = typeInfo->build(rowBuilder, 0, &dummyField, *cbRowBuilder);
                return rowBuilder.finalizeRowClear(len);
            }
            else
                failx("Error processing result row");
        }
        return result;
    }

   void CouchbaseRowStream::stop()
   {
       m_resultAllocator.clear();
       m_shouldRead = false;
   }

   Couchbase::Query * CouchbaseConnection::query(Couchbase::QueryCommand * qcommand)
   {
       Couchbase::Status queryStatus;
       Couchbase::Query * pQuery = new Couchbase::Query(*m_pCouchbaseClient, *qcommand, queryStatus);

       if (!queryStatus)
           failx("Couldn't issue query: %s", queryStatus.description());

       if (!pQuery->status())
           failx("Couldn't execute query, reason: %s\nBody is: ", pQuery->meta().body().data());

       if (pQuery->meta().status().errcode() != LCB_SUCCESS )//rows.length() == 0)
           failx("Query execution error: %s", m_pQuery->meta().body().data());

       return pQuery;
   }

    extern void UNSUPPORTED(const char *feature)
    {
        throw MakeStringException(-1, "UNSUPPORTED feature: %s not supported in %s", feature, g_version);
    }

    extern void failx(const char *message, ...)
    {
        va_list args;
        va_start(args,message);
        StringBuffer msg;
        msg.appendf("%s: ", g_moduleName).valist_appendf(message,args);
        va_end(args);
        rtlFail(0, msg.str());
    }

    extern void fail(const char *message)
    {
        StringBuffer msg;
        msg.appendf("%s: ", g_moduleName).append(message);
        rtlFail(0, msg.str());
    }

    void bindStringParam(unsigned len, const char *value, const RtlFieldInfo * field, Couchbase::QueryCommand * pQcmd)
    {
        VStringBuffer cbPlaceholder("$%s", field->name);
        if (pQcmd)
        {
            size32_t utf8chars;
            char *utf8;
            rtlStrToUtf8X(utf8chars, utf8, len, value);
            auto status = pQcmd->named_param(cbPlaceholder.str(), utf8);
            if (!status.success())
                failx("Could not bind Param: %s val: %s", cbPlaceholder.str(), utf8);
        }
        else
            failx("Internal error: detected invalid CouchbaseQueryCommand while attempting to bind to field: %s", cbPlaceholder.str());
    }

    void bindBoolParam(bool value, const RtlFieldInfo * field, Couchbase::QueryCommand * pQcmd)
    {
        VStringBuffer cbPlaceholder("$%s", field->name);
        if (pQcmd)
        {
            StringBuffer serialized;
            TokenSerializer tokenSerializer;
            tokenSerializer.serialize(value, serialized);

            auto status = pQcmd->named_param(cbPlaceholder.str(), serialized.str());
            if (!status.success())
                failx("Could not bind Param: %s val: %s", cbPlaceholder.str(), serialized.str());
        }
        else
            failx("Internal error: detected invalid CouchbaseQueryCommand while attempting to bind to field: %s", cbPlaceholder.str());
    }

    void bindDataParam(unsigned len, const void *value, const RtlFieldInfo * field, Couchbase::QueryCommand * pQcmd)
    {
        VStringBuffer cbPlaceholder("$%s", field->name);
        if (pQcmd)
        {
            size32_t bytes;
            void *data;
            rtlStrToDataX(bytes, data, len, value);

            auto status = pQcmd->named_param(cbPlaceholder.str(), (char *)data);
            if (!status.success())
                failx("Could not bind Param: %s val: %s", cbPlaceholder.str(), (char *)data);
        }
        else
            failx("Internal error: detected invalid CouchbaseQueryCommand while attempting to bind to field: %s", cbPlaceholder.str());
    }

    void bindIntParam(__int64 value, const RtlFieldInfo * field, Couchbase::QueryCommand * pQcmd)
    {
        VStringBuffer cbPlaceholder("$%s", field->name);
        if (pQcmd)
        {
            StringBuffer serialized;
            TokenSerializer tokenSerializer;
            tokenSerializer.serialize(value, serialized);

            auto status = pQcmd->named_param(cbPlaceholder.str(), serialized.str());
            if (!status.success())
                failx("Could not bind Param: %s val: %s", cbPlaceholder.str(), serialized.str());
        }
        else
            failx("Internal error: detected invalid CouchbaseQueryCommand while attempting to bind to field: %s", cbPlaceholder.str());
    }

    void bindUIntParam(unsigned __int64 value, const RtlFieldInfo * field, Couchbase::QueryCommand * pQcmd)
    {
        VStringBuffer cbPlaceholder("$%s", field->name);
        if (pQcmd)
        {
            StringBuffer serialized;
            TokenSerializer tokenSerializer;
            tokenSerializer.serialize(value, serialized);

            auto status = pQcmd->named_param(cbPlaceholder.str(), serialized.str());
            if (!status.success())
                failx("Could not bind Param: %s val: %s", cbPlaceholder.str(), serialized.str());
        }
        else
            failx("Internal error: detected invalid CouchbaseQueryCommand while attempting to bind to field: %s", cbPlaceholder.str());
    }

    void bindRealParam(double value, const RtlFieldInfo * field, Couchbase::QueryCommand * pQcmd)
    {
        VStringBuffer cbPlaceholder("$%s", field->name);
        if (pQcmd)
        {
            StringBuffer serialized;
            TokenSerializer tokenSerializer;
            tokenSerializer.serialize(value, serialized);
            auto status = pQcmd->named_param(cbPlaceholder.str(), serialized.str());
            if (!status.success())
                failx("Could not bind Param: %s val: %s", cbPlaceholder.str(), serialized.str());
        }
        else
            failx("Internal error: detected invalid CouchbaseQueryCommand while attempting to bind to field: %s", cbPlaceholder.str());
    }

    void bindUnicodeParam(unsigned chars, const UChar *value, const RtlFieldInfo * field, Couchbase::QueryCommand * pQcmd)
    {
        VStringBuffer cbPlaceholder("$%s", field->name);
        if (pQcmd)
        {
            size32_t utf8chars;
            char *utf8;
            rtlUnicodeToUtf8X(utf8chars, utf8, chars, value);
            auto status = pQcmd->named_param(cbPlaceholder.str(), utf8);
            if (!status.success())
                failx("Could not bind Param: %s val: %s", cbPlaceholder.str(), utf8);
        }
        else
            failx("Internal error: detected invalid CouchbaseQueryCommand while attempting to bind to field: %s", cbPlaceholder.str());
    }

    int CouchbaseRecordBinder::numFields()
    {
        int count = 0;
        const RtlFieldInfo * const *fields = typeInfo->queryFields();
        assertex(fields);
        while (*fields++)
           count++;
        return count;
    }
    void CouchbaseRecordBinder::processRow(const byte *row)
    {
        thisParam = firstParam;
        typeInfo->process(row, row, &dummyField, *this); // Bind the variables for the current row
    }

    void CouchbaseRecordBinder::processString(unsigned len, const char *value, const RtlFieldInfo * field)
    {
        checkNextParam(field);
        bindStringParam(len, value, field, m_pQcmd);
    }

    void CouchbaseRecordBinder::processBool(bool value, const RtlFieldInfo * field)
    {
        bindBoolParam(value, field, m_pQcmd);
    }

    void CouchbaseRecordBinder::processData(unsigned len, const void *value, const RtlFieldInfo * field)
    {
        bindDataParam(len, value, field, m_pQcmd);
    }

    void CouchbaseRecordBinder::processInt(__int64 value, const RtlFieldInfo * field)
    {
       bindIntParam(value, field, m_pQcmd);
    }

    void CouchbaseRecordBinder::processUInt(unsigned __int64 value, const RtlFieldInfo * field)
    {
       bindUIntParam(value, field,m_pQcmd);
    }

    void CouchbaseRecordBinder::processReal(double value, const RtlFieldInfo * field)
    {
       bindRealParam(value, field, m_pQcmd);
    }

    void CouchbaseRecordBinder::processDecimal(const void *value, unsigned digits, unsigned precision, const RtlFieldInfo * field)
    {
       Decimal val;
       size32_t bytes;
       rtlDataAttr decText;
       val.setDecimal(digits, precision, value);
       val.getStringX(bytes, decText.refstr());
       processUtf8(bytes, decText.getstr(), field);
    }

    void CouchbaseRecordBinder::processUnicode(unsigned chars, const UChar *value, const RtlFieldInfo * field)
    {
       bindUnicodeParam(chars, value, field, m_pQcmd);
    }

    void CouchbaseRecordBinder::processQString(unsigned len, const char *value, const RtlFieldInfo * field)
    {
       size32_t charCount;
       rtlDataAttr text;
       rtlQStrToStrX(charCount, text.refstr(), len, value);
       processUtf8(charCount, text.getstr(), field);
    }

    void CouchbaseRecordBinder::processUtf8(unsigned chars, const char *value, const RtlFieldInfo * field)
    {
       bindStringParam(strlen(value), value, field, m_pQcmd);
    }

    unsigned CouchbaseRecordBinder::checkNextParam(const RtlFieldInfo * field)
    {
       if (logctx.queryTraceLevel() > 4)
           logctx.CTXLOG("Binding %s to %d", field->name, thisParam);
       return thisParam++;
    }

    CouchbaseEmbedFunctionContext::CouchbaseEmbedFunctionContext(const IContextLogger &_logctx, const char *options, unsigned _flags)
    : logctx(_logctx), m_NextRow(), m_nextParam(0), m_numParams(0), m_scriptFlags(_flags)
    {
        cbQueryIterator = NULL;
        m_pCouchbaseClient = nullptr;
        m_pQuery = nullptr;
        m_pQcmd = nullptr;

        const char *server = "localhost";
        const char *user = "";
        const char *password = "";
        const char *bucketname = "default";
        unsigned port = 8091;
        bool useSSL = false;
        StringBuffer connectionOptions;

        StringArray inputOptions;
        inputOptions.appendList(options, ",");
        ForEachItemIn(idx, inputOptions)
        {
            const char *opt = inputOptions.item(idx);
            const char *val = strchr(opt, '=');
            if (val)
            {
                StringBuffer optName(val-opt, opt);
                val++;
                if (stricmp(optName, "server")==0)
                    server = val;   // Note that lifetime of val is adequate for this to be safe
                else if (stricmp(optName, "port")==0)
                    port = atoi(val);
                else if (stricmp(optName, "user")==0)
                    user = val;
                else if (stricmp(optName, "password")==0)
                    password = val;
                else if (stricmp(optName, "bucket")==0)
                    bucketname = val;
                else if (stricmp(optName, "useSSL")==0)
                    useSSL = clipStrToBool(val);

                //Connection String options
                else if (stricmp(optName,   "detailed_errcodes")==0
                        || stricmp(optName, "operation_timeout")==0
                        || stricmp(optName, "config_total_timeout")==0
                        || stricmp(optName, "http_poolsize")==0
                        || stricmp(optName, "detailed_errcodes")==0)
                    connectionOptions.appendf("%s%s=%s", connectionOptions.length() == 0 ? "?" : "&", optName.str(), val);
                else
                    failx("Unknown option %s", optName.str());
            }
        }

        m_oCBConnection.setown(new CouchbaseConnection(useSSL, server, port, bucketname, user, password, connectionOptions.str()));
        m_oCBConnection->connect();
    }

    IPropertyTree * CouchbaseEmbedFunctionContext::nextResultRowTree()
    {
        for (auto cbrow : *m_pQuery)
        {
            auto json = cbrow.json().to_string();
            Owned<IPropertyTree> contentTree = createPTreeFromJSONString(json.c_str());
            return contentTree.getLink();
        }

        reportIfQueryFailure(m_pQuery);

        return nullptr;
    }

    IPropertyTreeIterator * CouchbaseEmbedFunctionContext::nextResultRowIterator()
    {
        for (auto cbrow : *m_pQuery)
        {
            auto json = cbrow.json().to_string();
            Owned<IPropertyTree> contentTree = createPTreeFromJSONString(json.c_str());
            if (contentTree)
                return contentTree->getElements("./*");
            failx("Could not fetch next result row.");
            break;
        }

        reportIfQueryFailure(m_pQuery);

        return nullptr;
    }

    const char * CouchbaseEmbedFunctionContext::nextResultScalar()
    {
        auto resultrow = nextResultRowIterator();
        if (resultrow)
        {
            resultrow->first();
            if(resultrow->isValid() == true)
            {
                if (resultrow->query().hasChildren())
                    typeError("scalar", "");
                return resultrow->query().queryProp("");
            }
            else
                failx("Could not fetch next result column.");
        }
        else
            failx("Could not fetch next result row.");

        return nullptr;
    }

    bool CouchbaseEmbedFunctionContext::getBooleanResult()
    {
        bool mybool;
        auto scalar = nextResultScalar();
        handleDeserializeOutcome(m_tokenDeserializer.deserialize(scalar, mybool), "bool", scalar);

        return mybool;
    }

    void CouchbaseEmbedFunctionContext::getDataResult(size32_t &len, void * &result)
    {
        auto value = nextResultScalar();
        if (value && *value)
        {
            rtlStrToDataX(len, result, strlen(value), value);   // This feels like it may not work to me - will preallocate rather larger than we want
        }
        else
        {
            rtlStrToDataX(len, result, NULLFIELD.resultChars, NULLFIELD.stringResult);
        }
    }

    double CouchbaseEmbedFunctionContext::getRealResult()
    {
        double mydouble = 0.0;
        auto value = nextResultScalar();
        handleDeserializeOutcome(m_tokenDeserializer.deserialize(value, mydouble), "real", value);

        return mydouble;
    }

    __int64 CouchbaseEmbedFunctionContext::getSignedResult()
    {
        __int64 myint64 = 0;
        auto value = nextResultScalar();
        handleDeserializeOutcome(m_tokenDeserializer.deserialize(value, myint64), "signed", value);

        return myint64;
    }

    unsigned __int64 CouchbaseEmbedFunctionContext::getUnsignedResult()
    {
        unsigned __int64 myuint64 = 0;
        auto value = nextResultScalar();
        handleDeserializeOutcome(m_tokenDeserializer.deserialize(value, myuint64), "unsigned", value);

        return myuint64;
    }

    void CouchbaseEmbedFunctionContext::getStringResult(size32_t &chars, char * &result)
    {
        auto value = nextResultScalar();
        if (value && *value)
        {
            unsigned numchars = rtlUtf8Length(strlen(value), value);
            rtlUtf8ToStrX(chars, result, numchars, value);
        }
        else
        {
            rtlStrToStrX(chars, result, NULLFIELD.resultChars, NULLFIELD.stringResult);
        }
    }

    void CouchbaseEmbedFunctionContext::getUTF8Result(size32_t &chars, char * &result)
    {
        getStringResult(chars, result);
    }

    void CouchbaseEmbedFunctionContext::getUnicodeResult(size32_t &chars, UChar * &result)
    {
        auto value = nextResultScalar();
        if (value && *value)
        {
            unsigned numchars = rtlUtf8Length(strlen(value), value);
            rtlUtf8ToUnicodeX(chars, result, numchars, value);
        }
        else
        {
            rtlUnicodeToUnicodeX(chars, result, NULLFIELD.resultChars, NULLFIELD.unicodeResult);
        }
    }

    void CouchbaseEmbedFunctionContext::getDecimalResult(Decimal &value)
    {
        auto text = nextResultScalar();
        if (text && *text)
            value.setString(rtlUtf8Length(strlen(text), text), text);
        else
            value.set(NULLFIELD.decimalResult);
    }

    IRowStream * CouchbaseEmbedFunctionContext::getDatasetResult(IEngineRowAllocator * _resultAllocator)
    {
        Owned<CouchbaseRowStream> cbaseRowStream;
        cbaseRowStream.set(new CouchbaseRowStream(_resultAllocator, m_pQuery));
        return cbaseRowStream.getLink();
    }

    byte * CouchbaseEmbedFunctionContext::getRowResult(IEngineRowAllocator * _resultAllocator)
    {
        Owned<CouchbaseRowStream> cbaseRowStream;
        cbaseRowStream.set(new CouchbaseRowStream(_resultAllocator, m_pQuery));
        return (byte *)cbaseRowStream->nextRow();
    }

    size32_t CouchbaseEmbedFunctionContext::getTransformResult(ARowBuilder & rowBuilder)
    {
        execute();

        auto resultrow = nextResultRowTree();
        if (!resultrow)
            fail("Failed to read row");
        if (resultrow->getCount("./*") != 1)
            typeError("row", "");

        CouchbaseRowBuilder couchbaseRowBuilder(resultrow);
        const RtlTypeInfo *typeInfo = rowBuilder.queryAllocator()->queryOutputMeta()->queryTypeInfo();
        assertex(typeInfo);
        RtlFieldStrInfo dummyField("<row>", NULL, typeInfo);
        return typeInfo->build(rowBuilder, 0, &dummyField, couchbaseRowBuilder);
    }

    void CouchbaseEmbedFunctionContext::bindRowParam(const char *name, IOutputMetaData & metaVal, byte *val)
    {
        CouchbaseRecordBinder binder(logctx, metaVal.queryTypeInfo(), m_pQcmd, m_nextParam);
        binder.processRow(val);
        m_nextParam += binder.numFields();
    }

    void CouchbaseEmbedFunctionContext::bindDatasetParam(const char *name, IOutputMetaData & metaVal, IRowStream * val)
    {
        // We only support a single dataset parameter...
        // MORE - look into batch?
        if (m_oInputStream)
        {
            fail("At most one dataset parameter supported");
        }
        m_oInputStream.setown(new CouchbaseDatasetBinder(logctx, LINK(val), metaVal.queryTypeInfo(), m_pQcmd, m_nextParam));
        m_nextParam += m_oInputStream->numFields();
    }

    void CouchbaseEmbedFunctionContext::bindBooleanParam(const char *name, bool val)
    {
        checkNextParam(name);
        StringBuffer serialized;
        m_tokenSerializer.serialize(val, serialized);

        VStringBuffer cbPlaceholder("$%s", name);
        auto status = m_pQcmd->named_param(cbPlaceholder.str(), serialized.str());
        if (!status.success())
            failx("Could not bind Param: %s val: %s", cbPlaceholder.str(), serialized.str());
    }

    void CouchbaseEmbedFunctionContext::bindDataParam(const char *name, size32_t len, const void *val)
    {
        checkNextParam(name);
        VStringBuffer cbPlaceholder("$%s", name);
        size32_t bytes;
        void *data;
        rtlStrToDataX(bytes, data, len, val);
        auto status = m_pQcmd->named_param(cbPlaceholder.str(), (char *)data);
        if (!status.success())
            failx("Could not bind Param: %s val: %s", cbPlaceholder.str(), (char *)data);
    }

    void CouchbaseEmbedFunctionContext::bindFloatParam(const char *name, float val)
    {
        checkNextParam(name);
        StringBuffer serialized;
        m_tokenSerializer.serialize(val, serialized);
        VStringBuffer cbPlaceholder("$%s", name);

        auto status = m_pQcmd->named_param(cbPlaceholder.str(), serialized.str());
        if (!status.success())
            failx("Could not bind Param: %s val: %s", cbPlaceholder.str(), serialized.str());
    }

    void CouchbaseEmbedFunctionContext::bindRealParam(const char *name, double val)
    {
        checkNextParam(name);
        StringBuffer serialized;
        m_tokenSerializer.serialize(val, serialized);
        VStringBuffer cbPlaceholder("$%s", name);

        auto status = m_pQcmd->named_param(cbPlaceholder.str(), serialized.str());
        if (!status.success())
            failx("Could not bind Param: %s val: %s", cbPlaceholder.str(), serialized.str());
    }

    void CouchbaseEmbedFunctionContext::bindSignedSizeParam(const char *name, int size, __int64 val)
    {
        bindSignedParam(name, val);
    }

    void CouchbaseEmbedFunctionContext::bindSignedParam(const char *name, __int64 val)
    {
        checkNextParam(name);
        StringBuffer serialized;
        m_tokenSerializer.serialize(val, serialized);

        VStringBuffer cbPlaceholder("$%s", name);

        auto status = m_pQcmd->named_param(cbPlaceholder.str(), serialized.str());
        if (!status.success())
            failx("Could not bind Param: %s val: %s", cbPlaceholder.str(), serialized.str());
    }

    void CouchbaseEmbedFunctionContext::bindUnsignedSizeParam(const char *name, int size, unsigned __int64 val)
    {
        bindUnsignedParam(name, val);
    }

    void CouchbaseEmbedFunctionContext::bindUnsignedParam(const char *name, unsigned __int64 val)
    {
        checkNextParam(name);
        StringBuffer serialized;
        m_tokenSerializer.serialize(val, serialized);

        VStringBuffer cbPlaceholder("$%s", name);

        auto status = m_pQcmd->named_param(cbPlaceholder.str(), serialized.str());
        if (!status.success())
            failx("Could not bind Param: %s val: %s", cbPlaceholder.str(), serialized.str());
    }

    void CouchbaseEmbedFunctionContext::bindStringParam(const char *name, size32_t len, const char *val)
    {
        checkNextParam(name);
        VStringBuffer cbPlaceholder("$%s", name);
        size32_t utf8chars;
        char *utf8;
        rtlStrToUtf8X(utf8chars, utf8, len, val);
        auto status = m_pQcmd->named_param(cbPlaceholder.str(), utf8);
        if (!status.success())
            failx("Could not bind Param: %s val: %s", cbPlaceholder.str(), utf8);
    }

    void CouchbaseEmbedFunctionContext::bindVStringParam(const char *name, const char *val)
    {
        checkNextParam(name);
        bindStringParam(name, strlen(val), val);
    }

    void CouchbaseEmbedFunctionContext::bindUTF8Param(const char *name, size32_t chars, const char *val)
    {
        checkNextParam(name);
        bindStringParam(name, strlen(val), val);
    }

    void CouchbaseEmbedFunctionContext::bindUnicodeParam(const char *name, size32_t chars, const UChar *val)
    {
        checkNextParam(name);
        VStringBuffer cbPlaceholder("$%s", name);
        size32_t utf8chars;
        char *utf8;
        rtlUnicodeToUtf8X(utf8chars, utf8, chars, val);
        auto status = m_pQcmd->named_param(cbPlaceholder.str(), utf8);
        if (!status.success())
            failx("Could not bind Param: %s val: %s", cbPlaceholder.str(), utf8);
    }

    void CouchbaseEmbedFunctionContext::compileEmbeddedScript(size32_t chars, const char *script)
    {
        if (script && *script)
        {
            m_pQcmd = new Couchbase::QueryCommand(script);

            if ((m_scriptFlags & EFnoparams) == 0)
                m_numParams = countParameterPlaceholders(script);
            else
                m_numParams = 0;
        }
        else
            failx("Empty N1QL query detected");
    }

    void CouchbaseEmbedFunctionContext::callFunction()
    {
        execute();
    }

    void CouchbaseEmbedFunctionContext::execute()
    {
        if (m_oInputStream)
            m_oInputStream->executeAll(m_oCBConnection);
        else
        {
            m_pQuery = m_oCBConnection->query(m_pQcmd);

            reportIfQueryFailure(m_pQuery);
        }
    }

    unsigned CouchbaseEmbedFunctionContext::checkNextParam(const char *name)
    {
        if (m_nextParam == m_numParams)
            failx("Too many parameters supplied: No matching $<name> placeholder for parameter %s", name);
        return m_nextParam++;
    }

    bool CouchbaseRowBuilder::getBooleanResult(const RtlFieldInfo *field)
    {
        const char * value = nextField(field);

        if (!value || !*value)
        {
            NullFieldProcessor p(field);
            return p.boolResult;
        }

        bool mybool;
        couchbaseembed::handleDeserializeOutcome(m_tokenDeserializer.deserialize(value, mybool), "bool", value);
        return mybool;
    }

    void CouchbaseRowBuilder::getDataResult(const RtlFieldInfo *field, size32_t &len, void * &result)
    {
        const char * value = nextField(field);

        if (!value || !*value)
        {
            NullFieldProcessor p(field);
            rtlStrToDataX(len, result, p.resultChars, p.stringResult);
            return;
        }
        rtlStrToDataX(len, result, strlen(value), value);   // This feels like it may not work to me - will preallocate rather larger than we want
    }

    double CouchbaseRowBuilder::getRealResult(const RtlFieldInfo *field)
    {
        const char * value = nextField(field);

        if (!value || !*value)
        {
            NullFieldProcessor p(field);
            return p.doubleResult;
        }

        double mydouble = 0.0;
        couchbaseembed::handleDeserializeOutcome(m_tokenDeserializer.deserialize(value, mydouble), "real", value);
        return mydouble;
    }

    __int64 CouchbaseRowBuilder::getSignedResult(const RtlFieldInfo *field)
    {
        const char * value = nextField(field);
        if (!value || !*value)
        {
            NullFieldProcessor p(field);
            return p.uintResult;
        }

        __int64 myint64 = 0;
        couchbaseembed::handleDeserializeOutcome(m_tokenDeserializer.deserialize(value, myint64), "signed", value);
        return myint64;
    }

    unsigned __int64 CouchbaseRowBuilder::getUnsignedResult(const RtlFieldInfo *field)
    {
        const char * value = nextField(field);
        if (!value || !*value)
        {
            NullFieldProcessor p(field);
            return p.uintResult;
        }

        unsigned __int64 myuint64 = 0;
        couchbaseembed::handleDeserializeOutcome(m_tokenDeserializer.deserialize(value, myuint64), "unsigned", value);
        return myuint64;
    }

    void CouchbaseRowBuilder::getStringResult(const RtlFieldInfo *field, size32_t &chars, char * &result)
    {
        const char * value = nextField(field);

        if (!value || !*value)
        {
            NullFieldProcessor p(field);
            rtlStrToStrX(chars, result, p.resultChars, p.stringResult);
            return;
        }

        unsigned numchars = rtlUtf8Length(strlen(value), value);  // MORE - is it a good assumption that it is utf8 ? Depends how the database is configured I think
        rtlUtf8ToStrX(chars, result, numchars, value);
        return;
    }

    void CouchbaseRowBuilder::getUTF8Result(const RtlFieldInfo *field, size32_t &chars, char * &result)
    {
        getStringResult(field, chars, result);
        return;
    }

    void CouchbaseRowBuilder::getUnicodeResult(const RtlFieldInfo *field, size32_t &chars, UChar * &result)
    {
        const char * value = nextField(field);

        if (!value || !*value)
        {
            NullFieldProcessor p(field);
            rtlUnicodeToUnicodeX(chars, result, p.resultChars, p.unicodeResult);
            return;
        }

        unsigned numchars = rtlUtf8Length(strlen(value), value);  // MORE - is it a good assumption that it is utf8 ? Depends how the database is configured I think
        rtlUtf8ToUnicodeX(chars, result, numchars, value);
        return;
    }

    void CouchbaseRowBuilder::getDecimalResult(const RtlFieldInfo *field, Decimal &value)
    {
        const char * dvalue = nextField(field);
        if (!dvalue || !*dvalue)
        {
            NullFieldProcessor p(field);
            value.set(p.decimalResult);
            return;
        }

        size32_t chars;
        rtlDataAttr result;
        value.setString(strlen(dvalue), dvalue);
        if (field)
        {
            RtlDecimalTypeInfo *dtype = (RtlDecimalTypeInfo *) field->type;
            value.setPrecision(dtype->getDecimalDigits(), dtype->getDecimalPrecision());
        }
    }

    void CouchbaseRowBuilder::processBeginSet(const RtlFieldInfo * field, bool &isAll)
    {
        isAll = false; // ALL not supported

        const char * xpath = xpathOrName(field);

        if (xpath && *xpath)
        {
            PathTracker     newPathNode(xpath, CPNTSet);
            StringBuffer    newXPath;

            constructNewXPath(newXPath, xpath);

            newPathNode.childCount = m_oResultRow->getCount(newXPath);
            m_pathStack.push_back(newPathNode);
        }
        else
        {
            failx("processBeginSet: Field name or xpath missing");
        }
    }

    bool CouchbaseRowBuilder::processNextSet(const RtlFieldInfo * field)
    {
        return m_pathStack.back().childrenProcessed < m_pathStack.back().childCount;
    }

    void CouchbaseRowBuilder::processBeginDataset(const RtlFieldInfo * field)
    {
        const char * xpath = xpathOrName(field);

        if (xpath && *xpath)
        {
            PathTracker     newPathNode(xpath, CPNTDataset);
            StringBuffer    newXPath;

            constructNewXPath(newXPath, xpath);

<<<<<<< HEAD
        if (getNumFields(field->type->queryChildType()) > 0)
            m_oNestedField.set(m_oResultRow->queryBranch(field->name));
=======
            newPathNode.childCount = m_oResultRow->getCount(newXPath);
            m_pathStack.push_back(newPathNode);
        }
        else
        {
            failx("processBeginDataset: Field name or xpath missing");
        }
>>>>>>> 7939166c
    }

    void CouchbaseRowBuilder::processBeginRow(const RtlFieldInfo * field)
    {
        const char * xpath = xpathOrName(field);

        if (xpath && *xpath)
        {
            if (strncmp(xpath, "<nested row>", 12) == 0)
            {
                // Row within child dataset
                if (m_pathStack.back().nodeType == CPNTDataset)
                {
                    m_pathStack.back().currentChildIndex++;
                }
                else
                {
                    failx("<nested row> received with no outer dataset designated");
                }
            }
            else
            {
                m_pathStack.push_back(PathTracker(xpath, CPNTScalar));
            }
        }
        else
        {
            failx("processBeginRow: Field name or xpath missing");
        }
    }

    bool CouchbaseRowBuilder::processNextRow(const RtlFieldInfo * field)
    {
        return m_pathStack.back().childrenProcessed < m_pathStack.back().childCount;
    }

    void CouchbaseRowBuilder::processEndSet(const RtlFieldInfo * field)
    {
        const char * xpath = xpathOrName(field);

        if (xpath && *xpath && !m_pathStack.empty() && strcmp(xpath, m_pathStack.back().nodeName.str()) == 0)
        {
            m_pathStack.pop_back();
        }
    }

    void CouchbaseRowBuilder::processEndDataset(const RtlFieldInfo * field)
    {
        const char * xpath = xpathOrName(field);

        if (xpath && *xpath)
        {
            if (!m_pathStack.empty() && strcmp(xpath, m_pathStack.back().nodeName.str()) == 0)
            {
                m_pathStack.pop_back();
            }
        }
        else
        {
            failx("processEndDataset: Field name or xpath missing");
        }
    }

    void CouchbaseRowBuilder::processEndRow(const RtlFieldInfo * field)
    {
        const char * xpath = xpathOrName(field);

        if (xpath && *xpath)
        {
            if (!m_pathStack.empty())
            {
                if (m_pathStack.back().nodeType == CPNTDataset)
                {
                    m_pathStack.back().childrenProcessed++;
                }
                else if (strcmp(xpath, m_pathStack.back().nodeName.str()) == 0)
                {
                    m_pathStack.pop_back();
                }
            }
        }
        else
        {
            failx("processEndRow: Field name or xpath missing");
        }
    }

    const char * CouchbaseRowBuilder::nextField(const RtlFieldInfo * field)
    {
        const char * xpath = xpathOrName(field);

        if (!xpath || !*xpath)
        {
            failx("nextField: Field name or xpath missing");
        }

        StringBuffer fullXPath;

        if (!m_pathStack.empty() && m_pathStack.back().nodeType == CPNTSet && strncmp(xpath, "<set element>", 13) == 0)
        {
            m_pathStack.back().currentChildIndex++;
            constructNewXPath(fullXPath, NULL);
            m_pathStack.back().childrenProcessed++;
        }
        else
        {
            constructNewXPath(fullXPath, xpath);
        }

        return m_oResultRow->queryProp(fullXPath.str());
    }

    const char * CouchbaseRowBuilder::xpathOrName(const RtlFieldInfo * field) const
    {
        const char * xpath = NULL;

        if (field->xpath)
        {
            if (field->xpath[0] == xpathCompoundSeparatorChar)
            {
                xpath = field->xpath + 1;
            }
            else
            {
                xpath = field->xpath;
            }
        }
        else
        {
            xpath = str(field->name);
        }

<<<<<<< HEAD
        const char * fieldname = field->name;
        if (!fieldname || !*fieldname)
            failx("Missing result column metadata (name)");
=======
        return xpath;
    }
>>>>>>> 7939166c

    void CouchbaseRowBuilder::constructNewXPath(StringBuffer& outXPath, const char * nextNode) const
    {
        for (std::vector<PathTracker>::const_iterator iter = m_pathStack.begin(); iter != m_pathStack.end(); iter++)
        {
            if (strncmp(iter->nodeName, "<row>", 5) != 0)
            {
                if (!outXPath.isEmpty())
                {
                    outXPath.append("/");
                }
                outXPath.append(iter->nodeName);
                if (iter->nodeType == CPNTDataset || iter->nodeType == CPNTSet)
                {
                    outXPath.appendf("[%d]", iter->currentChildIndex);
                }
            }
        }

        if (nextNode && *nextNode)
        {
            if (!outXPath.isEmpty())
            {
                outXPath.append("/");
            }
            outXPath.append(nextNode);
        }
    }

    class CouchbaseEmbedContext : public CInterfaceOf<IEmbedContext>
    {
    public:
        virtual IEmbedFunctionContext * createFunctionContext(unsigned flags, const char *options)
        {
            return createFunctionContextEx(NULL, flags, options);
        }

        virtual IEmbedFunctionContext * createFunctionContextEx(ICodeContext * ctx, unsigned flags, const char *options)
        {
            if (flags & EFimport)
            {
                UNSUPPORTED("IMPORT");
                return nullptr;
            }

            else
                return new CouchbaseEmbedFunctionContext(ctx ? ctx->queryContextLogger() : queryDummyContextLogger(), options, flags);
        }

        virtual IEmbedServiceContext * createServiceContext(const char *service, unsigned flags, const char *options)
        {
            throwUnexpected();
            return nullptr;
        }
    };

    extern DECL_EXPORT IEmbedContext* getEmbedContext()
    {
        return new CouchbaseEmbedContext();
    }

    extern DECL_EXPORT bool syntaxCheck(const char *script)
    {
        return true; // TO-DO
    }
} // namespace<|MERGE_RESOLUTION|>--- conflicted
+++ resolved
@@ -935,18 +935,13 @@
 
             constructNewXPath(newXPath, xpath);
 
-<<<<<<< HEAD
-        if (getNumFields(field->type->queryChildType()) > 0)
-            m_oNestedField.set(m_oResultRow->queryBranch(field->name));
-=======
-            newPathNode.childCount = m_oResultRow->getCount(newXPath);
+            m_oNestedField.set(m_oResultRow->queryBranch(field->name->queryStr()));
             m_pathStack.push_back(newPathNode);
         }
         else
         {
             failx("processBeginDataset: Field name or xpath missing");
         }
->>>>>>> 7939166c
     }
 
     void CouchbaseRowBuilder::processBeginRow(const RtlFieldInfo * field)
@@ -1042,7 +1037,6 @@
         {
             failx("nextField: Field name or xpath missing");
         }
-
         StringBuffer fullXPath;
 
         if (!m_pathStack.empty() && m_pathStack.back().nodeType == CPNTSet && strncmp(xpath, "<set element>", 13) == 0)
@@ -1079,14 +1073,8 @@
             xpath = str(field->name);
         }
 
-<<<<<<< HEAD
-        const char * fieldname = field->name;
-        if (!fieldname || !*fieldname)
-            failx("Missing result column metadata (name)");
-=======
         return xpath;
     }
->>>>>>> 7939166c
 
     void CouchbaseRowBuilder::constructNewXPath(StringBuffer& outXPath, const char * nextNode) const
     {
