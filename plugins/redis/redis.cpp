/*##############################################################################

    HPCC SYSTEMS software Copyright (C) 2015 HPCC Systems®.

    Licensed under the Apache License, Version 2.0 (the "License");
    you may not use this file except in compliance with the License.
    You may obtain a copy of the License at

       http://www.apache.org/licenses/LICENSE-2.0

    Unless required by applicable law or agreed to in writing, software
    distributed under the License is distributed on an "AS IS" BASIS,
    WITHOUT WARRANTIES OR CONDITIONS OF ANY KIND, either express or implied.
    See the License for the specific language governing permissions and
    limitations under the License.
############################################################################## */

#include "platform.h"
#include "jthread.hpp"
#include "eclrtl.hpp"
#include "jstring.hpp"
#include "redis.hpp"
#include "hiredis/hiredis.h"

#define REDIS_VERSION "redis plugin 1.0.0"
ECL_REDIS_API bool getECLPluginDefinition(ECLPluginDefinitionBlock *pb)
{
    if (pb->size != sizeof(ECLPluginDefinitionBlock))
        return false;

    pb->magicVersion = PLUGIN_VERSION;
    pb->version = REDIS_VERSION;
    pb->moduleName = "lib_redis";
    pb->ECL = NULL;
    pb->flags = PLUGIN_IMPLICIT_MODULE;
    pb->description = "ECL plugin library for the C API hiredis\n";
    return true;
}

namespace RedisPlugin {

class Connection;
static const char * REDIS_LOCK_PREFIX = "redis_ecl_lock";
static __thread Connection * cachedConnection;
static __thread ThreadTermFunc threadHookChain;
static __thread bool threadHooked;

static void * allocateAndCopy(const void * src, size_t size)
{
    return memcpy(rtlMalloc(size), src, size);
}
static StringBuffer & appendExpire(StringBuffer & buffer, unsigned expire)
{
    if (expire > 0)
        buffer.append(" PX ").append(expire);
    return buffer;
}
class Reply : public CInterface
{
public :
    inline Reply() : reply(NULL) { };
    inline Reply(void * _reply) : reply((redisReply*)_reply) { }
    inline Reply(redisReply * _reply) : reply(_reply) { }
    inline ~Reply()
    {
        if (reply)
            freeReplyObject(reply);
    }

    static Reply * createReply(void * _reply) { return new Reply(_reply); }
    inline const redisReply * query() const { return reply; }
    void setClear(redisReply * _reply)
    {
        if (reply)
            freeReplyObject(reply);
        reply = _reply;
    }

private :
    redisReply * reply;
};
typedef Owned<RedisPlugin::Reply> OwnedReply;

class Connection : public CInterface
{
public :
    Connection(ICodeContext * ctx, const char * options, int database, const char * password, unsigned _timeout);
    Connection(ICodeContext * ctx, const char * _options, const char * _ip, int _port, unsigned _serverIpPortPasswordHash, int _database, const char * password, unsigned _timeout);
    ~Connection()
    {
        if (context)
            redisFree(context);
    }
    static Connection * createConnection(ICodeContext * ctx, const char * options, int database, const char * password, unsigned _timeout);

    //set
    template <class type> void set(ICodeContext * ctx, const char * key, type value, unsigned expire);
    template <class type> void set(ICodeContext * ctx, const char * key, size32_t valueSize, const type * value, unsigned expire);
    //get
    template <class type> void get(ICodeContext * ctx, const char * key, type & value);
    template <class type> void get(ICodeContext * ctx, const char * key, size_t & valueSize, type * & value);

    //-------------------------------LOCKING------------------------------------------------
    void lockSet(ICodeContext * ctx, const char * key, size32_t valueSize, const char * value, unsigned expire);
    void lockGet(ICodeContext * ctx, const char * key, size_t & valueSize, char * & value, const char * password, unsigned expire);
    void unlock(ICodeContext * ctx, const char * key);
    //--------------------------------------------------------------------------------------

    void persist(ICodeContext * ctx, const char * key);
    void expire(ICodeContext * ctx, const char * key, unsigned _expire);
    void del(ICodeContext * ctx, const char * key);
    void clear(ICodeContext * ctx);
    unsigned __int64 dbSize(ICodeContext * ctx);
    bool exists(ICodeContext * ctx, const char * key);

protected :
    void parseOptions(ICodeContext * ctx, const char * _options);
    void connect(ICodeContext * ctx, int _database, const char * password);
    void selectDB(ICodeContext * ctx, int _database);
    void resetContextErr();
    void readReply(Reply * reply);
    void readReplyAndAssert(Reply * reply, const char * msg);
    void readReplyAndAssertWithCmdMsg(Reply * reply, const char * msg, const char * key = NULL);
    void assertKey(const redisReply * reply, const char * key);
    void assertAuthorization(const redisReply * reply);
    void assertOnError(const redisReply * reply, const char * _msg);
<<<<<<< HEAD
    void assertOnErrorWithCmdMsg(const redisReply * reply, const char * cmd, const char * key = NULL);
    void assertConnection(const char * _msg);
    void assertConnectionWithCmdMsg(const char * cmd, const char * key = NULL);
    void rtlFail(const char * cmd, const char * errmsg, const char * key = NULL);
    void * redisCommand(redisContext * context, const char * format, ...);
    void updateTimeout(unsigned __int64 _timeout);
=======
    void assertOnCommandError(const redisReply * reply, const char * cmd);
    void assertOnCommandErrorWithDatabase(const redisReply * reply, const char * cmd);
    void assertOnCommandErrorWithKey(const redisReply * reply, const char * cmd, const char * key);
    void assertConnection();
    void updateTimeout(unsigned _timeout);
>>>>>>> a6da4a71
    static unsigned hashServerIpPortPassword(ICodeContext * ctx, const char * _options, const char * password);
    bool isSameConnection(ICodeContext * ctx, const char * _options, const char * password) const;

    //-------------------------------LOCKING------------------------------------------------
    void handleLockOnSet(ICodeContext * ctx, const char * key, const char * value, size_t size, unsigned expire);
    void handleLockOnGet(ICodeContext * ctx, const char * key, MemoryAttr * retVal, const char * password, unsigned expire);
    void encodeChannel(StringBuffer & channel, const char * key) const;
    bool noScript(const redisReply * reply) const;
    bool lock(ICodeContext * ctx, const char * key, const char * channel, unsigned expire);
    //--------------------------------------------------------------------------------------

protected :
    redisContext * context;
    StringAttr options;
    StringAttr ip;
    unsigned serverIpPortPasswordHash;
    int port;
    unsigned timeout;
    int database; //NOTE: redis stores the maximum number of dbs as an 'int'.
};

//The following class is here to ensure destruction of the cachedConnection within the main thread
//as this is not handled by the thread hook mechanism.
static class MainThreadCachedConnection
{
public :
    MainThreadCachedConnection() { }
    ~MainThreadCachedConnection()
    {
        if (cachedConnection)
        {
            cachedConnection->Release();
            cachedConnection = NULL;
        }
    }
} mainThread;

static void releaseContext()
{
    if (cachedConnection)
    {
        cachedConnection->Release();
        cachedConnection = NULL;
    }
    if (threadHookChain)
    {
        (*threadHookChain)();
        threadHookChain = NULL;
    }
    threadHooked = false;
}
Connection::Connection(ICodeContext * ctx, const char * _options, int _database, const char * password, unsigned _timeout)
  : database(0), timeout(_timeout), port(0), serverIpPortPasswordHash(hashServerIpPortPassword(ctx, _options, password))
{
    options.set(_options, strlen(_options));
    parseOptions(ctx, _options);
    connect(ctx, _database, password);
}
Connection::Connection(ICodeContext * ctx, const char * _options, const char * _ip, int _port, unsigned _serverIpPortPasswordHash, int _database, const char * password, unsigned _timeout)
  : database(0), timeout(_timeout), serverIpPortPasswordHash(_serverIpPortPasswordHash), port(_port)
{
    options.set(_options, strlen(_options));
    ip.set(_ip, strlen(_ip));
    connect(ctx, _database, password);
}
void Connection::connect(ICodeContext * ctx, int _database, const char * password)
{
    struct timeval to = { timeout/1000, (timeout%1000)*1000 };
    context = redisConnectWithTimeout(ip.str(), port, to);
    assertConnection("connection");
    redisSetTimeout(context, to);

    //The following is the dissemination of the two methods authenticate(ctx, password) & selectDB(ctx, _database)
    //such that they may be pipelined to save an extra round trip to the server and back.
    if (password && *password)
        redisAppendCommand(context, "AUTH %b", password, strlen(password));

    if (database != _database)
    {
        VStringBuffer cmd("SELECT %d", _database);
        redisAppendCommand(context, cmd.str());
    }

    //Now read replies.
    OwnedReply reply = new Reply();
    if (password && *password)
        readReplyAndAssert(reply, "server authentication");

    if (database != _database)
    {
        VStringBuffer cmd("SELECT %" I64F "u", _database);
        readReplyAndAssertWithCmdMsg(reply, cmd.str());
        database = _database;
    }
}
bool Connection::isSameConnection(ICodeContext * ctx, const char * _options, const char * password) const
{
    return (hashServerIpPortPassword(ctx, _options, password) == serverIpPortPasswordHash);
}
unsigned Connection::hashServerIpPortPassword(ICodeContext * ctx, const char * _options, const char * password)
{
    return hashc((const unsigned char*)_options, strlen(_options), hashc((const unsigned char*)password, strlen(password), 0));
}
void Connection::parseOptions(ICodeContext * ctx, const char * _options)
{
    StringArray optionStrings;
    optionStrings.appendList(_options, " ");
    ForEachItemIn(idx, optionStrings)
    {
        const char *opt = optionStrings.item(idx);
        if (strncmp(opt, "--SERVER=", 9) == 0)
        {
            opt += 9;
            StringArray splitPort;
            splitPort.appendList(opt, ":");
            if (splitPort.ordinality()==2)
            {
                ip.set(splitPort.item(0));
                port = atoi(splitPort.item(1));
            }
        }
        else
        {
            VStringBuffer err("Redis Plugin: ERROR - unsupported option string '%s'", opt);
            ::rtlFail(0, err.str());
        }
    }
    if (ip.isEmpty())
    {
        ip.set("localhost");
        port = 6379;
        if (ctx)
        {
            VStringBuffer msg("Redis Plugin: WARNING - using default cache (%s:%d)", ip.str(), port);
            ctx->logString(msg.str());
        }
    }
}
void Connection::resetContextErr()
{
    if (context)
        context->err = REDIS_OK;
}
void Connection::readReply(Reply * reply)
{
    redisReply * nakedReply = NULL;
    redisGetReply(context, (void**)&nakedReply);
    reply->setClear(nakedReply);
}
void Connection::readReplyAndAssert(Reply * reply, const char * msg)
{
    readReply(reply);
    assertOnError(reply->query(), msg);
}
void Connection::readReplyAndAssertWithCmdMsg(Reply * reply, const char * msg, const char * key)
{
    readReply(reply);
    assertOnErrorWithCmdMsg(reply->query(), msg, key);
}
Connection * Connection::createConnection(ICodeContext * ctx, const char * options, int _database, const char * password, unsigned _timeout)
{
    if (!cachedConnection)
    {
        cachedConnection = new Connection(ctx, options, _database, password, _timeout);
        if (!threadHooked)
        {
            threadHookChain = addThreadTermFunc(releaseContext);
            threadHooked = true;
        }
        return LINK(cachedConnection);
    }

    if (cachedConnection->isSameConnection(ctx, options, password))
    {
        //MORE: should perhaps check that the connection has not expired (think hiredis REDIS_KEEPALIVE_INTERVAL is defaulted to 15s).
        //At present updateTimeout calls assertConnection.
        cachedConnection->resetContextErr();//reset the context err to allow reuse when an error previously occurred.
        cachedConnection->updateTimeout(_timeout);
        cachedConnection->selectDB(ctx, _database);
        return LINK(cachedConnection);
    }

    cachedConnection->Release();
    cachedConnection = NULL;
    cachedConnection = new Connection(ctx, options, _database, password, _timeout);
    return LINK(cachedConnection);
}
void Connection::selectDB(ICodeContext * ctx, int _database)
{
    if (database == _database)
        return;
    database = _database;
    VStringBuffer cmd("SELECT %d", database);
    OwnedReply reply = Reply::createReply(redisCommand(context, cmd.str()));
    assertOnErrorWithCmdMsg(reply->query(), cmd.str());
}
void Connection::rtlFail(const char * cmd, const char * errmsg, const char * key)
{
    if (key)
    {
        VStringBuffer msg("Redis Plugin: ERROR - %s '%s' on database %" I64F "u for %s:%d failed : %s", cmd, key, database, ip.str(), port, errmsg);
        ::rtlFail(0, msg.str());
    }
    VStringBuffer msg("Redis Plugin: ERROR - %s on database %" I64F "u for %s:%d failed : %s", cmd, database, ip.str(), port, errmsg);
    ::rtlFail(0, msg.str());
}
void Connection::updateTimeout(unsigned _timeout)
{
    if (timeout == _timeout)
        return;
    assertConnection("updateTimeout");
    timeout = _timeout;
    struct timeval to = { timeout/1000, (timeout%1000)*1000 };
    assertex(context);
    if (redisSetTimeout(context, to) != REDIS_OK)
    {
        if (context->err)
        {
            VStringBuffer msg("Redis Plugin: failed to set timeout - %s", context->errstr);
            rtlFail(0, msg.str());
        }
        else
            rtlFail(0, "Redis Plugin: failed to set timeout - no message available");
    }
}
void Connection::assertOnError(const redisReply * reply, const char * _msg)
{
    if (!reply)
        assertConnection(_msg);
    else if (reply->type == REDIS_REPLY_ERROR)
    {
        assertAuthorization(reply);
        VStringBuffer msg("Redis Plugin: %s - %s", _msg, reply->str);
<<<<<<< HEAD
        ::rtlFail(0, msg.str());
=======
        rtlFail(0, msg.str());
    }
}
void Connection::assertOnCommandErrorWithKey(const redisReply * reply, const char * cmd, const char * key)
{
    if (!reply)//MORE: should this be assertex(reply) instead?
    {
        //There should always be a context error if no reply error
        assertConnection();
        VStringBuffer msg("Redis Plugin: ERROR - %s '%s' on database %d failed with neither 'reply' nor connection error available", cmd, key, database);
        rtlFail(0, msg.str());
    }
    else if (reply->type == REDIS_REPLY_ERROR)
    {
        assertAuthorization(reply);
        VStringBuffer msg("Redis Plugin: ERROR - %s '%s' on database %d failed : %s", cmd, key, database, reply->str);
        rtlFail(0, msg.str());
    }
}
void Connection::assertOnCommandErrorWithDatabase(const redisReply * reply, const char * cmd)
{
    if (!reply)//assertex(reply)?
    {
        //There should always be a context error if no reply error
        assertConnection();
        VStringBuffer msg("Redis Plugin: ERROR - %s on database %d failed with neither 'reply' nor connection error available", cmd, database);
        rtlFail(0, msg.str());
    }
    else if (reply->type == REDIS_REPLY_ERROR)
    {
        assertAuthorization(reply);
        VStringBuffer msg("Redis Plugin: ERROR - %s on database %d failed : %s", cmd, database, reply->str);
        rtlFail(0, msg.str());
>>>>>>> a6da4a71
    }
}
void Connection::assertOnErrorWithCmdMsg(const redisReply * reply, const char * cmd, const char * key)
{
    if (!reply)
        assertConnectionWithCmdMsg(cmd, key);
    else if (reply->type == REDIS_REPLY_ERROR)
    {
        assertAuthorization(reply);
        rtlFail(cmd, reply->str, key);
    }
}
void Connection::assertAuthorization(const redisReply * reply)
{
    if (reply && reply->str && ( strncmp(reply->str, "NOAUTH", 6) == 0 || strncmp(reply->str, "ERR operation not permitted", 27) == 0 ))
    {
        VStringBuffer msg("Redis Plugin: ERROR - authentication for %s:%d failed : %s", ip.str(), port, reply->str);
        ::rtlFail(0, msg.str());
    }
}
void Connection::assertKey(const redisReply * reply, const char * key)
{
    if (reply && reply->type == REDIS_REPLY_NIL)
    {
<<<<<<< HEAD
        VStringBuffer msg("Redis Plugin: ERROR - the requested key '%s' does not exist on database %" I64F "u on %s:%d", key, database, ip.str(), port);
        ::rtlFail(0, msg.str());
=======
        VStringBuffer msg("Redis Plugin: ERROR - the requested key '%s' does not exist on database %d", key, database);
        rtlFail(0, msg.str());
>>>>>>> a6da4a71
    }
}
void Connection::assertConnectionWithCmdMsg(const char * cmd, const char * key)
{
    if (!context)
        rtlFail(cmd, "neither 'reply' nor connection error available", key);
    else if (context->err)
        rtlFail(cmd, context->errstr, key);
}
void Connection::assertConnection(const char * _msg)
{
    if (!context)
    {
        VStringBuffer msg("Redis Plugin: ERROR - %s for %s:%d failed : neither 'reply' nor connection error available", _msg, ip.str(), port);
        ::rtlFail(0, msg.str());
    }
    else if (context->err)
    {
        VStringBuffer msg("Redis Plugin: ERROR - %s for %s:%d failed : %s", _msg, ip.str(), port, context->errstr);
        ::rtlFail(0, msg.str());
    }
}
void Connection::clear(ICodeContext * ctx)
{
    //NOTE: flush is the actual cache flush/clear/delete and not an io buffer flush.
    OwnedReply reply = Reply::createReply(redisCommand(context, "FLUSHDB"));//NOTE: FLUSHDB deletes current database where as FLUSHALL deletes all dbs.
    //NOTE: documented as never failing, but in case
    assertOnErrorWithCmdMsg(reply->query(), "FlushDB");
}
void Connection::del(ICodeContext * ctx, const char * key)
{
    OwnedReply reply = Reply::createReply(redisCommand(context, "DEL %b", key, strlen(key)));
    assertOnErrorWithCmdMsg(reply->query(), "Del", key);
}
void Connection::persist(ICodeContext * ctx, const char * key)
{
    OwnedReply reply = Reply::createReply(redisCommand(context, "PERSIST %b", key, strlen(key)));
    assertOnErrorWithCmdMsg(reply->query(), "Persist", key);
}
void Connection::expire(ICodeContext * ctx, const char * key, unsigned _expire)
{
    OwnedReply reply = Reply::createReply(redisCommand(context, "PEXPIRE %b %u", key, strlen(key), _expire));
    assertOnErrorWithCmdMsg(reply->query(), "Expire", key);
}
bool Connection::exists(ICodeContext * ctx, const char * key)
{
    OwnedReply reply = Reply::createReply(redisCommand(context, "EXISTS %b", key, strlen(key)));
    assertOnErrorWithCmdMsg(reply->query(), "Exists", key);
    return (reply->query()->integer != 0);
}
unsigned __int64 Connection::dbSize(ICodeContext * ctx)
{
    OwnedReply reply = Reply::createReply(redisCommand(context, "DBSIZE"));
    assertOnErrorWithCmdMsg(reply->query(), "DBSIZE");
    return reply->query()->integer;
}
//-------------------------------------------SET-----------------------------------------
//--OUTER--
template<class type> void SyncRSet(ICodeContext * ctx, const char * _options, const char * key, type value, int database, unsigned expire, const char * password, unsigned _timeout)
{
    Owned<Connection> master = Connection::createConnection(ctx, _options, database, password, _timeout);
    master->set(ctx, key, value, expire);
}
//Set pointer types
template<class type> void SyncRSet(ICodeContext * ctx, const char * _options, const char * key, size32_t valueSize, const type * value, int database, unsigned expire, const char * password, unsigned _timeout)
{
    Owned<Connection> master = Connection::createConnection(ctx, _options, database, password, _timeout);
    master->set(ctx, key, valueSize, value, expire);
}
//--INNER--
template<class type> void Connection::set(ICodeContext * ctx, const char * key, type value, unsigned expire)
{
    const char * _value = reinterpret_cast<const char *>(&value);//Do this even for char * to prevent compiler complaining

    StringBuffer cmd("SET %b %b");
    appendExpire(cmd, expire);

    OwnedReply reply = Reply::createReply(redisCommand(context, cmd.str(), key, strlen(key), _value, sizeof(type)));
    assertOnErrorWithCmdMsg(reply->query(), "SET", key);
}
template<class type> void Connection::set(ICodeContext * ctx, const char * key, size32_t valueSize, const type * value, unsigned expire)
{
    const char * _value = reinterpret_cast<const char *>(value);//Do this even for char * to prevent compiler complaining

    StringBuffer cmd("SET %b %b");
    appendExpire(cmd, expire);
    OwnedReply reply = Reply::createReply(redisCommand(context, cmd.str(), key, strlen(key), _value, (size_t)valueSize));
    assertOnErrorWithCmdMsg(reply->query(), "SET", key);
}
//-------------------------------------------GET-----------------------------------------
//--OUTER--
template<class type> void SyncRGet(ICodeContext * ctx, const char * options, const char * key, type & returnValue, int database, const char * password, unsigned _timeout)
{
    Owned<Connection> master = Connection::createConnection(ctx, options, database, password, _timeout);
    master->get(ctx, key, returnValue);
}
template<class type> void SyncRGet(ICodeContext * ctx, const char * options, const char * key, size_t & returnSize, type * & returnValue, int database, const char * password, unsigned _timeout)
{
    Owned<Connection> master = Connection::createConnection(ctx, options, database, password, _timeout);
    master->get(ctx, key, returnSize, returnValue);
}
//--INNER--
template<class type> void Connection::get(ICodeContext * ctx, const char * key, type & returnValue)
{
    OwnedReply reply = Reply::createReply(redisCommand(context, "GET %b", key, strlen(key)));

    assertOnErrorWithCmdMsg(reply->query(), "GET", key);
    assertKey(reply->query(), key);

    size_t returnSize = reply->query()->len;
    if (sizeof(type)!=returnSize)
    {
        VStringBuffer msg("requested type of different size (%uB) from that stored (%uB)", (unsigned)sizeof(type), (unsigned)returnSize);
        rtlFail("GET", msg.str(), key);
    }
    memcpy(&returnValue, reply->query()->str, returnSize);
}
template<class type> void Connection::get(ICodeContext * ctx, const char * key, size_t & returnSize, type * & returnValue)
{
    OwnedReply reply = Reply::createReply(redisCommand(context, "GET %b", key, strlen(key)));

    assertOnErrorWithCmdMsg(reply->query(), "GET", key);
    assertKey(reply->query(), key);

    returnSize = reply->query()->len;
    returnValue = reinterpret_cast<type*>(allocateAndCopy(reply->query()->str, returnSize));
}
//--------------------------------------------------------------------------------
//                           ECL SERVICE ENTRYPOINTS
//--------------------------------------------------------------------------------
ECL_REDIS_API void ECL_REDIS_CALL RClear(ICodeContext * ctx, const char * options, int database, const char * password, unsigned timeout)
{
    Owned<Connection> master = Connection::createConnection(ctx, options, database, password, timeout);
    master->clear(ctx);
}
ECL_REDIS_API bool ECL_REDIS_CALL RExist(ICodeContext * ctx, const char * key, const char * options, int database, const char * password, unsigned timeout)
{
    Owned<Connection> master = Connection::createConnection(ctx, options, database, password, timeout);
    return master->exists(ctx, key);
}
ECL_REDIS_API void ECL_REDIS_CALL RDel(ICodeContext * ctx, const char * key, const char * options, int database, const char * password, unsigned timeout)
{
    Owned<Connection> master = Connection::createConnection(ctx, options, database, password, timeout);
    master->del(ctx, key);
}
ECL_REDIS_API void ECL_REDIS_CALL RPersist(ICodeContext * ctx, const char * key, const char * options, int database, const char * password, unsigned timeout)
{
    Owned<Connection> master = Connection::createConnection(ctx, options, database, password, timeout);
    master->persist(ctx, key);
}
ECL_REDIS_API void ECL_REDIS_CALL RExpire(ICodeContext * ctx, const char * key, const char * options, int database, unsigned _expire, const char * password, unsigned timeout)
{
    Owned<Connection> master = Connection::createConnection(ctx, options, database, password, timeout);
    master->expire(ctx, key, _expire);
}
ECL_REDIS_API unsigned __int64 ECL_REDIS_CALL RDBSize(ICodeContext * ctx, const char * options, int database, const char * password, unsigned timeout)
{
    Owned<Connection> master = Connection::createConnection(ctx, options, database, password, timeout);
    return master->dbSize(ctx);
}
//-----------------------------------SET------------------------------------------
ECL_REDIS_API void ECL_REDIS_CALL SyncRSetStr(ICodeContext * ctx, const char * key, size32_t valueSize, const char * value, const char * options, int database, unsigned expire, const char * password, unsigned timeout)
{
    SyncRSet(ctx, options, key, valueSize, value, database, expire, password, timeout);
}
ECL_REDIS_API void ECL_REDIS_CALL SyncRSetUChar(ICodeContext * ctx, const char * key, size32_t valueLength, const UChar * value, const char * options, int database, unsigned expire, const char * password, unsigned timeout)
{
    SyncRSet(ctx, options, key, (valueLength)*sizeof(UChar), value, database, expire, password, timeout);
}
ECL_REDIS_API void ECL_REDIS_CALL SyncRSetInt(ICodeContext * ctx, const char * key, signed __int64 value, const char * options, int database, unsigned expire, const char * password, unsigned timeout)
{
    SyncRSet(ctx, options, key, value, database, expire, password, timeout);
}
ECL_REDIS_API void ECL_REDIS_CALL SyncRSetUInt(ICodeContext * ctx, const char * key, unsigned __int64 value, const char * options, int database, unsigned expire, const char * password, unsigned timeout)
{
    SyncRSet(ctx, options, key, value, database, expire, password, timeout);
}
ECL_REDIS_API void ECL_REDIS_CALL SyncRSetReal(ICodeContext * ctx, const char * key, double value, const char * options, int database, unsigned expire, const char * password, unsigned timeout)
{
    SyncRSet(ctx, options, key, value, database, expire, password, timeout);
}
ECL_REDIS_API void ECL_REDIS_CALL SyncRSetBool(ICodeContext * ctx, const char * key, bool value, const char * options, int database, unsigned expire, const char * password, unsigned timeout)
{
    SyncRSet(ctx, options, key, value, database, expire, password, timeout);
}
ECL_REDIS_API void ECL_REDIS_CALL SyncRSetData(ICodeContext * ctx, const char * key, size32_t valueSize, const void * value, const char * options, int database, unsigned expire, const char * password, unsigned timeout)
{
    SyncRSet(ctx, options, key, valueSize, value, database, expire, password, timeout);
}
ECL_REDIS_API void ECL_REDIS_CALL SyncRSetUtf8(ICodeContext * ctx, const char * key, size32_t valueLength, const char * value, const char * options, int database, unsigned expire, const char * password, unsigned timeout)
{
    SyncRSet(ctx, options, key, rtlUtf8Size(valueLength, value), value, database, expire, password, timeout);
}
//-------------------------------------GET----------------------------------------
ECL_REDIS_API bool ECL_REDIS_CALL SyncRGetBool(ICodeContext * ctx, const char * key, const char * options, int database, const char * password, unsigned timeout)
{
    bool value;
    SyncRGet(ctx, options, key, value, database, password, timeout);
    return value;
}
ECL_REDIS_API double ECL_REDIS_CALL SyncRGetDouble(ICodeContext * ctx, const char * key, const char * options, int database, const char * password, unsigned timeout)
{
    double value;
    SyncRGet(ctx, options, key, value, database, password, timeout);
    return value;
}
ECL_REDIS_API signed __int64 ECL_REDIS_CALL SyncRGetInt8(ICodeContext * ctx, const char * key, const char * options, int database, const char * password, unsigned timeout)
{
    signed __int64 value;
    SyncRGet(ctx, options, key, value, database, password, timeout);
    return value;
}
ECL_REDIS_API unsigned __int64 ECL_REDIS_CALL SyncRGetUint8(ICodeContext * ctx, const char * key, const char * options, int database, const char * password, unsigned timeout)
{
    unsigned __int64 value;
    SyncRGet(ctx, options, key, value, database, password, timeout);
    return value;
}
ECL_REDIS_API void ECL_REDIS_CALL SyncRGetStr(ICodeContext * ctx, size32_t & returnSize, char * & returnValue, const char * key, const char * options, int database, const char * password, unsigned timeout)
{
    size_t _returnSize;
    SyncRGet(ctx, options, key, _returnSize, returnValue, database, password, timeout);
    returnSize = static_cast<size32_t>(_returnSize);
}
ECL_REDIS_API void ECL_REDIS_CALL SyncRGetUChar(ICodeContext * ctx, size32_t & returnLength, UChar * & returnValue,  const char * key, const char * options, int database, const char * password, unsigned timeout)
{
    size_t returnSize;
    SyncRGet(ctx, options, key, returnSize, returnValue, database, password, timeout);
    returnLength = static_cast<size32_t>(returnSize/sizeof(UChar));
}
ECL_REDIS_API void ECL_REDIS_CALL SyncRGetUtf8(ICodeContext * ctx, size32_t & returnLength, char * & returnValue, const char * key, const char * options, int database, const char * password, unsigned timeout)
{
    size_t returnSize;
    SyncRGet(ctx, options, key, returnSize, returnValue, database, password, timeout);
    returnLength = static_cast<size32_t>(rtlUtf8Length(returnSize, returnValue));
}
ECL_REDIS_API void ECL_REDIS_CALL SyncRGetData(ICodeContext * ctx, size32_t & returnSize, void * & returnValue, const char * key, const char * options, int database, const char * password, unsigned timeout)
{
    size_t _returnSize;
    SyncRGet(ctx, options, key, _returnSize, returnValue, database, password, timeout);
    returnSize = static_cast<size32_t>(_returnSize);
}
//----------------------------------LOCK------------------------------------------
//-----------------------------------SET-----------------------------------------
//Set pointer types
void SyncLockRSet(ICodeContext * ctx, const char * _options, const char * key, size32_t valueSize, const char * value, int database, unsigned expire, const char * password, unsigned _timeout)
{
    Owned<Connection> master = Connection::createConnection(ctx, _options, database, password, _timeout);
    master->lockSet(ctx, key, valueSize, value, expire);
}
//--INNER--
void Connection::lockSet(ICodeContext * ctx, const char * key, size32_t valueSize, const char * value, unsigned expire)
{
    const char * _value = reinterpret_cast<const char *>(value);//Do this even for char * to prevent compiler complaining
    handleLockOnSet(ctx, key, _value, (size_t)valueSize, expire);
}
//-------------------------------------------GET-----------------------------------------
//--OUTER--
void SyncLockRGet(ICodeContext * ctx, const char * options, const char * key, size_t & returnSize, char * & returnValue, int database, unsigned expire, const char * password, unsigned _timeout)
{
    Owned<Connection> master = Connection::createConnection(ctx, options, database, password, _timeout);
    master->lockGet(ctx, key, returnSize, returnValue, password, expire);
}
//--INNER--
void Connection::lockGet(ICodeContext * ctx, const char * key, size_t & returnSize, char * & returnValue, const char * password, unsigned expire)
{
    MemoryAttr retVal;
    handleLockOnGet(ctx, key, &retVal, password, expire);
    returnSize = retVal.length();
    returnValue = reinterpret_cast<char*>(retVal.detach());
}
//---------------------------------------------------------------------------------------
void Connection::encodeChannel(StringBuffer & channel, const char * key) const
{
    channel.append(REDIS_LOCK_PREFIX).append("_").append(key).append("_").append(database);
}
bool Connection::lock(ICodeContext * ctx, const char * key, const char * channel, unsigned expire)
{
    if (expire == 0)
        rtlFail("GetOrLock<type>", "invalid value for 'expire', persistent locks not allowed.", key);
    StringBuffer cmd("SET %b %b NX PX ");
    cmd.append(expire);

    OwnedReply reply = Reply::createReply(redisCommand(context, cmd.str(), key, strlen(key), channel, strlen(channel)));
    assertOnErrorWithCmdMsg(reply->query(), cmd.str(), key);

    return (reply->query()->type == REDIS_REPLY_STATUS && strcmp(reply->query()->str, "OK") == 0);
}
void Connection::unlock(ICodeContext * ctx, const char * key)
{
    //WATCH key, if altered between WATCH and EXEC abort all commands inbetween
    redisAppendCommand(context, "WATCH %b", key, strlen(key));
    redisAppendCommand(context, "GET %b", key, strlen(key));

    //Read replies
    OwnedReply reply = new Reply();
    readReplyAndAssertWithCmdMsg(reply.get(), "manual unlock", key);//WATCH reply
    readReplyAndAssertWithCmdMsg(reply.get(), "manual unlock", key);//GET reply

    //check if locked
    if (strncmp(reply->query()->str, REDIS_LOCK_PREFIX, strlen(REDIS_LOCK_PREFIX)) == 0)
    {
        //MULTI - all commands between MULTI and EXEC are considered an atomic transaction on the server
        redisAppendCommand(context, "MULTI");//MULTI
        redisAppendCommand(context, "DEL %b", key, strlen(key));//DEL
        redisAppendCommand(context, "EXEC");//EXEC
#if(0)//Quick draw! You have 10s to manually send (via redis-cli) "set testlock foobar". The second myRedis.Exists('testlock') in redislockingtest.ecl should now return TRUE.
        sleep(10);
#endif
        readReplyAndAssertWithCmdMsg(reply.get(), "manual unlock", key);//MULTI reply
        readReplyAndAssertWithCmdMsg(reply.get(), "manual unlock", key);//DEL reply
        readReplyAndAssertWithCmdMsg(reply.get(), "manual unlock", key);//EXEC reply
    }
    //If the above is aborted, let the lock expire.
}
void Connection::handleLockOnGet(ICodeContext * ctx, const char * key, MemoryAttr * retVal, const char * password, unsigned expire)
{
    //NOTE: This routine can only return an empty string under one condition, that which indicates to the caller that the key was successfully locked.

    StringBuffer channel;
    encodeChannel(channel, key);

    //Query key and set lock if non existent
    if (lock(ctx, key, channel.str(), expire))
        return;

#if(0)//Test empty string handling by deleting the lock/value, and thus GET returns REDIS_REPLY_NIL as the reply type and an empty string.
    {
    OwnedReply pubReply = Reply::createReply(redisCommand(context, "DEL %b", key, strlen(key)));
    assertOnError(pubReply->query(), "del fail");
    }
#endif

    //SUB before GET
    //Requires separate connection from GET so that the replies are not mangled. This could be averted
    Owned<Connection> subConnection = new Connection(ctx, options.str(), ip.str(), port, serverIpPortPasswordHash, database, password, timeout);
    OwnedReply reply = Reply::createReply(redisCommand(subConnection->context, "SUBSCRIBE %b", channel.str(), (size_t)channel.length()));
    assertOnErrorWithCmdMsg(reply->query(), "GetOrLock<type>", key);
    if (reply->query()->type == REDIS_REPLY_ARRAY && strcmp("subscribe", reply->query()->element[0]->str) != 0 )
<<<<<<< HEAD
        rtlFail("GetOrLock<type>", "failed to register SUB", key);
=======
    {
        VStringBuffer msg("Redis Plugin: ERROR - GET '%s' on database %d failed : failed to register SUB", key, database);
        rtlFail(0, msg.str());
    }
>>>>>>> a6da4a71

#if(0)//Test publish before GET.
    {
    OwnedReply pubReply = Reply::createReply(redisCommand(context, "PUBLISH %b %b", channel.str(), (size_t)channel.length(), "foo", (size_t)3));
    assertOnError(pubReply->query(), "pub fail");
    }
#endif

    //Now GET
    reply->setClear((redisReply*)redisCommand(context, "GET %b", key, strlen(key)));
    assertOnErrorWithCmdMsg(reply->query(), "GetOrLock<type>", key);

#if(0)//Test publish after GET.
    {
    OwnedReply pubReply = Reply::createReply(redisCommand(context, "PUBLISH %b %b", channel.str(), (size_t)channel.length(), "foo", (size_t)3));
    assertOnError(pubReply->query(), "pub fail");
    }
#endif

    //Only return an actual value, i.e. neither the lock value nor an empty string. The latter is unlikely since we know that lock()
    //failed, indicating that the key existed. If this is an actual value, it is however, possible for it to have been DELeted in the interim.
    if (reply->query()->type != REDIS_REPLY_NIL && reply->query()->str && strncmp(reply->query()->str, REDIS_LOCK_PREFIX, strlen(REDIS_LOCK_PREFIX)) != 0)
    {
        retVal->set(reply->query()->len, reply->query()->str);
        return;
    }
    else
    {
        //Check that the lock was set by this plugin and thus that we subscribed to the expected channel.
        if (reply->query()->str && strcmp(reply->query()->str, channel.str()) !=0 )
        {
<<<<<<< HEAD
            VStringBuffer msg("key locked with a channel ('%s') different to that subscribed to (%s).", reply->query()->str, channel.str());
            rtlFail("GetOrLock<type>", msg.str(), key);
=======
            VStringBuffer msg("Redis Plugin: ERROR - the key '%s', on database %d, is locked with a channel ('%s') different to that subscribed to (%s).", key, database, reply->query()->str, channel.str());
            rtlFail(0, msg.str());
>>>>>>> a6da4a71
            //MORE: In theory, it is possible to recover at this stage by subscribing to the channel that the key was actually locked with.
            //However, we may have missed the massage publication already or by then, but could SUB again in case we haven't.
            //More importantly and furthermore, the publication (in SetAndPublish<type>) will only publish to the channel encoded by
            //this plugin, rather than the string retrieved as the lock value (the value of the locked key).
        }
#if(0)//Added to allow for manual pub testing via redis-cli
        struct timeval to = { 10, 0 };//10secs
        redisSetTimeout(subConnection->context, to);
#endif
        //Locked so SUBSCRIBE
        subConnection->readReply(reply);
        subConnection->assertOnErrorWithCmdMsg(reply->query(), "GetOrLock<type>", key);

        if (reply->query()->type == REDIS_REPLY_ARRAY && strcmp("message", reply->query()->element[0]->str) == 0)
        {
            //We are about to return a value, to conform with other Get<type> functions, fail if the key did not exist.
            //Since the value is sent via a published message, there is no direct reply struct so assume that an empty
            //string is equivalent to a non-existent key.
            //More importantly, it is paramount that this routine only return an empty string under one condition, that
            //which indicates to the caller that the key was successfully locked.
            //NOTE: it is possible for an empty message to have been PUBLISHed.
            if (reply->query()->element[2]->len > 0)
            {
                retVal->set(reply->query()->element[2]->len, reply->query()->element[2]->str);//return the published value rather than another (WATCHed) GET.
                return;
            }
<<<<<<< HEAD
            //rtlFail that key does not exist
            redisReply fakeReply;
            fakeReply.type = REDIS_REPLY_NIL;
            assertKey(&fakeReply, key);
=======
            VStringBuffer msg("Redis Plugin: ERROR - the requested key '%s' does not exist on database %d", key, database);
            rtlFail(0, msg.str());
>>>>>>> a6da4a71
        }
    }
    throwUnexpected();
}
void Connection::handleLockOnSet(ICodeContext * ctx, const char * key, const char * value, size_t size, unsigned expire)
{
    //Due to locking logic surfacing into ECL, any locking.set (such as this is) assumes that they own the lock and therefore go ahead and set regardless.
    StringBuffer channel;
    encodeChannel(channel, key);

    if (size > 29)//c.f. 1st note below.
    {
        OwnedReply replyContainer = new Reply();
        if (expire == 0)
        {
            const char * luaScriptSHA1 = "2a4a976d9bbd806756b2c7fc1e2bc2cb905e68c3"; //NOTE: update this if luaScript is updated!
            replyContainer->setClear((redisReply*)redisCommand(context, "EVALSHA %b %d %b %b %b", luaScriptSHA1, (size_t)40, 1, key, strlen(key), channel.str(), (size_t)channel.length(), value, size));
            if (noScript(replyContainer->query()))
            {
                const char * luaScript = "redis.call('SET', KEYS[1], ARGV[2]) redis.call('PUBLISH', ARGV[1], ARGV[2]) return";//NOTE: MUST update luaScriptSHA1 if luaScript is updated!
                replyContainer->setClear((redisReply*)redisCommand(context, "EVAL %b %d %b %b %b", luaScript, strlen(luaScript), 1, key, strlen(key), channel.str(), (size_t)channel.length(), value, size));
            }
        }
        else
        {
            const char * luaScriptWithExpireSHA1 = "6f6bc88ccea7c6853ccc395eaa7abd8cb91fb2d8"; //NOTE: update this if luaScriptWithExpire is updated!
            replyContainer->setClear((redisReply*)redisCommand(context, "EVALSHA %b %d %b %b %b %d", luaScriptWithExpireSHA1, (size_t)40, 1, key, strlen(key), channel.str(), (size_t)channel.length(), value, size, expire));
            if (noScript(replyContainer->query()))
            {
                const char * luaScriptWithExpire = "redis.call('SET', KEYS[1], ARGV[2], 'PX', ARGV[3]) redis.call('PUBLISH', ARGV[1], ARGV[2]) return";//NOTE: MUST update luaScriptWithExpireSHA1 if luaScriptWithExpire is updated!
                replyContainer->setClear((redisReply*)redisCommand(context, "EVAL %b %d %b %b %b %d", luaScriptWithExpire, strlen(luaScriptWithExpire), 1, key, strlen(key), channel.str(), (size_t)channel.length(), value, size, expire));
            }
        }
        assertOnErrorWithCmdMsg(replyContainer->query(), "SET", key);
    }
    else
    {
        StringBuffer cmd("SET %b %b");
        RedisPlugin::appendExpire(cmd, expire);
        redisAppendCommand(context, "MULTI");
        redisAppendCommand(context, cmd.str(), key, strlen(key), value, size);//SET
        redisAppendCommand(context, "PUBLISH %b %b", channel.str(), (size_t)channel.length(), value, size);//PUB
        redisAppendCommand(context, "EXEC");

        //Now read and assert replies
        OwnedReply reply = new Reply();
        readReplyAndAssertWithCmdMsg(reply, "SET", key);//MULTI reply
        readReplyAndAssertWithCmdMsg(reply, "SET", key);//SET reply
        readReplyAndAssertWithCmdMsg(reply, "PUB for the key", key);//PUB reply
        readReplyAndAssertWithCmdMsg(reply, "SET", key);//EXEC reply
    }

    //NOTE: When setting and publishing the data with a pipelined MULTI-SET-PUB-EXEC, the data is sent twice, once with the SET and again with the PUBLISH.
    //To prevent this, send the data to the server only once with a server-side lua script that then sets and publishes the data from the server.
    //However, there is a transmission overhead for this method that may still be larger than sending the data twice if it is small enough.
    //multi-set-pub-exec (via strings) has a transmission length of - "MULTI SET" + key + value + "PUBLISH" + channel + value  = 5 + 3 + key + 7 + value + channel + value + 4
    //The lua script (assuming the script already exists on the server) a length of - "EVALSHA" + digest + "1" + key + channel + value = 7 + 40 + 1 + key + channel + value
    //Therefore, they have same length when: 19 + value = 48 => value = 29.

    //NOTE: Pipelining the above commands may not be the expected behaviour, instead only PUBLISH upon a successful SET. Doing both regardless, does however ensure
    //(assuming only the SET fails) that any subscribers do in fact get their requested key-value even if the SET fails. This may not be expected behaviour
    //as it is now possible for the key-value to NOT actually exist in the cache though it was retrieved via a redis plugin get function. This is documented in the README.
    //Further more, it is possible that the locked value and thus the channel stored within the key is not that expected, i.e. computed via encodeChannel() (e.g.
    //if set by a non-conforming external client/process). It is however, possible to account for this via using a GETSET instead of just the SET. This returns the old
    //value stored, this can then be checked if it is a lock (i.e. has at least the "redis_key_lock prefix"), if it doesn't, PUB on the channel from encodeChannel(),
    //otherwise PUB on the value retrieved from GETSET or possibly only if it at least has the prefix "redis_key_lock".
    //This would however, prevent the two commands from being pipelined, as the GETSET would need to return before publishing. It would also mean sending the data twice.
}
bool Connection::noScript(const redisReply * reply) const
{
    return (reply && reply->type == REDIS_REPLY_ERROR && strncmp(reply->str, "NOSCRIPT", 8) == 0);
}
//--------------------------------------------------------------------------------
//                           ECL SERVICE ENTRYPOINTS
//--------------------------------------------------------------------------------
//-----------------------------------SET------------------------------------------
ECL_REDIS_API void ECL_REDIS_CALL SyncLockRSetStr(ICodeContext * ctx, size32_t & returnLength, char * & returnValue, const char * key, size32_t valueLength, const char * value, const char * options, int database, unsigned expire, const char * password, unsigned timeout)
{
    SyncLockRSet(ctx, options, key, valueLength, value, database, expire, password, timeout);
    returnLength = valueLength;
    returnValue = (char*)allocateAndCopy(value, valueLength);
}
ECL_REDIS_API void ECL_REDIS_CALL SyncLockRSetUChar(ICodeContext * ctx, size32_t & returnLength, UChar * & returnValue, const char * key, size32_t valueLength, const UChar * value, const char * options, int database, unsigned expire, const char * password, unsigned timeout)
{
    unsigned valueSize = (valueLength)*sizeof(UChar);
    SyncLockRSet(ctx, options, key, valueSize, (char*)value, database, expire, password, timeout);
    returnLength= valueLength;
    returnValue = (UChar*)allocateAndCopy(value, valueSize);
}
ECL_REDIS_API void ECL_REDIS_CALL SyncLockRSetUtf8(ICodeContext * ctx, size32_t & returnLength, char * & returnValue, const char * key, size32_t valueLength, const char * value, const char * options, int database, unsigned expire, const char * password, unsigned timeout)
{
    unsigned valueSize = rtlUtf8Size(valueLength, value);
    SyncLockRSet(ctx, options, key, valueSize, value, database, expire, password, timeout);
    returnLength = valueLength;
    returnValue = (char*)allocateAndCopy(value, valueSize);
}
//-------------------------------------GET----------------------------------------
ECL_REDIS_API void ECL_REDIS_CALL SyncLockRGetStr(ICodeContext * ctx, size32_t & returnSize, char * & returnValue, const char * key, const char * options, int database, const char * password, unsigned timeout, unsigned expire)
{
    size_t _returnSize;
    SyncLockRGet(ctx, options, key, _returnSize, returnValue, database, expire, password, timeout);
    returnSize = static_cast<size32_t>(_returnSize);
}
ECL_REDIS_API void ECL_REDIS_CALL SyncLockRGetUChar(ICodeContext * ctx, size32_t & returnLength, UChar * & returnValue,  const char * key, const char * options, int database, const char * password, unsigned timeout, unsigned expire)
{
    size_t returnSize;
    char  * _returnValue;
    SyncLockRGet(ctx, options, key, returnSize, _returnValue, database, expire, password, timeout);
    returnValue = (UChar*)_returnValue;
    returnLength = static_cast<size32_t>(returnSize/sizeof(UChar));
}
ECL_REDIS_API void ECL_REDIS_CALL SyncLockRGetUtf8(ICodeContext * ctx, size32_t & returnLength, char * & returnValue, const char * key, const char * options, int database, const char * password, unsigned timeout, unsigned expire)
{
    size_t returnSize;
    SyncLockRGet(ctx, options, key, returnSize, returnValue, database, expire, password, timeout);
    returnLength = static_cast<size32_t>(rtlUtf8Length(returnSize, returnValue));
}
ECL_REDIS_API void ECL_REDIS_CALL SyncLockRUnlock(ICodeContext * ctx, const char * key, const char * options, int database, const char * password, unsigned timeout)
{
    Owned<Connection> master = Connection::createConnection(ctx, options, database, password, timeout);
    master->unlock(ctx, key);
}
}//close namespace<|MERGE_RESOLUTION|>--- conflicted
+++ resolved
@@ -120,24 +120,15 @@
     void resetContextErr();
     void readReply(Reply * reply);
     void readReplyAndAssert(Reply * reply, const char * msg);
-    void readReplyAndAssertWithCmdMsg(Reply * reply, const char * msg, const char * key = NULL);
+    void readReplyAndAssertWithKey(Reply * reply, const char * msg, const char * key);
     void assertKey(const redisReply * reply, const char * key);
     void assertAuthorization(const redisReply * reply);
     void assertOnError(const redisReply * reply, const char * _msg);
-<<<<<<< HEAD
-    void assertOnErrorWithCmdMsg(const redisReply * reply, const char * cmd, const char * key = NULL);
-    void assertConnection(const char * _msg);
-    void assertConnectionWithCmdMsg(const char * cmd, const char * key = NULL);
-    void rtlFail(const char * cmd, const char * errmsg, const char * key = NULL);
-    void * redisCommand(redisContext * context, const char * format, ...);
-    void updateTimeout(unsigned __int64 _timeout);
-=======
     void assertOnCommandError(const redisReply * reply, const char * cmd);
     void assertOnCommandErrorWithDatabase(const redisReply * reply, const char * cmd);
     void assertOnCommandErrorWithKey(const redisReply * reply, const char * cmd, const char * key);
     void assertConnection();
     void updateTimeout(unsigned _timeout);
->>>>>>> a6da4a71
     static unsigned hashServerIpPortPassword(ICodeContext * ctx, const char * _options, const char * password);
     bool isSameConnection(ICodeContext * ctx, const char * _options, const char * password) const;
 
@@ -228,7 +219,7 @@
 
     if (database != _database)
     {
-        VStringBuffer cmd("SELECT %" I64F "u", _database);
+        VStringBuffer cmd("SELECT %d", _database);
         readReplyAndAssertWithCmdMsg(reply, cmd.str());
         database = _database;
     }
@@ -371,43 +362,7 @@
     {
         assertAuthorization(reply);
         VStringBuffer msg("Redis Plugin: %s - %s", _msg, reply->str);
-<<<<<<< HEAD
         ::rtlFail(0, msg.str());
-=======
-        rtlFail(0, msg.str());
-    }
-}
-void Connection::assertOnCommandErrorWithKey(const redisReply * reply, const char * cmd, const char * key)
-{
-    if (!reply)//MORE: should this be assertex(reply) instead?
-    {
-        //There should always be a context error if no reply error
-        assertConnection();
-        VStringBuffer msg("Redis Plugin: ERROR - %s '%s' on database %d failed with neither 'reply' nor connection error available", cmd, key, database);
-        rtlFail(0, msg.str());
-    }
-    else if (reply->type == REDIS_REPLY_ERROR)
-    {
-        assertAuthorization(reply);
-        VStringBuffer msg("Redis Plugin: ERROR - %s '%s' on database %d failed : %s", cmd, key, database, reply->str);
-        rtlFail(0, msg.str());
-    }
-}
-void Connection::assertOnCommandErrorWithDatabase(const redisReply * reply, const char * cmd)
-{
-    if (!reply)//assertex(reply)?
-    {
-        //There should always be a context error if no reply error
-        assertConnection();
-        VStringBuffer msg("Redis Plugin: ERROR - %s on database %d failed with neither 'reply' nor connection error available", cmd, database);
-        rtlFail(0, msg.str());
-    }
-    else if (reply->type == REDIS_REPLY_ERROR)
-    {
-        assertAuthorization(reply);
-        VStringBuffer msg("Redis Plugin: ERROR - %s on database %d failed : %s", cmd, database, reply->str);
-        rtlFail(0, msg.str());
->>>>>>> a6da4a71
     }
 }
 void Connection::assertOnErrorWithCmdMsg(const redisReply * reply, const char * cmd, const char * key)
@@ -432,13 +387,8 @@
 {
     if (reply && reply->type == REDIS_REPLY_NIL)
     {
-<<<<<<< HEAD
-        VStringBuffer msg("Redis Plugin: ERROR - the requested key '%s' does not exist on database %" I64F "u on %s:%d", key, database, ip.str(), port);
+        VStringBuffer msg("Redis Plugin: ERROR - the requested key '%s' does not exist on database %d on %s:%d", key, database, ip.str(), port);
         ::rtlFail(0, msg.str());
-=======
-        VStringBuffer msg("Redis Plugin: ERROR - the requested key '%s' does not exist on database %d", key, database);
-        rtlFail(0, msg.str());
->>>>>>> a6da4a71
     }
 }
 void Connection::assertConnectionWithCmdMsg(const char * cmd, const char * key)
@@ -778,14 +728,7 @@
     OwnedReply reply = Reply::createReply(redisCommand(subConnection->context, "SUBSCRIBE %b", channel.str(), (size_t)channel.length()));
     assertOnErrorWithCmdMsg(reply->query(), "GetOrLock<type>", key);
     if (reply->query()->type == REDIS_REPLY_ARRAY && strcmp("subscribe", reply->query()->element[0]->str) != 0 )
-<<<<<<< HEAD
         rtlFail("GetOrLock<type>", "failed to register SUB", key);
-=======
-    {
-        VStringBuffer msg("Redis Plugin: ERROR - GET '%s' on database %d failed : failed to register SUB", key, database);
-        rtlFail(0, msg.str());
-    }
->>>>>>> a6da4a71
 
 #if(0)//Test publish before GET.
     {
@@ -817,13 +760,8 @@
         //Check that the lock was set by this plugin and thus that we subscribed to the expected channel.
         if (reply->query()->str && strcmp(reply->query()->str, channel.str()) !=0 )
         {
-<<<<<<< HEAD
             VStringBuffer msg("key locked with a channel ('%s') different to that subscribed to (%s).", reply->query()->str, channel.str());
             rtlFail("GetOrLock<type>", msg.str(), key);
-=======
-            VStringBuffer msg("Redis Plugin: ERROR - the key '%s', on database %d, is locked with a channel ('%s') different to that subscribed to (%s).", key, database, reply->query()->str, channel.str());
-            rtlFail(0, msg.str());
->>>>>>> a6da4a71
             //MORE: In theory, it is possible to recover at this stage by subscribing to the channel that the key was actually locked with.
             //However, we may have missed the massage publication already or by then, but could SUB again in case we haven't.
             //More importantly and furthermore, the publication (in SetAndPublish<type>) will only publish to the channel encoded by
@@ -850,15 +788,10 @@
                 retVal->set(reply->query()->element[2]->len, reply->query()->element[2]->str);//return the published value rather than another (WATCHed) GET.
                 return;
             }
-<<<<<<< HEAD
             //rtlFail that key does not exist
             redisReply fakeReply;
             fakeReply.type = REDIS_REPLY_NIL;
             assertKey(&fakeReply, key);
-=======
-            VStringBuffer msg("Redis Plugin: ERROR - the requested key '%s' does not exist on database %d", key, database);
-            rtlFail(0, msg.str());
->>>>>>> a6da4a71
         }
     }
     throwUnexpected();
