--- conflicted
+++ resolved
@@ -205,6 +205,60 @@
                     unsigned request_timeout = getUnsignedOption(val, "request_timeout");
                     cass_cluster_set_request_timeout(cluster, request_timeout);
                 }
+                else if (stricmp(optName, "load_balance_round_robin")==0)
+                {
+                    cass_bool_t enable = getBoolOption(val, "load_balance_round_robin");
+                    if (enable==cass_true)
+                        cass_cluster_set_load_balance_round_robin(cluster);
+                }
+                else if (stricmp(optName, "load_balance_dc_aware")==0)
+                {
+                    StringArray lbargs;
+                    lbargs.appendList(val, "|");
+                    if (lbargs.length() != 3)
+                        failx("Invalid value '%s' for option %s - expected 3 subvalues (separate with |)", val, optName.str());
+                    unsigned usedPerRemote = getUnsignedOption(lbargs.item(2), "load_balance_dc_aware");
+                    cass_bool_t allowRemote = getBoolOption(lbargs.item(2), "load_balance_dc_aware");
+                    checkSetOption(cass_cluster_set_load_balance_dc_aware(cluster, lbargs.item(0), usedPerRemote, allowRemote), "load_balance_dc_aware");
+                }
+                else if (stricmp(optName, "token_aware_routing")==0)
+                {
+                    cass_bool_t enable = getBoolOption(val, "token_aware_routing");
+                    cass_cluster_set_token_aware_routing(cluster, enable);
+                }
+                else if (stricmp(optName, "latency_aware_routing")==0)
+                {
+                    cass_bool_t enable = getBoolOption(val, "latency_aware_routing");
+                    cass_cluster_set_latency_aware_routing(cluster, enable);
+                }
+                else if (stricmp(optName, "latency_aware_routing_settings")==0)
+                {
+                    StringArray subargs;
+                    subargs.appendList(val, "|");
+                    if (subargs.length() != 5)
+                        failx("Invalid value '%s' for option %s - expected 5 subvalues (separate with |)", val, optName.str());
+                    cass_double_t exclusion_threshold = getDoubleOption(subargs.item(0), "exclusion_threshold");
+                    cass_uint64_t scale_ms = getUnsigned64Option(subargs.item(1), "scale_ms");
+                    cass_uint64_t retry_period_ms = getUnsigned64Option(subargs.item(2), "retry_period_ms");
+                    cass_uint64_t update_rate_ms = getUnsigned64Option(subargs.item(3), "update_rate_ms");
+                    cass_uint64_t min_measured = getUnsigned64Option(subargs.item(4), "min_measured");
+                    cass_cluster_set_latency_aware_routing_settings(cluster, exclusion_threshold, scale_ms, retry_period_ms, update_rate_ms, min_measured);
+                }
+                else if (stricmp(optName, "tcp_nodelay")==0)
+                {
+                    cass_bool_t enable = getBoolOption(val, "tcp_nodelay");
+                    cass_cluster_set_tcp_nodelay(cluster, enable);
+                }
+                else if (stricmp(optName, "tcp_keepalive")==0)
+                {
+                    StringArray subargs;
+                    subargs.appendList(val, "|");
+                    if (subargs.length() != 2)
+                        failx("Invalid value '%s' for option %s - expected 2 subvalues (separate with |)", val, optName.str());
+                    cass_bool_t enabled = getBoolOption(subargs.item(0), "enabled");
+                    unsigned delay_secs = getUnsignedOption(subargs.item(0), "delay_secs");
+                    cass_cluster_set_tcp_keepalive(cluster, enabled, delay_secs);
+                }
                 else
                     failx("Unrecognized option %s", optName.str());
             }
@@ -230,13 +284,30 @@
             failx("While setting option %s: %s", name, cass_error_desc(rc));
         }
     }
+    cass_bool_t getBoolOption(const char *val, const char *option)
+    {
+        return strToBool(val) ? cass_true : cass_false;
+    }
     unsigned getUnsignedOption(const char *val, const char *option)
     {
         char *endp;
         long value = strtoul(val, &endp, 0);
-        if (endp==val || *endp != '\0' || value > INT_MAX || value < INT_MIN)
+        if (endp==val || *endp != '\0' || value > UINT_MAX || value < 0)
             failx("Invalid value '%s' for option %s", val, option);
-        return (int) value;
+        return (unsigned) value;
+    }
+    unsigned getDoubleOption(const char *val, const char *option)
+    {
+        char *endp;
+        double value = strtod(val, &endp);
+        if (endp==val || *endp != '\0')
+            failx("Invalid value '%s' for option %s", val, option);
+        return value;
+    }
+    __uint64 getUnsigned64Option(const char *val, const char *option)
+    {
+        // MORE - could check it's all digits (with optional leading spaces...), if we cared.
+        return rtlVStrToUInt8(val);
     }
     CassandraCluster(const CassandraCluster &);
     CassCluster *cluster;
@@ -342,7 +413,7 @@
     CassandraStatement(CassStatement *_statement) : statement(_statement)
     {
     }
-    CassandraStatement(const char *simple) : statement(cass_statement_new(cass_string_init(simple), 0))
+    CassandraStatement(const char *simple) : statement(cass_statement_new(simple, 0))
     {
     }
     ~CassandraStatement()
@@ -1275,158 +1346,8 @@
     {
         StringArray opts;
         opts.appendList(options, ",");
-<<<<<<< HEAD
         cluster.setown(new CassandraCluster(cass_cluster_new()));
         cluster->setOptions(opts);
-=======
-        ForEachItemIn(idx, opts)
-        {
-            const char *opt = opts.item(idx);
-            const char *val = strchr(opt, '=');
-            if (val)
-            {
-                StringBuffer optName(val-opt, opt);
-                val++;
-                if (stricmp(optName, "contact_points")==0 || stricmp(optName, "server")==0)
-                    contact_points = val;   // Note that lifetime of val is adequate for this to be safe
-                else if (stricmp(optName, "user")==0)
-                    user = val;
-                else if (stricmp(optName, "password")==0)
-                    password = val;
-                else if (stricmp(optName, "keyspace")==0)
-                    keyspace = val;
-                else if (stricmp(optName, "batch")==0)
-                {
-                    if (stricmp(val, "LOGGED")==0)
-                        batchMode = CASS_BATCH_TYPE_LOGGED;
-                    else if (stricmp(val, "UNLOGGED")==0)
-                        batchMode = CASS_BATCH_TYPE_UNLOGGED;
-                    else if (stricmp(val, "COUNTER")==0)
-                        batchMode = CASS_BATCH_TYPE_COUNTER;
-                }
-                else if (stricmp(optName, "port")==0)
-                {
-                    unsigned port = getUnsignedOption(val, "port");
-                    checkSetOption(cass_cluster_set_port(*cluster, port), "port");
-                }
-                else if (stricmp(optName, "protocol_version")==0)
-                {
-                    unsigned protocol_version = getUnsignedOption(val, "protocol_version");
-                    checkSetOption(cass_cluster_set_protocol_version(*cluster, protocol_version), "protocol_version");
-                }
-                else if (stricmp(optName, "num_threads_io")==0)
-                {
-                    unsigned num_threads_io = getUnsignedOption(val, "num_threads_io");
-                    cass_cluster_set_num_threads_io(*cluster, num_threads_io);  // No status return
-                }
-                else if (stricmp(optName, "queue_size_io")==0)
-                {
-                    unsigned queue_size_io = getUnsignedOption(val, "queue_size_io");
-                    checkSetOption(cass_cluster_set_queue_size_io(*cluster, queue_size_io), "queue_size_io");
-                }
-                else if (stricmp(optName, "core_connections_per_host")==0)
-                {
-                    unsigned core_connections_per_host = getUnsignedOption(val, "core_connections_per_host");
-                    checkSetOption(cass_cluster_set_core_connections_per_host(*cluster, core_connections_per_host), "core_connections_per_host");
-                }
-                else if (stricmp(optName, "max_connections_per_host")==0)
-                {
-                    unsigned max_connections_per_host = getUnsignedOption(val, "max_connections_per_host");
-                    checkSetOption(cass_cluster_set_max_connections_per_host(*cluster, max_connections_per_host), "max_connections_per_host");
-                }
-                else if (stricmp(optName, "max_concurrent_creation")==0)
-                {
-                    unsigned max_concurrent_creation = getUnsignedOption(val, "max_concurrent_creation");
-                    checkSetOption(cass_cluster_set_max_concurrent_creation(*cluster, max_concurrent_creation), "max_concurrent_creation");
-                }
-                else if (stricmp(optName, "pending_requests_high_water_mark")==0)
-                {
-                    unsigned pending_requests_high_water_mark = getUnsignedOption(val, "pending_requests_high_water_mark");
-                    checkSetOption(cass_cluster_set_pending_requests_high_water_mark(*cluster, pending_requests_high_water_mark), "pending_requests_high_water_mark");
-                }
-                else if (stricmp(optName, "pending_requests_low_water_mark")==0)
-                {
-                    unsigned pending_requests_low_water_mark = getUnsignedOption(val, "pending_requests_low_water_mark");
-                    checkSetOption(cass_cluster_set_pending_requests_low_water_mark(*cluster, pending_requests_low_water_mark), "pending_requests_low_water_mark");
-                }
-                else if (stricmp(optName, "max_concurrent_requests_threshold")==0)
-                {
-                    unsigned max_concurrent_requests_threshold = getUnsignedOption(val, "max_concurrent_requests_threshold");
-                    checkSetOption(cass_cluster_set_max_concurrent_requests_threshold(*cluster, max_concurrent_requests_threshold), "max_concurrent_requests_threshold");
-                }
-                else if (stricmp(optName, "connect_timeout")==0)
-                {
-                    unsigned connect_timeout = getUnsignedOption(val, "connect_timeout");
-                    cass_cluster_set_connect_timeout(*cluster, connect_timeout);
-                }
-                else if (stricmp(optName, "request_timeout")==0)
-                {
-                    unsigned request_timeout = getUnsignedOption(val, "request_timeout");
-                    cass_cluster_set_request_timeout(*cluster, request_timeout);
-                }
-                else if (stricmp(optName, "load_balance_round_robin")==0)
-                {
-                    cass_bool_t enable = getBoolOption(val, "load_balance_round_robin");
-                    if (enable==cass_true)
-                        cass_cluster_set_load_balance_round_robin(*cluster);
-                }
-                else if (stricmp(optName, "load_balance_dc_aware")==0)
-                {
-                    StringArray lbargs;
-                    lbargs.appendList(val, "|");
-                    if (lbargs.length() != 3)
-                        failx("Invalid value '%s' for option %s - expected 3 subvalues (separate with |)", val, optName.str());
-                    unsigned usedPerRemote = getUnsignedOption(lbargs.item(2), "load_balance_dc_aware");
-                    cass_bool_t allowRemote = getBoolOption(lbargs.item(2), "load_balance_dc_aware");
-                    checkSetOption(cass_cluster_set_load_balance_dc_aware(*cluster, lbargs.item(0), usedPerRemote, allowRemote), "load_balance_dc_aware");
-                }
-                else if (stricmp(optName, "token_aware_routing")==0)
-                {
-                    cass_bool_t enable = getBoolOption(val, "token_aware_routing");
-                    cass_cluster_set_token_aware_routing(*cluster, enable);
-                }
-                else if (stricmp(optName, "latency_aware_routing")==0)
-                {
-                    cass_bool_t enable = getBoolOption(val, "latency_aware_routing");
-                    cass_cluster_set_latency_aware_routing(*cluster, enable);
-                }
-                else if (stricmp(optName, "latency_aware_routing_settings")==0)
-                {
-                    StringArray subargs;
-                    subargs.appendList(val, "|");
-                    if (subargs.length() != 5)
-                        failx("Invalid value '%s' for option %s - expected 5 subvalues (separate with |)", val, optName.str());
-                    cass_double_t exclusion_threshold = getDoubleOption(subargs.item(0), "exclusion_threshold");
-                    cass_uint64_t scale_ms = getUnsigned64Option(subargs.item(1), "scale_ms");
-                    cass_uint64_t retry_period_ms = getUnsigned64Option(subargs.item(2), "retry_period_ms");
-                    cass_uint64_t update_rate_ms = getUnsigned64Option(subargs.item(3), "update_rate_ms");
-                    cass_uint64_t min_measured = getUnsigned64Option(subargs.item(4), "min_measured");
-                    cass_cluster_set_latency_aware_routing_settings(*cluster, exclusion_threshold, scale_ms, retry_period_ms, update_rate_ms, min_measured);
-                }
-                else if (stricmp(optName, "tcp_nodelay")==0)
-                {
-                    cass_bool_t enable = getBoolOption(val, "tcp_nodelay");
-                    cass_cluster_set_tcp_nodelay(*cluster, enable);
-                }
-                else if (stricmp(optName, "tcp_keepalive")==0)
-                {
-                    StringArray subargs;
-                    subargs.appendList(val, "|");
-                    if (subargs.length() != 2)
-                        failx("Invalid value '%s' for option %s - expected 2 subvalues (separate with |)", val, optName.str());
-                    cass_bool_t enabled = getBoolOption(subargs.item(0), "enabled");
-                    unsigned delay_secs = getUnsignedOption(subargs.item(0), "delay_secs");
-                    cass_cluster_set_tcp_keepalive(*cluster, enabled, delay_secs);
-                }
-                else
-                    failx("Unrecognized option %s", optName.str());
-            }
-        }
-        cass_cluster_set_contact_points(*cluster, contact_points);
-        if (*user || *password)
-            cass_cluster_set_credentials(*cluster, user, password);
-
->>>>>>> 82075237
         session.setown(new CassandraSession(cass_session_new()));
         CassandraFuture future(cluster->keyspace.isEmpty() ? cass_session_connect(*session, *cluster) : cass_session_connect_keyspace(*session, *cluster, cluster->keyspace));
         future.wait("connect");
@@ -1988,41 +1909,6 @@
             failx("While binding parameter %s: %s", name, cass_error_desc(rc));
         }
     }
-<<<<<<< HEAD
-=======
-    inline void checkSetOption(CassError rc, const char *name)
-    {
-        if (rc != CASS_OK)
-        {
-            failx("While setting option %s: %s", name, cass_error_desc(rc));
-        }
-    }
-    cass_bool_t getBoolOption(const char *val, const char *option)
-    {
-        return strToBool(val) ? cass_true : cass_false;
-    }
-    unsigned getUnsignedOption(const char *val, const char *option)
-    {
-        char *endp;
-        long value = strtoul(val, &endp, 0);
-        if (endp==val || *endp != '\0' || value > UINT_MAX || value < 0)
-            failx("Invalid value '%s' for option %s", val, option);
-        return (unsigned) value;
-    }
-    unsigned getDoubleOption(const char *val, const char *option)
-    {
-        char *endp;
-        double value = strtod(val, &endp);
-        if (endp==val || *endp != '\0')
-            failx("Invalid value '%s' for option %s", val, option);
-        return value;
-    }
-    __uint64 getUnsigned64Option(const char *val, const char *option)
-    {
-        // MORE - could check it's all digits (with optional leading spaces...), if we cared.
-        return rtlVStrToUInt8(val);
-    }
->>>>>>> 82075237
     Owned<CassandraCluster> cluster;
     Owned<CassandraSession> session;
     Owned<CassandraStatementInfo> stmtInfo;
@@ -2180,7 +2066,7 @@
         {
             const char *value = parent->queryProp(name);
             if (value)
-                check(cass_statement_bind_string(statement, idx, cass_string_init(value)));
+                check(cass_statement_bind_string(statement, idx, value));
             break;
         }
 
@@ -2196,7 +2082,7 @@
         {
             MemoryBuffer buf;
             parent->getPropBin(name, buf);
-            check(cass_statement_bind_bytes(statement, idx, cass_bytes_init((const cass_byte_t*)buf.toByteArray(), buf.length())));
+            check(cass_statement_bind_bytes(statement, idx, (const cass_byte_t*)buf.toByteArray(), buf.length()));
             break;
         }
         case CASS_VALUE_TYPE_BOOLEAN:
@@ -2224,7 +2110,7 @@
                     if (strcmp(name, "list1")==0)
                         check(cass_collection_append_int32(collection, items->query().getPropInt(NULL)));
                     else
-                        check(cass_collection_append_string(collection, cass_string_init(items->query().queryProp(NULL))));
+                        check(cass_collection_append_string(collection, items->query().queryProp(NULL)));
                 }
                 check(cass_statement_bind_collection(statement, idx, collection));
             }
@@ -2249,8 +2135,8 @@
                     {
                         const char *key = attrs->queryName();
                         const char *value = attrs->queryValue();
-                        check(cass_collection_append_string(collection, cass_string_init(key+1)));  // skip the @
-                        check(cass_collection_append_string(collection, cass_string_init(value)));
+                        check(cass_collection_append_string(collection, key+1));  // skip the @
+                        check(cass_collection_append_string(collection, value));
                     }
                     check(cass_statement_bind_collection(statement, idx, collection));
                 }
@@ -2271,8 +2157,8 @@
                         const char *value = item.queryProp(NULL);
                         if (key && value)
                         {
-                            check(cass_collection_append_string(collection, cass_string_init(key)));
-                            check(cass_collection_append_string(collection, cass_string_init(value)));
+                            check(cass_collection_append_string(collection, key));
+                            check(cass_collection_append_string(collection, value));
                         }
                     }
                     check(cass_statement_bind_collection(statement, idx, collection));
@@ -2296,7 +2182,7 @@
     CassandraSession session(cass_session_new());
     CassandraFuture future(cass_session_connect_keyspace(session, cluster, "test"));
     future.wait("connect");
-    CassandraStatement statement(cass_statement_new(cass_string_init("select * from tbl1 where name = 'name1';"), 0));
+    CassandraStatement statement(cass_statement_new("select * from tbl1 where name = 'name1';", 0));
     CassandraFuture future2(cass_session_execute(session, statement));
     future2.wait("execute");
     CassandraResult result(cass_future_get_result(future2));
@@ -2304,8 +2190,10 @@
     UnsignedArray types;
     for (int i = 0; i < cass_result_column_count(result); i++)
     {
-        CassString column = cass_result_column_name(result, i);
-        StringBuffer name(column.length, column.data);
+        const char *column;
+        size_t length;
+        cass_result_column_name(result, i, &column, &length);
+        StringBuffer name(length, column);
         names.append(name);
         types.append(cass_result_column_type(result, i));
     }
@@ -2345,7 +2233,7 @@
     ForEach(*xmlRows)
     {
         IPropertyTree *xmlrow = &xmlRows->query();
-        CassandraStatement update(cass_statement_new(cass_string_init(insertQuery.str()), names.length()));
+        CassandraStatement update(cass_statement_new(insertQuery.str(), names.length()));
         ForEachItemIn(idx, names)
         {
             bindElement(update, xmlrow, idx, names.item(idx), (CassValueType) types.item(idx));
@@ -2391,7 +2279,7 @@
         if (!value)
             return false;
         if (statement)
-            check(cass_statement_bind_string(statement, idx, cass_string_init(value)));
+            check(cass_statement_bind_string(statement, idx, value));
         return true;
     }
 } stringColumnMapper;
@@ -2405,7 +2293,7 @@
         if (!value)
             value = "";
         if (statement)
-            check(cass_statement_bind_string(statement, idx, cass_string_init(value)));
+            check(cass_statement_bind_string(statement, idx, value));
         return true;
     }
 } requiredStringColumnMapper;
@@ -2428,7 +2316,7 @@
         if (value.length())
         {
             if (statement)
-                check(cass_statement_bind_bytes(statement, idx, cass_bytes_init((const cass_byte_t *) value.toByteArray(), value.length())));
+                check(cass_statement_bind_bytes(statement, idx, (const cass_byte_t *) value.toByteArray(), value.length()));
             return true;
         }
         else
@@ -2468,7 +2356,7 @@
         if (statement)
         {
             const char *value = row->queryName();
-            check(cass_statement_bind_string(statement, idx, cass_string_init(value)));
+            check(cass_statement_bind_string(statement, idx, value));
         }
         return true;
     }
@@ -2514,7 +2402,7 @@
         if (!value)
             return false;
         if (statement)
-            check(cass_statement_bind_string(statement, idx, cass_string_init(value)));
+            check(cass_statement_bind_string(statement, idx, value));
         return true;
     }
 } graphIdColumnMapper;
@@ -2539,7 +2427,7 @@
         if (value.length())
         {
             if (statement)
-                check(cass_statement_bind_bytes(statement, idx, cass_bytes_init((const cass_byte_t *) value.str(), value.length())));
+                check(cass_statement_bind_bytes(statement, idx, (const cass_byte_t *) value.str(), value.length()));
             return true;
         }
         else
@@ -2691,8 +2579,8 @@
                         const char *value = item.queryProp(NULL);
                         if (key && value)
                         {
-                            check(cass_collection_append_string(collection, cass_string_init(key)));
-                            check(cass_collection_append_string(collection, cass_string_init(value)));
+                            check(cass_collection_append_string(collection, key));
+                            check(cass_collection_append_string(collection, value));
                         }
                     }
                     check(cass_statement_bind_collection(statement, idx, collection));
@@ -2745,8 +2633,8 @@
                     if (strstr(name, key) == NULL)
                     {
                         const char *value = attrs->queryValue();
-                        check(cass_collection_append_string(collection, cass_string_init(attrs->queryName()+1)));  // skip the @
-                        check(cass_collection_append_string(collection, cass_string_init(value)));
+                        check(cass_collection_append_string(collection, attrs->queryName()+1));  // skip the @
+                        check(cass_collection_append_string(collection, value));
                     }
                 }
                 check(cass_statement_bind_collection(statement, idx, collection));
@@ -2818,8 +2706,8 @@
                         ::toXML(&item, value, 0, 0);
                         if (key && value.length())
                         {
-                            check(cass_collection_append_string(collection, cass_string_init(key)));
-                            check(cass_collection_append_string(collection, cass_string_init(value)));
+                            check(cass_collection_append_string(collection, key));
+                            check(cass_collection_append_string(collection, value));
                         }
                     }
                     check(cass_statement_bind_collection(statement, idx, collection));
@@ -2892,7 +2780,7 @@
                         IPTree &item = items->query();
                         const char *value = item.queryProp(nameAttr);
                         if (value)
-                            check(cass_collection_append_string(collection, cass_string_init(value)));
+                            check(cass_collection_append_string(collection, value));
                     }
                     check(cass_statement_bind_collection(statement, idx, collection));
                 }
@@ -3173,7 +3061,7 @@
     selectQuery.append(';');
     //if (traceLevel >= 2)
     //    DBGLOG("%s", selectQuery.str());
-    CassandraStatement statement(cass_statement_new(cass_string_init(selectQuery.str()), 0));
+    CassandraStatement statement(cass_statement_new(selectQuery.str(), 0));
     return executeQuery(session, statement);
 }
 
@@ -3186,7 +3074,7 @@
     selectQuery.append(';');
     //if (traceLevel >= 2)
     //    DBGLOG("%s", selectQuery.str());
-    CassandraStatement statement(cass_statement_new(cass_string_init(selectQuery.str()), 0));
+    CassandraStatement statement(cass_statement_new(selectQuery.str(), 0));
     return executeQuery(session, statement);
 }
 
@@ -3200,8 +3088,8 @@
         VStringBuffer insertQuery("DELETE from %s where %s=? and wuid=?;", tableName.str(), mappings[0].columnName);
         Owned<CassandraPrepared> prepared = sessionCache->prepareStatement(insertQuery);
         CassandraStatement update(cass_prepared_bind(*prepared));
-        check(cass_statement_bind_string(update, 0, cass_string_init(key)));
-        check(cass_statement_bind_string(update, 1, cass_string_init(wuid)));
+        check(cass_statement_bind_string(update, 0, key));
+        check(cass_statement_bind_string(update, 1, wuid));
         check(cass_batch_add_statement(batch, update));
     }
 }
@@ -3214,13 +3102,13 @@
     VStringBuffer insertQuery("DELETE from %s where wuid=?;", tableName.str());
     Owned<CassandraPrepared> prepared = sessionCache->prepareStatement(insertQuery);
     CassandraStatement update(cass_prepared_bind(*prepared));
-    check(cass_statement_bind_string(update, 0, cass_string_init(wuid)));
+    check(cass_statement_bind_string(update, 0, wuid));
     check(cass_batch_add_statement(batch, update));
 }
 
 void executeSimpleCommand(CassSession *session, const char *command)
 {
-    CassandraStatement statement(cass_statement_new(cass_string_init(command), 0));
+    CassandraStatement statement(cass_statement_new(command, 0));
     CassandraFuture future(cass_session_execute(session, statement));
     future.wait("execute");
 }
@@ -3264,7 +3152,7 @@
             VStringBuffer insertQuery("INSERT into %s (%s) values (%s);", tableName.str(), names.str()+1, bindings.str()+1);
             Owned<CassandraPrepared> prepared = session->prepareStatement(insertQuery);
             CassandraStatement update(cass_prepared_bind(*prepared));
-            check(cass_statement_bind_string(update, 0, cass_string_init(wuid)));
+            check(cass_statement_bind_string(update, 0, wuid));
             unsigned bindidx = 1; // We already bound wuid
             unsigned colidx = 1; // We already bound wuid
             while (mappings[colidx].columnName)
@@ -3384,7 +3272,7 @@
     VStringBuffer insertQuery("INSERT into %s (%s) values (%s);", tableName.str(), names.str()+1, bindings.str()+1);
     DBGLOG("%s", insertQuery.str());
     CassandraBatch batch(cass_batch_new(CASS_BATCH_TYPE_UNLOGGED));
-    CassandraFuture futurePrep(cass_session_prepare(session, cass_string_init(insertQuery)));
+    CassandraFuture futurePrep(cass_session_prepare(session, insertQuery));
     futurePrep.wait("prepare statement");
     CassandraPrepared prepared(cass_future_get_prepared(futurePrep));
 
@@ -3408,7 +3296,7 @@
             check(cass_batch_add_statement(batch, update));
         }
         // And one more with subgraphid = 0 for the graph status
-        CassandraStatement update(cass_statement_new(cass_string_init(insertQuery.str()), bindings.length()/2));
+        CassandraStatement update(cass_statement_new(insertQuery.str(), bindings.length()/2));
         graphProgressMappings[0].mapper.fromXML(update, 0, inXML, graphProgressMappings[0].xpath);
         graphProgressMappings[1].mapper.fromXML(update, 1, &graph, graphProgressMappings[1].xpath);
         check(cass_statement_bind_int64(update, 3, 0)); // subgraphId can't be null, as it's in the key
@@ -3423,7 +3311,7 @@
     if (inXML->hasProp("Running"))
     {
         IPTree *running = inXML->queryPropTree("Running");
-        CassandraStatement update(cass_statement_new(cass_string_init(insertQuery.str()), bindings.length()/2));
+        CassandraStatement update(cass_statement_new(insertQuery.str(), bindings.length()/2));
         graphProgressMappings[0].mapper.fromXML(update, 0, inXML, graphProgressMappings[0].xpath);
         graphProgressMappings[1].mapper.fromXML(update, 1, running, graphProgressMappings[1].xpath);
         graphProgressMappings[2].mapper.fromXML(update, 2, running, graphProgressMappings[2].xpath);
@@ -3496,9 +3384,10 @@
 
 static StringBuffer &getCassString(StringBuffer &str, const CassValue *value)
 {
-    CassString output;
-    check(cass_value_get_string(value, &output));
-    return str.append(output.length, output.data);
+    const char *output;
+    size_t length;
+    check(cass_value_get_string(value, &output, &length));
+    return str.append(length, output);
 }
 
 /*
@@ -3558,7 +3447,7 @@
         deleteSecondaries(wuid);
         Owned<CassandraPrepared> prepared = sessionCache->prepareStatement("DELETE from workunits where wuid=?;");
         CassandraStatement update(cass_prepared_bind(*prepared));
-        check(cass_statement_bind_string(update, 0, cass_string_init(wuid)));
+        check(cass_statement_bind_string(update, 0, wuid));
         check(cass_batch_add_statement(*batch, update));
         CassandraFuture futureBatch(cass_session_execute_batch(sessionCache->querySession(), *batch));
         futureBatch.wait("execute");
@@ -3880,13 +3769,12 @@
                 }
             }
             CassandraStatement statement(cass_prepared_bind(*prepared));
-            check(cass_statement_bind_string(statement, 0, cass_string_init(useWuid.str())));
+            check(cass_statement_bind_string(statement, 0, useWuid.str()));
             if (traceLevel >= 2)
                 DBGLOG("Try creating %s", useWuid.str());
             CassandraFuture future(cass_session_execute(session, statement));
             future.wait("execute");
             CassandraResult result(cass_future_get_result(future));
-            CassString columnName = cass_result_column_name(result, 0);
             if (cass_result_column_count(result)==1)
             {
                 // A single column result indicates success, - the single column should be called '[applied]' and have the value 'true'
@@ -3954,7 +3842,7 @@
     virtual WUState waitForWorkUnit(const char * wuid, unsigned timeout, bool compiled, bool returnOnWaitState)
     {
         VStringBuffer select("select state from workunits where wuid = '%s';", wuid);
-        CassandraStatement statement(cass_statement_new(cass_string_init(select.str()), 0));
+        CassandraStatement statement(cass_statement_new(select.str(), 0));
         unsigned start = msTick();
         loop
         {
@@ -3964,9 +3852,10 @@
             const CassValue *value = getSingleResult(result);
             if (value == NULL)
                 return WUStateUnknown;
-            CassString output;
-            check(cass_value_get_string(value, &output));
-            StringBuffer stateStr(output.length, output.data);
+            const char *output;
+            size_t length;
+            check(cass_value_get_string(value, &output, &length));
+            StringBuffer stateStr(length, output);
             WUState state = getWorkUnitState(stateStr);
             switch (state)
             {
@@ -4081,7 +3970,7 @@
             // We don't want to block cache lookups while we prepare a new bound statement
             // Note - if multiple threads try to prepare the same (new) statement at the same time, it's not catastrophic
             CriticalUnblock b(cacheCrit);
-            CassandraFuture futurePrep(cass_session_prepare(session, cass_string_init(query)));
+            CassandraFuture futurePrep(cass_session_prepare(session, query));
             futurePrep.wait("prepare statement");
             cached.setown(new CassandraPrepared(cass_future_get_prepared(futurePrep)));
         }
@@ -4099,7 +3988,7 @@
     {
         Owned<CassandraPrepared> prepared = prepareStatement("SELECT COUNT(*) FROM workunits where wuid=?;");
         CassandraStatement statement(cass_prepared_bind(*prepared));
-        cass_statement_bind_string(statement, 0, cass_string_init(wuid));
+        cass_statement_bind_string(statement, 0, wuid);
         CassandraFuture future(cass_session_execute(session, statement));
         future.wait("select count(*)");
         CassandraResult result(cass_future_get_result(future));
