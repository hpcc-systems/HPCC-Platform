package com.hpccsystems.jdbcdriver;

import java.sql.SQLException;
import java.util.*;

public class SQLParser
{
	public final static short 	SQL_TYPE_UNKNOWN = -1;
	public final static short 	SQL_TYPE_SELECT = 1;
	public final static short 	SQL_TYPE_SELECTCONST = 2;
	public final static short 	SQL_TYPE_CALL = 3;

	private String tableName;
	private String tableAlias;
	private int sqlType;
	private List<HPCCColumnMetaData> selectColumns;
	private SQLWhereClause whereclause;
	private String[] columnGroupByNames;
	private String[] columnOrderByNames;
	private String[] procInParamValues;
	private String storedProcName;
	private int limit;
	private boolean columnsVerified;
	private String indexHint;

	public void process(String insql) throws SQLException
	{
		System.out.println("INCOMING SQL: " + insql);
		columnsVerified = false;
		limit = -1;
		tableName = null;
		tableAlias = null;
		selectColumns = new ArrayList<HPCCColumnMetaData>();
		whereclause = new SQLWhereClause();
		procInParamValues = new String[0];
		storedProcName = null;
		sqlType = SQL_TYPE_UNKNOWN;
		indexHint = null;

		insql = HPCCJDBCUtils.removeAllNewLines(insql);
		String insqlupcase = insql.toUpperCase();

		if (insql.matches("^(?i)alter\\s+(.*?)"))
		{
			throw new SQLException("ALTER TABLE statements are not supported.");
		}
		else if (insql.matches("^(?i)drop\\s+(.*?)"))
		{
			throw new SQLException("DROP statements are not supported.");
		}
		else if (insql.matches("^(?i)insert\\s+(.*?)"))
		{
			throw new SQLException("INSERT statements are not supported.");
		}
		else if (insql.matches("^(?i)update\\s+(.*?)"))
		{
			throw new SQLException("UPDATE statements are not supported.");
		}
		else if (insql.matches("^(?i)call\\s+(.*?)"))
		{
			sqlType = SQL_TYPE_CALL;
			int callstrpos = insqlupcase.lastIndexOf("CALL ");
			int storedprocstrpos = insql.lastIndexOf("(");
			int paramlistend =  insql.lastIndexOf(")");
			String paramToken = "";

			if (storedprocstrpos == -1)
				storedProcName = insql.substring(callstrpos+5);
			else
			{
				if (paramlistend == -1)
					throw new SQLException("Missing closing param in: " + insql);
				storedProcName = insql.substring(callstrpos+5, storedprocstrpos);
				paramToken = insql.substring(storedprocstrpos+1, paramlistend);
			}

			if(paramToken.length() >0 )
			{
				StringTokenizer tokenizer = new StringTokenizer(paramToken, ",");
				procInParamValues = new String[tokenizer.countTokens()];
				int i = 0;
				while (tokenizer.hasMoreTokens())
				{
					procInParamValues[i++] = tokenizer.nextToken().trim();
				}
			}
		}
		else if (insql.matches("^(?i)select\\s+(.*?)"))
		{
			if (insql.matches("^(?i)select(.*?)\\s+(?i)union\\s+.*"))
				throw new SQLException("SELECT UNIONS are not supported.");
			if (insql.matches("^(?i)select(.*?)\\s+(?i)join\\s+.*"))
				throw new SQLException("SELECT JOINS are not supported.");

			sqlType = SQL_TYPE_SELECT;
			int fromstrpos  = insqlupcase.lastIndexOf(" FROM ");

			if (fromstrpos == -1)
			{
				if (parseConstantSelect(insql))
				{
					System.out.println("Found Select <constant>");
					sqlType = SQL_TYPE_SELECTCONST;
					return;
				}
				else
					throw new SQLException("Malformed SQL. Missing FROM statement.");
			}

			int useindexstrpos = insqlupcase.lastIndexOf(" USE INDEX(");
			/* Allow multiple spaces between USE and INDEX?
			 * if (useindexstrpos > 0)
			{
				String afterUSE = upperSql.substring(useindexstrpos+4);
				int inderelativepos = afterUSE.indexOf("INDEX(");

				if(inderelativepos < 0)
					throw new SQLException(" Malformed SQL statement near \'USE\' ");
				else if(inderelativepos > 1)
				{
					String use [] = afterUSE.split("INDEX");
					if(use[0].trim().length() != 0)
						throw new SQLException(" Malformed SQL statement near \'USE\' ");
				}

			}*/

			int wherePos = insqlupcase.lastIndexOf(" WHERE ");
			int groupPos = insqlupcase.lastIndexOf(" GROUP BY ");
			int orderPos = insqlupcase.lastIndexOf(" ORDER BY ");
			int limitPos = insqlupcase.lastIndexOf(" LIMIT ");

			if ( useindexstrpos != -1 && useindexstrpos < fromstrpos)
				throw new SQLException("Malformed SQL. USING clause placement.");

			if (wherePos != -1 && wherePos < fromstrpos)
				throw new SQLException("Malformed SQL. WHERE clause placement.");

			try
			{
				if (limitPos != -1)
				{
					limit = Integer.valueOf(insqlupcase.substring(limitPos+6).trim());
					insqlupcase = insqlupcase.substring(0, limitPos);
				}
			}
			catch (NumberFormatException ne)
			{
				throw new SQLException("Error near :\'" + insqlupcase.substring(limitPos)+"\'");
			}

			String orderByToken = "";
			String groupByToken = "";

			if (groupPos != -1 && (orderPos == -1 || groupPos < orderPos))
			{
				if (orderPos == -1)
				{
					groupByToken = insqlupcase.substring(groupPos + 10);
				}
				else
				{
					groupByToken = insqlupcase.substring(groupPos + 10, orderPos);
					orderByToken = insqlupcase.substring(orderPos + 10);
				}

				insqlupcase = insqlupcase.substring(0, groupPos);

			}
			else if (orderPos != -1 && (groupPos == -1 || orderPos < groupPos))
			{
				if (groupPos == -1)
				{
					orderByToken = insqlupcase.substring(orderPos + 10);
				}
				else
				{
					orderByToken = insqlupcase.substring(orderPos + 10, groupPos);
					groupByToken = insqlupcase.substring(groupPos + 10);
				}
				insqlupcase = insqlupcase.substring(0, orderPos);
			}

			if (orderByToken.length()>0)
			{
				StringTokenizer tokenizer = new StringTokenizer(orderByToken, ",");

				columnOrderByNames = new String[tokenizer.countTokens()];
				int i = 0;
				while (tokenizer.hasMoreTokens())
				{
					String orderbycolumn = tokenizer.nextToken().trim();
					boolean orderbyascending = true;

					int dirPos = orderbycolumn.lastIndexOf("ASC");
					if (dirPos == -1)
						dirPos = orderbycolumn.lastIndexOf("DESC");

					//not else if from above if!!
					if (dirPos != -1)
					{
						orderbyascending = orderbycolumn.contains("ASC");
						orderbycolumn = orderbycolumn.substring(0,dirPos).trim();
					}
					columnOrderByNames[i++] = (orderbyascending == true ? "" : "-") + orderbycolumn;
				}
			}

			if (groupByToken.length()>0)
			{
				StringTokenizer tokenizer = new StringTokenizer(groupByToken, ",");
				columnGroupByNames = new String[tokenizer.countTokens()];
				int i = 0;
				while (tokenizer.hasMoreTokens())
				{
					columnGroupByNames[i++] = tokenizer.nextToken().trim();
				}
			}

			insql = insql.substring(0,insqlupcase.length());
			String fullTableName = null;
			if (wherePos == -1 && useindexstrpos == -1)
			{
				fullTableName = insql.substring(fromstrpos + 6).trim();
			}
			else
			{
				fullTableName = insql.substring(fromstrpos + 6, (useindexstrpos == -1) ? wherePos : useindexstrpos).trim();
			}

			String splittablefromalias [] = fullTableName.split("\\s+(?i)as(\\s+|$)");
			if (splittablefromalias != null && splittablefromalias.length > 0)
			{
				if (!splittablefromalias[0].contains(" "))
					tableName = splittablefromalias[0].trim();
				else
					throw new SQLException("Invalid SQL: " + splittablefromalias[0]);
			}
			else
				throw new SQLException("Invalid SQL: Missing table name.");

			if (splittablefromalias.length > 1)
				tableAlias = splittablefromalias[1].trim();

			if (fromstrpos <= 7)
				throw new SQLException("Invalid SQL: Missing select column(s).");

			StringTokenizer comatokens = new StringTokenizer(insql.substring(7, fromstrpos), ",");

			for(int sqlcolpos = 1; comatokens.hasMoreTokens();)
			{
				HPCCColumnMetaData colmetadata = null;
				String colassplit [] = comatokens.nextToken().split("\\s+(?i)as\\s+");
				String col = colassplit [0].trim();
				if (col.contains("("))
				{
					int funcparampos = 1;
					List<HPCCColumnMetaData> funccols = new ArrayList<HPCCColumnMetaData>();

					String funcname = col.substring(0,col.indexOf('('));
					ECLFunction func= ECLFunctions.getEclFunction(funcname.toUpperCase());

					if (func == null)
						throw new SQLException("ECL Function " + funcname + "is not currently supported");

					col = col.substring(col.indexOf('(')+1).trim();

					if (col.contains(")"))
					{
						col = col.substring(0, col.indexOf(")")).trim();
						if (col.length()>0)
						{
							if(col.contains("."))
								col = handleComplexField(col);

							funccols.add(new HPCCColumnMetaData(col,funcparampos++,java.sql.Types.OTHER));
						}
					}
					else
					{
						if(col.contains("."))
							col = handleComplexField(col);

						funccols.add(new HPCCColumnMetaData(col,funcparampos++,java.sql.Types.OTHER));
						while (comatokens.hasMoreTokens())
						{
							col = comatokens.nextToken().trim();
							if (col.contains(")"))
							{
								col = col.substring(0, col.indexOf(")"));
								if(col.contains("."))
									col = handleComplexField(col);
								funccols.add(new HPCCColumnMetaData(col,funcparampos++,java.sql.Types.OTHER));
								break;
							}
							funccols.add(new HPCCColumnMetaData(col,funcparampos++,java.sql.Types.OTHER));
						}
					}

					if (ECLFunctions.verifyEclFunction(funcname, funccols))
						colmetadata = new HPCCColumnMetaData(funcname, sqlcolpos++, funccols);
					else
<<<<<<< HEAD
						throw new SQLException("Funtion " + funcname + " does not map to ECL as written");
=======
						throw new SQLException("Function " + funcname + " does not map to ECL as written");
>>>>>>> 29cbbada
				}
				else if(col.contains("."))
				{
					col = handleComplexField(col);
				}

				if (colmetadata == null)
					colmetadata = new HPCCColumnMetaData(col,sqlcolpos++,java.sql.Types.OTHER);

				colmetadata.setTableName(tableName);

				if (colassplit.length > 1)
					colmetadata.setAlias(colassplit[1]);

				selectColumns.add(colmetadata);
			}

			if (useindexstrpos != -1)
			{
				String useindexstr = insql.substring(useindexstrpos + 11);
				int useindexend = useindexstr.indexOf(")");
				if (useindexend < 0 )
					throw new SQLException("Malformed USE INDEX() clause.");
				indexHint = useindexstr.substring(0,useindexend).trim();
				System.out.println(indexHint);
			}

			if (wherePos != -1)
			{
				String strWhere = insql.substring(wherePos + 7);
				String splitedwhereands [] = strWhere.split(" and | AND |,");

				for (int i = 0; i < splitedwhereands.length; i++)
				{
					String splitedwhereandors [] = splitedwhereands[i].split(" or | OR ");

					SQLExpression andoperator = new SQLExpression("AND");

					for (int y = 0; y < splitedwhereandors.length; y++)
					{
						SQLExpression exp = new SQLExpression(SQLExpression.LOGICAL_EXPRESSION_TYPE);
						SQLExpression orperator = new SQLExpression("OR");

						String trimmedExpression = splitedwhereandors[y].trim();
						String operator = null;

						//order matters here!
						if (trimmedExpression.indexOf(SQLOperator.gte)!=-1)
							operator = SQLOperator.gte;
						else if (trimmedExpression.indexOf(SQLOperator.lte)!=-1)
							operator = SQLOperator.lte;
						else if (trimmedExpression.indexOf(SQLOperator.neq)!=-1)
							operator = SQLOperator.neq;
						else if (trimmedExpression.indexOf(SQLOperator.eq)!=-1)
							operator = SQLOperator.eq;
						else if (trimmedExpression.indexOf(SQLOperator.gt)!=-1)
							operator = SQLOperator.gt;
						else if (trimmedExpression.indexOf(SQLOperator.lt)!=-1)
							operator = SQLOperator.lt;
						else
							throw new SQLException("Invalid logical operator found: " + trimmedExpression);


						String splitedsqlexp [] = splitedwhereandors[y].trim().split(operator);

						if (splitedsqlexp.length <= 0 ) //something went wrong, only the operator was found?
							throw new SQLException("Invalid SQL Where cluse found around: " + splitedwhereandors[y]);

						String wherecol = splitedsqlexp[0].trim();
						String wherecoltable = tableName;
						String colsplit [] = wherecol.split("\\.");
						if(wherecol.contains("."))
						{
							if (colsplit.length > 1)
							{
								if (!colsplit[0].equals(tableName) && !colsplit[0].equals(tableAlias))
									throw new SQLException("Invalid field found: " + wherecol);
								else
									wherecol = colsplit[colsplit.length-1];
							}
						}

						exp.setName(wherecol);
						exp.setParentSource(wherecoltable);
						exp.setOperator(operator);

						if (splitedsqlexp.length>1)
							exp.setValue(splitedsqlexp[1].trim());

						whereclause.addExpression(exp);

						if (y < splitedwhereandors.length-1)
							whereclause.addExpression(orperator);
					}

					if (i < splitedwhereands.length-1)
						whereclause.addExpression(andoperator);
				}
				//System.out.println(whereclause);
			}
		}
		else
			throw new SQLException("Invalid SQL found - only supports CALL and/or SELECT statements.");
	}

	private String handleComplexField(String fullFieldName) throws SQLException
	{
		String colsplit [] = fullFieldName.split("\\.");
		if (colsplit.length > 1)
		{
			if (!colsplit[0].equals(tableName) && !colsplit[0].equals(tableAlias))
				throw new SQLException("Invalid field found: " + fullFieldName);
			else
				return colsplit[colsplit.length-1];
		}
		return null;
	}
	private boolean parseConstantSelect(String sql) throws SQLException
	{
		String sqlUpper = sql.toUpperCase();
		int wherePos = sqlUpper.lastIndexOf(" WHERE ");
		int groupPos = sqlUpper.lastIndexOf(" GROUP BY ");
		int orderPos = sqlUpper.lastIndexOf(" ORDER BY ");
		int limitPos = sqlUpper.lastIndexOf(" LIMIT ");

		if (wherePos > 0 || groupPos > 0 || orderPos > 0)
			return false;
		try
		{
			if (limitPos > 0)
			{
				limit = Integer.valueOf(sqlUpper.substring(limitPos+6).trim());
				sql = sqlUpper.substring(0, limitPos);
			}
		}
		catch (NumberFormatException ne)
		{
			throw new SQLException("Error near :\'" + sql.substring(limitPos)+"\'");
		}

		//At this point we have select <something>
		StringTokenizer comatokens = new StringTokenizer(sql.substring(6), ",");

		for (int pos = 1; comatokens.hasMoreTokens();)
		{
			String colassplit [] = comatokens.nextToken().split("\\s+(?i)as\\s+");
			String col = colassplit [0].trim();

			HPCCColumnMetaData colmetadata = null;

			if(HPCCJDBCUtils.isLiteralString(col))
			{
				colmetadata = new HPCCColumnMetaData("ConstStr"+pos, pos++, java.sql.Types.VARCHAR);
				colmetadata.setEclType("STRING");
			}
			else if (HPCCJDBCUtils.isNumeric(col))
			{
				colmetadata = new HPCCColumnMetaData("ConstNum"+pos, pos++, java.sql.Types.NUMERIC);
				colmetadata.setEclType("INTEGER");
			}

			colmetadata.setColumnType(HPCCColumnMetaData.COLUMN_TYPE_CONSTANT);
			colmetadata.setConstantValue(col);

			if (colassplit.length > 1)
				colmetadata.setAlias(colassplit[1]);

			selectColumns.add(colmetadata);
		}

		return true;
	}

	public boolean columnsHasWildcard()
	{
		Iterator<HPCCColumnMetaData> it = selectColumns.iterator();
		while (it.hasNext())
		{
			if(it.next().getColumnName().contains("*"))
				return true;
		}
		return false;
	}

	public int orderByCount()
	{
		return columnOrderByNames==null ? 0 : columnOrderByNames.length;
	}

	public boolean hasOrderByColumns()
	{
		return columnOrderByNames != null && columnOrderByNames.length>0 ? true : false;
	}

	public int groupByCount()
	{
		return columnGroupByNames==null ? 0 : columnGroupByNames.length;
	}

	public String getOrderByColumn(int index)
	{

		return (columnOrderByNames == null || index < 0 || index >= columnOrderByNames.length) ? "" : columnOrderByNames[index];
	}

	public String getOrderByString()
	{
		StringBuilder tmp = new StringBuilder("");
		for (int i = 0; i<columnOrderByNames.length; i++)
		{
			tmp.append(columnOrderByNames[i]);
			if (i!=columnOrderByNames.length-1)
				tmp.append(',');
		}
		return tmp.toString();
	}

	public String getOrderByString(char delimiter)
	{
		StringBuilder tmp = new StringBuilder("");
		for (int i = 0; i<columnOrderByNames.length; i++)
		{
			tmp.append(columnOrderByNames[i]);
			if (i!=columnOrderByNames.length-1)
				tmp.append(delimiter);
		}
		return tmp.toString();
	}

	public String getGroupByString()
	{
		StringBuilder tmp = new StringBuilder("");
		for (int i = 0; i<columnGroupByNames.length; i++)
		{
			tmp.append(columnGroupByNames[i]);
			if (i!=columnGroupByNames.length-1)
				tmp.append(',');
		}
		return tmp.toString();
	}

	public String getGroupByString(char delimiter)
	{
		StringBuilder tmp = new StringBuilder("");
		for (int i = 0; i<columnGroupByNames.length; i++)
		{
			tmp.append(columnGroupByNames[i]);
			if (i!=columnGroupByNames.length-1)
				tmp.append(delimiter);
		}
		return tmp.toString();
	}

	public String getGroupByColumn(int index)
	{

		return (columnGroupByNames == null || index < 0 || index >= columnGroupByNames.length) ? "" : columnGroupByNames[index];
	}

	public boolean hasGroupByColumns()
	{
		return columnGroupByNames != null && columnGroupByNames.length>0 ? true : false;
	}

	public boolean hasLimitBy()
	{
		return limit == -1 ? false : true;
	}

	public String [] getStoredProcInParamVals()
	{
		return procInParamValues;
	}

	public String getStoredProcName()
	{
		return storedProcName;
	}

	public String getTableAlias()
	{
		return tableAlias;
	}

	public int getSqlType()
	{
		return sqlType;
	}

	public int getLimit()
	{
		return limit;
	}

	public String getTableName()
	{
		return tableName;
	}

	public String[] getColumnNames()
	{
		Iterator<HPCCColumnMetaData> it = selectColumns.iterator();
		String [] selcols = new String[selectColumns.size()];
		for (int i = 0 ; it.hasNext(); i++)
			selcols[i] = it.next().getColumnName();

		return selcols;
	}

	public void populateParametrizedExpressions(Map inParameters) throws SQLException
	{

		if (inParameters.size()>0)
		{
			if (whereclause != null && whereclause.getExpressionsCount() > 0)
			{
				Iterator<SQLExpression> expressionit = whereclause.getExpressions();
				int paramIndex = 0;
				while (expressionit.hasNext())
				{
					SQLExpression exp = expressionit.next();
					if (exp.isParametrized())
					{
						String value = (String)inParameters.get(new Integer(++paramIndex));
						if (value == null)
							throw new SQLException("Could not bound parametrized expression(" + exp +") to parameter");
						exp.setValue(value);
					}
				}
			}
			else if (procInParamValues.length > 0)
			{
				int paramindex = 0;
				for (int columindex = 0; columindex < procInParamValues.length;columindex++)
				{
					if(isParametrized(procInParamValues[columindex]))
					{
						String value = (String)inParameters.get(new Integer(++paramindex));
						if (value == null)
							throw new SQLException("Could not bound parameter");
						procInParamValues[columindex] = value;
					}
				}
			}
		}
	}

	boolean isParametrized( String param)
	{
		return  (param.contains("${")|| param.equals("?"));
	}

	public int getWhereClauseExpressionsCount()
	{
		return whereclause.getExpressionsCount();
	}

	public String[] getWhereClauseNames()
	{
		return whereclause.getExpressionNames();
	}

	public String[] getUniqueWhereClauseNames()
	{
		return whereclause.getUniqueExpressionNames();
	}

	public SQLExpression getExpressionFromName(String name)
	{
		return whereclause.getExpressionFromName(name);
	}

	public boolean whereClauseContainsKey(String name)
	{
		return whereclause.containsKey(name);
	}

	public String getWhereClauseString()
	{
		return whereclause.toString();
	}

	public int getUniqueWhereColumnCount()
	{
		return whereclause.getUniqueColumnCount();
	}

	public boolean whereClauseContainsOrOperator()
	{
		return whereclause.isOrOperatorUsed();
	}

	public List<HPCCColumnMetaData> getSelectColumns()
	{
		return selectColumns;
	}

	public void expandWildCardColumn(Enumeration<Object> allFields)
	{
		Iterator<HPCCColumnMetaData> it = selectColumns.iterator();
		for(int i = 0; it.hasNext(); i++)
		{
			if (it.next().getColumnName().equals("*"))
			{
				System.out.println("Expanding wildcard, select columns order might be altered");//fine for now, we do need to address at some point
				selectColumns.remove(i);
				while (allFields.hasMoreElements())
				{
					HPCCColumnMetaData element = (HPCCColumnMetaData)allFields.nextElement();
					selectColumns.add(element);
				}
				break;
			}
		}
	}

	public boolean areColumnsVerified()
	{
		return columnsVerified;
	}

	public void verifySelectColumns(DFUFile dfufile) throws Exception
	{
		if (areColumnsVerified())
			return;

		for (int i = 0; i < selectColumns.size(); i++)
		{
			verifyColumn(selectColumns.get(i), dfufile);
		}

		if (columnsHasWildcard())
			expandWildCardColumn(dfufile.getAllFields());

		columnsVerified = true;
	}

	public void verifyColumn(HPCCColumnMetaData column, DFUFile dfufile) throws Exception
	{
		String fieldName = column.getColumnName();

		if (!dfufile.containsField(column))
		{
			if (!fieldName.trim().equals("*"))
			{
				if  (column.getColumnType() == HPCCColumnMetaData.COLUMN_TYPE_FNCTION)
				{
					if (column.getAlias() == null)
						column.setAlias(fieldName + "Out");
					List<HPCCColumnMetaData>funccols = column.getFunccols();
					for (int i = 0; i<funccols.size(); i++)
					{
						verifyColumn(funccols.get(i), dfufile);
					}
				}
				else if(HPCCJDBCUtils.isLiteralString(fieldName))
				{
					column.setColumnName("ConstStr"+ column.getIndex());
					column.setEclType("STRING");
					column.setSQLType(java.sql.Types.VARCHAR);
					column.setColumnType(HPCCColumnMetaData.COLUMN_TYPE_CONSTANT);
					column.setConstantValue(fieldName);
				}
				else if (HPCCJDBCUtils.isNumeric(fieldName))
				{
					column.setColumnName("ConstNum" + column.getIndex());
					column.setEclType("INTEGER");
					column.setSQLType(java.sql.Types.NUMERIC);
					column.setColumnType(HPCCColumnMetaData.COLUMN_TYPE_CONSTANT);
					column.setConstantValue(fieldName);
				}
				else
					throw new Exception("Invalid column found");
			}
		}
		else
		{
			column.setEclType(dfufile.getFieldMetaData(fieldName).getEclType());
		}
	}

	public String getIndexHint()
	{
		return indexHint;
	}

	public static void main(String[] args) throws Exception
	{
		SQLParser parser = new SQLParser();
		parser.process("select city, zip, count(*) from tutorial::rp::tutorialperson where zip ='33445' limit 1000");
		System.out.println(parser.getWhereClauseString());
		System.out.println(parser.getTableName());
		if (parser.hasLimitBy())
			System.out.println(parser.getLimit());
	}
}<|MERGE_RESOLUTION|>--- conflicted
+++ resolved
@@ -300,11 +300,7 @@
 					if (ECLFunctions.verifyEclFunction(funcname, funccols))
 						colmetadata = new HPCCColumnMetaData(funcname, sqlcolpos++, funccols);
 					else
-<<<<<<< HEAD
-						throw new SQLException("Funtion " + funcname + " does not map to ECL as written");
-=======
 						throw new SQLException("Function " + funcname + " does not map to ECL as written");
->>>>>>> 29cbbada
 				}
 				else if(col.contains("."))
 				{
