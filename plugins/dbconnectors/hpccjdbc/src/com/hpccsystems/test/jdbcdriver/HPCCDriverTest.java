--- conflicted
+++ resolved
@@ -4,10 +4,6 @@
 import java.sql.ResultSet;
 import java.sql.ResultSetMetaData;
 import java.sql.SQLException;
-<<<<<<< HEAD
-import java.sql.SQLWarning;
-=======
->>>>>>> e20ecfd8
 import java.util.ArrayList;
 import java.util.List;
 import java.util.Properties;
@@ -105,10 +101,7 @@
 		return connection;
 	}
 
-<<<<<<< HEAD
-=======
 	@SuppressWarnings("unused")
->>>>>>> e20ecfd8
 	private static boolean printouttable(HPCCConnection connection, String tablename)
 	{
 		boolean success = true;
@@ -126,10 +119,7 @@
 		return success;
 	}
 
-<<<<<<< HEAD
-=======
 	@SuppressWarnings("unused")
->>>>>>> e20ecfd8
 	private static boolean printoutExportedKeys(HPCCConnection connection)
 	{
 		boolean success = true;
@@ -147,10 +137,7 @@
 		return success;
 	}
 
-<<<<<<< HEAD
-=======
 	@SuppressWarnings("unused")
->>>>>>> e20ecfd8
 	private static boolean printouttables(HPCCConnection connection)
 	{
 		boolean success = true;
@@ -169,10 +156,7 @@
 		return success;
 	}
 
-<<<<<<< HEAD
-=======
 	@SuppressWarnings("unused")
->>>>>>> e20ecfd8
 	private static boolean printouttablecols(HPCCConnection connection, String tablename)
 	{
 		boolean success = true;
@@ -194,10 +178,7 @@
 		}
 		return success;
 	}
-<<<<<<< HEAD
-=======
-
->>>>>>> e20ecfd8
+
 	private static boolean printoutalltablescols(HPCCConnection connection)
 	{
 		boolean success = true;
@@ -220,7 +201,6 @@
 		return success;
 	}
 
-	@SuppressWarnings("unused")
 	private static boolean printoutprocs(HPCCConnection connection)
 	{
 		boolean success = true;
@@ -518,12 +498,8 @@
 					//"call myroxie::fetchpeoplebyzipservice(33445)"
 					//"call fetchpeoplebyzipservice(33445)"
 					//"call fetchpeoplebyzipservice(33445)"
-<<<<<<< HEAD
-					"select * from .::doughenschen__infinity_rollup_best1"
-=======
 					//"select * from .::doughenschen__infinity_rollup_best1"
 					//"select * from regress::hthor::dg_memfile where u2 = ? limit 100"
->>>>>>> e20ecfd8
 					//"select MIN(zip), city from tutorial::rp::tutorialperson where zip  > '33445'"
 
 					//"select tbl.* from progguide::exampledata::peopleaccts tbl"
@@ -550,14 +526,10 @@
 					HPCCDriverTestThread workThread1 = new HPCCDriverTestThread(connectionprops, "select * from regress::hthor_payload::dg_flat where dg_lastname = ? limit 100", params);
 					runnables.add(workThread1);
 
-<<<<<<< HEAD
-				/*	HPCCResultSet qrs =(HPCCResultSet)((HPCCPreparedStatement)p).executeQuery();
-=======
 					Properties params2 = new Properties();
 					params2.put("1", "65535");
 					HPCCDriverTestThread workThread2 = new HPCCDriverTestThread(connectionprops, "select * from regress::hthor::dg_memfile where u2 = ? limit 100", params2);
 					runnables.add(workThread2);
->>>>>>> e20ecfd8
 
 					Properties params3 = new Properties();
 					params3.put("1", "65535");
@@ -585,33 +557,8 @@
 						success &= thrd.isSuccess();
 					}
 
-<<<<<<< HEAD
-					System.out.println("\nTotal Records found: " + qrs.getRowCount());
-
-//					p.clearParameters();
-//					//p.setObject(1, "'33445'");
-//					p.setObject(1, "'ROBERT'");
-//					p.setObject(2, "'LO'");
-//					qrs = (EclResultSet)((EclPreparedStatement)p).executeQuery();
-//					for (int i = 1; i <= meta.getColumnCount(); i++)
-//					{
-//						System.out.print("[*****" + meta.getColumnName(i) + "******]");
-//					}
-//
-//					while (qrs.next())
-//					{
-//						System.out.println();
-//						for (int i = 1; i <= meta.getColumnCount(); i++)
-//						{
-//							System.out.print("[ " + qrs.getObject(i) + " ]");
-//						}
-//					}
-//					System.out.println("\nTotal Records found: " + qrs.getRowCount());
-*/
-=======
 
 					success &= testSelect1(connectionprops);
->>>>>>> e20ecfd8
 					//success &= printoutExportedKeys(connectionprops);
 					//success &= printouttable(connectionprops, ".::doughenschen__infinity_rollup_best1");
 					//success &= printouttables(connectionprops);
