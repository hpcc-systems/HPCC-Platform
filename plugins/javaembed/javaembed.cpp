--- conflicted
+++ resolved
@@ -33,19 +33,10 @@
 #include "thorxmlwrite.hpp"
 #include "esdl_def.hpp"
 
-<<<<<<< HEAD
-=======
 #ifndef _WIN32
  #include <sys/resource.h>
 #endif
 
-#ifdef _WIN32
-#define EXPORT __declspec(dllexport)
-#else
-#define EXPORT
-#endif
-
->>>>>>> c4c4f68d
 static const char * compatibleVersions[] = {
     "Java Embed Helper 1.0.0",
     NULL };
