/*##############################################################################

    HPCC SYSTEMS software Copyright (C) 2012 HPCC Systems®.

    Licensed under the Apache License, Version 2.0 (the "License");
    you may not use this file except in compliance with the License.
    You may obtain a copy of the License at

       http://www.apache.org/licenses/LICENSE-2.0

    Unless required by applicable law or agreed to in writing, software
    distributed under the License is distributed on an "AS IS" BASIS,
    WITHOUT WARRANTIES OR CONDITIONS OF ANY KIND, either express or implied.
    See the License for the specific language governing permissions and
    limitations under the License.
############################################################################## */

#include "platform.h"
#include <jni.h>
#include "jexcept.hpp"
#include "jthread.hpp"
#include "junicode.hpp"
#include "hqlplugins.hpp"
#include "deftype.hpp"
#include "eclhelper.hpp"
#include "eclrtl.hpp"
#include "eclrtl_imp.hpp"
#include "rtlfield.hpp"
#include "rtlds_imp.hpp"
#include "jprop.hpp"
#include "build-config.h"
#include "roxiemem.hpp"
#include "nbcd.hpp"
#include "rtlformat.hpp"
#include "esdl_def.hpp"
#include "enginecontext.hpp"

#ifndef _WIN32
 #include <sys/resource.h>
#endif

static const char * compatibleVersions[] = {
    "Java Embed Helper 1.0.0",
    NULL };

static const char *version = "Java Embed Helper 1.0.0";

#ifdef _DEBUG
//#define TRACE_GLOBALREF
//#define TRACE_CLASSFILE
//#define CHECK_JNI
//#define FORCE_GC
/* Note - if you enable CHECK_JNI and see output like:
 *   WARNING in native method: JNI call made without checking exceptions when required to from CallObjectMethodV
 * where for 'from' may be any of several functions, then the cause is likely to be a missing call to checkException()
 * after a call to the named function. One way to find the responsible call is with a breakpoint on checked_jni_CallObjectMethodV
 * The last time that breakpoint is hit before the warning is given should have a stack trace that tells you all you need to know.
 */
#endif

extern "C" DECL_EXPORT bool getECLPluginDefinition(ECLPluginDefinitionBlock *pb)
{
    if (pb->size == sizeof(ECLPluginDefinitionBlockEx))
    {
        ECLPluginDefinitionBlockEx * pbx = (ECLPluginDefinitionBlockEx *) pb;
        pbx->compatibleVersions = compatibleVersions;
    }
    else if (pb->size != sizeof(ECLPluginDefinitionBlock))
        return false;
    pb->magicVersion = PLUGIN_VERSION;
    pb->version = version;
    pb->moduleName = "java";
    pb->ECL = NULL;
    pb->flags = PLUGIN_MULTIPLE_VERSIONS;
    pb->description = "Java Embed Helper";
    return true;
}

__declspec(noreturn) static void UNSUPPORTED(const char *feature) __attribute__((noreturn));

static void UNSUPPORTED(const char *feature)
{
    throw MakeStringException(-1, "UNSUPPORTED feature: %s not supported in java plugin", feature);
}

namespace javaembed {

static jmethodID throwable_toString;
static jmethodID throwable_getStackTrace;
static jmethodID throwable_getCause;
static jmethodID frame_toString;


static void forceGC(class CheckedJNIEnv* JNIenv);

/**
 * CheckedJNIEnv is a wrapper around JNIEnv that ensures that we check for exceptions after every call (and turn them into C++ exceptions).
 *
 * It should probably be refactored to have the JNIEnv pointer as a member rather than a base class. As it stands, it's possible to cast
 * safely between CheckedJNIEnv * and JNIEnv*
 *
 */
class CheckedJNIEnv : private JNIEnv
{
    template<typename T> T checkException(T a) { checkException(); return a; }
public:
    StringBuffer &getString(StringBuffer &ret, jstring s)
    {
        if (s)
        {
            const char* str = GetStringUTFChars(s, NULL);
            ret.append(str);
            ReleaseStringUTFChars(s, str);
        }
        return ret;
    }
    StringAttr &getString(StringAttr &ret, jstring s)
    {
        if (s)
        {
            const char* str = GetStringUTFChars(s, NULL);
            ret.set(str);
            ReleaseStringUTFChars(s, str);
        }
        return ret;
    }

    void checkUnexpectedException()
    {
        if (JNIEnv::ExceptionCheck())
        {
            DBGLOG("javaembed: Uunexpected java exception while processing exception");
            JNIEnv::ExceptionDescribe();
            JNIEnv::ExceptionClear();
            throwUnexpected();
        }
    }

    void traceException(jthrowable exception)
    {
        // Don't use auto-checking in here, as we are already inside exception-checking code
        jstring msg = (jstring) JNIEnv::CallObjectMethod(exception, throwable_toString);
        checkUnexpectedException();
        const char *text = JNIEnv::GetStringUTFChars(msg, 0);
        DBGLOG("javaembed: exception: %s", text);
        JNIEnv::ReleaseStringUTFChars(msg, text);
        checkUnexpectedException();
        JNIEnv::DeleteLocalRef(msg);

        jobjectArray frames = (jobjectArray) JNIEnv::CallObjectMethod(exception, throwable_getStackTrace);
        checkUnexpectedException();
        jsize length = JNIEnv::GetArrayLength(frames);
        for (jsize i = 0; i < length; i++)
        {
            jobject frame = JNIEnv::GetObjectArrayElement(frames, i);
            checkUnexpectedException();
            msg = (jstring) JNIEnv::CallObjectMethod(frame, frame_toString);
            text = JNIEnv::GetStringUTFChars(msg, 0);
            DBGLOG("javaembed: exception: stack: %s", text);
            JNIEnv::ReleaseStringUTFChars(msg, text);
            checkUnexpectedException();
            JNIEnv::DeleteLocalRef(msg);
            JNIEnv::DeleteLocalRef(frame);
        }
        jthrowable cause = (jthrowable) JNIEnv::CallObjectMethod(exception, throwable_getCause);
        if (cause && cause != exception)
        {
            DBGLOG("javaembed: exception: Caused by:");
            traceException(cause);
        }
    }

    void checkException()
    {
        if (JNIEnv::ExceptionCheck())
        {
            jthrowable exception = JNIEnv::ExceptionOccurred();
            JNIEnv::ExceptionClear();
            traceException(exception);
            jstring cause = (jstring) JNIEnv::CallObjectMethod(exception, throwable_toString);
            JNIEnv::ExceptionClear();
            const char *text = JNIEnv::GetStringUTFChars(cause, 0);
            VStringBuffer message("javaembed: %s", text);
            JNIEnv::ReleaseStringUTFChars(cause, text);
            JNIEnv::ExceptionClear();
            rtlFail(0, message);
        }
    }

    jclass FindClass(const char *name)
    {
        return checkException(JNIEnv::FindClass(name));
    }
    jclass FindGlobalClass(const char *name)
    {
        return (jclass) NewGlobalRef(FindClass(name), "NewGlobalRef");
    }
    void GetBooleanArrayRegion(jbooleanArray array,
                               jsize start, jsize len, jboolean *buf) {
        functions->GetBooleanArrayRegion(this,array,start,len,buf);
        checkException();
    }
    void GetByteArrayRegion(jbyteArray array,
                            jsize start, jsize len, jbyte *buf) {
        functions->GetByteArrayRegion(this,array,start,len,buf);
        checkException();
    }
    void GetCharArrayRegion(jcharArray array,
                            jsize start, jsize len, jchar *buf) {
        functions->GetCharArrayRegion(this,array,start,len,buf);
        checkException();
    }
    void GetShortArrayRegion(jshortArray array,
                             jsize start, jsize len, jshort *buf) {
        functions->GetShortArrayRegion(this,array,start,len,buf);
        checkException();
    }
    void GetIntArrayRegion(jintArray array,
                           jsize start, jsize len, jint *buf) {
        functions->GetIntArrayRegion(this,array,start,len,buf);
        checkException();
    }
    void GetLongArrayRegion(jlongArray array,
                            jsize start, jsize len, jlong *buf) {
        functions->GetLongArrayRegion(this,array,start,len,buf);
        checkException();
    }
    void GetFloatArrayRegion(jfloatArray array,
                             jsize start, jsize len, jfloat *buf) {
        functions->GetFloatArrayRegion(this,array,start,len,buf);
        checkException();
    }
    void GetDoubleArrayRegion(jdoubleArray array,
                              jsize start, jsize len, jdouble *buf) {
        functions->GetDoubleArrayRegion(this,array,start,len,buf);
        checkException();
    }
    jsize GetArrayLength(jarray array) {
        return checkException(functions->GetArrayLength(this,array));
    }
    jsize GetStringUTFLength(jstring str) {
        return checkException(functions->GetStringUTFLength(this,str));
    }
    const char* GetStringUTFChars(jstring str, jboolean *isCopy) {
        return checkException(functions->GetStringUTFChars(this,str,isCopy));
    }
    void ReleaseStringUTFChars(jstring str, const char* chars) {
        functions->ReleaseStringUTFChars(this,str,chars);
        checkException();
    }
    jboolean GetBooleanField(jobject obj, jfieldID fieldID)
    {
        return checkException(JNIEnv::GetBooleanField(obj,fieldID));
    }
    jobject GetObjectField(jobject obj, jfieldID fieldID)
    {
        return checkException(JNIEnv::GetObjectField(obj,fieldID));
    }
    jbyte GetByteField(jobject obj, jfieldID fieldID) {
        return checkException(JNIEnv::GetByteField(obj,fieldID));
    }
    jchar GetCharField(jobject obj, jfieldID fieldID) {
        return checkException(JNIEnv::GetCharField(obj,fieldID));
    }
    jshort GetShortField(jobject obj, jfieldID fieldID) {
        return checkException(JNIEnv::GetShortField(obj,fieldID));
    }
    jint GetIntField(jobject obj, jfieldID fieldID) {
        return checkException(JNIEnv::GetIntField(obj,fieldID));
    }
    jlong GetLongField(jobject obj, jfieldID fieldID) {
        return checkException(JNIEnv::GetLongField(obj,fieldID));
    }
    jfloat GetFloatField(jobject obj, jfieldID fieldID)
    {
        return checkException(JNIEnv::GetFloatField(obj,fieldID));
    }
    jdouble GetDoubleField(jobject obj, jfieldID fieldID)
    {
        return checkException(JNIEnv::GetDoubleField(obj,fieldID));
    }
    jboolean IsSameObject(jobject obj1, jobject obj2)
    {
        return checkException(JNIEnv::IsSameObject(obj1, obj2));
    }
    void SetObjectField(jobject obj, jfieldID fieldID, jobject val) {
        functions->SetObjectField(this,obj,fieldID,val);
        checkException();
    }
    void SetBooleanField(jobject obj, jfieldID fieldID,
                         jboolean val) {
        functions->SetBooleanField(this,obj,fieldID,val);
        checkException();
    }
    void SetByteField(jobject obj, jfieldID fieldID,
                      jbyte val) {
        functions->SetByteField(this,obj,fieldID,val);
        checkException();
    }
    void SetCharField(jobject obj, jfieldID fieldID,
                      jchar val) {
        functions->SetCharField(this,obj,fieldID,val);
        checkException();
    }
    void SetShortField(jobject obj, jfieldID fieldID,
                       jshort val) {
        functions->SetShortField(this,obj,fieldID,val);
        checkException();
    }
    void SetIntField(jobject obj, jfieldID fieldID,
                     jint val) {
        functions->SetIntField(this,obj,fieldID,val);
        checkException();
    }
    void SetLongField(jobject obj, jfieldID fieldID,
                      jlong val) {
        functions->SetLongField(this,obj,fieldID,val);
        checkException();
    }
    void SetFloatField(jobject obj, jfieldID fieldID,
                       jfloat val) {
        functions->SetFloatField(this,obj,fieldID,val);
        checkException();
    }
    void SetDoubleField(jobject obj, jfieldID fieldID,
                        jdouble val) {
        functions->SetDoubleField(this,obj,fieldID,val);
        checkException();
    }

    jstring NewString(const jchar *unicode, jsize len) {
        return checkException(functions->NewString(this,unicode,len));
    }

    jbooleanArray NewBooleanArray(jsize len) {
        return checkException(functions->NewBooleanArray(this,len));
    }
    jbyteArray NewByteArray(jsize len) {
        return checkException(functions->NewByteArray(this,len));
    }
    jcharArray NewCharArray(jsize len) {
        return checkException(functions->NewCharArray(this,len));
    }
    jshortArray NewShortArray(jsize len) {
        return checkException(functions->NewShortArray(this,len));
    }
    jintArray NewIntArray(jsize len) {
        return checkException(functions->NewIntArray(this,len));
    }
    jlongArray NewLongArray(jsize len) {
        return checkException(functions->NewLongArray(this,len));
    }
    jfloatArray NewFloatArray(jsize len) {
        return checkException(functions->NewFloatArray(this,len));
    }
    jdoubleArray NewDoubleArray(jsize len) {
        return checkException(functions->NewDoubleArray(this,len));
    }

    void SetBooleanArrayRegion(jbooleanArray array, jsize start, jsize len,
                               const jboolean *buf) {
        functions->SetBooleanArrayRegion(this,array,start,len,buf);
        checkException();
    }
    void SetByteArrayRegion(jbyteArray array, jsize start, jsize len,
                            const jbyte *buf) {
        functions->SetByteArrayRegion(this,array,start,len,buf);
        checkException();
    }
    void SetCharArrayRegion(jcharArray array, jsize start, jsize len,
                            const jchar *buf) {
        functions->SetCharArrayRegion(this,array,start,len,buf);
        checkException();
    }
    void SetShortArrayRegion(jshortArray array, jsize start, jsize len,
                             const jshort *buf) {
        functions->SetShortArrayRegion(this,array,start,len,buf);
        checkException();
    }
    void SetIntArrayRegion(jintArray array, jsize start, jsize len,
                           const jint *buf) {
        functions->SetIntArrayRegion(this,array,start,len,buf);
        checkException();
    }
    void SetLongArrayRegion(jlongArray array, jsize start, jsize len,
                            const jlong *buf) {
        functions->SetLongArrayRegion(this,array,start,len,buf);
        checkException();
    }
    void SetFloatArrayRegion(jfloatArray array, jsize start, jsize len,
                             const jfloat *buf) {
        functions->SetFloatArrayRegion(this,array,start,len,buf);
        checkException();
    }
    void SetDoubleArrayRegion(jdoubleArray array, jsize start, jsize len,
                              const jdouble *buf) {
        functions->SetDoubleArrayRegion(this,array,start,len,buf);
        checkException();
    }

    jobjectArray NewObjectArray(jsize len, jclass clazz,
                                jobject init) {
        return checkException(functions->NewObjectArray(this,len,clazz,init));
    }
    jobject GetObjectArrayElement(jobjectArray array, jsize index) {
        return checkException(functions->GetObjectArrayElement(this,array,index));
    }
    void SetObjectArrayElement(jobjectArray array, jsize index,
                               jobject val) {
        functions->SetObjectArrayElement(this,array,index,val);
        checkException();
    }

    jobject ToReflectedField(jclass cls, jfieldID fieldID, jboolean isStatic) {
        return checkException(functions->ToReflectedField(this,cls,fieldID,isStatic));
    }
    jboolean IsAssignableFrom(jclass clazz1, jclass clazz2) {
        return checkException(functions->IsAssignableFrom(this,clazz1,clazz2));
    }
    jclass GetObjectClass(jobject obj)
    {
        return checkException(JNIEnv::GetObjectClass(obj));
    }
    jfieldID GetFieldID(jclass clazz, const char *name, const char *sig)
    {
        return checkException(JNIEnv::GetFieldID(clazz,name,sig));
    }
    jfieldID GetFieldIDUnchecked(jclass clazz, const char *name, const char *sig)
    {
        jfieldID ret = JNIEnv::GetFieldID(clazz,name,sig);
        ExceptionClear();
        return ret;
    }
    jmethodID GetMethodID(jclass clazz, const char *name, const char *sig)
    {
        return checkException(JNIEnv::GetMethodID(clazz, name, sig));
    }
    jmethodID GetStaticMethodID(jclass clazz, const char *name, const char *sig)
    {
        return checkException(JNIEnv::GetStaticMethodID(clazz, name, sig));
    }
    void CallStaticVoidMethod(jclass cls, jmethodID methodID, ...) {
        va_list args;
        va_start(args,methodID);
        functions->CallStaticVoidMethodV(this,cls,methodID,args);
        va_end(args);
        checkException();
    }
    jobject CallStaticObjectMethod(jclass clazz, jmethodID methodID, ...)
    {
        va_list args;
        jobject result;
        va_start(args,methodID);
        result = JNIEnv::CallStaticObjectMethodV(clazz,methodID,args);
        va_end(args);
        checkException();
        return result;
    }
    jdouble CallDoubleMethod(jobject obj, jmethodID methodID, ...) {
        va_list args;
        jdouble result;
        va_start(args,methodID);
        result = functions->CallDoubleMethodV(this,obj,methodID,args);
        va_end(args);
        checkException();
        return result;
    }
    jlong CallLongMethod(jobject obj, jmethodID methodID, ...) {
        va_list args;
        jlong result;
        va_start(args,methodID);
        result = functions->CallLongMethodV(this,obj,methodID,args);
        va_end(args);
        checkException();
        return result;
    }
    jboolean CallBooleanMethod(jobject obj, jmethodID methodID, ...)
    {
        va_list args;
        jboolean result;
        va_start(args,methodID);
        result = JNIEnv::CallBooleanMethodV(obj,methodID,args);
        va_end(args);
        checkException();
        return result;
    }
    jobject CallObjectMethod(jobject obj, jmethodID methodID, ...)
    {
        va_list args;
        jobject result;
        va_start(args,methodID);
        result = JNIEnv::CallObjectMethodV(obj,methodID,args);
        va_end(args);
        checkException();
        return result;
    }

    jchar CallCharMethodA(jobject obj, jmethodID methodID,
                          const jvalue * args) {
        return checkException(functions->CallCharMethodA(this,obj,methodID,args));
    }
    jboolean CallBooleanMethodA(jobject obj, jmethodID methodID,
                                const jvalue * args) {
        return checkException(functions->CallBooleanMethodA(this,obj,methodID, args));
    }
    jshort CallShortMethodA(jobject obj, jmethodID methodID,
                          const jvalue * args) {
        return checkException(functions->CallShortMethodA(this,obj,methodID,args));
    }
    jlong CallLongMethodA(jobject obj, jmethodID methodID,
                          const jvalue * args) {
        return checkException(functions->CallLongMethodA(this,obj,methodID,args));
    }
    jfloat CallFloatMethodA(jobject obj, jmethodID methodID,
                          const jvalue * args) {
        return checkException(functions->CallFloatMethodA(this,obj,methodID,args));
    }
    jdouble CallDoubleMethodA(jobject obj, jmethodID methodID,
                          const jvalue * args) {
        return checkException(functions->CallDoubleMethodA(this,obj,methodID,args));
    }
    jint CallIntMethodA(jobject obj, jmethodID methodID,
                          const jvalue * args) {
        return checkException(functions->CallIntMethodA(this,obj,methodID,args));
    }
    jbyte CallByteMethodA(jobject obj, jmethodID methodID,
                          const jvalue * args) {
        return checkException(functions->CallByteMethodA(this,obj,methodID,args));
    }
    jobject CallObjectMethodA(jobject obj, jmethodID methodID,
                          const jvalue * args) {
        return checkException(functions->CallObjectMethodA(this,obj,methodID,args));
    }
    void CallVoidMethodA(jobject obj, jmethodID methodID,
                          const jvalue * args) {
        functions->CallVoidMethodA(this,obj,methodID,args);
        return checkException();
    }

    jchar CallStaticCharMethodA(jclass clazz, jmethodID methodID,
                          const jvalue * args) {
        return checkException(functions->CallStaticCharMethodA(this,clazz,methodID,args));
    }
    jboolean CallStaticBooleanMethodA(jclass clazz, jmethodID methodID,
                                const jvalue * args) {
        return checkException(functions->CallStaticBooleanMethodA(this,clazz,methodID, args));
    }
    jshort CallStaticShortMethodA(jclass clazz, jmethodID methodID,
                          const jvalue * args) {
        return checkException(functions->CallStaticShortMethodA(this,clazz,methodID,args));
    }
    jlong CallStaticLongMethodA(jclass clazz, jmethodID methodID,
                          const jvalue * args) {
        return checkException(functions->CallStaticLongMethodA(this,clazz,methodID,args));
    }
    jfloat CallStaticFloatMethodA(jclass clazz, jmethodID methodID,
                          const jvalue * args) {
        return checkException(functions->CallStaticFloatMethodA(this,clazz,methodID,args));
    }
    jdouble CallStaticDoubleMethodA(jclass clazz, jmethodID methodID,
                          const jvalue * args) {
        return checkException(functions->CallStaticDoubleMethodA(this,clazz,methodID,args));
    }
    jint CallStaticIntMethodA(jclass clazz, jmethodID methodID,
                          const jvalue * args) {
        return checkException(functions->CallStaticIntMethodA(this,clazz,methodID,args));
    }
    jbyte CallStaticByteMethodA(jclass clazz, jmethodID methodID,
                          const jvalue * args) {
        return checkException(functions->CallStaticByteMethodA(this,clazz,methodID,args));
    }
    jobject CallStaticObjectMethodA(jclass clazz, jmethodID methodID,
                          const jvalue * args) {
        return checkException(functions->CallStaticObjectMethodA(this,clazz,methodID,args));
    }
    void CallStaticVoidMethodA(jclass clazz, jmethodID methodID,
                          const jvalue * args) {
        functions->CallStaticVoidMethodA(this,clazz,methodID,args);
        return checkException();
    }

    jobject NewObjectA(jclass clazz, jmethodID methodID, const jvalue *args)
    {
        return checkException(JNIEnv::NewObjectA(clazz,methodID,args));
    }
    jobject NewObject(jclass clazz, jmethodID methodID, ...)
    {
        va_list args;
        jobject result;
        va_start(args, methodID);
        result = JNIEnv::NewObjectV(clazz,methodID,args);
        va_end(args);
        checkException();
        return result;
    }
    jstring NewStringUTF(const char *utf)
    {
        return checkException(JNIEnv::NewStringUTF(utf));
    }
    jfieldID FromReflectedField(jobject field)
    {
        return checkException(JNIEnv::FromReflectedField(field));
    }
    using JNIEnv::PushLocalFrame;
    using JNIEnv::PopLocalFrame;
    using JNIEnv::DeleteLocalRef;
    using JNIEnv::ExceptionClear;
    using JNIEnv::ExceptionCheck;
    using JNIEnv::GetObjectRefType;

#ifdef TRACE_GLOBALREF
    void DeleteGlobalRef(jobject val)
    {
        DBGLOG("DeleteGlobalRef %p", val);
        JNIEnv::DeleteGlobalRef(val);
#ifdef FORCE_GC
        forceGC(this);
#endif
    }
    jobject NewGlobalRef(jobject val, const char *why)
    {
        jobject ret = JNIEnv::NewGlobalRef(val);
        DBGLOG("NewGlobalRef %p (%s) returns %p", val, why, ret);
        return ret;
    }
#else
    inline void DeleteGlobalRef(jobject val)
    {
        JNIEnv::DeleteGlobalRef(val);
    }
    inline jobject NewGlobalRef(jobject val, const char *)
    {
        return JNIEnv::NewGlobalRef(val);
    }
#endif
};

static bool printNameForClass(CheckedJNIEnv *JNIenv, jobject clsObj)
{
    if (!clsObj)
    {
        printf("Object %p is null\n", clsObj);
        return false;
    }
    jclass cls = JNIenv->GetObjectClass(clsObj);
    jmethodID mid = JNIenv->GetMethodID(cls, "getName", "()Ljava/lang/String;");
    jstring strObj = (jstring) JNIenv->CallObjectMethod(clsObj, mid);
    const char* str = JNIenv->GetStringUTFChars(strObj, NULL);
    printf("class %s\n", str);
    bool ret = streq(str, "java.lang.Class");
    JNIenv->ReleaseStringUTFChars(strObj, str);
    return ret;
}

static void printClassForObject(CheckedJNIEnv *JNIenv, jobject obj)
{
    printf("Object %p ", obj);
    if (!obj)
    {
        printf("is null\n");
        return;
    }
    jclass objClass = JNIenv->GetObjectClass(obj);
    jmethodID mid = JNIenv->GetMethodID(objClass, "getClass", "()Ljava/lang/Class;");
    jobject clsObj = JNIenv->CallObjectMethod(obj, mid);
    if (printNameForClass(JNIenv, clsObj))
    {
        printf("  ");
        printNameForClass(JNIenv, obj);
    }
}

static StringBuffer &getClassNameForObject(CheckedJNIEnv *JNIenv, StringBuffer &ret, jobject obj)
{
    if (obj)
    {
        jclass objClass = JNIenv->GetObjectClass(obj);
        jmethodID mid = JNIenv->GetMethodID(objClass, "getClass", "()Ljava/lang/Class;");
        jobject clsObj = JNIenv->CallObjectMethod(obj, mid);
        jclass cls = JNIenv->GetObjectClass(clsObj);
        mid = JNIenv->GetMethodID(cls, "getName", "()Ljava/lang/String;");
        jstring strObj = (jstring) JNIenv->CallObjectMethod(clsObj, mid);
        const char* str = JNIenv->GetStringUTFChars(strObj, NULL);
        ret.append(str);
        JNIenv->ReleaseStringUTFChars(strObj, str);
    }
    return ret;
}

static jobject getClassLoader(CheckedJNIEnv *JNIenv, jclass obj)
{
    jclass objClass = JNIenv->GetObjectClass(obj);
    jmethodID mid = JNIenv->GetMethodID(objClass, "getClassLoader", "()Ljava/lang/ClassLoader;");
    jobject classloader = JNIenv->CallObjectMethod(obj, mid);
    return classloader;
}

static CheckedJNIEnv *queryJNIEnv();

// Some global objects setup at load time for efficiency and code readability

static jclass customLoaderClass;
static jmethodID clc_newInstance;
static jmethodID clc_getSignature;
static jclass hpccIteratorClass;
static jmethodID hi_constructor;
static jclass utilIteratorClass;
static jclass langIterableClass;
static jmethodID iterable_iterator;

static jclass systemClass;
static jmethodID system_gc;
static jclass javaLangClassLoaderClass;
static jmethodID cl_getSystemClassLoader;
static jclass javaLangThreadClass;
static jmethodID thread_currentThread;
static jmethodID thread_getContextClassLoader;
static jmethodID thread_setContextClassLoader;
static jclass langObjectClass;
static jmethodID object_toString;
static jclass arrayListClass;
static jmethodID arrayList_toArray;
static jmethodID arrayList_constructor;
static jmethodID arrayList_add;
static jclass langStringClass;
static jclass netURLClass;
static jmethodID netURL_constructor;
static jclass throwableClass;
//static jmethodID throwable_toString; and others declared above
static jclass stackTraceElementClass;
static jclass langIllegalArgumentExceptionClass;

static void forceGC(CheckedJNIEnv* JNIenv)
{
    JNIenv->CallStaticVoidMethod(systemClass, system_gc);
}

static void setupGlobals(CheckedJNIEnv *J)
{
    try
    {
        // Load this first as we can't report errors on the others sensibly if this one not loaded!
        throwableClass = J->FindGlobalClass("java/lang/Throwable");
        throwable_toString = J->GetMethodID(throwableClass, "toString", "()Ljava/lang/String;");
        throwable_getStackTrace = J->GetMethodID(throwableClass, "getStackTrace", "()[Ljava/lang/StackTraceElement;");
        throwable_getCause = J->GetMethodID(throwableClass, "getCause", "()Ljava/lang/Throwable;");
        stackTraceElementClass = J->FindGlobalClass("java/lang/StackTraceElement");
        frame_toString = J->GetMethodID(stackTraceElementClass, "toString", "()Ljava/lang/String;");

        systemClass = J->FindGlobalClass("java/lang/System");
        system_gc = J->GetStaticMethodID(systemClass, "gc", "()V");

        javaLangClassLoaderClass = J->FindGlobalClass("java/lang/ClassLoader");
        cl_getSystemClassLoader = J->GetStaticMethodID(javaLangClassLoaderClass, "getSystemClassLoader", "()Ljava/lang/ClassLoader;");

        javaLangThreadClass = J->FindGlobalClass("java/lang/Thread");
        thread_currentThread = J->GetStaticMethodID(javaLangThreadClass, "currentThread", "()Ljava/lang/Thread;");
        thread_getContextClassLoader = J->GetMethodID(javaLangThreadClass, "getContextClassLoader", "()Ljava/lang/ClassLoader;");
        thread_setContextClassLoader = J->GetMethodID(javaLangThreadClass, "setContextClassLoader", "(Ljava/lang/ClassLoader;)V");

        langObjectClass = J->FindGlobalClass("java/lang/Object");
        object_toString = J->GetMethodID(langObjectClass, "toString", "()Ljava/lang/String;");

        arrayListClass = J->FindGlobalClass("java/util/ArrayList");
        arrayList_constructor = J->GetMethodID(arrayListClass, "<init>", "()V");
        arrayList_add = J->GetMethodID(arrayListClass, "add", "(Ljava/lang/Object;)Z");
        arrayList_toArray = J->GetMethodID(arrayListClass, "toArray", "()[Ljava/lang/Object;" );

        langStringClass = J->FindGlobalClass("java/lang/String");
        langIterableClass = J->FindGlobalClass("java/lang/Iterable");
        iterable_iterator = J->GetMethodID(langIterableClass, "iterator", "()Ljava/util/Iterator;");
        utilIteratorClass = J->FindGlobalClass("java/util/Iterator");

        langIllegalArgumentExceptionClass = J->FindGlobalClass("java/lang/IllegalArgumentException");
    }
    catch (IException *E)
    {
        Owned<IException> e = E;
        throw makeWrappedExceptionV(E, E->errorCode(), "javaembed: Unable to load Java system classes - is classpath set properly?");
    }

    try
    {
        customLoaderClass = J->FindGlobalClass("com/HPCCSystems/HpccClassLoader");
        clc_newInstance = J->GetStaticMethodID(customLoaderClass, "newInstance","(Ljava/lang/String;Ljava/lang/ClassLoader;IJLjava/lang/String;)Lcom/HPCCSystems/HpccClassLoader;");
        clc_getSignature = J->GetStaticMethodID(customLoaderClass, "getSignature","(Ljava/lang/Class;Ljava/lang/String;)Ljava/lang/String;");
        hpccIteratorClass = J->FindGlobalClass("com/HPCCSystems/HpccUtils");
        hi_constructor = J->GetMethodID(hpccIteratorClass, "<init>", "(JLjava/lang/String;)V");
    }
    catch (IException *E)
    {
        Owned<IException> e = E;
        throw makeWrappedExceptionV(E, E->errorCode(), "javaembed: Unable to find HPCC classes - is classpath set properly?");
    }
}

static StringAttr & getSignature(StringAttr &ret, CheckedJNIEnv *J, jclass clazz, const char *funcName)
{
    jstring result = (jstring) J->CallStaticObjectMethod(customLoaderClass, clc_getSignature, clazz, J->NewStringUTF(funcName));
    return J->getString(ret, result);
}

/**
 * The following classes are used to ensure that the code in loadFunction that creates an instance
 * that is shared between multiple callers is only called on one thread, while other threads will wait
 * and use the instance created by the first thread.
 *
 */
class PersistedObject : public MappingBase
{
public:
    PersistedObject(const char *_name) : name(_name) {}
    CriticalSection crit;
    jobject instance = nullptr;
    StringAttr name;
    virtual const void * getKey() const { return name; }
};

class PersistedObjectCriticalBlock
{
    PersistedObject *obj = nullptr;
public:
    inline PersistedObjectCriticalBlock()
    {
    }
    inline ~PersistedObjectCriticalBlock()
    {
        if (obj)
            obj->crit.leave();
    }
    inline void enter(PersistedObject *_obj)
    {
        // Note that the object should be locked before we are called
        assertex(!obj);
        obj = _obj;
    }
    inline void leave(jobject instance = nullptr)
    {
        if (obj)
        {
            if (instance)
                obj->instance = instance;
            obj->crit.leave();
            obj = nullptr;
        }
    }
    inline bool locked()
    {
        return obj != nullptr;
    }
    jobject getInstance()
    {
        assertex(obj);
        return obj->instance;
    }
};


// Use a global object to ensure that the Java VM  is initialized once only.
// We would like to create it lazily for two reasons:
// 1. So that we only get a JVM if we need one (even if we have loaded the plugin)
// 2. It's important for the JVM to be initialized AFTER we have set up signal handlers, as it
//    likes to set its own (in particular, it seems to intercept and ignore some SIGSEGV during the
//    garbage collection).
// Unfortunately, it seems that the design of the JNI interface is such that JNI_CreateJavaVM has to be called on the 'main thread'.
// So we can't achieve 1, and 2 requires that we create via the INIT_MODULE mechanism (rather than just a static object), and that
// any engines that call InitModuleObjects() or load plugins dynamically do so AFTER setting any signal handlers or calling
// EnableSEHtoExceptionMapping
//

static StringBuffer &appendClassPath(StringBuffer &classPath)
{
    const IProperties &conf = queryEnvironmentConf();
    if (conf.hasProp("classpath"))
    {
        conf.getProp("classpath", classPath);
        classPath.append(ENVSEPCHAR);
    }
    else
    {
        classPath.append(INSTALL_DIR).append(PATHSEPCHAR).append("classes").append(ENVSEPCHAR);
    }
    return classPath;
}

static class JavaGlobalState
{
public:
    JavaGlobalState() : persistedObjects(false)
    {
        JavaVMInitArgs vm_args; /* JDK/JRE 6 VM initialization arguments */

        StringArray optionStrings;
        const char* origPath = getenv("CLASSPATH");
        StringBuffer newPath;
        newPath.append("-Djava.class.path=");
        if (origPath && *origPath)
        {
            newPath.append(origPath).append(ENVSEPCHAR);
        }
        appendClassPath(newPath);
        newPath.append(".");
        optionStrings.append(newPath);

        const IProperties &conf = queryEnvironmentConf();
        if (conf.hasProp("jvmlibpath"))
        {
            StringBuffer libPath;
            libPath.append("-Djava.library.path=");
            conf.getProp("jvmlibpath", libPath);
            optionStrings.append(libPath);
        }

        // Options we should set (but allow for override with jvmoptions below)
        optionStrings.append("-XX:-UseLargePages");

        if (conf.hasProp("jvmoptions"))
        {
            // Use space as field sep as ':' and ';' are valid
            optionStrings.appendList(conf.queryProp("jvmoptions"), " ");
        }

        // Options we know we always want set
        optionStrings.append("-Xrs");
#ifdef RLIMIT_STACK
        // JVM has a habit of reducing the stack limit on main thread to 1M - probably dates back to when it was actually an increase...
        StringBuffer stackOption("-Xss");
        struct rlimit limit;
        rlim_t slim = 0;
        if (getrlimit (RLIMIT_STACK, &limit)==0)
            slim = limit.rlim_cur;
        if (!slim)
            slim = 8*1024*1024;
        if (slim >= 1*1024*1024)
        {
            stackOption.append((__uint64) slim);
            optionStrings.append(stackOption);
        }
#endif

        // These may be useful for debugging
#ifdef CHECK_JNI
        optionStrings.append("-Xcheck:jni");
        optionStrings.append("-verbose:jni");
        optionStrings.append("-XX:+TraceClassLoading");
#endif

        JavaVMOption* options = new JavaVMOption[optionStrings.length()];
        ForEachItemIn(idx, optionStrings)
        {
            // DBGLOG("javaembed: Setting JVM option: %s",(char *)optionStrings.item(idx));
            options[idx].optionString = (char *) optionStrings.item(idx);
            options[idx].extraInfo = NULL;
        }
        vm_args.nOptions = optionStrings.length();
        vm_args.options = options;
        vm_args.ignoreUnrecognized = true;
        vm_args.version = JNI_VERSION_1_8;

        /* load and initialize a Java VM, return a JNI interface pointer in env */
        JNIEnv *env;       /* receives pointer to native method interface */
        int createResult = JNI_CreateJavaVM(&javaVM, (void**)&env, &vm_args);

        delete [] options;

        if (createResult != 0)
            throw MakeStringException(0, "javaembed: Unable to initialize JVM (%d)",createResult);
        setupGlobals((CheckedJNIEnv *) env);
        // DBGLOG("JNI environment version %x loaded", env->GetVersion()); // Comes out a bit too early
    }
    ~JavaGlobalState()
    {
        /* We could release global persisted classes here but not a lot of point. Code would look something like this:
        HashIterator it(persistedObjects);
        ForEach(it)
        {
            IMapping &entry = it.query();
            jobject *pObj = persistedObjects.mapToValue(&entry);
            if (pClass)
                queryJNIEnv()->DeleteGlobalRef(*pObj);
        }
        */
        // This function is never called anyway...
        // We don't attempt to destroy the Java VM, as it's buggy...
    }

    PersistedObject *getGlobalObject(CheckedJNIEnv *JNIenv, const char *name)
    {
        PersistedObject *p;
        {
            CriticalBlock b(hashCrit);
            p = persistedObjects.find(name);
            if (!p)
            {
                p = new PersistedObject(name);
                persistedObjects.replaceOwn(*p);
            }
        }
        p->crit.enter();  // outside the hashCrit block, otherwise I think there is a possibility of deadlock
        return p;
    }

    void doUnregister(const char *key)
    {
        CriticalBlock b(hashCrit);
        PersistedObject *p = persistedObjects.find(key);
        if (p && p->instance)
        {
            queryJNIEnv()->DeleteGlobalRef(p->instance);
#ifdef FORCE_GC
            forceGC(queryJNIEnv());
#endif
        }
        persistedObjects.remove(key);
    }
    static void unregister(const char *key);
    JavaVM *javaVM;       /* denotes a Java VM */
private:
    CriticalSection hashCrit;
    StringMapOf<PersistedObject> persistedObjects;

} *globalState;

void JavaGlobalState::unregister(const char *key)
{
    // Remove a class that was persisted via : PERSIST options - it has come to the end of its life
    globalState->doUnregister(key);
}

static StringBuffer helperLibraryName;

#ifdef _WIN32
    EXTERN_C IMAGE_DOS_HEADER __ImageBase;
#endif

MODULE_INIT(INIT_PRIORITY_STANDARD)
{
    globalState = new JavaGlobalState;
    // Make sure we are never unloaded (as JVM does not support it)
    // we do this by doing a dynamic load of the javaembed library
#ifdef _WIN32
    char ln[_MAX_PATH];
    ::GetModuleFileName((HINSTANCE)&__ImageBase, ln, _MAX_PATH);
    if (strstr(path, "javaembed"))
    {
        HINSTANCE h = LoadSharedObject(ln, false, false);
        helperLibraryName.set(ln);
        DBGLOG("LoadSharedObject returned %p", h);
    }
#else
    if (findLoadedModule(helperLibraryName, "javaembed"))
    {
        HINSTANCE h = LoadSharedObject(helperLibraryName, false, false);
        // Deliberately leak this handle
    }
#endif
    return true;
}
MODULE_EXIT()
{
    // We don't attempt to destroy the Java VM, as it's buggy...
//    delete globalState;
//    globalState = NULL;
}

static void checkType(type_t javatype, size32_t javasize, type_t ecltype, size32_t eclsize)
{
    if (javatype != ecltype || javasize != eclsize)
        throw MakeStringException(0, "javaembed: Type mismatch"); // MORE - could provide some details!
}

enum PersistMode
{
    persistNone,
    persistThread,
    persistChannel,
    persistWorkunit,
    persistQuery,
    persistGlobal
};

static PersistMode getPersistMode(const char *val, StringAttr &globalScope)
{
    StringAttr trimmed;
    const char *colon = strchr(val, ':');
    if (colon)
    {
        globalScope.set(colon+1);
        trimmed.set(val, colon-val);
        val = trimmed;
    }
    if (isEmptyString(val) || strieq(val, "none"))
        return persistNone;
    else if (strieq(val, "thread"))
        return persistThread;
    else if (strieq(val, "channel"))
        return persistChannel;
    else if (strieq(val, "workunit"))
        return persistWorkunit;
    else if (strieq(val, "query"))
        return persistQuery;
    else if (strieq(val, "global"))
        return persistGlobal;
    else
        throw MakeStringException(MSGAUD_user, 0, "javaembed: Unrecognized persist mode %s", val);
}

//-------------------------------------------

// A JavaObject accessor has common functionality shared by both the builders below (Java-> ECL and ECL->Java)

class JavaObjectAccessor : public CInterface
{
protected:
    JavaObjectAccessor(CheckedJNIEnv *_JNIenv, const RtlFieldInfo *_outerRow, jobject _row)
    : JNIenv(_JNIenv), row(_row), outerRow(_outerRow), idx(0), limit(0), inSet(false), inDataSet(false)
    {
        Class = (jclass) JNIenv->NewGlobalRef(JNIenv->GetObjectClass(row), "Class");
    }
    JavaObjectAccessor(CheckedJNIEnv *_JNIenv, const RtlFieldInfo *_outerRow, jclass _Class)
    : JNIenv(_JNIenv), outerRow(_outerRow), idx(0), limit(0), inSet(false), inDataSet(false)
    {
        row = NULL;
        Class = (jclass) JNIenv->NewGlobalRef(_Class, "Class");
    }
    ~JavaObjectAccessor()
    {
        // Unwind anything left on the stack (in case we had exceptions), to make sure the Class we release is the global one
        if (stack.length())
            Class = (jclass) stack.item(0);
        if (Class)
            JNIenv->DeleteGlobalRef(Class);
    }
    void push()
    {
        stack.append(Class);
        stack.append(row);
    }
    void pop()
    {
        row = (jobject) stack.popGet();
        Class = (jclass) stack.popGet();
    }
    jfieldID checkCharField(const RtlFieldInfo * field)
    {
        return JNIenv->GetFieldIDUnchecked(Class, field->name, inSet ? "[C" : "C");
    }
    jfieldID getFieldId(const RtlFieldInfo * field, const char *sig, const char *expected)
    {
        // MORE - if we are going to stream a dataset we really should be caching these somehow
        try
        {
            jfieldID fieldId = 0;
            if (sig)
            {
                if (inSet)
                {
                    VStringBuffer arraySig("[%s", sig);
                    fieldId = JNIenv->GetFieldID(Class, field->name, arraySig.str());
                }
                else
                    fieldId = JNIenv->GetFieldID(Class, field->name, sig);
            }
            else
            {
                // Do it the hard way via reflection API
                // Equivalent java:
                // Field field = object.getClass().getDeclaredField(fieldName);
                jclass classClass =JNIenv->GetObjectClass(Class);
                jmethodID getDeclaredField = JNIenv->GetMethodID(classClass, "getDeclaredField", "(Ljava/lang/String;)Ljava/lang/reflect/Field;" );
                jstring fieldName = JNIenv->NewStringUTF(field->name);
                jobject reflectedField = JNIenv->CallObjectMethod(Class, getDeclaredField, fieldName);
                fieldId = JNIenv->FromReflectedField(reflectedField);
            }
            return fieldId;
        }
        catch (IException *E)
        {
            ::Release(E);
            throw MakeStringException(0, "javaembed: Unable to retrieve field %s of type %s", field->name, expected);
        }
    }

    CheckedJNIEnv *JNIenv;
    jobject row;
    const RtlFieldInfo *outerRow;
    jclass Class;
    ConstPointerArray stack;
    unsigned idx;
    UnsignedArray idxStack;
    unsigned limit;
    bool inSet;
    bool inDataSet;
};

// A JavaRowBuilder object is used to construct an ECL row from a Java object

class JavaRowBuilder : public JavaObjectAccessor, implements IFieldSource
{
public:
    IMPLEMENT_IINTERFACE;

    JavaRowBuilder(CheckedJNIEnv *_JNIenv, const RtlFieldInfo *_outerRow, jobject _row)
    : JavaObjectAccessor(_JNIenv, _outerRow, _row)
    {
    }
    virtual bool getBooleanResult(const RtlFieldInfo *field)
    {
        jboolean b;
        if (inSet)
        {
            JNIenv->GetBooleanArrayRegion((jbooleanArray) row, idx, 1, &b);
        }
        else
        {
            jfieldID fieldId = getFieldId(field, "Z", "boolean");
            b = JNIenv->GetBooleanField(row, fieldId);
        }
        return b;
    }
    virtual void getDataResult(const RtlFieldInfo *field, size32_t &__len, void * &__result)
    {
        jbyteArray array;
        if (inSet)
        {
            array = (jbyteArray) JNIenv->GetObjectArrayElement((jobjectArray) row, idx);
        }
        else
        {
            jfieldID fieldId = getFieldId(field, "[B", "DATA");
            array = (jbyteArray) JNIenv->GetObjectField(row, fieldId);
        }
        __len = (array != NULL ? JNIenv->GetArrayLength(array) : 0);
        __result = (__len > 0 ? rtlMalloc(__len) : NULL);
        if (__result)
            JNIenv->GetByteArrayRegion(array, 0, __len, (jbyte *) __result);
    }
    virtual double getRealResult(const RtlFieldInfo *field)
    {
        double d;
        if (inSet)
        {
            float f;
            switch (field->size(NULL, NULL))
            {
            case 4:
                JNIenv->GetFloatArrayRegion((jfloatArray) row, idx, 1, &f);
                d = f;
                break;
            case 8:
                JNIenv->GetDoubleArrayRegion((jdoubleArray) row, idx, 1, &d);
                break;
            default:
                throwUnexpected();
            }
        }
        else
        {
            jfieldID fieldId;
            switch (field->size(NULL, NULL))
            {
            case 4:
                fieldId = getFieldId(field, "F", "float");
                d = JNIenv->GetFloatField(row, fieldId);
                break;
            case 8:
                fieldId = getFieldId(field, "D", "double");
                d = JNIenv->GetDoubleField(row, fieldId);
                break;
            default:
                throwUnexpected();
            }
        }
        return d;
    }
    virtual __int64 getSignedResult(const RtlFieldInfo *field)
    {
        __int64 ret;
        if (inSet)
        {
            jbyte b;
            jshort s;
            jint i;
            jlong l;
            switch (field->size(NULL, NULL))
            {
            case 1:
                JNIenv->GetByteArrayRegion((jbyteArray) row, idx, 1, &b);
                ret = b;
                break;
            case 2:
                JNIenv->GetShortArrayRegion((jshortArray) row, idx, 1, &s);
                ret = s;
                break;
            case 4:
                JNIenv->GetIntArrayRegion((jintArray) row, idx, 1, &i);
                ret = i;
                break;
            case 8:
                JNIenv->GetLongArrayRegion((jlongArray) row, idx, 1, &l);
                ret = l;
                break;
            default:
                UNSUPPORTED("non-standard integer sizes");
            }
        }
        else
        {
            jfieldID fieldId;
            switch (field->size(NULL, NULL))
            {
            case 1:
                fieldId = getFieldId(field, "B", "byte");
                ret = JNIenv->GetByteField(row, fieldId);
                break;
            case 2:
                fieldId = getFieldId(field, "S", "short");
                ret = JNIenv->GetShortField(row, fieldId);
                break;
            case 4:
                fieldId = getFieldId(field, "I", "int");
                ret = JNIenv->GetIntField(row, fieldId);
                break;
            case 8:
                fieldId = getFieldId(field, "J", "long");
                ret = JNIenv->GetLongField(row, fieldId);
                break;
            default:
                UNSUPPORTED("non-standard integer sizes");
            }
        }
        return ret;
    }
    virtual unsigned __int64 getUnsignedResult(const RtlFieldInfo *field)
    {
        UNSUPPORTED("unsigned fields");  // No unsigned types in Java
    }
    virtual void getStringResult(const RtlFieldInfo *field, size32_t &__len, char * &__result)
    {
        jstring result;
        if (inSet)
        {
            // MORE - set of string1 mapping to Java array of char ? Not sure it's worth it.
            result = (jstring) JNIenv->GetObjectArrayElement((jobjectArray) row, idx);
        }
        else
        {
            if (field->isFixedSize() && field->size(NULL, NULL)==1)
            {
                // See if there's a char field
                jfieldID charFieldId = checkCharField(field);
                if (charFieldId)
                {
                    jchar resultChar = JNIenv->GetCharField(row, charFieldId);
                    rtlUnicodeToStrX(__len, __result, 1, &resultChar);
                    return;
                }
            }
            jfieldID fieldId = getFieldId(field, "Ljava/lang/String;", "String");
            result = (jstring) JNIenv->GetObjectField(row, fieldId);
        }
        if (!result)
        {
            __len = 0;
            __result = NULL;
            return;
        }
        size_t size = JNIenv->GetStringUTFLength(result);  // in bytes
        const char *text =  JNIenv->GetStringUTFChars(result, NULL);
        size32_t chars = rtlUtf8Length(size, text);
        rtlUtf8ToStrX(__len, __result, chars, text);
        JNIenv->ReleaseStringUTFChars(result, text);
        JNIenv->DeleteLocalRef(result);
    }
    virtual void getUTF8Result(const RtlFieldInfo *field, size32_t &__len, char * &__result)
    {
        jstring result;
        if (inSet)
        {
            // MORE - set of string1 mapping to Java array of char ? Not sure it's worth it.
            result = (jstring) JNIenv->GetObjectArrayElement((jobjectArray) row, idx);
        }
        else
        {
            if (field->isFixedSize() && field->size(NULL, NULL)==1)
            {
                // See if there's a char field
                jfieldID charFieldId = checkCharField(field);
                if (charFieldId)
                {
                    jchar resultChar = JNIenv->GetCharField(row, charFieldId);
                    rtlUnicodeToUtf8X(__len, __result, 1, &resultChar);
                    return;
                }
            }
            jfieldID fieldId = getFieldId(field, "Ljava/lang/String;", "String");
            result = (jstring) JNIenv->GetObjectField(row, fieldId);
        }
        if (!result)
        {
            __len = 0;
            __result = NULL;
            return;
        }
        size_t size = JNIenv->GetStringUTFLength(result);  // in bytes
        const char *text =  JNIenv->GetStringUTFChars(result, NULL);
        size32_t chars = rtlUtf8Length(size, text);
        rtlUtf8ToUtf8X(__len, __result, chars, text);
        JNIenv->ReleaseStringUTFChars(result, text);
        JNIenv->DeleteLocalRef(result);
    }
    virtual void getUnicodeResult(const RtlFieldInfo *field, size32_t &__len, UChar * &__result)
    {
        jstring result;
        if (inSet)
        {
            // MORE - set of string1 mapping to Java array of char ? Not sure it's worth it.
            result = (jstring) JNIenv->GetObjectArrayElement((jobjectArray) row, idx);
        }
        else
        {
            if (field->isFixedSize() && field->size(NULL, NULL)==1)
            {
                // See if there's a char field
                jfieldID charFieldId = checkCharField(field);
                if (charFieldId)
                {
                    jchar resultChar = JNIenv->GetCharField(row, charFieldId);
                    rtlUnicodeToUnicodeX(__len, __result, 1, &resultChar);
                    return;
                }
            }
            jfieldID fieldId = getFieldId(field, "Ljava/lang/String;", "String");
            result = (jstring) JNIenv->GetObjectField(row, fieldId);
        }
        if (!result)
        {
            __len = 0;
            __result = NULL;
            return;
        }
        size_t size = JNIenv->GetStringUTFLength(result);  // in bytes
        const char *text =  JNIenv->GetStringUTFChars(result, NULL);
        size32_t chars = rtlUtf8Length(size, text);
        rtlUtf8ToUnicodeX(__len, __result, chars, text);
        JNIenv->ReleaseStringUTFChars(result, text);
        JNIenv->DeleteLocalRef(result);
    }
    virtual void getDecimalResult(const RtlFieldInfo *field, Decimal &value)
    {
        double ret = getRealResult(field);
        value.setReal(ret);
    }

    virtual void processBeginSet(const RtlFieldInfo * field, bool &isAll)
    {
        isAll = false;  // No concept of an 'all' set in Java
        push();
        jfieldID fieldId = getFieldId(field, NULL, "object");  // We assume it will be an array, but not sure of what...
        row = JNIenv->GetObjectField(row, fieldId);
        inSet = true;
        idx = -1;  // First call to next() increments it to 0
        limit = row != NULL ? JNIenv->GetArrayLength((jarray) row) : 0;
    }
    virtual bool processNextSet(const RtlFieldInfo * field)
    {
        assertex(inSet);
        idx++;
        return idx < limit;
    }
    virtual void processBeginDataset(const RtlFieldInfo * field)
    {
        push();
        jfieldID fieldId = getFieldId(field, NULL, "object");  // We assume it will be an array, but not sure of what...
        row = JNIenv->GetObjectField(row, fieldId);
        inDataSet = true;
        idx = -1;  // First call to next() increments it to 0
        limit = row != NULL ? JNIenv->GetArrayLength((jarray) row) : 0;
    }
    virtual void processBeginRow(const RtlFieldInfo * field)
    {
        if (field != outerRow)
        {
            push();
            if (inDataSet)
            {
                row = JNIenv->GetObjectArrayElement((jobjectArray) row, idx);
            }
            else
            {
                jfieldID fieldId = getFieldId(field, NULL, "object");
                row = JNIenv->GetObjectField(row, fieldId);
            }
            if (!row)
                rtlFail(0, "javaembed: child dataset object should not be NULL");
            Class = JNIenv->GetObjectClass(row);
        }
    }
    virtual bool processNextRow(const RtlFieldInfo * field)
    {
        assertex(inDataSet);
        idx++;
        return idx < limit;
    }
    virtual void processEndSet(const RtlFieldInfo * field)
    {
        inSet = false;
        JNIenv->DeleteLocalRef(row);
        pop();
    }
    virtual void processEndDataset(const RtlFieldInfo * field)
    {
        inDataSet = false;
        JNIenv->DeleteLocalRef(row);
        pop();
    }
    virtual void processEndRow(const RtlFieldInfo * field)
    {
        if (field != outerRow)
        {
            JNIenv->DeleteLocalRef(row);
            JNIenv->DeleteLocalRef(Class);
            pop();
        }
    }
};

//-------------------------------------------

// A JavaObjectBuilder object is used to construct a Java object from an ECL row

class JavaObjectBuilder : public JavaObjectAccessor, implements IFieldProcessor
{
public:
    IMPLEMENT_IINTERFACE;
    JavaObjectBuilder(CheckedJNIEnv *_JNIenv, const RtlFieldInfo *_outerRow, jclass _Class)
    : JavaObjectAccessor(_JNIenv, _outerRow, _Class)
    {
        setConstructor();
    }
    virtual void processString(unsigned numchars, const char *text, const RtlFieldInfo * field)
    {
        if (field->isFixedSize() && field->size(NULL, NULL)==1 && !inSet)  // SET OF STRING1 is not mapped to array of char...
        {
            // See if there's a char field
            jfieldID charFieldId = checkCharField(field);
            if (charFieldId)
            {
                assertex(numchars==1);
                jchar c;
                rtlStrToUnicode(1, &c, 1, text);
                JNIenv->SetCharField(row, charFieldId, c);
                return;
            }
        }
        jfieldID fieldId = getFieldId(field, "Ljava/lang/String;", "String");
        size32_t numchars16;
        rtlDataAttr unicode16;
        rtlStrToUnicodeX(numchars16, unicode16.refustr(), numchars, text);
        jstring value = JNIenv->NewString(unicode16.getustr(), numchars16);
        if (inSet)
            JNIenv->SetObjectArrayElement((jobjectArray) row, idx, value);
        else
            JNIenv->SetObjectField(row, fieldId, value);
        JNIenv->DeleteLocalRef(value);
    }
    virtual void processBool(bool value, const RtlFieldInfo * field)
    {
        jfieldID fieldId = getFieldId(field, "Z", "boolean");
        JNIenv->SetBooleanField(row, fieldId, value);
    }
    virtual void processData(unsigned len, const void *value, const RtlFieldInfo * field)
    {
        jfieldID fieldId = getFieldId(field, "[B", "data");
        jbyteArray javaData = JNIenv->NewByteArray(len);
        JNIenv->SetByteArrayRegion(javaData, 0, len, (jbyte *) value);
        if (inSet)
            JNIenv->SetObjectArrayElement((jobjectArray) row, idx, javaData);
        else
            JNIenv->SetObjectField(row, fieldId, javaData);
    }
    virtual void processInt(__int64 value, const RtlFieldInfo * field)
    {
        jfieldID fieldId;
        switch (field->size(NULL, NULL))
        {
        case 1:
            fieldId = getFieldId(field, "B", "byte");
            JNIenv->SetByteField(row, fieldId, value);
            break;
        case 2:
            fieldId = getFieldId(field, "S", "short");
            JNIenv->SetShortField(row, fieldId, value);
            break;
        case 4:
            fieldId = getFieldId(field, "I", "int");
            JNIenv->SetIntField(row, fieldId, value);
            break;
        case 8:
            fieldId = getFieldId(field, "J", "long");
            JNIenv->SetLongField(row, fieldId, value);
            break;
        default:
            UNSUPPORTED("non-standard integer sizes");
            break;
        }
    }
    virtual void processUInt(unsigned __int64 value, const RtlFieldInfo * field)
    {
        UNSUPPORTED("unsigned fields");  // No unsigned types in Java
    }
    virtual void processReal(double value, const RtlFieldInfo * field)
    {
        jfieldID fieldId;
        switch (field->size(NULL, NULL))
        {
        case 4:
            fieldId = getFieldId(field, "F", "float");
            JNIenv->SetFloatField(row, fieldId, (float) value);
            break;
        case 8:
            fieldId = getFieldId(field, "D", "double");
            JNIenv->SetDoubleField(row, fieldId, value);
            break;
        default:
            throwUnexpected();
        }
    }
    virtual void processDecimal(const void *value, unsigned digits, unsigned precision, const RtlFieldInfo * field)
    {
        // we could map to doubles, but probably better to let the ECL programmer do that themselves
        UNSUPPORTED("DECIMAL fields");
    }
    virtual void processUDecimal(const void *value, unsigned digits, unsigned precision, const RtlFieldInfo * field)
    {
        UNSUPPORTED("UDECIMAL fields");
    }
    virtual void processUnicode(unsigned numchars, const UChar *text, const RtlFieldInfo * field)
    {
        jfieldID fieldId = getFieldId(field, "Ljava/lang/String;", "String");
        jstring value = JNIenv->NewString(text, numchars);
        if (inSet)
            JNIenv->SetObjectArrayElement((jobjectArray) row, idx, value);
        else
            JNIenv->SetObjectField(row, fieldId, value);
        JNIenv->DeleteLocalRef(value);
    }
    virtual void processQString(unsigned len, const char *value, const RtlFieldInfo * field)
    {
        size32_t charCount;
        rtlDataAttr text;
        rtlQStrToStrX(charCount, text.refstr(), len, value);
        processString(charCount, text.getstr(), field);
    }
    virtual void processUtf8(unsigned numchars, const char *text, const RtlFieldInfo * field)
    {
        jfieldID fieldId = getFieldId(field, "Ljava/lang/String;", "String");
        size32_t numchars16;
        rtlDataAttr unicode16;
        rtlUtf8ToUnicodeX(numchars16, unicode16.refustr(), numchars, text);
        jstring value = JNIenv->NewString(unicode16.getustr(), numchars16);
        if (inSet)
            JNIenv->SetObjectArrayElement((jobjectArray) row, idx, value);
        else
            JNIenv->SetObjectField(row, fieldId, value);
        JNIenv->DeleteLocalRef(value);
    }

    virtual bool processBeginSet(const RtlFieldInfo * field, unsigned numElems, bool isAll, const byte *data)
    {
        push();
        idx = 0;
        limit = numElems;
        const char *javaTypeSignature = NULL;
        bool processElements = false;
        // row needs to be created as an array of <whatever>
        if (isAll)
            UNSUPPORTED("ALL sets");
        const RtlTypeInfo *childType = field->type->queryChildType();
        jobject newRow;
        switch(childType->fieldType & RFTMkind)
        {
        case type_boolean:
            newRow = JNIenv->NewBooleanArray(numElems);
            JNIenv->SetBooleanArrayRegion((jbooleanArray) newRow, 0, numElems, (jboolean *) data);
            javaTypeSignature = "[Z";
            break;
        case type_int:
            if (childType->fieldType & RFTMunsigned)
                UNSUPPORTED("unsigned integers");
            switch (childType->length)
            {
            case 1:
                newRow = JNIenv->NewByteArray(numElems);
                JNIenv->SetByteArrayRegion((jbyteArray) newRow, 0, numElems, (jbyte *) data);
                javaTypeSignature = "[B";
                break;
            case 2:
                newRow = JNIenv->NewShortArray(numElems);
                JNIenv->SetShortArrayRegion((jshortArray) newRow, 0, numElems, (jshort *) data);
                javaTypeSignature = "[S";
                break;
            case 4:
                newRow = JNIenv->NewIntArray(numElems);
                JNIenv->SetIntArrayRegion((jintArray) newRow, 0, numElems, (jint *) data);
                javaTypeSignature = "[I";
                break;
            case 8:
                newRow = JNIenv->NewLongArray(numElems);
                JNIenv->SetLongArrayRegion((jlongArray) newRow, 0, numElems, (jlong *) data);
                javaTypeSignature = "[J";
                break;
            default:
                UNSUPPORTED("non-standard integer sizes");
                break;
            }
            break;
        case type_real:
            switch (childType->length)
            {
            case 4:
                newRow = JNIenv->NewFloatArray(numElems);
                JNIenv->SetFloatArrayRegion((jfloatArray) newRow, 0, numElems, (float *) data);
                javaTypeSignature = "[F";
                break;
            case 8:
                newRow = JNIenv->NewDoubleArray(numElems);
                JNIenv->SetDoubleArrayRegion((jdoubleArray) newRow, 0, numElems, (double *) data);
                javaTypeSignature = "[D";
                break;
            default:
                throwUnexpected();
                break;
            }
            break;
        case type_string:
        case type_varstring:
        case type_unicode:
        case type_utf8:
            newRow = JNIenv->NewObjectArray(numElems, langStringClass, NULL);
            javaTypeSignature = "[Ljava/lang/String;";
            processElements = true;
            break;
        case type_data:
            newRow = JNIenv->NewObjectArray(numElems, JNIenv->FindClass("[B"), NULL);
            javaTypeSignature = "[[B";
            processElements = true;
            break;
        default:
            throwUnexpected();
        }
        jfieldID fieldId = getFieldId(field, javaTypeSignature, "Array");
        JNIenv->SetObjectField(row, fieldId, newRow);
        row = newRow;
        inSet = true;
        return processElements;
    }
    virtual bool processBeginDataset(const RtlFieldInfo * field, unsigned numRows)
    {
        push();
        idxStack.append(idx);
        idx = 0;
        inDataSet = true;
        // Create an empty array
        jfieldID childId = getFieldId( field, NULL, "RECORD");
        jobject newRow = NULL;
        if (numRows)
        {
            jclass arrayClass = getClassForChild(childId);
            jmethodID isArrayMethod = JNIenv->GetMethodID(JNIenv->GetObjectClass(arrayClass), "isArray", "()Z" );
            if (!JNIenv->CallBooleanMethod(arrayClass, isArrayMethod))
            {
                JNIenv->ExceptionClear();
                VStringBuffer message("javaembed: Array expected for field %s", field->name);
                rtlFail(0, message.str());
            }
            // Set up constructor etc for the child rows, so we don't do it per row
            jmethodID getTypeMethod = JNIenv->GetMethodID(JNIenv->GetObjectClass(arrayClass), "getComponentType", "()Ljava/lang/Class;" );
            Class = (jclass) JNIenv->CallObjectMethod(arrayClass, getTypeMethod);
            setConstructor();
            // Now we need to create the array
            newRow = JNIenv->NewObjectArray(numRows, Class, NULL);
        }
        JNIenv->SetObjectField(row, childId, newRow);
        row = newRow;
        return true;
    }
    virtual bool processBeginRow(const RtlFieldInfo * field)
    {
        if (field == outerRow)
            row = JNIenv->NewObject(Class, constructor);
        else
        {
            push();
            stack.append(constructor);
            // Now we have to create the child object
            jobject newRow = NULL;
            if (inDataSet)
            {
                newRow = JNIenv->NewObject(Class, constructor);
                JNIenv->SetObjectArrayElement((jobjectArray) row, idx++, newRow);
            }
            else
            {
                // All this is done once per dataset in the nested dataset case. But for embedded record case we have to do it here
                jfieldID childId = getFieldId( field, NULL, "RECORD");
                Class = getClassForChild(childId);
                setConstructor();
                newRow = JNIenv->NewObject(Class, constructor);
                JNIenv->SetObjectField(row, childId, newRow);
            }
            row = newRow;
        }
        return true;
    }
    virtual void processEndSet(const RtlFieldInfo * field)
    {
        JNIenv->DeleteLocalRef(row);
        pop();
        inSet = false;
    }
    virtual void processEndDataset(const RtlFieldInfo * field)
    {
        inDataSet = false;
        idx = idxStack.popGet();
        pop();
    }
    virtual void processEndRow(const RtlFieldInfo * field)
    {
        if (field != outerRow)
        {
            constructor = (jmethodID) stack.popGet();
            JNIenv->DeleteLocalRef(row);
            pop();
        }
    }
    inline jobject getObject()
    {
        return row;
    }
protected:
    jclass getClassForChild(jfieldID childId)
    {
        jobject reflectedField = JNIenv->ToReflectedField(Class, childId, false);
        jclass fieldClass =JNIenv->GetObjectClass(reflectedField);
        jmethodID getTypeMethod = JNIenv->GetMethodID(fieldClass, "getType", "()Ljava/lang/Class;" );
        jclass result = (jclass) JNIenv->CallObjectMethod(reflectedField, getTypeMethod);
        JNIenv->DeleteLocalRef(reflectedField);
        JNIenv->DeleteLocalRef(fieldClass);
        return result;

    }
    void setConstructor()
    {
        constructor = JNIenv->GetMethodID(Class, "<init>", "()V");
        if (!constructor)
        {
            JNIenv->ExceptionClear();
            jmethodID getNameMethod = JNIenv->GetMethodID(JNIenv->GetObjectClass(Class), "getName", "()Ljava/lang/String;" );
            jstring name = (jstring) JNIenv->CallObjectMethod(Class, getNameMethod);
            const char *nameText = JNIenv->GetStringUTFChars(name, NULL);
            VStringBuffer message("javaembed: no suitable constructor for class %s", nameText);
            JNIenv->ReleaseStringUTFChars(name, nameText);
            rtlFail(0, message.str());
        }
    }
    jmethodID constructor;
};

//----------------------------------------------------------------------

// Wrap an IRowStream into a Java Iterator

class ECLDatasetIterator : public CInterfaceOf<IInterface>
{
public:
    ECLDatasetIterator(CheckedJNIEnv *JNIenv, const RtlTypeInfo *_typeInfo, jclass className, IRowStream * _val)
    : typeInfo(_typeInfo), val(_val),
      dummyField("<row>", NULL, typeInfo),
      javaBuilder(JNIenv, &dummyField, className)
    {
        nextRead = false;
    }

    bool hasNext()
    {
        if (!nextRead)
        {
            nextPending.setown(val->ungroupedNextRow());
            nextRead = true;
            if (!nextPending)
                val->stop();
        }
        return nextPending != NULL;
    }

    jobject next()
    {
        if (!hasNext())
            return NULL;
        typeInfo->process((const byte *) nextPending.get(), (const byte *) nextPending.get(), &dummyField, javaBuilder); // Creates a java object from the incoming ECL row
        nextRead = false;
        return javaBuilder.getObject();
    }
protected:
    const RtlTypeInfo *typeInfo;  // Not linked (or linkable)
    Linked<IRowStream> val;
    RtlFieldStrInfo dummyField;
    JavaObjectBuilder javaBuilder;
    roxiemem::OwnedConstRoxieRow nextPending;
    bool nextRead;
};

//-------------------------------------------

// A Java function that returns a dataset will return a JavaRowStream object that can be
// interrogated to return each row of the result in turn

class JavaLocalFrame
{
public:
    JavaLocalFrame(CheckedJNIEnv *_JNIenv, unsigned size = 16) : JNIenv(_JNIenv)
    {
        JNIenv->PushLocalFrame(size);
    }
    ~JavaLocalFrame()
    {
        JNIenv->PopLocalFrame(NULL);
    }
private:
    CheckedJNIEnv *JNIenv;
};

class JavaRowStream : public CInterfaceOf<IRowStream>
{
public:
    JavaRowStream(jobject _iterator, IEngineRowAllocator *_resultAllocator)
    : resultAllocator(_resultAllocator)
    {
        CheckedJNIEnv *JNIenv = queryJNIEnv();
        iterator = JNIenv->NewGlobalRef(_iterator, "iterator");
        iterClass = (jclass) JNIenv->NewGlobalRef(JNIenv->GetObjectClass(iterator), "iterClass");
        hasNextMethod = JNIenv->GetMethodID(iterClass, "hasNext", "()Z" );
        nextMethod = JNIenv->GetMethodID(iterClass, "next", "()Ljava/lang/Object;" );
        // Note that we can't save the JNIEnv value here - calls may be made on different threads (though not at the same time).
    }
    ~JavaRowStream()
    {
        stop();
    }
    virtual const void *nextRow()
    {
        if (!iterator)
            return NULL;
        CheckedJNIEnv *JNIenv = queryJNIEnv();
        JavaLocalFrame lf(JNIenv);
        // Java code would be
        // if (!iterator.hasNext)
        // {
        //    stop();
        //    return NULL;
        // }
        // result = iterator.next();
        jboolean hasNext = JNIenv->CallBooleanMethod(iterator, hasNextMethod);
        if (!hasNext)
        {
            stop();
            return NULL;
        }
        jobject result = JNIenv->CallObjectMethod(iterator, nextMethod);
        RtlDynamicRowBuilder rowBuilder(resultAllocator);
        const RtlTypeInfo *typeInfo = resultAllocator->queryOutputMeta()->queryTypeInfo();
        assertex(typeInfo);
        RtlFieldStrInfo dummyField("<row>", NULL, typeInfo);
        JavaRowBuilder javaRowBuilder(queryJNIEnv(), &dummyField, result);
        size32_t len = typeInfo->build(rowBuilder, 0, &dummyField, javaRowBuilder);
        return rowBuilder.finalizeRowClear(len);
    }
    virtual void stop()
    {
        resultAllocator.clear();
        CheckedJNIEnv *JNIenv = queryJNIEnv();
        if (JNIenv)
        {
            if (iterator)
            {
                JNIenv->DeleteGlobalRef(iterator);
                iterator = NULL;
            }
            if (iterClass)
            {
                JNIenv->DeleteGlobalRef(iterClass);
                iterClass = NULL;
            }
            hasNextMethod = nullptr;
            nextMethod = nullptr;
        }
    }

protected:
    Linked<IEngineRowAllocator> resultAllocator;
    jobject iterator = nullptr;
    jclass iterClass = nullptr;
    jmethodID hasNextMethod = nullptr;
    jmethodID nextMethod = nullptr;
};

const char *esdl2JavaSig(IEsdlDefinition &esdl, const char *esdlType)
{
    EsdlBasicElementType t = esdl.translateSimpleType(esdlType);
    switch (t)
    {
    case ESDLT_INT16:
    case ESDLT_UINT16:
        return "Ljava/lang/Short;";
    case ESDLT_INT32:
    case ESDLT_UINT32:
        return "Ljava/lang/Integer;";
    case ESDLT_INT64:
    case ESDLT_UINT64:
        return "Ljava/math/BigInteger;";
    case ESDLT_BOOL:
        return "Ljava/lang/Boolean;";
    case ESDLT_FLOAT:
        return "Ljava/lang/Float;";
    case ESDLT_DOUBLE:
        return "Ljava/lang/Double;";
    case ESDLT_INT8:
    case ESDLT_UINT8:
    case ESDLT_BYTE:
    case ESDLT_UBYTE:
        return "Ljava/lang/Byte;";
    case ESDLT_STRING:
        return "Ljava/lang/String;";
    case ESDLT_UNKOWN:
    case ESDLT_STRUCT:
    case ESDLT_REQUEST:
    case ESDLT_RESPONSE:
    case ESDLT_COMPLEX:
    default:
        return NULL;
    }
}

const char *esdl2JavaFullClassName(IEsdlDefinition &esdl, const char *esdlType)
{
    EsdlBasicElementType t = esdl.translateSimpleType(esdlType);
    switch (t)
    {
    case ESDLT_INT16:
    case ESDLT_UINT16:
        return "java/lang/Short";
    case ESDLT_INT32:
    case ESDLT_UINT32:
        return "java/lang/Integer";
    case ESDLT_INT64:
    case ESDLT_UINT64:
        return "java/math/BigInteger";
    case ESDLT_BOOL:
        return "java/lang/Boolean";
    case ESDLT_FLOAT:
        return "java/lang/Float";
    case ESDLT_DOUBLE:
        return "java/lang/Double";
    case ESDLT_INT8:
    case ESDLT_UINT8:
    case ESDLT_BYTE:
    case ESDLT_UBYTE:
        return "java/lang/Byte";
    case ESDLT_STRING:
        return "java/lang/String";
    case ESDLT_UNKOWN:
    case ESDLT_STRUCT:
    case ESDLT_REQUEST:
    case ESDLT_RESPONSE:
    case ESDLT_COMPLEX:
    default:
        return NULL;
    }
}

class JavaObjectXmlWriter : public CInterface
{
public:
    JavaObjectXmlWriter(CheckedJNIEnv *_JNIenv, jobject _obj, const char *_reqType, IEsdlDefinition &_esdl, const char *_esdlService, IXmlWriter &_writer)
    : JNIenv(_JNIenv), obj(_obj), writer(_writer), esdl(_esdl), esdlService(_esdlService), reqType(_reqType)
    {
        Class = (jclass) JNIenv->NewGlobalRef(JNIenv->GetObjectClass(obj), "class");
    }
    ~JavaObjectXmlWriter()
    {
        if (Class)
            JNIenv->DeleteGlobalRef(Class);
        HashIterator it(javaClasses);
        ForEach(it)
        {
            IMapping &entry = it.query();
            jclass *pClass = javaClasses.mapToValue(&entry);
            if (pClass)
                JNIenv->DeleteGlobalRef(*pClass);
        }
    }
    void writeSimpleType(const char *fieldname, jobject fieldObj)
    {
        jstring fieldStr = (jstring) JNIenv->CallObjectMethod(fieldObj, object_toString);
        if (!fieldStr)
            return;
        const char *text = JNIenv->GetStringUTFChars(fieldStr, NULL);
        if (text)
            writer.outputCString(text, fieldname);
        JNIenv->ReleaseStringUTFChars(fieldStr, text);
        JNIenv->DeleteLocalRef(fieldStr);
    }
    void writeSimpleType(jclass parentClass, jobject parentObject, const char *fieldname, const char *javaSig)
    {
        if (!fieldname || !*fieldname)
            return;
        if (!javaSig || !*javaSig)
            return;
        jfieldID fieldId = JNIenv->GetFieldID(parentClass, fieldname, javaSig);
        if (!fieldId)
            return;
        jobject fieldObj = (jobject) JNIenv->GetObjectField(parentObject, fieldId);
        if (!fieldObj)
            return;
        writeSimpleType(fieldname, fieldObj);
        JNIenv->DeleteLocalRef(fieldObj);
    }
    void writeSimpleType(jclass parentClass, jobject parentObject, IEsdlDefObject &defObject)
    {
        const char *fieldname = defObject.queryName();
        const char *javaSig = esdl2JavaSig(esdl, defObject.queryProp("type"));
        writeSimpleType(parentClass, parentObject, fieldname, javaSig);
    }
    void writeEnumType(jclass parentClass, jobject parentObject, IEsdlDefObject &defObject)
    {
        const char *fieldname = defObject.queryName();
        VStringBuffer javaSig("L%s/%s;", esdlService.str(), defObject.queryProp("enum_type"));
        jfieldID fieldId = JNIenv->GetFieldID(parentClass, fieldname, javaSig);
        if (!fieldId)
            return;
        jobject fieldObj = (jobject) JNIenv->GetObjectField(parentObject, fieldId);
        if (!fieldObj)
            return;
        jstring fieldStr = (jstring) JNIenv->CallObjectMethod(fieldObj, object_toString);
        const char *text = JNIenv->GetStringUTFChars(fieldStr, NULL);
        if (text)
            writer.outputCString(text, defObject.queryName());
        JNIenv->ReleaseStringUTFChars(fieldStr, text);
    }
    void writeComplexType(jclass parentClass, jobject parentObject, IEsdlDefObject &defObject)
    {
        IEsdlDefStruct *defStruct = esdl.queryStruct(defObject.queryProp("complex_type"));
        if (!defStruct)
            return;
        const char *fieldname = defObject.queryName();
        VStringBuffer javaSig("L%s/%s;", esdlService.str(), defObject.queryProp("complex_type"));
        jfieldID fieldId = JNIenv->GetFieldID(parentClass, fieldname, javaSig); //tbd cache this
        if (!fieldId)
            return;
        jobject fieldObj = (jobject) JNIenv->GetObjectField(parentObject, fieldId);
        if (!fieldObj)
            return;
        writer.outputBeginNested(fieldname, true);
        writeChildren(JNIenv->GetObjectClass(fieldObj), fieldObj, defStruct);
        writer.outputEndNested(fieldname);
    }

    void writeSimpleArray(jobjectArray arrayObj, jint count, const char *name, const char *item_tag)
    {
        writer.outputBeginNested(name, true);
        writer.outputBeginArray(item_tag);
        for (jint i=0; i < count; i++)
        {
            jobject elementObj = JNIenv->GetObjectArrayElement(arrayObj, i);
            writeSimpleType(item_tag, elementObj);
            JNIenv->DeleteLocalRef(elementObj);
        }
        writer.outputEndArray(item_tag);
        writer.outputEndNested(name);
    }
    void writeComplexArray(jobjectArray arrayObj, jint count, const char *name, const char *item_tag, const char *itemTypeName)
    {
        writer.outputBeginNested(name, true);
        writer.outputBeginArray(item_tag);
        {
            VStringBuffer javaClassName("%s/%s", esdlService.str(), itemTypeName);
            jclass elementClass = FindClass(javaClassName);
            if (!elementClass)
                return;
            IEsdlDefStruct *defStruct = esdl.queryStruct(itemTypeName);
            if (!defStruct)
                return;
            for (jint i=0; i < count; i++)
            {
                jobject elementObj = JNIenv->GetObjectArrayElement(arrayObj, i);
                writer.outputBeginNested(item_tag, true);
                writeChildren(elementClass, elementObj, defStruct);
                writer.outputEndNested(item_tag);
                JNIenv->DeleteLocalRef(elementObj);
            }
        }
        writer.outputEndArray(item_tag);
        writer.outputEndNested(name);
    }
    void writeArray(jclass parentClass, jobject parentObject, IEsdlDefObject &defObject)
    {
        const char *itemTypeName = defObject.queryProp("type");
        if (!itemTypeName)
            return;
        const char *item_tag = defObject.queryProp("item_tag");
        if (!item_tag)
            return;
        const char *fieldname = defObject.queryName();
        jfieldID fieldId = JNIenv->GetFieldID(parentClass, fieldname, "Ljava/util/ArrayList;");
        if (!fieldId)
            return;
        jobject arrayListObj = (jobject) JNIenv->GetObjectField(parentObject, fieldId);
        if (!arrayListObj)
            return;
        jobjectArray arrayObj = (jobjectArray) JNIenv->CallObjectMethod(arrayListObj, arrayList_toArray);
        if (arrayObj)
        {
            jint count = JNIenv->GetArrayLength(arrayObj);
            if (count)
            {
                if (esdl2JavaSig(esdl, itemTypeName))
                    writeSimpleArray(arrayObj, count, defObject.queryName(), item_tag);
                else
                    writeComplexArray(arrayObj, count, defObject.queryName(), item_tag, itemTypeName);
            }
            JNIenv->DeleteLocalRef(arrayObj);
        }
        JNIenv->DeleteLocalRef(arrayListObj);
    }
    void writeChildren(jclass javaClass, jobject javaObject, IEsdlDefStruct *defStruct)
    {
        Owned<IEsdlDefObjectIterator> children = defStruct->getChildren();
        ForEach (*children)
        {
            IEsdlDefObject &child = children->query();
            if (child.getEsdlType()==EsdlTypeElement)
            {
                if (child.hasProp("type"))
                    writeSimpleType(javaClass, javaObject, child);
                else if (child.hasProp("complex_type"))
                    writeComplexType(javaClass, javaObject, child);
            }
            else if (child.getEsdlType()==EsdlTypeEnumRef)
            {
                writeEnumType(javaClass, javaObject, child);
            }
            else if (child.getEsdlType()==EsdlTypeArray)
            {
                writeArray(javaClass, javaObject, child);
            }
        }
    }
    void write()
    {
        IEsdlDefStruct *reqStruct = esdl.queryStruct(reqType);
        const char *name = reqStruct->queryName();
        writer.outputBeginNested("Response", true);
        writer.outputBeginNested("Results", true);
        writer.outputBeginNested("Result", true);
        writer.outputBeginDataset(name, true);
        writer.outputBeginArray("Row");
        writer.outputBeginNested("Row", true);
        writeChildren(Class, obj, reqStruct);
        writer.outputEndNested("Row");
        writer.outputEndArray("Row");
        writer.outputEndDataset(name);
        writer.outputEndNested("Result");
        writer.outputEndNested("Results");
        writer.outputEndNested("Response");
    }

    jclass FindClass(const char *name)
    {
        jclass *pClass = javaClasses.getValue(name);
        if (pClass)
            return *pClass;
        jclass localClass = JNIenv->FindClass(name);
        if (!localClass)
            return 0;
        jclass Class = (jclass) JNIenv->NewGlobalRef(localClass, "class");
        javaClasses.setValue(name, Class);
        JNIenv->DeleteLocalRef(localClass);
        return Class;
    }

    CheckedJNIEnv *JNIenv;
    MapStringTo<jclass> javaClasses;
    jclass Class;
    jobject obj;
    IXmlWriter &writer;
    IEsdlDefinition &esdl;
    StringAttr reqType;
    StringAttr esdlService;
};

//-------------------------------------------

// There is a singleton JavaThreadContext per thread. This handles the interaction between
// the C++ thread and the java threading library, ensuring that we register/unregister as needed,
// and that any thread_local function contexts are destroyed before we detach from the java thread

class JavaThreadContext
{
public:
    CheckedJNIEnv *JNIenv;       /* receives pointer to native method interface */
public:
    JavaThreadContext()
    {
        jint res = globalState->javaVM->AttachCurrentThread((void **) &JNIenv, NULL);
        assertex(res >= 0);
        setThreadClassLoader(getSystemClassLoader());
    }
    ~JavaThreadContext()
    {
        // Make sure all thread-local function contexts are destroyed before we detach from
        // the Java thread
        contexts.kill();
        // According to the Java VM 1.7 docs, "A native thread attached to
        // the VM must call DetachCurrentThread() to detach itself before
        // exiting."
        globalState->javaVM->DetachCurrentThread();
    }

    jobject getSystemClassLoader()
    {
        jobject systemClassLoaderObj = JNIenv->CallStaticObjectMethod(javaLangClassLoaderClass, cl_getSystemClassLoader);
        assertex(systemClassLoaderObj);
        return systemClassLoaderObj;
    }

    void setThreadClassLoader(jobject classLoader)
    {
        jobject threadObj = JNIenv->CallStaticObjectMethod(javaLangThreadClass, thread_currentThread);
        JNIenv->CallObjectMethod(threadObj, thread_setContextClassLoader, classLoader);
    }

    jobject getThreadClassLoader()
    {
        JNIenv->ExceptionClear();
        jobject threadObj = JNIenv->CallStaticObjectMethod(javaLangThreadClass, thread_currentThread);
        jobject contextClassLoaderObj = JNIenv->CallObjectMethod(threadObj, thread_getContextClassLoader);
        assertex(contextClassLoaderObj);
        return contextClassLoaderObj;
    }

    void writeObjectResult(jobject result, IEsdlDefinition *esdl, const char *esdlservice, const char *name, IXmlWriter *writer)
    {
        JavaObjectXmlWriter x(JNIenv, result, name, *esdl, esdlservice, *writer);
        x.write();
    }
    void registerContext(IEmbedFunctionContext *ctx)
    {
        // Note - this object is thread-local so no need for a critsec
        contexts.append(*ctx);
    }
private:
    IArrayOf<IEmbedFunctionContext> contexts;
};

class JavaXmlBuilder : implements IXmlWriterExt, public CInterface
{
public:
    IMPLEMENT_IINTERFACE;
    JavaXmlBuilder(CheckedJNIEnv *_JNIenv, IEsdlDefinition *esdl_, const char *esdlservice, const char *esdltype_)
    : JNIenv(_JNIenv), esdl(esdl_), javaPackage(esdlservice), esdlType(esdltype_)
    {
    }
    ~JavaXmlBuilder()
    {
        while (defStack.length())
            popDefStackEntry(JNIenv);
        HashIterator it(javaClasses);
        ForEach(it)
        {
            IMapping &entry = it.query();
            jclass *pClass = javaClasses.mapToValue(&entry);
            if (pClass)
                JNIenv->DeleteGlobalRef(*pClass);
        }
    }
    void initWriter()
    {
    }
    IXmlWriterExt & clear()
    {
        throwUnexpected();
    }
    virtual size32_t length() const
    {
        return 0;
    }
    virtual const char *str() const
    {
        throwUnexpected();
    }
    virtual void finalize() override
    {
    }

    virtual IInterface *saveLocation() const {return nullptr;}
    virtual void rewindTo(IInterface *loc)
    {
        //needs to be a no-op because it is  used, but the way its used to trim empty xml sections I think we're fairly safe.
        //revisit cleaning up any empty objects later.
    }
    inline IEsdlDefStruct *queryCurrentEsdlStruct()
    {
        if (!defStack.length() || !defStack.tos().defType)
            return NULL;
        return dynamic_cast<IEsdlDefStruct*>(defStack.tos().defType.get());
    }
    inline jobject getObject()
    {
        if (!defStack.length())
            return 0;
        return  defStack.item(0).obj;
    }
    inline jobject getCurJavaObject()
    {
        if (!defStack.length())
            return 0;
        return  defStack.tos().obj;
    }
    inline jclass getCurJavaClass()
    {
        if (!defStack.length())
            return 0;
        return  defStack.tos().Class;
    }
    inline jmethodID getCurJavaConstructor()
    {
        if (!defStack.length())
            return 0;
        return  defStack.tos().constructor;
    }
    virtual void outputEnumString(unsigned size, const char *text, const char *fieldname, IEsdlDefObject *defField)
    {
        const char *enum_type = defField->queryProp("enum_type");
        if (!enum_type || !*enum_type)
            return;
        VStringBuffer enumClassName("%s/%s", javaPackage.str(), enum_type);
        VStringBuffer enumSig("L%s;", enumClassName.str());
        jfieldID fieldId = JNIenv->GetFieldID(getCurJavaClass(), fieldname, enumSig);
        if (!fieldId)
            return;

        jclass enumClass = FindClass(enumClassName);
        jmethodID fromString = JNIenv->GetStaticMethodID(enumClass, "fromString", "(Ljava/lang/String;)LEsdlExample/AddressType;"); //All types currently used for ESDL mapping have string constructors
        StringAttr s(text, size);
        jstring strvalue = JNIenv->NewStringUTF(s);
        jobject value = JNIenv->CallStaticObjectMethod(enumClass, fromString, strvalue);
        JNIenv->DeleteLocalRef(strvalue);
        JNIenv->SetObjectField(getCurJavaObject(), fieldId, value);
        JNIenv->DeleteLocalRef(value);
    }
    virtual void outputString(unsigned size, const char *text, const char *fieldname)
    {
        DefStackEntry *parent = defStack.length() ? &defStack.tos() : NULL;
        if (!parent)
            return;
        const char *defTypeName = NULL;
        bool isArray = (parent->defObj && parent->defObj->getEsdlType()==EsdlTypeArray);
        if (isArray)
            defTypeName = parent->defObj->queryProp("type");
        else
        {
            IEsdlDefStruct *defStruct = queryCurrentEsdlStruct();
            if (!defStruct)
                return;
            IEsdlDefObject *defField = defStruct->queryChild(fieldname);
            if (!defField)
                return;
            if (defField->getEsdlType()==EsdlTypeEnumRef)
                return outputEnumString(size, text, fieldname, defField);
            defTypeName = defField->queryProp("type");
        }

        if (!defTypeName)
            return;
        const char *javaSig = esdl2JavaSig(*esdl, defTypeName);
        if (!javaSig)
            return;

        const char *fieldClassName = esdl2JavaFullClassName(*esdl, defTypeName);
        jclass typeClass = FindClass(fieldClassName);
        jmethodID typeStringConstructor = JNIenv->GetMethodID(typeClass, "<init>", "(Ljava/lang/String;)V"); //All types currently used for ESDL mapping have string constructors
        StringAttr s(text, size);
        jstring strvalue = JNIenv->NewStringUTF(s);
        jobject value = JNIenv->NewObject(typeClass, typeStringConstructor, strvalue);
        JNIenv->DeleteLocalRef(strvalue);
        if (!value)
            return;
        if (isArray)
            JNIenv->CallObjectMethod(parent->obj, parent->append, value);
        else
        {
            jfieldID fieldId = JNIenv->GetFieldID(getCurJavaClass(), fieldname, javaSig);
            if (fieldId)
                JNIenv->SetObjectField(getCurJavaObject(), fieldId, value);
        }
        JNIenv->DeleteLocalRef(value);
    }
    void outputString(const char *text, const char *fieldname)
    {
        outputString((unsigned)strlen(text), text, fieldname);
    }
    virtual void outputNumericString(const char *field, const char *fieldname)
    {
        outputString(field, fieldname);
    }
    virtual void outputBool(bool value, const char *fieldname)
    {
        outputString(value ? "true" : "false", fieldname);
    }
    virtual void outputUInt(unsigned __int64 field, unsigned size, const char *fieldname)
    {
        StringBuffer value;
        value.append(field);
        outputString(value.length(), value, fieldname);
    }
    virtual void outputInt(__int64 field, unsigned size, const char *fieldname)
    {
        StringBuffer value;
        value.append(field);
        outputString(value.length(), value, fieldname);
    }
    virtual void outputReal(double field, const char *fieldname)
    {
        StringBuffer value;
        value.append(field);
        outputString(value.length(), value, fieldname);
    }
    virtual void outputDecimal(const void *field, unsigned size, unsigned precision, const char *fieldname)
    {
        Decimal d;
        d.setDecimal(size, precision, field);
        outputString(d.getCString(), fieldname);
    }
    virtual void outputUDecimal(const void *field, unsigned size, unsigned precision, const char *fieldname)
    {
        Decimal d;
        d.setUDecimal(size, precision, field);
        outputString(d.getCString(), fieldname);
    }
    virtual void outputQString(unsigned len, const char *field, const char *fieldname)
    {
        MemoryAttr tempBuffer;
        char * temp;
        if (len <= 100)
            temp = (char *)alloca(len);
        else
            temp = (char *)tempBuffer.allocate(len);
        rtlQStrToStr(len, temp, len, field);
        outputString(len, temp, fieldname);
    }
    virtual void outputUnicode(unsigned len, const UChar *field, const char *fieldname)
    {
        char * buff = 0;
        unsigned bufflen = 0;
        rtlUnicodeToCodepageX(bufflen, buff, len, field, "utf-8");
        outputString(bufflen, buff, fieldname);
        rtlFree(buff);
    }
    virtual void outputUtf8(unsigned len, const char *field, const char *fieldname)
    {
        outputString(len, field, fieldname);
    }

    virtual void outputData(unsigned len, const void *value, const char *fieldname)
    {
    }
    virtual void outputQuoted(const char *text) //would have to let beginNested represent simple types with content set using this?
    {
    }
    virtual void outputBeginDataset(const char *dsname, bool nestChildren) //not used by ESDL engine
    {
    }
    virtual void outputEndDataset(const char *dsname)
    {
    }
    inline IEsdlDefObject *queryChildStructDefObj(IEsdlDefObject *child)
    {
        if (child)
        {
            switch (child->getEsdlType())
            {
            case EsdlTypeArray:
            {
                const char *structType = child->queryProp("type");
                if (structType)
                    return esdl->queryObj(structType);
                break;
            }
            case EsdlTypeElement:
            {
                const char *structType = child->queryProp("complex_type");
                if (structType)
                    return esdl->queryObj(structType);
                break;
            }
            default:
                break;
            }
        }
        return NULL;
    }
    virtual void outputBeginNested(const char *fieldname, bool nestChildren)
    {
        IEsdlDefStruct *defStruct = NULL;
        IEsdlDefObject *defField = NULL;
        IEsdlDefObject *defType = NULL;
        if (!defStack.length())
        {
            defType = esdl->queryObj(fieldname);
        }
        else
        {
            DefStackEntry &parent = defStack.tos();
            if (parent.defObj && parent.defObj->getEsdlType()==EsdlTypeArray)
            {
                defType = parent.defType;
            }
            else
            {
                defStruct = queryCurrentEsdlStruct();
                if (defStruct)
                {
                    defField = defStruct->queryChild(fieldname);
                    if (defField)
                        defType = queryChildStructDefObj(defField);
                }
            }
        }
        pushDefStackEntry(JNIenv, javaPackage, fieldname, defType, defField);
    }
    virtual void outputEndNested(const char *fieldname)
    {
        if (defStack.length()<=1)  //don't destroy root object yet
            return;
        if (!streq(fieldname, defStack.tos().name)) //should be exception? or forgive and forget?
            return;
        popDefStackEntry(JNIenv);
    }
    virtual void outputSetAll()
    {
    }
    virtual void outputBeginArray(const char *fieldname)
    {
    }
    virtual void outputEndArray(const char *fieldname)
    {
    }
    virtual void outputInlineXml(const char *text)
    {
    }
    virtual void outputXmlns(const char *name, const char *uri)
    {
    }
    virtual void cutFrom(IInterface *location, StringBuffer& databuf)
    {
    }
    virtual void outputInline(const char* text)
    {
    }

public:
    CheckedJNIEnv *JNIenv;
    Linked<IEsdlDefinition> esdl;
    StringAttr javaPackage;
    StringAttr esdlType;
    class DefStackEntry : public CInterface
    {
    public:
        DefStackEntry(const char *fieldname, IEsdlDefObject *_defType, IEsdlDefObject *_defObj) : name(fieldname), defType(_defType), defObj(_defObj), Class(0), obj(0), constructor(0), append(0), fieldId(0)
        {
        }
        ~DefStackEntry()
        {

        }
    public:
        Linked<IEsdlDefObject> defType;
        Linked<IEsdlDefObject> defObj;
        StringAttr name;
        jclass Class;
        jmethodID constructor;
        jmethodID append;
        jfieldID fieldId;
        jobject obj;
    };

    jobject MakeObjectGlobal(jobject local)
    {
        if (!local)
            return 0;
        jobject global = JNIenv->NewGlobalRef(local, "makeObjectGlobal");
        JNIenv->DeleteLocalRef(local);
        return global;
    }
    jclass FindClass(const char *name)
    {
        jclass *pClass = javaClasses.getValue(name);
        if (pClass)
            return *pClass;
        jclass Class = (jclass) MakeObjectGlobal(JNIenv->FindClass(name));
        javaClasses.setValue(name, Class); //even save if result has no class
        return Class;
    }
    void popDefStackEntry(CheckedJNIEnv *JNIenv)
    {
        if (!defStack.length())
            return;
        Owned<DefStackEntry> entry = &defStack.popGet();
        if (entry->obj)
            JNIenv->DeleteGlobalRef(entry->obj);
    }
    void pushDefStackEntry(CheckedJNIEnv *JNIenv, const char *package, const char *fieldname, IEsdlDefObject *defType, IEsdlDefObject *defObject)
    {
        DefStackEntry *parent = defStack.length() ? &defStack.tos() : NULL;
        Owned<DefStackEntry> entry = new DefStackEntry(fieldname, defType, defObject);
        JNIenv->ExceptionClear();
        if (defObject && defObject->getEsdlType()==EsdlTypeArray)
        {
            entry->Class = arrayListClass;
            entry->constructor = arrayList_constructor;
            entry->append = arrayList_add;
            entry->obj = MakeObjectGlobal(JNIenv->NewObject(entry->Class, entry->constructor));
            if (entry->obj)
            {
                if (parent && parent->Class)
                {
                    entry->fieldId = JNIenv->GetFieldID(parent->Class, fieldname, "Ljava/util/ArrayList;");
                    if (parent->obj && entry->fieldId)
                        JNIenv->SetObjectField(parent->obj, entry->fieldId, entry->obj);
                }
            }
        }
        else if (defType)
        {
            VStringBuffer javaClassName("%s/%s", package, defType->queryName());
            entry->Class = FindClass(javaClassName);
            if (entry->Class)
            {
                entry->constructor = JNIenv->GetMethodID(entry->Class, "<init>", "()V");
                entry->obj = MakeObjectGlobal(JNIenv->NewObject(entry->Class, entry->constructor));
                if (entry->obj)
                {
                    if (parent)
                    {
                        if (parent->defObj && parent->defObj->getEsdlType()==EsdlTypeArray)
                            JNIenv->CallObjectMethod(parent->obj, parent->append, entry->obj);
                        else if (parent->Class)
                        {
                            VStringBuffer javaSig("L%s;", javaClassName.str());
                            entry->fieldId = JNIenv->GetFieldID(parent->Class, fieldname, javaSig);
                            if (parent->obj && entry->fieldId)
                                JNIenv->SetObjectField(parent->obj, entry->fieldId, entry->obj);
                        }
                    }
                }
            }
        }
        defStack.append(*entry.getClear());
    }

    CIArrayOf<DefStackEntry> defStack;
    MapStringTo<jclass> javaClasses;
};

// Each call to a Java function will use a new JavaEmbedScriptContext object
#define MAX_JNI_ARGS 10

class JavaClassReader
{
public:
    JavaClassReader(const char *filename)
    {
        // Pull apart a class file to see its name and signature.
        /* From https://docs.oracle.com/javase/specs/jvms/se7/html/jvms-4.html#jvms-4.1
        ClassFile {
            u4             magic;
            u2             minor_version;
            u2             major_version;
            u2             constant_pool_count;
            cp_info        constant_pool[constant_pool_count-1];
            u2             access_flags;
            u2             this_class;
            u2             super_class;
            u2             interfaces_count;
            u2             interfaces[interfaces_count];
            u2             fields_count;
            field_info     fields[fields_count];
            u2             methods_count;
            method_info    methods[methods_count];
            u2             attributes_count;
            attribute_info attributes[attributes_count];
        }
       */
#ifdef TRACE_CLASSFILE
        DBGLOG("Reading class file created in %s", filename);
#endif
        Owned<IFile> file = createIFile(filename);
        OwnedIFileIO io = file->open(IFOread);
        assertex(io);
        read(io, 0, (size32_t)-1, b);
        b.setEndian(__BIG_ENDIAN);
        uint32_t magic;
        b.read(magic);
        if (magic != 0xcafebabe)
            throwUnexpected();
        uint16_t major, minor, cpc;
        b.read(major);
        b.read(minor);
        b.read(cpc);
        constOffsets = new unsigned[cpc];
        constOffsets[0] = 0;
        for (int i = 0; i < cpc-1; i++)  // There are only cpc-1 entries, for reasons best known to the java designers
        {
            constOffsets[i+1] = b.getPos();
            byte tag;
            b.read(tag);
            switch (tag)
            {
            case CONSTANT_Class:
                uint16_t idx;
                b.read(idx);
#ifdef TRACE_CLASSFILE
                DBGLOG("%u: Class %u", i+1, idx);
#endif
                break;
            case CONSTANT_Fieldref:
            case CONSTANT_Methodref:
            case CONSTANT_InterfaceMethodref:
                uint16_t classIdx;
                uint16_t nametypeIdx;
                b.read(classIdx);
                b.read(nametypeIdx);
#ifdef TRACE_CLASSFILE
                DBGLOG("%u: ref(%u) class %u nametype %u", i+1, tag, classIdx, nametypeIdx);
#endif
                break;
            case CONSTANT_String:
#ifdef TRACE_CLASSFILE
                DBGLOG("%u: Tag %u", i+1, tag);
#endif
                b.skip(2);
                break;
            case CONSTANT_Integer:
            case CONSTANT_Float:
#ifdef TRACE_CLASSFILE
                DBGLOG("%u: Tag %u", i+1, tag);
#endif
                b.skip(4);
                break;
            case CONSTANT_Long:
            case CONSTANT_Double:
#ifdef TRACE_CLASSFILE
                DBGLOG("%u: Tag %u", i+1, tag);
#endif
                b.skip(8);
                break;
            case CONSTANT_NameAndType:
                uint16_t nameIdx;
                uint16_t descIdx;
                b.read(nameIdx);
                b.read(descIdx);
#ifdef TRACE_CLASSFILE
                DBGLOG("%u: NameAndType(%u) name %u desc %u", i+1, tag, nameIdx, descIdx);
#endif
                break;
            case CONSTANT_Utf8:
                // length-prefixed
                uint16_t length;
                b.read(length);
                const byte *val;
                val = b.readDirect(length);
#ifdef TRACE_CLASSFILE
                DBGLOG("%u: %.*s", i+1, length, val);
#endif
                break;
            case CONSTANT_MethodHandle:
#ifdef TRACE_CLASSFILE
                DBGLOG("%u: Tag %u", i+1, tag);
#endif
                b.skip(3);
                break;
            case CONSTANT_MethodType:
#ifdef TRACE_CLASSFILE
                DBGLOG("%u: Tag %u", i+1, tag);
#endif
                b.skip(2);
                break;
            case CONSTANT_InvokeDynamic:
#ifdef TRACE_CLASSFILE
                DBGLOG("%u: Tag %u", i+1, tag);
#endif
                b.skip(4);
                break;
            default:
                DBGLOG("Unexpected tag %u reading bytecode file", tag);
                throwUnexpected();
            }
        }
        uint16_t access_flags; b.read(access_flags);
        uint16_t this_class; b.read(this_class);
        uint16_t super_class; b.read(super_class);
        uint16_t interfaces_count; b.read(interfaces_count);
        b.skip(interfaces_count*sizeof(uint16_t));
        uint16_t fields_count; b.read(fields_count);
#ifdef TRACE_CLASSFILE
        DBGLOG("Access flags %x this_class=%u super_class=%u interfaces_count=%u fields_count=%u", access_flags, this_class, super_class, interfaces_count, fields_count);
#endif
        for (unsigned i = 0; i < fields_count; i++)
        {
            b.skip(6);
            uint16_t attr_count;
            b.read(attr_count);
            for (unsigned j = 0; j < attr_count; j++)
            {
                b.skip(2);
                uint32_t attr_length;
                b.read(attr_length);
                b.skip(attr_length);
            }
        }
        uint16_t methods_count; b.read(methods_count);
#ifdef TRACE_CLASSFILE
        DBGLOG("methods_count %u", methods_count);
#endif
        for (unsigned i = 0; i < methods_count; i++)
        {
            uint16_t flags; b.read(flags);
            uint16_t name; b.read(name);
            uint16_t desc; b.read(desc);
#ifdef TRACE_CLASSFILE
            DBGLOG("Method %u name %u desc %u flags %x", i, name, desc, flags);
#endif
            if (flags & ACC_PUBLIC)
            {
                StringAttr thisName;
                readUtf(thisName, name);
                StringAttr thisSig;
                readUtf(thisSig, desc);
                methodNames.append(thisName);
                methodSigs.append(thisSig);
                methodFlags.append(flags);
            }
            uint16_t attr_count;
            b.read(attr_count);
            for (unsigned j = 0; j < attr_count; j++)
            {
                uint16_t attr_name_idx; b.read(attr_name_idx);
                StringAttr attrName;
                readUtf(attrName, attr_name_idx);
                uint32_t attr_length;
                b.read(attr_length);
                if (streq(attrName, "Signature") && attr_length==2)
                {
                    uint16_t ext_sig_idx; b.read(ext_sig_idx);
                    StringAttr extSig;
                    readUtf(extSig, ext_sig_idx);
#ifdef TRACE_CLASSFILE
                    DBGLOG("Seen extended signature %s", extSig.str());
#endif
                    if (flags & ACC_PUBLIC)
                    {
                        methodSigs.pop();
                        methodSigs.append(extSig);
                    }
                }
                else
                    b.skip(attr_length);
            }
        }
        /* Don't bother reading attributes as they are not really interesting to us
        uint16_t attributes_count; b.read(attributes_count);
#ifdef TRACE_CLASSFILE
        DBGLOG("attributes_count %u", attributes_count);
#endif
        for (unsigned i = 0; i < attributes_count; i++)
        {
            b.skip(2);
            uint32_t attr_length;
            b.read(attr_length);
            b.skip(attr_length);
        }
#ifdef TRACE_CLASSFILE
        DBGLOG("%u of %u bytes remaining", b.remaining(), b.length());
#endif
        */
        // Now we can find this class name
        readTag(this_class, CONSTANT_Class);
        readUtf(className, readIdx());
    }
    ~JavaClassReader()
    {
        delete [] constOffsets;
    }
    StringBuffer & getSignature(StringBuffer &ret, unsigned idx) const
    {
        if (!methodNames.isItem(idx))
            throw makeStringException(0, "No public static method found");
        ret.appendf("%s.%s:", className.get(), methodNames.item(idx));
        if ((methodFlags[idx] & ACC_STATIC) == 0)
            ret.append('@');
        return ret.append(methodSigs.item(idx));
    }
    const char *queryClassName() const
    {
        return className.get();
    }
    MemoryBuffer &getEmbedData(MemoryBuffer &result, const char *funcName, bool mainClass) const
    {
        result.setEndian(__BIG_ENDIAN);
        StringBuffer signature;
        if (mainClass)
        {
            unsigned methodIdx = getFunctionIdx(funcName);
            getSignature(signature, methodIdx);
        }
        else
            signature.set(className);
        result.append((size32_t) signature.length());
        result.append(signature.length(), signature.str());
        result.append((size32_t) b.length());
        result.append(b);
        return result;
    }

    enum access_flag : uint16_t
    {
        ACC_PUBLIC    = 0x0001, //  Declared public; may be accessed from outside its package.
        ACC_PRIVATE   = 0x0002, //  Declared private; accessible only within the defining class.
        ACC_PROTECTED = 0x0004, //  Declared protected; may be accessed within subclasses.
        ACC_STATIC    = 0x0008, //  Declared static.
        ACC_FINAL     = 0x0010, //  Declared final; must not be overridden (§5.4.5).
        ACC_SYNCHRONIZED = 0x0020, //  Declared synchronized; invocation is wrapped by a monitor use.
        ACC_BRIDGE    = 0x0040, //  A bridge method, generated by the compiler.
        ACC_VARARGS   = 0x0080, //  Declared with variable number of arguments.
        ACC_NATIVE    = 0x0100, //  Declared native; implemented in a language other than Java.
        ACC_ABSTRACT  = 0x0400, //  Declared abstract; no implementation is provided.
        ACC_STRICT    = 0x0800, //  Declared strictfp; floating-point mode is FP-strict.
        ACC_SYNTHETIC = 0x1000, //  Declared synthetic; not present in the source code.
    };

    unsigned getFlags(const char *funcName) const
    {
        unsigned idx = getFunctionIdx(funcName);
        return methodFlags[idx];
    }

private:
    bool isConstructor(const char *name) const
    {
        const char *shortClass = strrchr(className, '/');
        if (shortClass)
            shortClass++;
        else
            shortClass = className;
        return streq(shortClass, name);
    }
    unsigned getFunctionIdx(const char *funcName) const
    {
        if (isConstructor(funcName))
            funcName = "<init>";
        unsigned methodIdx = (unsigned) -1;
        ForEachItemIn(idx, methodNames)
        {
            if (streq(funcName, methodNames[idx]))
            {
                if (methodIdx != (unsigned) -1)
                    throw makeStringExceptionV(0, "Embedded java has multiple public methods called %s", funcName);
                methodIdx = idx;
            }
        }
        if (methodIdx == (unsigned) -1)
            throw makeStringExceptionV(0, "Embedded java should export a public method %s", funcName);
        return methodIdx;
    }
    uint16_t readIdx()
    {
        uint16_t idx;
        b.read(idx);
        return idx;
    }
    void readTag(unsigned idx, byte expected)
    {
        b.reset(constOffsets[idx]);
        byte tag;
        b.read(tag);
        assertex(tag == expected);
    }
    void readUtf(StringAttr &dest, unsigned idx)
    {
        auto savepos = b.getPos();
        readTag(idx, CONSTANT_Utf8);
        uint16_t length;
        b.read(length);
        dest.set((const char *) b.readDirect(length), length);
        b.reset(savepos);
    }
    enum const_type
    {
        CONSTANT_Class = 7,
        CONSTANT_Fieldref = 9,
        CONSTANT_Methodref = 10,
        CONSTANT_InterfaceMethodref = 11,
        CONSTANT_String = 8,
        CONSTANT_Integer = 3,
        CONSTANT_Float = 4,
        CONSTANT_Long = 5,
        CONSTANT_Double = 6,
        CONSTANT_NameAndType = 12,
        CONSTANT_Utf8 = 1,
        CONSTANT_MethodHandle = 15,
        CONSTANT_MethodType = 16,
        CONSTANT_InvokeDynamic = 18
    };
    MemoryBuffer b;
    unsigned *constOffsets = nullptr;
    StringAttr className;
    StringArray methodNames;
    StringArray methodSigs;
    UnsignedArray methodFlags;
};

// Objects of class JavaEmbedImportContext are created locally for each call of a function, or thread-local to persist from one call to the next.
// Methods in here do not need to be thread-safe

class JavaEmbedImportContext : public CInterfaceOf<IEmbedFunctionContext>
{
public:
    JavaEmbedImportContext(ICodeContext *codeCtx, JavaThreadContext *_sharedCtx, jobject _instance, unsigned flags, const char *options, const IThorActivityContext *_activityContext)
    : sharedCtx(_sharedCtx), JNIenv(sharedCtx->JNIenv), instance(_instance), activityContext(_activityContext)
    {
        argcount = 0;
        argsig = NULL;
        nonStatic = (instance != nullptr);
        javaClass = nullptr;
        StringArray opts;
        opts.appendList(options, ",");
        if (codeCtx)
        {
            engine = codeCtx->queryEngineContext();
            try {
                nodeNum = codeCtx->getNodeNum();
            }
            catch (IException *E)
            {
                E->Release();  // We may get an error if calling on the master - we just want to ignore it
            }
        }
        StringBuffer lclassPath;
        if (engine)
        {
            const StringArray &manifestJars = engine->queryManifestFiles("jar");
            ForEachItemIn(idx, manifestJars)
            {
                lclassPath.append(';').append(manifestJars.item(idx));
            }
        }
        ForEachItemIn(idx, opts)
        {
            const char *opt = opts.item(idx);
            const char *val = strchr(opt, '=');
            if (val)
            {
                StringBuffer optName(val-opt, opt);
                val++;
                if (stricmp(optName, "classpath")==0)
                    lclassPath.append(';').append(val);
                else if (strieq(optName, "globalscope"))
                    globalScopeKey.set(val);
                else if (strieq(optName, "persist"))
                {
                    if (persistMode != persistNone)
                        throw MakeStringException(MSGAUD_user, 0, "javaembed: Persist option specified more than once");
                    persistMode = getPersistMode(val, globalScopeKey);
                    switch (persistMode)
                    {
                    case persistChannel:
                    case persistWorkunit:
                    case persistQuery:
                        if (!engine)
                            throw MakeStringException(MSGAUD_user, 0, "javaembed: Persist mode '%s' not supported here", val);
                        break;
                    }
                }
                else
                    throw MakeStringException(0, "javaembed: Unknown option %s", optName.str());
            }
        }
        if (lclassPath.length()>1)
            classpath.set(lclassPath.str()+1);
        if (flags & EFthreadlocal)
            sharedCtx->registerContext(this);  // Do at end - otherwise an exception thrown during construction will leave this reference dangling
    }
    ~JavaEmbedImportContext()
    {
        if (persistMode == persistThread)
        {
            StringBuffer scopeKey;
            getScopeKey(scopeKey);
            JavaGlobalState::unregister(scopeKey);
        }
        if (javaClass)
            JNIenv->DeleteGlobalRef(javaClass);
        if (classLoader)
            JNIenv->DeleteGlobalRef(classLoader);
    }

    virtual bool getBooleanResult()
    {
        switch (*returnType)
        {
        case 'Z': return result.z;
        case 'L':
            {
                // Result should be of class 'Boolean'
                if (!result.l)
                    return false;
                jmethodID getVal = JNIenv->GetMethodID(JNIenv->GetObjectClass(result.l), "booleanValue", "()Z");
                if (!getVal)
                    throw MakeStringException(MSGAUD_user, 0, "javaembed: Type mismatch on result");
                bool ret=JNIenv->CallBooleanMethod(result.l, getVal);
                return ret;
            }
        default:
            throw MakeStringException(MSGAUD_user, 0, "javaembed: Type mismatch on result");
        }
    }
    virtual void getDataResult(size32_t &__len, void * &__result)
    {
        if (strcmp(returnType, "[B")!=0)
            throw resultMismatchException("data");
        jbyteArray array = (jbyteArray) result.l;
        __len = (array != NULL ? JNIenv->GetArrayLength(array) : 0);
        __result = (__len > 0 ? rtlMalloc(__len) : NULL);
        if (__result)
            JNIenv->GetByteArrayRegion(array, 0, __len, (jbyte *) __result);
    }
    virtual double getRealResult()
    {
        switch (*returnType)
        {
        case 'D': return result.d;
        case 'F': return result.f;
        case 'L':
            {
                // Result should be of class 'Number'
                if (!result.l)
                    return 0;
                jmethodID getVal = JNIenv->GetMethodID(JNIenv->GetObjectClass(result.l), "doubleValue", "()D");
                if (!getVal)
                    throw resultMismatchException("real");
                double ret = JNIenv->CallDoubleMethod(result.l, getVal);
                return ret;
            }
        default:
            throw resultMismatchException("real");
        }
    }
    virtual __int64 getSignedResult()
    {
        switch (*returnType)
        {
        case 'B': return result.b;
        case 'S': return result.s;
        case 'I': return result.i;
        case 'J': return result.j;
        case 'L':
            {
                // Result should be of class 'Number'
                if (!result.l)
                    return 0;
                jmethodID getVal = JNIenv->GetMethodID(JNIenv->GetObjectClass(result.l), "longValue", "()J");
                if (!getVal)
                    throw resultMismatchException("integer");
                __int64 ret = JNIenv->CallLongMethod(result.l, getVal);
                return ret;
            }
        default:
            throw resultMismatchException("integer");
        }
    }
    virtual unsigned __int64 getUnsignedResult()
    {
        if (*returnType=='V' && strieq(methodName, "<init>"))
            return (unsigned __int64) result.l;
        StringBuffer s;
        throw makeStringExceptionV(MSGAUD_user, 0, "javaembed: In method %s: Unsigned results not supported", getReportName(s).str()); // Java doesn't support unsigned
    }
    virtual void getStringResult(size32_t &__len, char * &__result)
    {
        switch (*returnType)
        {
        case 'C': // Single char returned, prototyped as STRING or STRING1 in ECL
            rtlUnicodeToStrX(__len, __result, 1, &result.c);
            break;
        case 'L':
        {
            jstring sresult = (jstring) result.l;
            if (sresult)
            {
                size_t size = JNIenv->GetStringUTFLength(sresult);  // in bytes
                const char *text =  JNIenv->GetStringUTFChars(sresult, NULL);
                size32_t chars = rtlUtf8Length(size, text);
                rtlUtf8ToStrX(__len, __result, chars, text);
                JNIenv->ReleaseStringUTFChars(sresult, text);
            }
            else
            {
                __len = 0;
                __result = NULL;
            }
            break;
        }
        default:
            throw resultMismatchException("string");
        }
    }
    virtual void getUTF8Result(size32_t &__chars, char * &__result)
    {
        switch (*returnType)
        {
        case 'C': // Single jchar returned, prototyped as UTF8 in ECL
            rtlUnicodeToUtf8X(__chars, __result, 1, &result.c);
            break;
        case 'L':
        {
            jstring sresult = (jstring) result.l;
            if (sresult)
            {
                size_t size = JNIenv->GetStringUTFLength(sresult); // Returns length in bytes (not chars)
                const char * text =  JNIenv->GetStringUTFChars(sresult, NULL);
                rtlUtf8ToUtf8X(__chars, __result, rtlUtf8Length(size, text), text);
                JNIenv->ReleaseStringUTFChars(sresult, text);
            }
            else
            {
                __chars = 0;
                __result = NULL;
            }
            break;
        }
        default:
            throw resultMismatchException("utf8");
        }
    }
    virtual void getUnicodeResult(size32_t &__chars, UChar * &__result)
    {
        switch (*returnType)
        {
        case 'C': // Single jchar returned, prototyped as UNICODE or UNICODE1 in ECL
            rtlUnicodeToUnicodeX(__chars, __result, 1, &result.c);
            break;
        case 'L':
        {
            jstring sresult = (jstring) result.l;
            if (sresult)
            {
                size_t size = JNIenv->GetStringUTFLength(sresult);  // in bytes
                const char *text =  JNIenv->GetStringUTFChars(sresult, NULL);
                size32_t chars = rtlUtf8Length(size, text);
                rtlUtf8ToUnicodeX(__chars, __result, chars, text);
                JNIenv->ReleaseStringUTFChars(sresult, text);
            }
            else
            {
                __chars = 0;
                __result = NULL;
            }
            break;
        }
        default:
            throw resultMismatchException("unicode");
        }
    }
    virtual void getSetResult(bool & __isAllResult, size32_t & __resultBytes, void * & __result, int _elemType, size32_t elemSize)
    {
        if (*returnType != '[')
            throw resultMismatchException("array");
        type_t elemType = (type_t) _elemType;
        jarray array = (jarray) result.l;
        int numResults = (array != NULL ? JNIenv->GetArrayLength(array) : 0);
        rtlRowBuilder out;
        byte *outData = NULL;
        size32_t outBytes = 0;
        if (numResults > 0)
        {
            if (elemSize != UNKNOWN_LENGTH)
            {
                out.ensureAvailable(numResults * elemSize); // MORE - check for overflow?
                outData = out.getbytes();
            }
            switch(returnType[1])
            {
            case 'Z':
                checkType(type_boolean, sizeof(jboolean), elemType, elemSize);
                JNIenv->GetBooleanArrayRegion((jbooleanArray) array, 0, numResults, (jboolean *) outData);
                break;
            case 'B':
                checkType(type_int, sizeof(jbyte), elemType, elemSize);
                JNIenv->GetByteArrayRegion((jbyteArray) array, 0, numResults, (jbyte *) outData);
                break;
            case 'C':
                // we COULD map to a set of string1, but is there any point?
            {
                StringBuffer s;
                throw MakeStringException(0, "javaembed: In method %s: Return type mismatch (char[] not supported)", getReportName(s).str());
                break;
            }
            case 'S':
                checkType(type_int, sizeof(jshort), elemType, elemSize);
                JNIenv->GetShortArrayRegion((jshortArray) array, 0, numResults, (jshort *) outData);
                break;
            case 'I':
                checkType(type_int, sizeof(jint), elemType, elemSize);
                JNIenv->GetIntArrayRegion((jintArray) array, 0, numResults, (jint *) outData);
                break;
            case 'J':
                checkType(type_int, sizeof(jlong), elemType, elemSize);
                JNIenv->GetLongArrayRegion((jlongArray) array, 0, numResults, (jlong *) outData);
                break;
            case 'F':
                checkType(type_real, sizeof(jfloat), elemType, elemSize);
                JNIenv->GetFloatArrayRegion((jfloatArray) array, 0, numResults, (jfloat *) outData);
                break;
            case 'D':
                checkType(type_real, sizeof(jdouble), elemType, elemSize);
                JNIenv->GetDoubleArrayRegion((jdoubleArray) array, 0, numResults, (jdouble *) outData);
                break;
            case 'L':
                if (strcmp(returnType, "[Ljava/lang/String;") == 0)
                {
                    for (int i = 0; i < numResults; i++)
                    {
                        jstring elem = (jstring) JNIenv->GetObjectArrayElement((jobjectArray) array, i);
                        size_t lenBytes = JNIenv->GetStringUTFLength(elem);  // in bytes
                        const char *text =  JNIenv->GetStringUTFChars(elem, NULL);

                        switch (elemType)
                        {
                        case type_string:
                            if (elemSize == UNKNOWN_LENGTH)
                            {
                                out.ensureAvailable(outBytes + lenBytes + sizeof(size32_t));
                                outData = out.getbytes() + outBytes;
                                * (size32_t *) outData = lenBytes;
                                rtlStrToStr(lenBytes, outData+sizeof(size32_t), lenBytes, text);
                                outBytes += lenBytes + sizeof(size32_t);
                            }
                            else
                                rtlStrToStr(elemSize, outData, lenBytes, text);
                            break;
                        case type_varstring:
                            if (elemSize == UNKNOWN_LENGTH)
                            {
                                out.ensureAvailable(outBytes + lenBytes + 1);
                                outData = out.getbytes() + outBytes;
                                rtlStrToVStr(0, outData, lenBytes, text);
                                outBytes += lenBytes + 1;
                            }
                            else
                                rtlStrToVStr(elemSize, outData, lenBytes, text);  // Fixed size null terminated strings... weird.
                            break;
                        case type_utf8:
                        case type_unicode:
                        {
                            size32_t numchars = rtlUtf8Length(lenBytes, text);
                            if (elemType == type_utf8)
                            {
                                assertex (elemSize == UNKNOWN_LENGTH);
                                out.ensureAvailable(outBytes + lenBytes + sizeof(size32_t));
                                outData = out.getbytes() + outBytes;
                                * (size32_t *) outData = numchars;
                                rtlStrToStr(lenBytes, outData+sizeof(size32_t), lenBytes, text);
                                outBytes += lenBytes + sizeof(size32_t);
                            }
                            else
                            {
                                if (elemSize == UNKNOWN_LENGTH)
                                {
                                    // You can't assume that number of chars in utf8 matches number in unicode16 ...
                                    size32_t numchars16;
                                    rtlDataAttr unicode16;
                                    rtlUtf8ToUnicodeX(numchars16, unicode16.refustr(), numchars, text);
                                    out.ensureAvailable(outBytes + numchars16*sizeof(UChar) + sizeof(size32_t));
                                    outData = out.getbytes() + outBytes;
                                    * (size32_t *) outData = numchars16;
                                    rtlUnicodeToUnicode(numchars16, (UChar *) (outData+sizeof(size32_t)), numchars16, unicode16.getustr());
                                    outBytes += numchars16*sizeof(UChar) + sizeof(size32_t);
                                }
                                else
                                    rtlUtf8ToUnicode(elemSize / sizeof(UChar), (UChar *) outData, numchars, text);
                            }
                            break;
                        }
                        default:
                            JNIenv->ReleaseStringUTFChars(elem, text);
                            StringBuffer s;
                            throw MakeStringException(0, "javaembed: In method %s: Return type mismatch (ECL string type expected)", getReportName(s).str());
                        }
                        JNIenv->ReleaseStringUTFChars(elem, text);
                        JNIenv->DeleteLocalRef(elem);
                        if (elemSize != UNKNOWN_LENGTH)
                            outData += elemSize;
                    }
                }
                else
                {
                    StringBuffer s;
                    throw MakeStringException(0, "javaembed: In method %s: Return type mismatch (%s[] not supported)", getReportName(s).str(), returnType+2);
                }
                break;
            }
        }
        __isAllResult = false;
        __resultBytes = elemSize == UNKNOWN_LENGTH ? outBytes : elemSize * numResults;
        __result = out.detachdata();
    }
    virtual IRowStream *getDatasetResult(IEngineRowAllocator * _resultAllocator)
    {
        jclass iterClass =JNIenv->GetObjectClass(result.l);
        if (!JNIenv->IsAssignableFrom(iterClass, utilIteratorClass))
        {
            if (JNIenv->IsAssignableFrom(iterClass, langIterableClass))
            {
                result.l = JNIenv->CallObjectMethod(result.l, iterable_iterator);
            }
            else
            {
                StringBuffer s;
                throw MakeStringException(0, "javaembed: In method %s: Java code should return an iterator or iterable object", getReportName(s).str());
            }
        }
        return new JavaRowStream(result.l, _resultAllocator);
    }
    virtual byte * getRowResult(IEngineRowAllocator * _resultAllocator)
    {
        RtlDynamicRowBuilder rowBuilder(_resultAllocator);
        size32_t len = getRowResult(result.l, rowBuilder);
        return (byte *) rowBuilder.finalizeRowClear(len);
    }
    virtual size32_t getTransformResult(ARowBuilder & builder)
    {
        return getRowResult(result.l, builder);
    }
    virtual void bindBooleanParam(const char *name, bool val)
    {
        if (*argsig != 'Z')
            typeError("BOOLEAN");
        argsig++;
        jvalue v;
        v.z = val;
        addArg(v);
    }
    virtual void bindDataParam(const char *name, size32_t len, const void *val)
    {
        if (argsig[0] != '[' || argsig[1] != 'B')
            typeError("DATA");
        argsig += 2;
        jvalue v;
        jbyteArray javaData = JNIenv->NewByteArray(len);
        JNIenv->SetByteArrayRegion(javaData, 0, len, (jbyte *) val);
        v.l = javaData;
        addArg(v);
    }
    virtual void bindFloatParam(const char *name, float val)
    {
        // Could argue that the size should match...
        jvalue v;
        switch(*argsig)
        {
        case 'D':
            v.d = val;
            break;
        case 'F':
            v.f = val;
            break;
        default:
            typeError("REAL");
            break;
        }
        argsig++;
        addArg(v);
    }
    virtual void bindRealParam(const char *name, double val)
    {
        jvalue v;
        switch(*argsig)
        {
        case 'D':
            v.d = val;
            break;
        case 'F':
            v.f = val;
            break;
        default:
            typeError("REAL");
            break;
        }
        argsig++;
        addArg(v);
    }
    virtual void bindSignedSizeParam(const char *name, int size, __int64 val)
    {
        bindSignedParam(name, val);
    }
    virtual void bindSignedParam(const char *name, __int64 val)
    {
        jvalue v;
        switch(*argsig)
        {
        case 'I':
            v.i = val;
            break;
        case 'J':
            v.j = val;
            break;
        case 'S':
            v.s = val;
            break;
        case 'B':
            v.b = val;
            break;
        default:
            typeError("INTEGER");
            break;
        }
        argsig++;
        addArg(v);
    }
    virtual void bindUnsignedSizeParam(const char *name, int size, unsigned __int64 val)
    {
        StringBuffer s;
        throw MakeStringException(MSGAUD_user, 0, "javaembed: In method %s: Unsigned parameters not supported", getReportName(s).str()); // Java doesn't support unsigned
    }
    virtual void bindUnsignedParam(const char *name, unsigned __int64 val)
    {
        if (!strchr(importName, '.') && argcount==0)  // Could require a flag, or a special parameter name...
        {
            if (!val)
            {
                StringBuffer s;
                throw MakeStringException(MSGAUD_user, 0, "javaembed: In method %s: Null value passed for \"this\"", getReportName(s).str());
            }
            instance = (jobject) val;
            if (JNIenv->GetObjectRefType(instance) != JNIGlobalRefType)
            {
                StringBuffer s;
                throw MakeStringException(MSGAUD_user, 0, "javaembed: In method %s: Invalid value passed for \"this\"", getReportName(s).str());
            }
            jclass newJavaClass = JNIenv->GetObjectClass(instance);
            if (!JNIenv->IsSameObject(newJavaClass, javaClass))
            {
                if (javaClass)
                {
                    JNIenv->DeleteGlobalRef(javaClass);
                    javaClass = nullptr;
                }
                if (classLoader)
                {
                    JNIenv->DeleteGlobalRef(classLoader);
                    javaClass = nullptr;
                }
                loadFunction(classpath, 0, nullptr);
            }
            reinit();
        }
        else
        {
            // We could match a java class, to allow objects returned from one embed to be passed as parameters to another
            StringBuffer s;
            throw MakeStringException(MSGAUD_user, 0, "javaembed: In method %s: Unsigned parameters not supported", getReportName(s).str()); // Java doesn't support unsigned
        }
    }
    virtual void bindStringParam(const char *name, size32_t len, const char *val)
    {
        jvalue v;
        switch(*argsig)
        {
        case 'C':
            rtlStrToUnicode(1, &v.c, len, val);
            argsig++;
            break;
        case 'L':
            if (strncmp(argsig, "Ljava/lang/String;", 18) == 0)
            {
                argsig += 18;
                unsigned unicodeChars;
                UChar *unicode;
                rtlStrToUnicodeX(unicodeChars, unicode, len, val);
                v.l = JNIenv->NewString(unicode, unicodeChars);
                rtlFree(unicode);
                break;
            }
            // fall into ...
        default:
            typeError("STRING");
            break;
        }
        addArg(v);
    }
    virtual void bindVStringParam(const char *name, const char *val)
    {
        bindStringParam(name, strlen(val), val);
    }
    virtual void bindUTF8Param(const char *name, size32_t numchars, const char *val)
    {
        jvalue v;
        switch(*argsig)
        {
        case 'C':
            rtlUtf8ToUnicode(1, &v.c, numchars, val);
            argsig++;
            break;
        case 'L':
            if (strncmp(argsig, "Ljava/lang/String;", 18) == 0)
            {
                argsig += 18;
                unsigned unicodeChars;
                UChar *unicode;
                rtlUtf8ToUnicodeX(unicodeChars, unicode, numchars, val);
                v.l = JNIenv->NewString(unicode, unicodeChars);
                rtlFree(unicode);
                break;
            }
            // fall into ...
        default:
            typeError("UTF8");
            break;
        }
        addArg(v);
    }
    virtual void bindUnicodeParam(const char *name, size32_t numchars, const UChar *val)
    {
        jvalue v;
        switch(*argsig)
        {
        case 'C':
            rtlUnicodeToUnicode(1, &v.c, numchars, val);
            argsig++;
            break;
        case 'L':
            if (strncmp(argsig, "Ljava/lang/String;", 18) == 0)
            {
                argsig += 18;
                v.l = JNIenv->NewString(val, numchars);
                break;
            }
            // fall into ...
        default:
            typeError("UNICODE");
            break;
        }
        addArg(v);
    }
    virtual void bindSetParam(const char *name, int _elemType, size32_t elemSize, bool isAll, size32_t totalBytes, const void *setData)
    {
        jvalue v;
        if (*argsig != '[')
            typeError("SET");
        argsig++;
        type_t elemType = (type_t) _elemType;
        int numElems = totalBytes / elemSize;
        switch(*argsig)
        {
        case 'Z':
            checkType(type_boolean, sizeof(jboolean), elemType, elemSize);
            v.l = JNIenv->NewBooleanArray(numElems);
            JNIenv->SetBooleanArrayRegion((jbooleanArray) v.l, 0, numElems, (jboolean *) setData);
            break;
        case 'B':
            checkType(type_int, sizeof(jbyte), elemType, elemSize);
            v.l = JNIenv->NewByteArray(numElems);
            JNIenv->SetByteArrayRegion((jbyteArray) v.l, 0, numElems, (jbyte *) setData);
            break;
        case 'C':
            // we COULD map to a set of string1, but is there any point?
            typeError("");
            break;
        case 'S':
            checkType(type_int, sizeof(jshort), elemType, elemSize);
            v.l = JNIenv->NewShortArray(numElems);
            JNIenv->SetShortArrayRegion((jshortArray) v.l, 0, numElems, (jshort *) setData);
            break;
        case 'I':
            checkType(type_int, sizeof(jint), elemType, elemSize);
            v.l = JNIenv->NewIntArray(numElems);
            JNIenv->SetIntArrayRegion((jintArray) v.l, 0, numElems, (jint *) setData);
            break;
        case 'J':
            checkType(type_int, sizeof(jlong), elemType, elemSize);
            v.l = JNIenv->NewLongArray(numElems);
            JNIenv->SetLongArrayRegion((jlongArray) v.l, 0, numElems, (jlong *) setData);
            break;
        case 'F':
            checkType(type_real, sizeof(jfloat), elemType, elemSize);
            v.l = JNIenv->NewFloatArray(numElems);
            JNIenv->SetFloatArrayRegion((jfloatArray) v.l, 0, numElems, (jfloat *) setData);
            break;
        case 'D':
            checkType(type_real, sizeof(jdouble), elemType, elemSize);
            v.l = JNIenv->NewDoubleArray(numElems);
            JNIenv->SetDoubleArrayRegion((jdoubleArray) v.l, 0, numElems, (jdouble *) setData);
            break;
        case 'L':
            if (strncmp(argsig, "Ljava/lang/String;", 18) == 0)
            {
                argsig += 17;  // Yes, 17, because we increment again at the end of the case
                const byte *inData = (const byte *) setData;
                const byte *endData = inData + totalBytes;
                if (elemSize == UNKNOWN_LENGTH)
                {
                    numElems = 0;
                    // Will need 2 passes to work out how many elements there are in the set :(
                    while (inData < endData)
                    {
                        int thisSize;
                        switch (elemType)
                        {
                        case type_varstring:
                            thisSize = strlen((const char *) inData) + 1;
                            break;
                        case type_string:
                            thisSize = * (size32_t *) inData + sizeof(size32_t);
                            break;
                        case type_unicode:
                            thisSize = (* (size32_t *) inData) * sizeof(UChar) + sizeof(size32_t);
                            break;
                        case type_utf8:
                            thisSize = rtlUtf8Size(* (size32_t *) inData, inData + sizeof(size32_t)) + sizeof(size32_t);;
                            break;
                        default:
                            typeError("STRING");
                        }
                        inData += thisSize;
                        numElems++;
                    }
                    inData = (const byte *) setData;
                }
                int idx = 0;
                v.l = JNIenv->NewObjectArray(numElems, langStringClass, NULL);
                while (inData < endData)
                {
                    jstring thisElem;
                    size32_t thisSize = elemSize;
                    switch (elemType)
                    {
                    case type_varstring:
                    {
                        size32_t numChars = strlen((const char *) inData);
                        unsigned unicodeChars;
                        rtlDataAttr unicode;
                        rtlStrToUnicodeX(unicodeChars, unicode.refustr(), numChars, (const char *) inData);
                        thisElem = JNIenv->NewString(unicode.getustr(), unicodeChars);
                        if (elemSize == UNKNOWN_LENGTH)
                            thisSize = numChars + 1;
                        break;
                    }
                    case type_string:
                    {
                        if (elemSize == UNKNOWN_LENGTH)
                        {
                            thisSize = * (size32_t *) inData;
                            inData += sizeof(size32_t);
                        }
                        unsigned unicodeChars;
                        rtlDataAttr unicode;
                        rtlStrToUnicodeX(unicodeChars, unicode.refustr(), thisSize, (const char *) inData);
                        thisElem = JNIenv->NewString(unicode.getustr(), unicodeChars);
                        break;
                    }
                    case type_unicode:
                    {
                        if (elemSize == UNKNOWN_LENGTH)
                        {
                            thisSize = (* (size32_t *) inData) * sizeof(UChar); // NOTE - it's in chars...
                            inData += sizeof(size32_t);
                        }
                        thisElem = JNIenv->NewString((const UChar *) inData, thisSize / sizeof(UChar));
                        break;
                    }
                    case type_utf8:
                    {
                        assertex (elemSize == UNKNOWN_LENGTH);
                        size32_t numChars = * (size32_t *) inData;
                        inData += sizeof(size32_t);
                        unsigned unicodeChars;
                        rtlDataAttr unicode;
                        rtlUtf8ToUnicodeX(unicodeChars, unicode.refustr(), numChars, (const char *) inData);
                        thisElem = JNIenv->NewString(unicode.getustr(), unicodeChars);
                        thisSize = rtlUtf8Size(numChars, inData);
                        break;
                    }
                    default:
                        typeError("STRING");
                    }
                    inData += thisSize;
                    JNIenv->SetObjectArrayElement((jobjectArray) v.l, idx, thisElem);
                    JNIenv->DeleteLocalRef(thisElem);
                    idx++;
                }
            }
            else
                typeError("");
            break;
        default:
            throwUnexpected();
        }
        argsig++;
        addArg(v);
    }
    virtual void bindRowParam(const char *name, IOutputMetaData & metaVal, const byte *val) override
    {
        if (*argsig != 'L')  // should tell us the type of the object we need to create to pass in
            typeError("RECORD");
        // Class name is from the char after the L up to the first ;
        const char *tail = strchr(argsig, ';');
        if (!tail)
            typeError("RECORD");
        StringAttr className(argsig+1, tail - (argsig+1));
        argsig = tail+1;
        const RtlTypeInfo *typeInfo = metaVal.queryTypeInfo();
        assertex(typeInfo);
        RtlFieldStrInfo dummyField("<row>", NULL, typeInfo);
        JavaObjectBuilder javaBuilder((CheckedJNIEnv *)JNIenv, &dummyField, loadClass(className));
        typeInfo->process(val, val, &dummyField, javaBuilder); // Creates a java object from the incoming ECL row
        jvalue v;
        v.l = javaBuilder.getObject();
        addArg(v);
    }
    virtual IInterface *bindParamWriter(IInterface *esdl, const char *esdlservice, const char *esdltype, const char *name)
    {
        if (*argsig != 'L')  // should tell us the type of the object we need to create to pass in
            typeError("OBJECT");
        // Class name is from the char after the L up to the first ;
        const char *tail = strchr(argsig, ';');
        if (!tail)
            typeError("OBJECT");
        StringAttr className(argsig+1, tail - (argsig+1));
        argsig = tail+1;
        Owned<JavaXmlBuilder> writer = new JavaXmlBuilder(JNIenv, dynamic_cast<IEsdlDefinition*>(esdl), esdlservice, esdltype);
        writer->initWriter();
        return (IXmlWriter*)writer.getClear();
    }
    virtual void paramWriterCommit(IInterface *writer)
    {
        JavaXmlBuilder *javaWriter = dynamic_cast<JavaXmlBuilder*>(writer);
        if (!javaWriter)
            throw MakeStringException(0, "javaembed: Invalid object writer for %s", signature.get());
        jvalue v;
        v.l = javaWriter->getObject();
        addArg(v);
    }
    virtual void bindDatasetParam(const char *name, IOutputMetaData & metaVal, IRowStream * val)
    {
        jvalue v;
        char argsigStart = *argsig;
        switch (argsigStart)
        {
        case '[':
        case '<':
            ++argsig;
            break;
        case 'L':
            if (strncmp(argsig, "Ljava/util/Iterator<", 20) == 0)
            {
                argsig += 20;
                break;
            }
            /* no break */
        default:
            typeError("DATASET");
        }
        if (*argsig != 'L')  // should tell us the type of the object we need to create to pass in
            typeError("DATASET");
        // Class name is from the char after the L up to the first ;
        const char *tail = strchr(argsig, ';');
        if (!tail)
            typeError("RECORD");
        StringAttr className(argsig+1, tail - (argsig+1));
        argsig = tail+1;
        if (argsigStart=='L')
        {
            if (argsig[0] != '>' || argsig[1] != ';')
                typeError("DATASET");
            argsig += 2;
        }
        if (argsigStart=='[')
        {
            // Pass in an array of objects
            PointerArrayOf<_jobject> allRows;
            const RtlTypeInfo *typeInfo = metaVal.queryTypeInfo();
            assertex(typeInfo);
            RtlFieldStrInfo dummyField("<row>", NULL, typeInfo);
            jclass Class = loadClass(className);
            JavaObjectBuilder javaBuilder((CheckedJNIEnv *) JNIenv, &dummyField, Class);
            for (;;)
            {
                roxiemem::OwnedConstRoxieRow thisRow = val->ungroupedNextRow();
                if (!thisRow)
                    break;
                const byte *brow = (const byte *) thisRow.get();
                typeInfo->process(brow, brow, &dummyField, javaBuilder); // Creates a java object from the incoming ECL row
                allRows.append(javaBuilder.getObject());
            }
            jobjectArray array = JNIenv->NewObjectArray(allRows.length(), Class, NULL);
            ForEachItemIn(idx, allRows)
            {
                JNIenv->SetObjectArrayElement(array, idx, allRows.item(idx));
            }
            v.l = array;
        }
        else
        {
            // Pass in an iterator
            // Create a java object of type com.HPCCSystems.HpccUtils - this acts as a proxy for the iterator
            JNIenv->ExceptionClear();
            jvalue param;
            const RtlTypeInfo *typeInfo = metaVal.queryTypeInfo();
            ECLDatasetIterator *iterator = new ECLDatasetIterator((CheckedJNIEnv *) JNIenv, typeInfo, loadClass(className), val);
            param.j = (jlong) iterator;
            iterators.append(*iterator);
            jobject proxy = JNIenv->NewObject(hpccIteratorClass, hi_constructor, param, JNIenv->NewStringUTF(helperLibraryName));
            v.l = proxy;
        }
        addArg(v);
    }
    virtual void writeResult(IInterface *esdl, const char *esdlservice, const char *esdltype, IInterface *writer)
    {
        return sharedCtx->writeObjectResult(result.l, dynamic_cast<IEsdlDefinition*>(esdl), esdlservice, esdltype, dynamic_cast<IXmlWriter*>(writer));
    }
    virtual void importFunction(size32_t lenChars, const char *utf) override
    {
        if (!javaClass)
        {
            size32_t bytes = rtlUtf8Size(lenChars, utf);
            importName.set(utf, bytes);
            if (strchr(importName, '.'))
                loadFunction(classpath, 0, nullptr);
        }
        if (javaClass)
            reinit();
    }
    void bindActivityParam()
    {
        // Note: We don't require that the function takes an activityCtx parameter - if they don't care, they can omit the param
        if (strncmp(argsig, "Lcom/HPCCSystems/ActivityContext;", 33) == 0)
        {
            argsig += 33;
            jvalue v;
            v.l = JNIenv->NewObject(hpccIteratorClass, hi_constructor, activityContext, JNIenv->NewStringUTF(helperLibraryName));
            addArg(v);
        }

    }

    IException *translateException(IException *E)
    {
        StringBuffer msg;
        E->errorMessage(msg);
        const char *text = msg;
        if (strncmp(text, "javaembed: ", 11)==0)
            text += 11;
        auto code = E->errorCode();
        auto aud = E->errorAudience();
        E->Release();
        StringBuffer s;
        return makeStringExceptionV(aud, code, "javaembed: In method %s: %s", getReportName(s).str(), text);
    }

    IException *resultMismatchException(const char *expected)
    {
        StringBuffer s;
        return makeStringExceptionV(0, "javaembed: In method %s: Type mismatch on result (%s expected)", getReportName(s).str(), expected);
    }

    virtual void callFunction()
    {
        try
        {
            if (*argsig != ')')
                throw MakeStringException(0, "Too few ECL parameters passed for Java signature %s", signature.get());
            JNIenv->ExceptionClear();
            if (nonStatic)
            {
                if (streq(methodName, "<init>"))
                {
                    if (!instance)
                    {
                        if (persistMode == persistNone)
                            throw MakeStringException(0, "Cannot return object without persist");
                        StringBuffer scopeKey;
                        getScopeKey(scopeKey);
                        PersistedObjectCriticalBlock persistBlock;
                        persistBlock.enter(globalState->getGlobalObject(JNIenv, scopeKey));
                        instance = persistBlock.getInstance();
                        if (instance)
                            persistBlock.leave();
                        else
                        {
                            instance = JNIenv->NewGlobalRef(JNIenv->NewObjectA(javaClass, javaMethodID, args), "constructor");
#ifdef TRACE_GLOBALREF
                            StringBuffer myClassName;
                            getClassNameForObject(JNIenv, myClassName, instance);
                            DBGLOG("Constructed object %p of class %s", instance, myClassName.str());
#endif
                            if (persistMode==persistQuery || persistMode==persistWorkunit || persistMode==persistChannel)
                            {
                                assertex(engine);
                                engine->onTermination(JavaGlobalState::unregister, scopeKey.str(), persistMode!=persistQuery);
                            }
                            persistBlock.leave(instance);
                        }
                    }
                    result.l = instance;
                    return;
                }
                else if (!instance)
                {
                    assertex(persistMode == persistNone); // Any other persist mode should have already created the instance
                    instance = createInstance();          // Local object, will be released at exit() from function
                }
                assertex(javaMethodID);
                switch (*returnType)
                {
                case 'C': result.c = JNIenv->CallCharMethodA(instance, javaMethodID, args); break;
                case 'Z': result.z = JNIenv->CallBooleanMethodA(instance, javaMethodID, args); break;
                case 'J': result.j = JNIenv->CallLongMethodA(instance, javaMethodID, args); break;
                case 'F': result.f = JNIenv->CallFloatMethodA(instance, javaMethodID, args); break;
                case 'D': result.d = JNIenv->CallDoubleMethodA(instance, javaMethodID, args); break;
                case 'I': result.i = JNIenv->CallIntMethodA(instance, javaMethodID, args); break;
                case 'S': result.s = JNIenv->CallShortMethodA(instance, javaMethodID, args); break;
                case 'B': result.s = JNIenv->CallByteMethodA(instance, javaMethodID, args); break;
                case '[':
                case 'L': result.l = JNIenv->CallObjectMethodA(instance, javaMethodID, args); break;
                case 'V': JNIenv->CallVoidMethodA(instance, javaMethodID, args); result.l = nullptr; break;
                default: throwUnexpected();
                }
            }
            else
            {
                switch (*returnType)
                {
                case 'C': result.c = JNIenv->CallStaticCharMethodA(javaClass, javaMethodID, args); break;
                case 'Z': result.z = JNIenv->CallStaticBooleanMethodA(javaClass, javaMethodID, args); break;
                case 'J': result.j = JNIenv->CallStaticLongMethodA(javaClass, javaMethodID, args); break;
                case 'F': result.f = JNIenv->CallStaticFloatMethodA(javaClass, javaMethodID, args); break;
                case 'D': result.d = JNIenv->CallStaticDoubleMethodA(javaClass, javaMethodID, args); break;
                case 'I': result.i = JNIenv->CallStaticIntMethodA(javaClass, javaMethodID, args); break;
                case 'S': result.s = JNIenv->CallStaticShortMethodA(javaClass, javaMethodID, args); break;
                case 'B': result.s = JNIenv->CallStaticByteMethodA(javaClass, javaMethodID, args); break;
                case '[':
                case 'L': result.l = JNIenv->CallStaticObjectMethodA(javaClass, javaMethodID, args); break;
                case 'V': JNIenv->CallStaticVoidMethodA(javaClass, javaMethodID, args); result.l = nullptr; break;
                default: throwUnexpected();
                }
            }
        }
        catch (IException *E)
        {
            throw translateException(E);
        }
    }

    virtual void compileEmbeddedScript(size32_t lenChars, const char *_script)
    {
        throwUnexpected();
    }
    virtual void loadCompiledScript(size32_t bytecodeLen, const void *bytecode) override
    {
        if (!javaClass)
        {
            MemoryBuffer b;
            b.setBuffer(bytecodeLen, (void *) bytecode, false);
            b.setEndian(__BIG_ENDIAN);
            uint32_t siglen; b.read(siglen);
            const char *sig = (const char *) b.readDirect(siglen);
            size32_t bytes = rtlUtf8Size(siglen, sig);  // MORE - check that this size is serialized in chars not bytes!
            importName.set(sig, bytes);
            loadFunction(classpath, bytecodeLen, (const byte *) bytecode);
        }
        reinit();
    }
    virtual void enter() override
    {
        // If we rejig codegen to only call loadCompiledScript etc at construction time, then this will need to do the reinit()
        // until we do, it's too early

        // Create a new frame for local references and increase the capacity
        // of those references to 64 (default is 16)
        JNIenv->PushLocalFrame(64);
    }
    virtual void exit() override
    {
        if (persistMode==persistNone)
            instance = 0;  // otherwise we leave it for next call as it saves a lot of time looking it up
        JNIenv->PopLocalFrame(nullptr);
        iterators.kill();
#ifdef FORCE_GC
        forceGC(JNIenv);
#endif
    }

protected:
    __declspec(noreturn) void typeError(const char *ECLtype) __attribute__((noreturn))
    {
        const char *javaType;
        int javaLen = 0;
        switch (*argsig)
        {
        case 'Z': javaType = "boolean"; break;
        case 'B': javaType = "byte"; break;
        case 'C': javaType = "char"; break;
        case 'S': javaType = "short"; break;
        case 'I': javaType = "int"; break;
        case 'J': javaType = "long"; break;
        case 'F': javaType = "float"; break;
        case 'D': javaType = "double"; break;
        case '[': javaType = "array"; break;
        case 'L':
            {
                javaType = argsig+1;
                const char *semi = strchr(argsig, ';');
                if (semi)
                    javaLen = semi - javaType;
                break;
            }
        case ')':
        {
            StringBuffer s;
            throw MakeStringException(0, "javaembed: In method %s: Too many ECL parameters passed for Java signature", getReportName(s).str());
        }
        default:
            StringBuffer s;
            throw MakeStringException(0, "javaembed: In method %s: Unrecognized character %c in Java signature", getReportName(s).str(), *argsig);
        }
        if (!javaLen)
            javaLen = strlen(javaType);
        StringBuffer s;
        throw MakeStringException(0, "javaembed: In Method %s: ECL type %s cannot be passed to Java type %.*s", getReportName(s).str(), ECLtype, javaLen, javaType);
    }
    void addArg(jvalue &arg)
    {
        assertex(argcount < MAX_JNI_ARGS);
        args[argcount] = arg;
        argcount++;
    }

    size32_t getRowResult(jobject result, ARowBuilder &builder)
    {
        const RtlTypeInfo *typeInfo = builder.queryAllocator()->queryOutputMeta()->queryTypeInfo();
        assertex(typeInfo);
        RtlFieldStrInfo dummyField("<row>", NULL, typeInfo);
        JavaRowBuilder javaRowBuilder((CheckedJNIEnv *) JNIenv, &dummyField, result);
        return typeInfo->build(builder, 0, &dummyField, javaRowBuilder);
    }

    jclass loadClass(const char *className)
    {
        JNIenv->ExceptionClear();
        jmethodID loadClassMethod = JNIenv->GetMethodID(JNIenv->GetObjectClass(classLoader), "loadClass","(Ljava/lang/String;)Ljava/lang/Class;");
        jstring classNameString = JNIenv->NewStringUTF(className);
        jclass Class = (jclass) JNIenv->CallObjectMethod(classLoader, loadClassMethod, classNameString);
        return Class;
    }

    StringBuffer &getReportName(StringBuffer &s)
    {
        if (classname.length())
        {
            const char *report = strrchr(classname.str(), '.');
            if (report)
                report++;
            else
                report = classname.str();
            s.append(classname).append('.');
        }
        return s.append(methodName);
    }

    jobject createThreadClassLoader(const char *classPath, size32_t bytecodeLen, const byte *bytecode)
    {
        if (bytecodeLen || (classPath && *classPath))
        {
            jstring jClassPath = (classPath && *classPath) ? JNIenv->NewStringUTF(classPath) : nullptr;
            jobject helperName = JNIenv->NewStringUTF(helperLibraryName);
            jobject contextClassLoaderObj = JNIenv->CallStaticObjectMethod(customLoaderClass, clc_newInstance, jClassPath, sharedCtx->getSystemClassLoader(), bytecodeLen, (uint64_t) bytecode, helperName);
            assertex(contextClassLoaderObj);
            return contextClassLoaderObj;
        }
        else
        {
            return sharedCtx->getSystemClassLoader();
        }
    }

    jobject createInstance()
    {
        jmethodID constructor;
        try
        {
            constructor = JNIenv->GetMethodID(javaClass, "<init>", "()V");
        }
        catch (IException *E)
        {
            Owned<IException> e = E;
            throw MakeStringException(0, "parameterless constructor required");
        }
        return JNIenv->NewObject(javaClass, constructor);
    }

    void loadFunction(const char *classpath, size32_t bytecodeLen, const byte *bytecode)
    {
        try
        {
            StringAttr checkedClassName;
            // Name should be in the form class.method:signature
            const char *funcname = strrchr(importName, '.');
            if (funcname)
            {
                classname.clear().append(funcname-importName, importName);
                classname.replace('/', '.');
                funcname++;  // skip the '.'
            }
            else
                funcname = importName;
            const char *coloncolon = strstr(funcname, "::");
            if (coloncolon)
            {
                // ClassName::FunctionName syntax - used to check that object passed in is of proper class
                checkedClassName.set(funcname, coloncolon-funcname);
                funcname = coloncolon+2;
            }
            const char *sig = strchr(funcname, ':');
            if (sig)
            {
                methodName.set(funcname, sig-funcname);
                sig++; // skip the ':'
                if (*sig == '@') // indicates a non-static method
                {
                    sig++;
                    nonStatic = true;
                }
                else
                    nonStatic = false;
                signature.set(sig);
            }
            else
                methodName.set(funcname);
            bool isConstructor = streq(methodName, "<init>");
            {
                PersistedObjectCriticalBlock persistBlock;
                StringBuffer scopeKey;
                if (nonStatic && !instance && persistMode >= persistThread && !isConstructor)
                {
                    // If a persist scope is specified, we may want to use a pre-existing object. If we do we share its classloader, class, etc.
                    assertex(classname.length());  // MORE - what does this imply?
                    getScopeKey(scopeKey);
                    persistBlock.enter(globalState->getGlobalObject(JNIenv, scopeKey));
                    instance = persistBlock.getInstance();
                    if (instance)
                        persistBlock.leave();
                }
                if (instance)
                {
                    javaClass = (jclass) JNIenv->NewGlobalRef(JNIenv->GetObjectClass(instance), "javaClass");
                    classLoader = JNIenv->NewGlobalRef(getClassLoader(JNIenv, javaClass), "classLoader");
                    sharedCtx->setThreadClassLoader(classLoader);
                }
                if (!javaClass)
                {
                    if (!classname)
                        throw MakeStringException(MSGAUD_user, 0, "Invalid import name - Expected classname.methodname:signature");
                    classLoader = JNIenv->NewGlobalRef(createThreadClassLoader(classpath, bytecodeLen, bytecode), "classLoader");
                    sharedCtx->setThreadClassLoader(classLoader);

                    jmethodID loadClassMethod = JNIenv->GetMethodID(JNIenv->GetObjectClass(classLoader), "loadClass","(Ljava/lang/String;)Ljava/lang/Class;");
                    try
                    {
                        javaClass = (jclass) JNIenv->CallObjectMethod(classLoader, loadClassMethod, JNIenv->NewStringUTF(classname));
                    }
                    catch (IException *E)
                    {
                        Owned<IException> e = E;
                        throw makeWrappedExceptionV(E, E->errorCode(), "Failed to resolve class name %s", classname.str());
                    }
                    javaClass = (jclass) JNIenv->NewGlobalRef(javaClass, "javaClass");
                }
                if (nonStatic && !instance && !isConstructor  && persistMode != persistNone)
                {
                    instance = createInstance();
#ifdef TRACE_GLOBALREF
                    StringBuffer myClassName;
                    getClassNameForObject(JNIenv, myClassName, instance);
                    DBGLOG("Created object %p of class %s", instance, myClassName.str());
#endif
                    if (persistBlock.locked()) // I think this should always be true?
                    {
                        instance = JNIenv->NewGlobalRef(instance, "createInstance");
                        if (persistMode==persistQuery || persistMode==persistWorkunit || persistMode==persistChannel)
                        {
                            assertex(engine);
                            engine->onTermination(JavaGlobalState::unregister, scopeKey.str(), persistMode!=persistQuery);
                        }
                        persistBlock.leave(instance);
                    }
                }
            }
            if (!signature)
            {
                getSignature(signature, JNIenv, javaClass, funcname);
                if (signature.str()[0]=='@')
                {
                    nonStatic = true;
                    signature.set(signature.str()+1);
                }
                else
                    nonStatic = false;
            }
            StringBuffer javaSignature;
            patchSignature(javaSignature, signature);

            if (nonStatic)
                javaMethodID = JNIenv->GetMethodID(javaClass, methodName, javaSignature);
            else
                javaMethodID = JNIenv->GetStaticMethodID(javaClass, methodName, javaSignature);
            if (checkedClassName)
            {
                StringBuffer myClassName;
                getClassNameForObject(JNIenv, myClassName, instance);
#ifdef CHECK_JNI
                DBGLOG("Checking class name %s for %p matches %s for function %s", myClassName.str(), instance, checkedClassName.str(), methodName.str());
#endif
                const char *shortClassName = strrchr(myClassName, '.');
                if (shortClassName)
                    shortClassName++;
                else
                    shortClassName = myClassName;
                if (!streq(checkedClassName, shortClassName))
                    throw MakeStringException(0, "Object class %s does not match expected class name %s", shortClassName, checkedClassName.str());
            }
            returnType = strrchr(signature, ')');
            assertex(returnType);  // Otherwise how did Java accept it??
            returnType++;
        }
        catch(IException *E)
        {
            throw translateException(E);
        }
    }

    static StringBuffer &patchSignature(StringBuffer &ret, const char *signature)
    {
        // We need to patch up the provided signature - any instances of <classname; need to be replaced by Ljava.utils.iterator
        const char *finger = signature;
        while (finger && *finger)
        {
            if (*finger == '<')
            {
                // If there is a corresponding >, assume it's the 'extended' form and just strip out the bit from < to >
                const char *close = strchr(finger, '>');
                if (close)
                    finger = close;
                else
                {
                    ret.append("Ljava/util/Iterator;");
                    finger = strchr(finger, ';');
                    if (!finger)
                        throw MakeStringException(MSGAUD_user, 0, "javaembed: Invalid java function signature %s", signature);
                }
            }
            else
                ret.append(*finger);
            finger++;
        }
        return ret;
    }

    StringBuffer &getScopeKey(StringBuffer &ret)
    {
        if (globalScopeKey)
            ret.append(globalScopeKey).append('.');
        ret.append(classname).append('.');
        switch (persistMode)
        {
        case persistThread:
            ret.append(__uint64(GetCurrentThreadId()));
            break;
        case persistGlobal:
            ret.append("global");
            break;
        case persistChannel:
            ret.append(nodeNum).append('.');
            // Fall into
        case persistWorkunit:
            engine->getQueryId(ret, true);
            break;
        case persistQuery:
            engine->getQueryId(ret, false);
            break;
        }
        return ret;
    }

    JavaThreadContext *sharedCtx = nullptr;
    CheckedJNIEnv *JNIenv = nullptr;
    jvalue result = {0};
    StringAttr classpath;
    StringBuffer classname;
    IArrayOf<ECLDatasetIterator> iterators;   // to make sure they get freed
    bool nonStatic = false;
    jobject instance = nullptr; // class instance of object to call methods on
    const IThorActivityContext *activityContext = nullptr;

    unsigned nodeNum = 0;
    StringAttr globalScopeKey;
    PersistMode persistMode = persistNone;  // Defines the lifetime of the java object for which this is called.

    // The following members are set up the first time a method is called only
    IEngineContext *engine = nullptr;
    jclass javaClass = nullptr;
    jobject classLoader = nullptr;
    jmethodID javaMethodID = nullptr;
    StringAttr methodName;
    StringAttr importName;
    StringAttr signature;
    const char *returnType = nullptr;  // A pointer within signature

    // These point to the current arg/signature byte as we are binding
    int argcount = 0;
    jvalue args[MAX_JNI_ARGS];
    const char *argsig = nullptr;  // A pointer within signature

    void reinit()
    {
        argcount = 0;
        argsig = signature;
        assertex(*argsig == '(');
        argsig++;
        if (activityContext)
            bindActivityParam();
    }
};

static __thread JavaThreadContext* threadContext;  // We reuse per thread, for speed
static __thread ThreadTermFunc threadHookChain;

static void releaseContext()
{
    if (threadContext)
    {
        delete threadContext;
        threadContext = NULL;
    }
    if (threadHookChain)
    {
        (*threadHookChain)();
        threadHookChain = NULL;
    }
}

static JavaThreadContext *queryContext()
{
    if (!threadContext)
    {
        threadContext = new JavaThreadContext;
        threadHookChain = addThreadTermFunc(releaseContext);
    }
    return threadContext;
}

static CheckedJNIEnv *queryJNIEnv()
{
    return queryContext()->JNIenv;
}

class JavaEmbedServiceContext : public CInterfaceOf<IEmbedServiceContext>
{
public:
    JavaEmbedServiceContext(JavaThreadContext *_sharedCtx, const char *service, const char *_options)
    : sharedCtx(_sharedCtx), Class(0), options(_options), className(service), object(0)
    {
        StringArray opts;
        opts.appendList(options, ",");
        ForEachItemIn(idx, opts)
        {
            const char *opt = opts.item(idx);
            const char *val = strchr(opt, '=');
            if (val)
            {
                StringBuffer optName(val-opt, opt);
                val++;
                if (strieq(optName, "classpath"))
                    classpath.set(val);
                else
                    throw MakeStringException(0, "javaembed: Unknown option %s", optName.str());
            }
        }
    }
    ~JavaEmbedServiceContext()
    {
        if (object)
            sharedCtx->JNIenv->DeleteGlobalRef(object);
        if (Class)
            sharedCtx->JNIenv->DeleteGlobalRef(Class);
    }
    void init()
    {
        jobject classLoader = sharedCtx->getThreadClassLoader();
        jmethodID loadClassMethod = sharedCtx->JNIenv->GetMethodID(sharedCtx->JNIenv->GetObjectClass(classLoader), "loadClass","(Ljava/lang/String;)Ljava/lang/Class;");
        jstring methodString = sharedCtx->JNIenv->NewStringUTF(className);

        Class = (jclass) sharedCtx->JNIenv->NewGlobalRef(sharedCtx->JNIenv->CallObjectMethod(classLoader, loadClassMethod, methodString), "Class");
        jmethodID constructor = sharedCtx->JNIenv->GetMethodID(Class, "<init>", "()V");
        object = sharedCtx->JNIenv->NewGlobalRef(sharedCtx->JNIenv->NewObject(Class, constructor), "constructed");
    }
    virtual IEmbedFunctionContext *createFunctionContext(const char *function)
    {
        if (!object)
            return NULL;
        Owned<JavaEmbedImportContext> fctx = new JavaEmbedImportContext(nullptr, queryContext(), object, 0, options, nullptr);
        fctx->importFunction(rtlUtf8Length(strlen(function), function), function);
        return fctx.getClear();
    }

protected:
    JavaThreadContext *sharedCtx;
    StringBuffer className;
    jclass Class;
    jobject object;
    StringAttr classpath;
    StringAttr options;
};

class JavaEmbedContext : public CInterfaceOf<IEmbedContext>
{
public:
    virtual IEmbedFunctionContext *createFunctionContext(unsigned flags, const char *options) override
    {
        return createFunctionContextEx(nullptr, nullptr, flags, options);
    }
    virtual IEmbedFunctionContext *createFunctionContextEx(ICodeContext * ctx, const IThorActivityContext *activityCtx, unsigned flags, const char *options) override
    {
        return new JavaEmbedImportContext(ctx, queryContext(), nullptr, flags, options, activityCtx);
    }
    virtual IEmbedServiceContext *createServiceContext(const char *service, unsigned flags, const char *options) override
    {
        Owned<JavaEmbedServiceContext> serviceContext = new JavaEmbedServiceContext(queryContext(), service, options);
        serviceContext->init();
        return serviceContext.getClear();
    }
};

static JavaEmbedContext embedContext;

extern DECL_EXPORT IEmbedContext* queryEmbedContext()
{
    return &embedContext;
}

extern DECL_EXPORT IEmbedContext* getEmbedContext()
{
    return new JavaEmbedContext;
}

static bool isValidIdentifier(const char *source)
{
    return isalnum(*source) || *source=='_' || *source=='$' || ::readUtf8Size(source)>1;   // This is not strictly accurate but probably good enough
}

static bool isFullClassFile(StringBuffer &className, bool &seenPublic, size32_t len, const char *source)
{
    // A heuristic to determine whether the supplied embedded source is a full class file or just a single method
    // Basically, if we see keyword "class" before we see { then we assume it's a full file
    // Also track whether the public keyword has been supplied
    bool inLineComment = false;
    bool inBlockComment = false;
    seenPublic = false;
    while (len)
    {
        if (inLineComment)
        {
            if (*source=='\n')
                inLineComment = false;
        }
        else if (inBlockComment)
        {
            if (*source=='*' && len > 1 && source[1]=='/')
            {
                inBlockComment = false;
                len--;
                source++;
            }
        }
        else switch(*source)
        {
        case '/':
            if (len > 1)
            {
                if (source[1]=='*')
                {
                    inBlockComment = true;
                    len--;
                    source++;
                }
                else if (source[1]=='/')
                    inLineComment = true;
            }
            break;
        case '{':
            return false;
        default:
            if (isValidIdentifier(source))
            {
                const char *start = source;
                while (len && isValidIdentifier(source))
                {
                    source+=::readUtf8Size(source);
                    len--;
                }
                if (source-start == 5 && memcmp(start, "class", source-start)==0)
                {
                    while (len && isspace(*source)) // MORE - a comment between the keyword and the classname will fail - tough.
                    {
                        source += ::readUtf8Size(source);
                        len--;
                    }
                    start = source;
                    while (len && isValidIdentifier(source))
                    {
                        source += ::readUtf8Size(source);
                        len--;
                    }
                    className.append(source-start, start);
                    return true;

                }
                else if (source-start == 6 && memcmp(start, "public", source-start)==0)
                    seenPublic = true;
            }
            if (!len)
                return false;
            break;
        }
        source += ::readUtf8Size(source);
        len--;
    }
    // If we get here then it doesn't have a { at all - we COULD say it needs the prototype too but for now, who knows...
    return false;
}

static bool suppressJavaError(const char *err)
{
    if (!err || !*err)
        return true;
    if (streq(err, "1 error"))
        return true;
    char *rest;
    if (strtoul(err, &rest, 10) && streq(rest, " errors"))
        return true;
    return false;
}

static StringBuffer & cleanupJavaError(StringBuffer &ret, StringBuffer &prefix, const char *err, unsigned lineNumberOffset)
{
    // Remove filename (as it's generated) and fix up line number. Errors that do not have line number use previous error's line number.
    const char *colon = strchr(err, ':');
    // Java errors are a bit of a pain - if you suppress the ones without line numbers you get too little information, if you don't you get too much
    if (colon && isdigit(colon[1]))
    {
        char *end;
        unsigned lineno = strtoul(colon+1, &end, 10) - lineNumberOffset;
        prefix.clear().appendf("(%u,1)", lineno);
        ret.append(prefix).append(end);
    }
    else if (!suppressJavaError(err))
        ret.append(prefix).appendf(": error: %s", err);
    return ret;
}

static void cleanupJavaErrors(StringBuffer &ret, const char *errors, unsigned lineNumberOffset)
{
    StringArray errlines;
    errlines.appendList(errors, "\n", false);
    StringBuffer prefix;
    ForEachItemIn(idx, errlines)
    {
        StringBuffer cleaned;
        cleanupJavaError(cleaned, prefix, errlines.item(idx), lineNumberOffset);
        if (cleaned.length())
            ret.append(cleaned).append('\n');
    }
}

static thread_local unsigned prevHash = 0;
static thread_local MemoryBuffer prevCompile;

void doPrecompile(size32_t & __lenResult, void * & __result, const char *funcName, size32_t charsBody, const char * body, const char *argNames, const char *compilerOptions, const char *persistOptions, StringBuffer &errors, bool checking)
{
    unsigned sizeBody = rtlUtf8Size(charsBody, body);  // size in bytes
    unsigned hash = rtlHash32Data(sizeBody,body,0xcafebabe);
    if (hash==prevHash)  // Reusing result from the syntax check that normally immediately precedes a precompile
    {
        __lenResult = prevCompile.length();
        __result = prevCompile.detachOwn();
        prevHash = 0;
        return;
    }
    StringAttr globalScope;
    PersistMode persistMode = getPersistMode(persistOptions, globalScope);
    StringBuffer tmpDirName;
    getTempFilePath(tmpDirName, "javaembed", nullptr);
    tmpDirName.append(PATHSEPCHAR).append("tmp.XXXXXX");
    if (!mkdtemp((char *) tmpDirName.str()))
        throw makeStringExceptionV(0, "Failed to create temporary directory %s (error %d)", tmpDirName.str(), errno);
    Owned<IFile> tempDir = createIFile(tmpDirName);
    StringBuffer classname;
    bool seenPublic = false;
    bool isFullClass = isFullClassFile(classname, seenPublic, charsBody, body);  // note - we pass in length in characters, not bytes
    if (!isFullClass)
        classname.set("embed");

    VStringBuffer javafile("%s" PATHSEPSTR "%s.java", tmpDirName.str(), classname.str());
    FILE *source = fopen(javafile.str(), "wt");
    fprintf(source, "package com.HPCCSystems.embed.x%x;\n", hash);
    unsigned lineNumberOffset = 1;  // for the /n above
    if (isFullClass)
        fprintf(source, "%.*s", sizeBody, body);
    else
    {
        if (seenPublic)
            fprintf(source, "public class embed\n{\n  %.*s\n}", sizeBody, body);
        else
            fprintf(source, "public class embed\n{\n  public static %.*s\n}", sizeBody, body);
        lineNumberOffset += 2;  // for the /n's above
    }
    fclose(source);

    MemoryBuffer result;
    Owned<IPipeProcess> pipe = createPipeProcess();
    StringBuffer options(compilerOptions);
    if (isEmptyString(compilerOptions))
        options.append("-g:none");
    appendClassPath(options.append(" -cp "));
    VStringBuffer javac("javac %s %s", options.str(), javafile.str());
    if (!pipe->run("javac", javac, tmpDirName, false, false, true, 0, false))
    {
        throw makeStringException(0, "Failed to run javac");
    }
    else
    {
        StringBuffer javaErrors;
        Owned<ISimpleReadStream> pipeReader = pipe->getErrorStream();
        readSimpleStream(javaErrors, *pipeReader);
        pipe->closeError();
        unsigned retcode = pipe->wait();
        cleanupJavaErrors(errors, javaErrors, lineNumberOffset);
        if (retcode)
            throw makeStringException(0, "Failed to precompile java code");
        VStringBuffer mainfile("%s" PATHSEPSTR "%s.class", tmpDirName.str(), classname.str());
        JavaClassReader reader(mainfile);
        DBGLOG("Analysing generated class %s", reader.queryClassName());
        // Not sure how useful this warning is.
        //if (persistMode > persistThread && (reader.getFlags(funcName) & JavaClassReader::ACC_SYNCHRONIZED)==0)
        //    errors.appendf("Warning: persist mode set but function is not synchronized\n");
        reader.getEmbedData(result, funcName, true);
        removeFileTraceIfFail(mainfile);
        // Now read nested classes
        Owned<IDirectoryIterator> classFiles = tempDir->directoryFiles("*$*.class",false,false);
        ForEach(*classFiles)
        {
            const char *thisFile = classFiles->query().queryFilename();
            JavaClassReader reader(thisFile);
            reader.getEmbedData(result, nullptr, false);
            removeFileTraceIfFail(thisFile);
        }
        // We could give a warning if persist is set to anything over "thread" and the function we are calling is not synchronized.
    }
    removeFileTraceIfFail(javafile);
    tempDir->remove();
    __lenResult = result.length();
    __result = result.detachOwn();
}

extern DECL_EXPORT void precompile(size32_t & __lenResult, void * & __result, const char *funcName, size32_t charsBody, const char * body, const char *argNames, const char *compilerOptions, const char *persistOptions)
{
    StringBuffer errors;
    doPrecompile(__lenResult, __result, funcName, charsBody, body, argNames, compilerOptions, persistOptions, errors, false);
}

extern DECL_EXPORT void syntaxCheck(size32_t & __lenResult, char * & __result, const char *funcname, size32_t charsBody, const char * body, const char *argNames, const char *compilerOptions, const char *persistOptions)
{
    StringBuffer result;
    try
    {
        size32_t ds;
        rtlDataAttr d;
        StringBuffer errors;
        doPrecompile(ds, d.refdata(), funcname, charsBody, body, argNames, compilerOptions, persistOptions, result, true);
        // Reuse result in the precompile that normally immediately follows
        unsigned sizeBody = rtlUtf8Size(charsBody, body);  // size in bytes
        prevHash = rtlHash32Data(sizeBody,body,0xcafebabe);
        prevCompile.setBuffer(ds, d.detachdata(), true);
    }
    catch (IException *E)
    {
        StringBuffer msg;
        result.append(E->errorMessage(msg));
        E->Release();
    }
    __lenResult = result.length();
    __result = result.detach();
}

extern DECL_EXPORT void checkImport(size32_t & __lenResult, char * & __result, const char *funcname, size32_t charsImport, const char * import, const char *argNames, const char *compilerOptions, const char *persistOptions)
{
    StringBuffer result;
    try
    {
        StringAttr globalScope;
        PersistMode persistMode = getPersistMode(persistOptions, globalScope);
        if (persistMode > persistThread && !globalScope)
        {
            StringBuffer b(rtlUtf8Size(charsImport, import), import);
            const char *dotpos = strrchr(b, '.');
            if (!dotpos)
                throw MakeStringException(0, "javaembed: cannot determine key for persist in function %s", b.str());
        }
    }
    catch (IException *E)
    {
        StringBuffer msg;
        result.appendf("%s\n", E->errorMessage(msg).str());
        E->Release();
    }
    __lenResult = result.length();
    __result = result.detach();
}

} // namespace

// Callbacks from java

extern "C" {
JNIEXPORT jboolean JNICALL Java_com_HPCCSystems_HpccUtils__1hasNext (JNIEnv *, jclass, jlong);
JNIEXPORT jobject JNICALL Java_com_HPCCSystems_HpccUtils__1next (JNIEnv *, jclass, jlong);
JNIEXPORT jclass JNICALL Java_com_HPCCSystems_HpccClassLoader_defineClassForEmbed(JNIEnv *env, jobject loader, jint bytecodeLen, jlong bytecode, jstring name);
<<<<<<< HEAD

JNIEXPORT jboolean JNICALL Java_com_HPCCSystems_HpccUtils__1isLocal (JNIEnv *, jclass, jlong);
JNIEXPORT jint JNICALL Java_com_HPCCSystems_HpccUtils__1numSlaves (JNIEnv *, jclass, jlong);
JNIEXPORT jint JNICALL Java_com_HPCCSystems_HpccUtils__1numStrands (JNIEnv *, jclass, jlong);
JNIEXPORT jint JNICALL Java_com_HPCCSystems_HpccUtils__1querySlave (JNIEnv *, jclass, jlong);
JNIEXPORT jint JNICALL Java_com_HPCCSystems_HpccUtils__1queryStrand (JNIEnv *, jclass, jlong);
=======
JNIEXPORT void JNICALL Java_com_HPCCSystems_HpccUtils_log(JNIEnv *JNIenv, jclass, jstring msg);
>>>>>>> 57f7235d
}

JNIEXPORT jboolean JNICALL Java_com_HPCCSystems_HpccUtils__1hasNext (JNIEnv *JNIenv, jclass, jlong proxy)
{
    try
    {
        javaembed::ECLDatasetIterator *e = (javaembed::ECLDatasetIterator *) proxy;
        return e->hasNext();
    }
    catch (IException *E)
    {
        StringBuffer msg;
        E->errorMessage(msg);
        E->Release();
        JNIenv->ThrowNew(javaembed::langIllegalArgumentExceptionClass, msg.str());
        return false;
    }
}

JNIEXPORT jobject JNICALL Java_com_HPCCSystems_HpccUtils__1next (JNIEnv *JNIenv, jclass, jlong proxy)
{
    try
    {
        javaembed::ECLDatasetIterator *e = (javaembed::ECLDatasetIterator *) proxy;
        return e->next();
    }
    catch (IException *E)
    {
        StringBuffer msg;
        E->errorMessage(msg);
        E->Release();
        JNIenv->ThrowNew(javaembed::langIllegalArgumentExceptionClass, msg.str());
        return NULL;
    }
}

JNIEXPORT jclass JNICALL Java_com_HPCCSystems_HpccClassLoader_defineClassForEmbed(JNIEnv *env, jobject loader, jint datalen, jlong data, jstring name)
{
    const char *nameChars = env->GetStringUTFChars(name, nullptr);
    size32_t namelen = strlen(nameChars);
    MemoryBuffer b;
    b.setBuffer(datalen, (void *) data, false);
    b.setEndian(__BIG_ENDIAN);
    jclass ret = nullptr;
    while (b.remaining())
    {
        uint32_t siglen; b.read(siglen);
        const char *sig = (const char *) b.readDirect(siglen);
        uint32_t bytecodeLen; b.read(bytecodeLen);
        const jbyte * bytecode = (const jbyte *) b.readDirect(bytecodeLen);
        if (siglen >= namelen && memcmp(sig, nameChars, namelen)==0 && (namelen == siglen || sig[namelen] == '.'))
        {
#ifdef TRACE_CLASSFILE
            DBGLOG("javaembed: loading class %s (%.*s)", nameChars, siglen, sig);
#endif
            ret = env->DefineClass(nameChars, loader, bytecode, bytecodeLen);
            // NOTE - if there is an exception it will get thrown next time we get into java code
            break;
        }
    }
    if (!ret)
        DBGLOG("javaembed: Failed to load class %s", nameChars);
    env->ReleaseStringUTFChars(name, nameChars);
    return ret;

}

<<<<<<< HEAD
JNIEXPORT jboolean JNICALL Java_com_HPCCSystems_HpccUtils__1isLocal(JNIEnv *JNIenv, jclass, jlong proxy)
{
    const IThorActivityContext *a = (IThorActivityContext *) proxy;
    return a->isLocal();
}

JNIEXPORT jint JNICALL Java_com_HPCCSystems_HpccUtils__1numSlaves(JNIEnv *JNIenv, jclass, jlong proxy)
{
    const IThorActivityContext *a = (IThorActivityContext *) proxy;
    return a->numSlaves();
}
JNIEXPORT jint JNICALL Java_com_HPCCSystems_HpccUtils__1numStrands(JNIEnv *JNIenv, jclass, jlong proxy)
{
    const IThorActivityContext *a = (IThorActivityContext *) proxy;
    return a->numStrands();
}
JNIEXPORT jint JNICALL Java_com_HPCCSystems_HpccUtils__1querySlave(JNIEnv *JNIenv, jclass, jlong proxy)
{
    const IThorActivityContext *a = (IThorActivityContext *) proxy;
    return a->querySlave();
}
JNIEXPORT jint JNICALL Java_com_HPCCSystems_HpccUtils__1queryStrand(JNIEnv *JNIenv, jclass, jlong proxy)
{
    const IThorActivityContext *a = (IThorActivityContext *) proxy;
    return a->queryStrand();
=======
JNIEXPORT void JNICALL Java_com_HPCCSystems_HpccUtils_log(JNIEnv *JNIenv, jclass, jstring msg)
{
    if (msg)
    {
        const char *text = JNIenv->GetStringUTFChars(msg, 0);
        DBGLOG("javaembed: user: %s", text);
        JNIenv->ReleaseStringUTFChars(msg, text);
    }
>>>>>>> 57f7235d
}

// Used for dynamically loading in ESDL

extern "C" DECL_EXPORT IEmbedContext *getEmbedContextDynamic()
{
    return javaembed::getEmbedContext();
}<|MERGE_RESOLUTION|>--- conflicted
+++ resolved
@@ -4954,16 +4954,13 @@
 JNIEXPORT jboolean JNICALL Java_com_HPCCSystems_HpccUtils__1hasNext (JNIEnv *, jclass, jlong);
 JNIEXPORT jobject JNICALL Java_com_HPCCSystems_HpccUtils__1next (JNIEnv *, jclass, jlong);
 JNIEXPORT jclass JNICALL Java_com_HPCCSystems_HpccClassLoader_defineClassForEmbed(JNIEnv *env, jobject loader, jint bytecodeLen, jlong bytecode, jstring name);
-<<<<<<< HEAD
+JNIEXPORT void JNICALL Java_com_HPCCSystems_HpccUtils_log(JNIEnv *JNIenv, jclass, jstring msg);
 
 JNIEXPORT jboolean JNICALL Java_com_HPCCSystems_HpccUtils__1isLocal (JNIEnv *, jclass, jlong);
 JNIEXPORT jint JNICALL Java_com_HPCCSystems_HpccUtils__1numSlaves (JNIEnv *, jclass, jlong);
 JNIEXPORT jint JNICALL Java_com_HPCCSystems_HpccUtils__1numStrands (JNIEnv *, jclass, jlong);
 JNIEXPORT jint JNICALL Java_com_HPCCSystems_HpccUtils__1querySlave (JNIEnv *, jclass, jlong);
 JNIEXPORT jint JNICALL Java_com_HPCCSystems_HpccUtils__1queryStrand (JNIEnv *, jclass, jlong);
-=======
-JNIEXPORT void JNICALL Java_com_HPCCSystems_HpccUtils_log(JNIEnv *JNIenv, jclass, jstring msg);
->>>>>>> 57f7235d
 }
 
 JNIEXPORT jboolean JNICALL Java_com_HPCCSystems_HpccUtils__1hasNext (JNIEnv *JNIenv, jclass, jlong proxy)
@@ -5031,7 +5028,16 @@
 
 }
 
-<<<<<<< HEAD
+JNIEXPORT void JNICALL Java_com_HPCCSystems_HpccUtils_log(JNIEnv *JNIenv, jclass, jstring msg)
+{
+    if (msg)
+    {
+        const char *text = JNIenv->GetStringUTFChars(msg, 0);
+        DBGLOG("javaembed: user: %s", text);
+        JNIenv->ReleaseStringUTFChars(msg, text);
+    }
+}
+
 JNIEXPORT jboolean JNICALL Java_com_HPCCSystems_HpccUtils__1isLocal(JNIEnv *JNIenv, jclass, jlong proxy)
 {
     const IThorActivityContext *a = (IThorActivityContext *) proxy;
@@ -5057,16 +5063,6 @@
 {
     const IThorActivityContext *a = (IThorActivityContext *) proxy;
     return a->queryStrand();
-=======
-JNIEXPORT void JNICALL Java_com_HPCCSystems_HpccUtils_log(JNIEnv *JNIenv, jclass, jstring msg)
-{
-    if (msg)
-    {
-        const char *text = JNIenv->GetStringUTFChars(msg, 0);
-        DBGLOG("javaembed: user: %s", text);
-        JNIenv->ReleaseStringUTFChars(msg, text);
-    }
->>>>>>> 57f7235d
 }
 
 // Used for dynamically loading in ESDL
