--- conflicted
+++ resolved
@@ -305,17 +305,14 @@
         set(CPACK_STRIP_FILES TRUE)
     endif()
 
-<<<<<<< HEAD
+    if (NOT CPACK_STRIP_FILES) 
+        set(packageStrippedLabel "_withsymbols")
+    endif()
+
     if (CONTAINERIZED) 
         set(packageContainerizedLabel "_k8s")
     endif()
     
-=======
-    if (NOT CPACK_STRIP_FILES) 
-        set(packageStrippedLabel "_withsymbols")
-    endif()
-
->>>>>>> a08313bb
     if(UNIX AND NOT APPLE)
         execute_process(
             COMMAND ${HPCC_SOURCE_DIR}/cmake_modules/distrocheck.sh
@@ -337,19 +334,11 @@
         message("-- distro uses ${packageManagement}, revision is ${packageRevisionArch}")
 
         if("${packageManagement}" STREQUAL "DEB")
-<<<<<<< HEAD
-            set(CPACK_PACKAGE_FILE_NAME "${PACKAGE_FILE_NAME_PREFIX}_${CPACK_RPM_PACKAGE_VERSION}-${stagever}${packageRevisionArch}${packageContainerizedLabel}")
+            set(CPACK_PACKAGE_FILE_NAME "${PACKAGE_FILE_NAME_PREFIX}_${CPACK_RPM_PACKAGE_VERSION}-${stagever}${packageRevisionArch}${packageStrippedLabel}${packageContainerizedLabel}")
         elseif("${packageManagement}" STREQUAL "RPM")
-            set(CPACK_PACKAGE_FILE_NAME "${PACKAGE_FILE_NAME_PREFIX}_${CPACK_RPM_PACKAGE_VERSION}-${stagever}.${packageRevisionArch}${packageContainerizedLabel}")
+            set(CPACK_PACKAGE_FILE_NAME "${PACKAGE_FILE_NAME_PREFIX}_${CPACK_RPM_PACKAGE_VERSION}-${stagever}.${packageRevisionArch}${packageStrippedLabel}${packageContainerizedLabel}")
         else()
-            set(CPACK_PACKAGE_FILE_NAME "${PACKAGE_FILE_NAME_PREFIX}_${CPACK_RPM_PACKAGE_VERSION}_${stagever}${CPACK_SYSTEM_NAME}${packageContainerizedLabel}")
-=======
-            set(CPACK_PACKAGE_FILE_NAME "${PACKAGE_FILE_NAME_PREFIX}_${CPACK_RPM_PACKAGE_VERSION}-${stagever}${packageRevisionArch}${packageStrippedLabel}")
-        elseif("${packageManagement}" STREQUAL "RPM")
-            set(CPACK_PACKAGE_FILE_NAME "${PACKAGE_FILE_NAME_PREFIX}_${CPACK_RPM_PACKAGE_VERSION}-${stagever}.${packageRevisionArch}${packageStrippedLabel}")
-        else()
-            set(CPACK_PACKAGE_FILE_NAME "${PACKAGE_FILE_NAME_PREFIX}_${CPACK_RPM_PACKAGE_VERSION}_${stagever}${CPACK_SYSTEM_NAME}${packageStrippedLabel}")
->>>>>>> a08313bb
+            set(CPACK_PACKAGE_FILE_NAME "${PACKAGE_FILE_NAME_PREFIX}_${CPACK_RPM_PACKAGE_VERSION}_${stagever}${CPACK_SYSTEM_NAME}${packageStrippedLabel}${packageContainerizedLabel}")
         endif()
     endif ()
 
@@ -497,11 +486,7 @@
         set(CPACK_PACKAGE_DESCRIPTION_SUMMARY "${PACKAGE_FILE_NAME_PREFIX}")
     else()
         if(APPLE OR WIN32)
-<<<<<<< HEAD
-            set(CPACK_PACKAGE_FILE_NAME "${PACKAGE_FILE_NAME_PREFIX}_${version}-${stagever}${CPACK_SYSTEM_NAME}${packageContainerizedLabel}")
-=======
-            set(CPACK_PACKAGE_FILE_NAME "${PACKAGE_FILE_NAME_PREFIX}_${version}-${stagever}${CPACK_SYSTEM_NAME}${packageStrippedLabel}")
->>>>>>> a08313bb
+            set(CPACK_PACKAGE_FILE_NAME "${PACKAGE_FILE_NAME_PREFIX}_${version}-${stagever}${CPACK_SYSTEM_NAME}${packageStrippedLabel}${packageContainerizedLabel}")
         endif()
         set(CPACK_MONOLITHIC_INSTALL TRUE)
         file(WRITE "${PROJECT_BINARY_DIR}/welcome.txt"
