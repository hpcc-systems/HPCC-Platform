--- conflicted
+++ resolved
@@ -130,7 +130,7 @@
 
     //
     // Get the name of thee report file
-    std::string sinkReportFilename;
+    /*std::string sinkReportFilename;
     if (argc > 1)
     {
         sinkReportFilename = std::string(argv[1]);
@@ -140,32 +140,18 @@
         printf("You must provide the full path to the report file\n\n");
         exit(0);
     }
+*/
+    std::map<std::string, std::string> parms = { {"filename", "blahblah"}};
+    auto pSink = MetricSink::getSinkFromLib("libhpccmetrics_prometheus", nullptr, "es", parms);
 
-<<<<<<< HEAD
-    //
-    // Create a collector
-//    MetricsReporter *pReporter = collector.getReporter();
-    //collector.addMetricSet(pRequestMetricSet);
-    //collector.addMetricSet(pQueueMetricSet);
-    //std::map<std::string, std::string> parms = { {"filename", "/home/ubuntu/GIT/metricsreport.txt"}};
-    std::map<std::string, std::string> parms = { {"", ""}};
-    //auto pSink = MetricSink::getSinkFromLib("filesink", nullptr, "es", parms);
-    auto pSink = MetricSink::getSinkFromLib("prometheus", nullptr, "es", parms);
-=======
-    std::map<std::string, std::string> parms = { {"filename", sinkReportFilename}};
-    auto pSink = MetricSink::getSinkFromLib("filesink", nullptr, "es", parms);
->>>>>>> b237153f
     reportConfig.addReportConfig(pSink, pRequestMetricSet);
     reportConfig.addReportConfig(pSink, pQueueMetricSet);
 
     std::map<std::string, std::string> triggerParms;
     triggerParms["period"] = "10";
-<<<<<<< HEAD
-    //IMetricsReportTrigger *pTrigger = MetricsReportTrigger::getTriggerFromLib("periodic", nullptr, triggerParms, reportConfig);
-    IMetricsReportTrigger *pTrigger = MetricsReportTrigger::getTriggerFromLib("prometheus", nullptr, triggerParms, reportConfig);
-=======
-    IMetricsReportTrigger *pTrigger = MetricsReportTrigger::getTriggerFromLib("periodic", nullptr, triggerParms);
->>>>>>> b237153f
+
+    //IMetricsReportTrigger *pTrigger = MetricsReportTrigger::getTriggerFromLib("periodic", nullptr, triggerParms);
+    IMetricsReportTrigger *pTrigger = MetricsReportTrigger::getTriggerFromLib("prometheus", nullptr, triggerParms);
 
     pReporter = new MetricsReporter(reportConfig, pTrigger);
 
