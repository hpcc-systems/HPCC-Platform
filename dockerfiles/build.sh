#!/bin/bash
set -e

function detect_arch() {
    if [ -z "$ARCH" ]; then
        if [ "$(uname -m)" == "x86_64" ]; then
            ARCH="x64"
        elif [ "$(uname -m)" == "aarch64" ]; then
            ARCH="arm64"
        elif [ "$(uname -m)" == "arm64" ]; then
            ARCH="arm64"
        else
            echo "Unsupported architecture: $(uname -m)"
            exit 1
        fi
    fi
    if [ "$ARCH" != "x64" ] && [ "$ARCH" != "arm64" ]; then
        echo "Unsupported architecture: $ARCH"
        exit 1
    fi
}

function set_globals() {
    detect_arch
    SCRIPT_DIR="$( cd -- "$( dirname -- "${BASH_SOURCE[0]:-$0}"; )" &> /dev/null && pwd 2> /dev/null; )";
    ROOT_DIR=$(git rev-parse --show-toplevel)

    set +e
<<<<<<< HEAD
    if [ -f $ROOT_DIR/.env ]; then
        export $(grep -v '^#' $ROOT_DIR/.env | sed -e 's/\r$//' | xargs) > /dev/null
=======
    if [ -f "$ROOT_DIR/.env" ]; then
        export $(grep -v '^#' "$ROOT_DIR/.env" | sed -e 's/\r$//' | xargs) > /dev/null
>>>>>>> 39a7f79b
        docker login -u $DOCKER_USERNAME -p $DOCKER_PASSWORD
    fi
    set -e

    GITHUB_ACTOR="${GITHUB_ACTOR:-hpcc-systems}"
    GITHUB_TOKEN="${GITHUB_TOKEN:-none}"
    GITHUB_REF=$(git rev-parse --short=8 HEAD)
    pushd $ROOT_DIR/vcpkg
    VCPKG_REF=$(git rev-parse --short=8 HEAD)
    popd
    if [ "$ARCH" == "arm64" ]; then
        VCPKG_REF="$VCPKG_REF-arm"
    fi

    GITHUB_BRANCH=$(git log -50 --pretty=format:"%D" | tr ',' '\n' | grep 'upstream/' | awk 'NR==1 {sub("upstream/", ""); print}' | xargs)
    GITHUB_BRANCH=${GITHUB_BRANCH:-master}
    DOCKER_USERNAME="${DOCKER_USERNAME:-hpccbuilds}"
    DOCKER_PASSWORD="${DOCKER_PASSWORD:-none}"

<<<<<<< HEAD
    CMAKE_ALL_OPTIONS="-G Ninja -DCMAKE_BUILD_TYPE=RelWithDebInfo -DHPCC_SOURCE_DIR=/hpcc-dev/HPCC-Platform -DCONTAINERIZED=OFF -DCPACK_STRIP_FILES=ON -DINCLUDE_PLUGINS=ON -DVCPKG_FILES_DIR=/hpcc-dev -DCPACK_THREADS=0 -DUSE_OPTIONAL=OFF -DUSE_CPPUNIT=ON -DSUPPRESS_REMBED=ON -DSUPPRESS_V8EMBED=ON"
    CMAKE_OPENBLAS_OPTIONS="-G Ninja -DCMAKE_BUILD_TYPE=RelWithDebInfo -DHPCC_SOURCE_DIR=/hpcc-dev/HPCC-Platform -DCONTAINERIZED=OFF -DCPACK_STRIP_FILES=OFF -DECLBLAS=ON -DVCPKG_FILES_DIR=/hpcc-dev -DCPACK_THREADS=0 -DUSE_OPTIONAL=OFF"
    CMAKE_PLATFORM_OPTIONS="-G Ninja -DCMAKE_BUILD_TYPE=RelWithDebInfo -DHPCC_SOURCE_DIR=/hpcc-dev/HPCC-Platform -DCONTAINERIZED=OFF -DCPACK_STRIP_FILES=ON -DPLATFORM=ON -DVCPKG_FILES_DIR=/hpcc-dev -DCPACK_THREADS=0 -DUSE_OPTIONAL=OFF"
=======
    CMAKE_BUILD_TYPE="RelWithDebInfo"
    CMAKE_ALL_OPTIONS="-DHPCC_SOURCE_DIR=/hpcc-dev/HPCC-Platform -DCONTAINERIZED=OFF -DCPACK_STRIP_FILES=ON -DINCLUDE_PLUGINS=ON -DVCPKG_FILES_DIR=/hpcc-dev -DCPACK_THREADS=0 -DUSE_OPTIONAL=OFF -DUSE_CPPUNIT=ON -DSUPPRESS_REMBED=ON -DSUPPRESS_V8EMBED=ON"
    CMAKE_OPENBLAS_OPTIONS="-DHPCC_SOURCE_DIR=/hpcc-dev/HPCC-Platform -DCONTAINERIZED=OFF -DCPACK_STRIP_FILES=OFF -DECLBLAS=ON -DVCPKG_FILES_DIR=/hpcc-dev -DCPACK_THREADS=0 -DUSE_OPTIONAL=OFF"
    CMAKE_PLATFORM_OPTIONS="-DHPCC_SOURCE_DIR=/hpcc-dev/HPCC-Platform -DCONTAINERIZED=OFF -DCPACK_STRIP_FILES=ON -DPLATFORM=ON -DVCPKG_FILES_DIR=/hpcc-dev -DCPACK_THREADS=0 -DUSE_OPTIONAL=OFF"
>>>>>>> 39a7f79b

    USER_ID=$(id -u)
    GROUP_ID=$(id -g)
}

function print_globals() {
    echo "ARCH: $ARCH"
    echo "ROOT_DIR: $ROOT_DIR"
    echo "SCRIPT_DIR: $SCRIPT_DIR"
    echo "GITHUB_REF: $GITHUB_REF"
    echo "VCPKG_REF: $VCPKG_REF"
    echo "GITHUB_BRANCH: $GITHUB_BRANCH"
    echo "CMAKE_ALL_OPTIONS: $CMAKE_ALL_OPTIONS"
    echo "CMAKE_OPENBLAS_OPTIONS: $CMAKE_OPENBLAS_OPTIONS"
    echo "CMAKE_PLATFORM_OPTIONS: $CMAKE_PLATFORM_OPTIONS"
    echo "GITHUB_ACTOR: $GITHUB_ACTOR"
    echo "GITHUB_TOKEN: $GITHUB_TOKEN"
    echo "DOCKER_USERNAME: $DOCKER_USERNAME"
    echo "DOCKER_PASSWORD: $DOCKER_PASSWORD"
    echo "USER_ID: $USER_ID"
    echo "GROUP_ID: $GROUP_ID"
}

function cleanup() {
    rm -f $ROOT_DIR/vcpkg/vcpkg || true
    kill $(jobs -p)
}

function doBuild() {

    docker buildx build --progress plain --rm -f "$SCRIPT_DIR/$1.dockerfile" \
        --build-arg VCPKG_REF=$VCPKG_REF \
        --build-arg GROUP_ID=$GROUP_ID \
        --build-arg USER_ID=$USER_ID \
        --cache-from hpccsystems/platform-build-$1:$VCPKG_REF \
        --cache-from hpccsystems/platform-build-$1:$GITHUB_BRANCH \
        -t hpccsystems/platform-build-$1:$VCPKG_REF \
        -t hpccsystems/platform-build-$1:$GITHUB_BRANCH \
        "$SCRIPT_DIR/."

    rm -f $ROOT_DIR/vcpkg/vcpkg 

    mkdir -p $ROOT_DIR/build/$1
    CMAKE_OPTIONS_EXTRA="-DCMAKE_C_COMPILER_LAUNCHER=ccache -DCMAKE_CXX_COMPILER_LAUNCHER=ccache"
    if [ "$1" == "wasm32-emscripten" ]; then
        CMAKE_BUILD_TYPE="MinSizeRel"
        CMAKE_OPTIONS_EXTRA="-DEMSCRIPTEN=ON $CMAKE_OPTIONS_EXTRA"
    fi

    mkdir -p $HOME/.ccache
    docker run --rm \
        --user $USER_ID:$GROUP_ID \
        --mount source="$(pwd)",target=/hpcc-dev/HPCC-Platform,type=bind,consistency=cached \
        --mount source="$(realpath ~)/.cache/vcpkg",target=/root/.cache/vcpkg,type=bind,consistency=cached \
        --mount source="$HOME/.ccache",target=/root/.ccache,type=bind,consistency=cached \
        hpccsystems/platform-build-$1:$VCPKG_REF \
        "rm -rf /hpcc-dev/HPCC-Platform/build/$1/CMakeCache.txt /hpcc-dev/HPCC-Platform/build/$1/CMakeFiles && \
<<<<<<< HEAD
        cmake -S /hpcc-dev/HPCC-Platform -B /hpcc-dev/HPCC-Platform/build/$1 ${CMAKE_ALL_OPTIONS} ${CMAKE_OPTIONS_EXTRA} && \
=======
        cmake -S /hpcc-dev/HPCC-Platform -B /hpcc-dev/HPCC-Platform/build/$1 -G Ninja -DCMAKE_BUILD_TYPE=${CMAKE_BUILD_TYPE} ${CMAKE_ALL_OPTIONS} ${CMAKE_OPTIONS_EXTRA} && \
>>>>>>> 39a7f79b
        cmake --build /hpcc-dev/HPCC-Platform/build/$1 --parallel || \
        cat /hpcc-dev/vcpkg_buildtrees/detect_compiler/config-x64-linux-dynamic-rel-err.log && \
        echo 'Done'"
    # docker run -it --mount source="$(pwd)",target=/hpcc-dev/HPCC-Platform,type=bind,consistency=cached build-ubuntu-22.04:latest bash

    rm -f $ROOT_DIR/vcpkg/vcpkg 
}

set_globals
print_globals

if [ "$1" != "" ]; then
    doBuild $1
else
    trap 'cleanup; exit' EXIT
    mkdir -p $ROOT_DIR/build/docker-logs
<<<<<<< HEAD
=======
    doBuild wasm32-emscripten &> $ROOT_DIR/build/docker-logs/wasm32-emscripten.log &
>>>>>>> 39a7f79b
    doBuild ubuntu-24.04 &> $ROOT_DIR/build/docker-logs/ubuntu-24.04.log &
    doBuild ubuntu-22.04 &> $ROOT_DIR/build/docker-logs/ubuntu-22.04.log &
    doBuild ubuntu-20.04 &> $ROOT_DIR/build/docker-logs/ubuntu-20.04.log &
    doBuild rockylinux-8 &> $ROOT_DIR/build/docker-logs/rockylinux-8.log &
    doBuild centos-7 &> $ROOT_DIR/build/docker-logs/centos-7.log & 
    wait
fi<|MERGE_RESOLUTION|>--- conflicted
+++ resolved
@@ -26,13 +26,8 @@
     ROOT_DIR=$(git rev-parse --show-toplevel)
 
     set +e
-<<<<<<< HEAD
-    if [ -f $ROOT_DIR/.env ]; then
-        export $(grep -v '^#' $ROOT_DIR/.env | sed -e 's/\r$//' | xargs) > /dev/null
-=======
     if [ -f "$ROOT_DIR/.env" ]; then
         export $(grep -v '^#' "$ROOT_DIR/.env" | sed -e 's/\r$//' | xargs) > /dev/null
->>>>>>> 39a7f79b
         docker login -u $DOCKER_USERNAME -p $DOCKER_PASSWORD
     fi
     set -e
@@ -52,16 +47,10 @@
     DOCKER_USERNAME="${DOCKER_USERNAME:-hpccbuilds}"
     DOCKER_PASSWORD="${DOCKER_PASSWORD:-none}"
 
-<<<<<<< HEAD
-    CMAKE_ALL_OPTIONS="-G Ninja -DCMAKE_BUILD_TYPE=RelWithDebInfo -DHPCC_SOURCE_DIR=/hpcc-dev/HPCC-Platform -DCONTAINERIZED=OFF -DCPACK_STRIP_FILES=ON -DINCLUDE_PLUGINS=ON -DVCPKG_FILES_DIR=/hpcc-dev -DCPACK_THREADS=0 -DUSE_OPTIONAL=OFF -DUSE_CPPUNIT=ON -DSUPPRESS_REMBED=ON -DSUPPRESS_V8EMBED=ON"
-    CMAKE_OPENBLAS_OPTIONS="-G Ninja -DCMAKE_BUILD_TYPE=RelWithDebInfo -DHPCC_SOURCE_DIR=/hpcc-dev/HPCC-Platform -DCONTAINERIZED=OFF -DCPACK_STRIP_FILES=OFF -DECLBLAS=ON -DVCPKG_FILES_DIR=/hpcc-dev -DCPACK_THREADS=0 -DUSE_OPTIONAL=OFF"
-    CMAKE_PLATFORM_OPTIONS="-G Ninja -DCMAKE_BUILD_TYPE=RelWithDebInfo -DHPCC_SOURCE_DIR=/hpcc-dev/HPCC-Platform -DCONTAINERIZED=OFF -DCPACK_STRIP_FILES=ON -DPLATFORM=ON -DVCPKG_FILES_DIR=/hpcc-dev -DCPACK_THREADS=0 -DUSE_OPTIONAL=OFF"
-=======
     CMAKE_BUILD_TYPE="RelWithDebInfo"
     CMAKE_ALL_OPTIONS="-DHPCC_SOURCE_DIR=/hpcc-dev/HPCC-Platform -DCONTAINERIZED=OFF -DCPACK_STRIP_FILES=ON -DINCLUDE_PLUGINS=ON -DVCPKG_FILES_DIR=/hpcc-dev -DCPACK_THREADS=0 -DUSE_OPTIONAL=OFF -DUSE_CPPUNIT=ON -DSUPPRESS_REMBED=ON -DSUPPRESS_V8EMBED=ON"
     CMAKE_OPENBLAS_OPTIONS="-DHPCC_SOURCE_DIR=/hpcc-dev/HPCC-Platform -DCONTAINERIZED=OFF -DCPACK_STRIP_FILES=OFF -DECLBLAS=ON -DVCPKG_FILES_DIR=/hpcc-dev -DCPACK_THREADS=0 -DUSE_OPTIONAL=OFF"
     CMAKE_PLATFORM_OPTIONS="-DHPCC_SOURCE_DIR=/hpcc-dev/HPCC-Platform -DCONTAINERIZED=OFF -DCPACK_STRIP_FILES=ON -DPLATFORM=ON -DVCPKG_FILES_DIR=/hpcc-dev -DCPACK_THREADS=0 -DUSE_OPTIONAL=OFF"
->>>>>>> 39a7f79b
 
     USER_ID=$(id -u)
     GROUP_ID=$(id -g)
@@ -119,11 +108,7 @@
         --mount source="$HOME/.ccache",target=/root/.ccache,type=bind,consistency=cached \
         hpccsystems/platform-build-$1:$VCPKG_REF \
         "rm -rf /hpcc-dev/HPCC-Platform/build/$1/CMakeCache.txt /hpcc-dev/HPCC-Platform/build/$1/CMakeFiles && \
-<<<<<<< HEAD
-        cmake -S /hpcc-dev/HPCC-Platform -B /hpcc-dev/HPCC-Platform/build/$1 ${CMAKE_ALL_OPTIONS} ${CMAKE_OPTIONS_EXTRA} && \
-=======
         cmake -S /hpcc-dev/HPCC-Platform -B /hpcc-dev/HPCC-Platform/build/$1 -G Ninja -DCMAKE_BUILD_TYPE=${CMAKE_BUILD_TYPE} ${CMAKE_ALL_OPTIONS} ${CMAKE_OPTIONS_EXTRA} && \
->>>>>>> 39a7f79b
         cmake --build /hpcc-dev/HPCC-Platform/build/$1 --parallel || \
         cat /hpcc-dev/vcpkg_buildtrees/detect_compiler/config-x64-linux-dynamic-rel-err.log && \
         echo 'Done'"
@@ -140,10 +125,7 @@
 else
     trap 'cleanup; exit' EXIT
     mkdir -p $ROOT_DIR/build/docker-logs
-<<<<<<< HEAD
-=======
     doBuild wasm32-emscripten &> $ROOT_DIR/build/docker-logs/wasm32-emscripten.log &
->>>>>>> 39a7f79b
     doBuild ubuntu-24.04 &> $ROOT_DIR/build/docker-logs/ubuntu-24.04.log &
     doBuild ubuntu-22.04 &> $ROOT_DIR/build/docker-logs/ubuntu-22.04.log &
     doBuild ubuntu-20.04 &> $ROOT_DIR/build/docker-logs/ubuntu-20.04.log &
