#!/bin/bash
set -e

SCRIPT_DIR="$( cd -- "$( dirname -- "${BASH_SOURCE[0]:-$0}"; )" &> /dev/null && pwd 2> /dev/null; )";

export $(grep -v '^#' $SCRIPT_DIR/../../.env | xargs -d '\r' | xargs -d '\n') > /dev/null

GITHUB_ACTOR="${GITHUB_ACTOR:-hpcc-systems}"
GITHUB_TOKEN="${GITHUB_TOKEN:-none}"
GITHUB_REF=$(git rev-parse --short=8 HEAD)
cd vcpkg
VCPKG_REF=$(git rev-parse --short=8 HEAD)
cd ..
GITHUB_BRANCH=$(git log -50 --pretty=format:"%D" | tr ',' '\n' | grep 'upstream/' | awk 'NR==1 {sub("upstream/", ""); print}' | xargs)
GITHUB_BRANCH=${GITHUB_BRANCH:-master}
DOCKER_USERNAME="${DOCKER_USERNAME:-hpccbuilds}"
DOCKER_PASSWORD="${DOCKER_PASSWORD:-none}"

echo "SCRIPT_DIR: $SCRIPT_DIR"
echo "GITHUB_ACTOR: $GITHUB_ACTOR"
echo "GITHUB_TOKEN: $GITHUB_TOKEN"
echo "GITHUB_REF: $GITHUB_REF"
echo "VCPKG_REF: $VCPKG_REF"
echo "GITHUB_BRANCH: $GITHUB_BRANCH"
echo "DOCKER_USERNAME: $DOCKER_USERNAME"
echo "DOCKER_PASSWORD: $DOCKER_PASSWORD"

docker login -u $DOCKER_USERNAME -p $DOCKER_PASSWORD

CMAKE_ALL_OPTIONS="-G Ninja -DCMAKE_BUILD_TYPE=RelWithDebInfo -DHPCC_SOURCE_DIR=/hpcc-dev/HPCC-Platform -DCONTAINERIZED=OFF -DCPACK_STRIP_FILES=ON -DINCLUDE_PLUGINS=ON -DVCPKG_FILES_DIR=/hpcc-dev -DCPACK_THREADS=0 -DUSE_OPTIONAL=OFF -DUSE_CPPUNIT=ON -DSUPPRESS_REMBED=ON -DSUPPRESS_V8EMBED=ON"
CMAKE_OPENBLAS_OPTIONS="-G Ninja -DCMAKE_BUILD_TYPE=RelWithDebInfo -DHPCC_SOURCE_DIR=/hpcc-dev/HPCC-Platform -DCONTAINERIZED=OFF -DCPACK_STRIP_FILES=OFF -DECLBLAS=ON -DVCPKG_FILES_DIR=/hpcc-dev -DCPACK_THREADS=0 -DUSE_OPTIONAL=OFF"
CMAKE_PLATFORM_OPTIONS="-G Ninja -DCMAKE_BUILD_TYPE=RelWithDebInfo -DHPCC_SOURCE_DIR=/hpcc-dev/HPCC-Platform -DCONTAINERIZED=OFF -DCPACK_STRIP_FILES=ON -DPLATFORM=ON -DVCPKG_FILES_DIR=/hpcc-dev -DCPACK_THREADS=0 -DUSE_OPTIONAL=OFF"

function doBuild() {
    # docker pull "hpccsystems/platform-build-base-$1:$VCPKG_REF" || true
    # docker pull "hpccsystems/platform-build-$1:$VCPKG_REF" || true
    # docker pull "hpccsystems/platform-build-$1:$GITHUB_BRANCH" || true

    docker buildx build --progress plain --rm -f "$SCRIPT_DIR/$1.dockerfile" \
        --build-arg DOCKER_NAMESPACE=$DOCKER_USERNAME \
        --build-arg VCPKG_REF=$VCPKG_REF \
        --cache-from hpccsystems/platform-build-$1:$VCPKG_REF \
        --cache-from hpccsystems/platform-build-$1:$GITHUB_BRANCH \
        -t hpccsystems/platform-build-$1:$VCPKG_REF \
        -t hpccsystems/platform-build-$1:$GITHUB_BRANCH \
        "$SCRIPT_DIR/."

    # docker push hpccsystems/platform-build-$1:$VCPKG_REF
    # docker push hpccsystems/platform-build-$1:$GITHUB_BRANCH

    rm -f ./vcpkg/vcpkg 
    mkdir -p ./build-$1
    if [ "$1" == "centos-7*" ]; then
        CMAKE_OPTIONS_EXTRA="-DVCPKG_TARGET_TRIPLET=x64-centos-7-dynamic -DCMAKE_C_COMPILER_LAUNCHER=ccache -DCMAKE_CXX_COMPILER_LAUNCHER=ccache"
    elif [ "$1" == "amazonlinux" ]; then
        CMAKE_OPTIONS_EXTRA="-DVCPKG_TARGET_TRIPLET=x64-amazonlinux-dynamic -DCMAKE_C_COMPILER_LAUNCHER=ccache -DCMAKE_CXX_COMPILER_LAUNCHER=ccache"
    fi
    mkdir -p $HOME/.ccache
    docker run --rm \
        --mount source="$(pwd)",target=/hpcc-dev/HPCC-Platform,type=bind,consistency=cached \
        --mount source="$(realpath ~)/.cache/vcpkg",target=/root/.cache/vcpkg,type=bind,consistency=cached \
        --mount source="$HOME/.ccache",target=/root/.ccache,type=bind,consistency=cached \
        hpccsystems/platform-build-$1:$VCPKG_REF \
        "rm -rf /hpcc-dev/HPCC-Platform/build-$1/CMakeCache.txt /hpcc-dev/HPCC-Platform/build-$1/CMakeFiles && \
        cmake -S /hpcc-dev/HPCC-Platform -B /hpcc-dev/HPCC-Platform/build-$1 ${CMAKE_ALL_OPTIONS} ${CMAKE_OPTIONS_EXTRA} && \
        cmake --build /hpcc-dev/HPCC-Platform/build-$1 --parallel && \
        echo 'Done'"

    rm -f ./vcpkg/vcpkg 

# sudo chown -R $(id -u):$(id -g) ./build-$1
# docker run -it --mount source="$(pwd)",target=/hpcc-dev/HPCC-Platform,type=bind,consistency=cached build-ubuntu-22.04:latest bash
}

function cleanup() {
    kill $(jobs -p)
    rm -f ./vcpkg/vcpkg || true
}

trap 'cleanup; exit' EXIT

# ./vcpkg/bootstrap-vcpkg.sh
mkdir -p ./vcpkg-logs

if [ "$1" != "" ]; then
    doBuild $1
else
    doBuild ubuntu-24.04 &> vcpkg-logs/ubuntu-24.04.log &
    doBuild ubuntu-22.04 &> vcpkg-logs/ubuntu-22.04.log &
    doBuild ubuntu-20.04 &> vcpkg-logs/ubuntu-20.04.log &
<<<<<<< HEAD
    doBuild rockylinux-8 &> vcpkg-logs/rockylinux-8.log &
=======
    doBuild centos-7 &> vcpkg-logs/centos-7.log & 
>>>>>>> 0f96a045
    doBuild centos-8 &> vcpkg-logs/centos-8.log &
    doBuild amazonlinux &> vcpkg-logs/amazonlinux.log &
    doBuild centos-7-rh-python38 &> vcpkg-logs/centos-7-rh-python38.log & 
fi

wait

# docker build --progress plain --pull --rm -f "$SCRIPT_DIR/core.dockerfile" \
#     -t $DOCKER_USERNAME/core:$GITHUB_REF \
#     -t $DOCKER_USERNAME/core:latest \
#     "build-ubuntu-22.04" 
# docker push $DOCKER_USERNAME/core:$GITHUB_REF
# docker push $DOCKER_USERNAME/core:latest

# docker run -it -d -p 8010:8010 core:latest touch /var/log/HPCCSystems/myesp/esp.log && /etc/init.d/hpcc-init start && tail -f /var/log/HPCCSystems/myesp/esp.log<|MERGE_RESOLUTION|>--- conflicted
+++ resolved
@@ -88,11 +88,7 @@
     doBuild ubuntu-24.04 &> vcpkg-logs/ubuntu-24.04.log &
     doBuild ubuntu-22.04 &> vcpkg-logs/ubuntu-22.04.log &
     doBuild ubuntu-20.04 &> vcpkg-logs/ubuntu-20.04.log &
-<<<<<<< HEAD
     doBuild rockylinux-8 &> vcpkg-logs/rockylinux-8.log &
-=======
-    doBuild centos-7 &> vcpkg-logs/centos-7.log & 
->>>>>>> 0f96a045
     doBuild centos-8 &> vcpkg-logs/centos-8.log &
     doBuild amazonlinux &> vcpkg-logs/amazonlinux.log &
     doBuild centos-7-rh-python38 &> vcpkg-logs/centos-7-rh-python38.log & 
