--- conflicted
+++ resolved
@@ -533,20 +533,10 @@
             unsigned hbi = heapBitmap[i];
             if (hbi)
             {
-<<<<<<< HEAD
-                char *ret = heapBase + i*UNSIGNED_BITS*HEAP_ALIGNMENT_SIZE;
-                unsigned mask = 1;
-                while (!(hbi & mask))
-                {
-                    ret += HEAP_ALIGNMENT_SIZE;
-                    mask <<= 1;
-                }
-=======
                 const unsigned pos = countTrailingUnsetBits(hbi);
                 const unsigned mask = 1U << pos;
                 const unsigned match = i*UNSIGNED_BITS + pos;
                 char *ret = heapBase + match*HEAP_ALIGNMENT_SIZE;
->>>>>>> 31056d8b
                 heapBitmap[i] = (hbi & ~mask);
                 heapLWM = i;
                 heapAllocated++;
