/*##############################################################################

    HPCC SYSTEMS software Copyright (C) 2012 HPCC Systems.

    Licensed under the Apache License, Version 2.0 (the "License");
    you may not use this file except in compliance with the License.
    You may obtain a copy of the License at

       http://www.apache.org/licenses/LICENSE-2.0

    Unless required by applicable law or agreed to in writing, software
    distributed under the License is distributed on an "AS IS" BASIS,
    WITHOUT WARRANTIES OR CONDITIONS OF ANY KIND, either express or implied.
    See the License for the specific language governing permissions and
    limitations under the License.
############################################################################## */

#include <platform.h>
#include <jlib.hpp>
#include "build-config.h"

#include "jisem.hpp"
#include "jsort.hpp"
#include "jregexp.hpp"

#include "ccd.hpp"
#include "ccdquery.hpp"
#include "ccdstate.hpp"
#include "ccdqueue.ipp"
#include "ccdlistener.hpp"
#include "ccdfile.hpp"
#include "ccdsnmp.hpp"

#include "hqlplugins.hpp"
#include "thorplugin.hpp"
#include "eclrtl.hpp"
#include "dafdesc.hpp"
#include "dautils.hpp"

#include "pkgimpl.hpp"

//-------------------------------------------------------------------------------------------
// class CRoxiePluginCtx - provide the environments for plugins loaded by roxie. 
// Base class handles making sure memory allocation comes from the right heap. 
// implement get/set properties to allow plugin configuration information to be retrieved from Roxie topology file
//-------------------------------------------------------------------------------------------

class CRoxiePluginCtx : public SimplePluginCtx
{
public:
    virtual int ctxGetPropInt(const char *propName, int defaultValue) const
    {
        return topology->getPropInt(propName, defaultValue);
    }
    virtual const char *ctxQueryProp(const char *propName) const
    {
        return topology->queryProp(propName);
    }
} PluginCtx;

SafePluginMap *plugins;

//================================================================================================

// In legacy state files, the original file names passed in _fileName or _indexFileName may have been translated into _superFileName or _superKeyName,
// and then 0 or more (max 1 for subfiles, no limit for subkeys) _fileName or _indexFileName will have been added. This translation will not take place
// if the files resolve to single file/key, or if we are using new embedded wu system

// Basic mode of operation therefore is to get the original name, see if it can be resolved by package into a list of subfiles, and if not, use 
// iterator on the xgmml node to get the list. 

// These two helper functions will return the original filenames placed in the XGMML by the codegen, regardless of how/if roxieconfig resolved them

const char *queryNodeFileName(const IPropertyTree &graphNode)
{
    const char *id = graphNode.queryProp("att[@name='_fileName']/@value");
    return id;
}

const char *queryNodeIndexName(const IPropertyTree &graphNode)
{
    const char * id = graphNode.queryProp("att[@name='_indexFileName']/@value");
    if (!id && !graphNode.hasProp("att[@name='_indexFileName_dynamic']"))   // can remove soon
        id = graphNode.queryProp("att[@name='_fileName']/@value");
    return id;
}

class CSimpleSuperFileArray : public CInterface, implements ISimpleSuperFileEnquiry
{
    IArrayOf<IPropertyTree> subFiles;
public:
    IMPLEMENT_IINTERFACE;
    CSimpleSuperFileArray(IPropertyTreeIterator &_subs)
    {
        ForEach(_subs)
        {
            IPropertyTree &sub = _subs.query();
            sub.Link();
            subFiles.append(sub);
        }
    }
    virtual unsigned numSubFiles() const 
    {
        return subFiles.length();
    }
    virtual bool getSubFileName(unsigned num, StringBuffer &name) const
    {
        if (subFiles.isItem(num))
        {
            name.append(subFiles.item(num).queryProp("@value"));
            return true;
        }
        else
            return false;
    }
    virtual unsigned findSubName(const char *subname) const
    {
        ForEachItemIn(idx, subFiles)
        {
            if (stricmp(subFiles.item(idx).queryProp("@value"), subname))
                return idx;
        }
        return NotFound;
    }
    virtual unsigned getContents(StringArray &contents) const
    {
        ForEachItemIn(idx, subFiles)
        {
            contents.append(subFiles.item(idx).queryProp("@value"));
        }
        return subFiles.length();
    }
};

//-------------------------------------------------------------------------------------------
// class CRoxiePackage - provide the environment in which file names and query options are interpreted
// by a roxie query. 
// File names are resolved into IResolvedFile objects. A cache is used to ensure that the IResolvedFile is 
// shared wherever possible.
// Effective environment is precomputed in mergedEnvironment for efficient recall by queries
// Packages are described using XML files - see documentation for details. 
//-------------------------------------------------------------------------------------------

/**
 * Packages are hierarchical - they are searched recursively to get the info you want
 * A PackageMap defines the entire environment - potentially each query that uses that PackageMap will pick a different package within it
 * A particular instantiation of a roxie query (i.e. a IQueryFactory) will have a pointer to the specific IRoxiePackage within the active PackageMap
 * that is providing its environment.
 *
 * A PackageMap can also indicate the name of the QuerySet it applies to. If not specified, at will apply to all QuerySets on the Roxie.
 *
 * A PackageSet is a list of PackageMap id's, and is used to tell Roxie what PackageMaps to load.
 * A Roxie can have multiple PackageMap's active. When updating the data, you might:
 *  - create a new PackageMap to refer to the new data
 *  - once it has loaded, mark it active, and mark the previous one as inactive
 *  - Once sure no queries in flight, unload the previous one
 *
 * Each Roxie will load all PackageMaps that are in any PackageSet whose @process attribute matches the cluster name.
 *
 * All package information is stored in Dali (and cached locally)
 *
 * <PackageSets>
 *  <PackageSet id = 'ps1' process='*'>                                # use this packageset for all roxies (same as omitting process)
 *   <PackageMap id='pm1b' querySet='qs1' active='true'/>  # Use the PackageMap pm1b for QuerySet qs1 and make it active
 *   <PackageMap id='pm1a' querySet='qs1' active='false'/> # Use the PackageMap pm1a for QuerySet qs1 but don't make it active
 *   <PackageMap id='pm2' querySet='dev*' active='true'/>  # Use the PackageMap pm1a for all QuerySets with names starting dev and make it active
 *  </PackageMapSet>
 * </PackageSets>
 *
 * <PackageMaps>
 *  <PackageMap id='pm1a'>
 *   <Package id='package1'>
 *    ...
 *   </Package>
 *   <Package id='package2'>
 *   </Package>
 *  </PackageMap>
 *  <PackageMap id='pm2'>
 *  </PackageMap>
 *  <PackageMap id='pm3'>
 *  </PackageMap>
 * </PackageMaps>
 */

class CRoxiePackageNode : extends CPackageNode, implements IRoxiePackage
{
protected:
    Owned<IRoxieDaliHelper> daliHelper;

    mutable CriticalSection cacheLock;
    mutable CopyMapStringToMyClass<IResolvedFile> fileCache;

    virtual aindex_t getBaseCount() const = 0;
    virtual const CRoxiePackageNode *getBaseNode(aindex_t pos) const = 0;

    virtual bool getSysFieldTranslationEnabled() const {return fieldTranslationEnabled;} //roxie configured value

    // Add a filename and the corresponding IResolvedFile to the cache
    void addCache(const char *filename, const IResolvedFile *file) const
    {
        CriticalBlock b(cacheLock);
        IResolvedFile *add = const_cast<IResolvedFile *>(file);
        add->setCache(this);
        fileCache.setValue(filename, add);
    }
    // Remove an IResolvedFile from the cache
    void removeCache(const IResolvedFile *file) const
    {
        CriticalBlock b(cacheLock);
        // NOTE: it's theoretically possible for the final release to happen after a replacement has been inserted into hash table. 
        // So only remove from hash table if what we find there matches the item that is being deleted.
        IResolvedFile *goer = fileCache.getValue(file->queryFileName());
        if (goer == file)
            fileCache.remove(file->queryFileName());
        // You might want to remove files from the daliServer cache too, but it's not safe to do so here as there may be multiple package caches
    }
    // Lookup a filename in the cache
    IResolvedFile *lookupCache(const char *filename) const
    {
        CriticalBlock b(cacheLock);
        IResolvedFile *cache = fileCache.getValue(filename);
        if (cache)
        {
            LINK(cache);
            if (cache->isAlive())
                return cache;
        }
        return NULL;
    }

    // Use local package file only to resolve subfile into physical file info
    IResolvedFile *resolveLFNusingPackage(const char *fileName) const
    {
        if (node)
        {
            StringBuffer xpath;
            IPropertyTree *fileInfo = node->queryPropTree(xpath.appendf("File[@id='%s']", fileName).str());
            if (fileInfo)
            {
                Owned <IResolvedFileCreator> result = createResolvedFile(fileName, NULL);
                result->addSubFile(createFileDescriptorFromRoxieXML(fileInfo), NULL);
                return result.getClear();
            }
        }
        return NULL;
    }

    // Use dali to resolve subfile into physical file info
    IResolvedFile *resolveLFNusingDali(const char *fileName, bool cacheIt, bool writeAccess, bool alwaysCreate) const
    {
        // MORE - look at alwaysCreate... This may be useful to implement earlier locking semantics.
        if (daliHelper)
        {
            if (daliHelper->connected())
            {
                Owned<IDistributedFile> dFile = daliHelper->resolveLFN(fileName, cacheIt, writeAccess);
                if (dFile)
                    return createResolvedFile(fileName, NULL, dFile.getClear(), daliHelper, cacheIt, writeAccess);
            }
            else if (!writeAccess)  // If we need write access and expect a dali, but don't have one, we should probably fail
            {
                // we have no dali, we can't lock..
                Owned<IFileDescriptor> fd = daliHelper->resolveCachedLFN(fileName);
                if (fd)
                {
                    Owned <IResolvedFileCreator> result = createResolvedFile(fileName, NULL);
                    Owned<IFileDescriptor> remoteFDesc = daliHelper->checkClonedFromRemote(fileName, fd, cacheIt, writeAccess);
                    result->addSubFile(fd.getClear(), remoteFDesc.getClear());
                    return result.getClear();
                }
            }
        }
        return NULL;
    }
    // Use local package file's localFile info to resolve subfile into physical file info
    IResolvedFile *resolveLFNusingLocal(const char *fileName, bool writeAccess, bool alwaysCreate) const
    {
        if (node && node->getPropBool("@localFiles"))
        {
            StringBuffer useName;
            if (strstr(fileName,"::"))
            {
                bool wasDFS;
                // MORE - really we don't want the 1 of 1 bit of this...
                makeSinglePhysicalPartName(fileName, useName, true, wasDFS, baseDataDirectory.str());
            }
            else
                useName.append(fileName);
            bool exists = checkFileExists(useName);
            if (exists || alwaysCreate)
            {
                Owned <IResolvedFileCreator> result = createResolvedFile(fileName, useName);
                if (exists)
                    result->addSubFile(useName);
                return result.getClear();
            }
        }
        return NULL;
    }
    // Use local package and its bases to resolve existing file into physical file info via all supported resolvers
    IResolvedFile *lookupFile(const char *fileName, bool cache, bool writeAccess, bool alwaysCreate) const
    {
        // Order of resolution: 
        // 1. Files named in package
        // 2. If dali lookup enabled, dali
        // 3. If local file system lookup enabled, local file system?
        // 4. Files named in bases

        IResolvedFile* result = lookupCache(fileName);
        if (result)
            return result;

        Owned<const ISimpleSuperFileEnquiry> subFileInfo = resolveSuperFile(fileName);
        if (subFileInfo)
        {
            unsigned numSubFiles = subFileInfo->numSubFiles();
            if (numSubFiles==1)
            {
                // Optimize the common case of a single subfile
                StringBuffer subFileName;
                subFileInfo->getSubFileName(0, subFileName);
                return lookupFile(subFileName, cache, writeAccess, alwaysCreate);
            }
            else
            {
                // Have to do some merging...
                Owned<IResolvedFileCreator> super;
                for (unsigned idx = 0; idx < numSubFiles; idx++)
                {
                    StringBuffer subFileName;
                    subFileInfo->getSubFileName(idx, subFileName);
                    Owned<const IResolvedFile> subFileInfo = lookupFile(subFileName, cache, writeAccess, alwaysCreate);
                    if (subFileInfo)
                    {
                        if (!super) 
                            super.setown(createResolvedFile(fileName, NULL));
                        super->addSubFile(subFileInfo);
                    }
                }
                if (super && cache)
                    addCache(fileName, super);
                return super.getClear();
            }
        }
        result = resolveLFNusingPackage(fileName);
        if (!result)
            result = resolveLFNusingDali(fileName, cache, writeAccess, alwaysCreate);
        if (!result)
            result = resolveLFNusingLocal(fileName, writeAccess, alwaysCreate);
        if (result)
        {
            if (cache)
                addCache(fileName, result);
            return result;
        }
        aindex_t count = getBaseCount();
        for (aindex_t i = 0; i < count; i++)
        {
            const CRoxiePackageNode *basePackage = getBaseNode(i);
            if (!basePackage)
                continue;
            IResolvedFile *result = basePackage->lookupFile(fileName, cache, writeAccess, alwaysCreate);
            if (result)
                return result;
        }
        return NULL;
    }

    // default constructor for derived class use
    CRoxiePackageNode()
    {
    }

public:
    IMPLEMENT_IINTERFACE;

    CRoxiePackageNode(IPropertyTree *p) : CPackageNode(p)
    {
        daliHelper.setown(connectToDali()); // MORE - should make this conditional
        if (!daliHelper.get() || !daliHelper->connected())
            node->setPropBool("@localFiles", true);
    }

    ~CRoxiePackageNode()
    {
        assertex(fileCache.count()==0);
        // If it's possible for cached objects to outlive the cache I think there is a problem...
        // we could set the cache field to null here for any objects still in cache but there would be a race condition
    }

    virtual IPropertyTreeIterator *getInMemoryIndexInfo(const IPropertyTree &graphNode) const 
    {
        StringBuffer xpath;
        xpath.append("SuperFile[@id='").append(queryNodeFileName(graphNode)).append("']");
        return lookupElements(xpath.str(), "MemIndex");
    }

    virtual const IResolvedFile *lookupFileName(const char *_fileName, bool opt, bool cache, IConstWorkUnit *wu) const
    {
        StringBuffer fileName;
        expandLogicalFilename(fileName, _fileName, wu, false);
        DBGLOG("lookupFileName %s", fileName.str());

        const IResolvedFile *result = lookupFile(fileName, cache, false, false);
        if (!result)
        {
            if (!opt)
                throw MakeStringException(ROXIE_FILE_ERROR, "Could not resolve filename %s", fileName.str());
            if (traceLevel > 4)
                DBGLOG("Could not resolve OPT filename %s", fileName.str());
        }
        return result;
    }

    virtual IRoxieWriteHandler *createFileName(const char *_fileName, bool overwrite, bool extend, const StringArray &clusters, IConstWorkUnit *wu) const
    {
        StringBuffer fileName;
        expandLogicalFilename(fileName, _fileName, wu, false);
        Owned<IResolvedFile> resolved = lookupFile(fileName, false, true, true);
        if (resolved)
        {
            if (resolved->exists())
            {
                if (!overwrite)
                    throw MakeStringException(99, "Cannot write %s, file already exists (missing OVERWRITE attribute?)", resolved->queryFileName());
                if (extend)
                    UNIMPLEMENTED; // How does extend fit in with the clusterwritemanager stuff? They can't specify cluster and extend together...
                removeCache(resolved);
                resolved->remove();
            }
            if (resolved->queryPhysicalName())
                fileName.clear().append(resolved->queryPhysicalName());
            resolved.clear();
        }
        bool disconnected = !daliHelper->connected();
        // MORE - not sure this is really the right test. If there SHOULD be a dali but is's unavailable, we should fail.
        Owned<ILocalOrDistributedFile> ldFile = createLocalOrDistributedFile(fileName, NULL, disconnected, !disconnected, true);
        if (!ldFile)
            throw MakeStringException(ROXIE_FILE_ERROR, "Cannot write %s", fileName.str());

        return createRoxieWriteHandler(daliHelper, ldFile.getClear(), clusters);
    }

    virtual IPropertyTree *getQuerySets() const
    {
        if (node)
            return node->getPropTree("QuerySets");
        else
            return NULL;
    }

    //map ambiguous IHpccPackage
    virtual ISimpleSuperFileEnquiry *resolveSuperFile(const char *superFileName) const
    {
        return CPackageNode::resolveSuperFile(superFileName);
    }
    virtual const char *queryEnv(const char *varname) const
    {
        return CPackageNode::queryEnv(varname);
    }
    virtual bool getEnableFieldTranslation() const
    {
        return CPackageNode::getEnableFieldTranslation();
    }
    virtual const IPropertyTree *queryTree() const
    {
        return CPackageNode::queryTree();
    }
    virtual hash64_t queryHash() const
    {
        return CPackageNode::queryHash();
    }
};

typedef CResolvedPackage<CRoxiePackageNode> CRoxiePackage;

IRoxiePackage *createRoxiePackage(IPropertyTree *p, IRoxiePackageMap *packages)
{
    Owned<CRoxiePackage> pkg = new CRoxiePackage(p);
    if (packages)
        pkg->resolveBases(packages);
    return pkg.getClear();
}

//================================================================================================
// CPackageMap - an implementation of IPackageMap using a string map
//================================================================================================

class CRoxiePackageMap : public CPackageMapOf<CRoxiePackageNode, IRoxiePackage>, implements IRoxiePackageMap
{
public:
    IMPLEMENT_IINTERFACE;

    typedef CPackageMapOf<CRoxiePackageNode, IRoxiePackage> BASE;

    CRoxiePackageMap(const char *_packageId, const char *_querySet, bool _active)
        : BASE(_packageId, _querySet, _active)
    {
    }

    //map ambiguous IHpccPackageMap interface
    virtual const IHpccPackage *queryPackage(const char *name) const
    {
        return BASE::queryPackage(name);
    }
    virtual const IHpccPackage *matchPackage(const char *name) const
    {
        return BASE::matchPackage(name);
    }
    virtual const char *queryPackageId() const
    {
        return BASE::queryPackageId();
    }
    virtual bool isActive() const
    {
        return BASE::isActive();
    }
    virtual bool validate(const char *queryid, StringArray &wrn, StringArray &err, StringArray &unmatchedQueries, StringArray &unusedPackages, StringArray &unmatchedFiles) const
    {
        return BASE::validate(queryid, wrn, err, unmatchedQueries, unusedPackages, unmatchedFiles);
    }

    virtual const IRoxiePackage *queryRoxiePackage(const char *name) const
    {
        return queryResolvedPackage(name);
    }
    virtual const IRoxiePackage *matchRoxiePackage(const char *name) const
    {
        return matchResolvedPackage(name);
    }
};

static CRoxiePackageMap *emptyPackageMap;
static CRoxiePackage *rootPackage;
static SpinLock emptyPackageMapCrit;
static IRoxieDebugSessionManager *debugSessionManager;

extern const IRoxiePackage &queryRootRoxiePackage()
{
    SpinBlock b(emptyPackageMapCrit);
    if (!rootPackage)
    {
        // Set up the root package. This contains global settings from topology file
        rootPackage = new CRoxiePackage(topology); // attributes become control: environment settings. Rest of topology ignored.
        rootPackage->resolveBases(NULL);
    }
    return *rootPackage;
}

extern const IRoxiePackageMap &queryEmptyRoxiePackageMap()
{
    SpinBlock b(emptyPackageMapCrit);
    if (!emptyPackageMap)
        emptyPackageMap = new CRoxiePackageMap("<none>", NULL, true);
    return *emptyPackageMap;
}

MODULE_INIT(INIT_PRIORITY_STANDARD)
{
    emptyPackageMap = NULL;
    debugSessionManager = NULL;
    return true;
}

MODULE_EXIT()
{
    ::Release(emptyPackageMap); // You can't use static Owned to release anything that may own a IPropertyTree
    ::Release(rootPackage);
    ::Release(debugSessionManager);
}

// IRoxieQuerySetManager
//  - CRoxieQuerySetManager -
//    - CRoxieServerQuerySetManager
//    - CRoxieSlaveQuerySetManager
//
// Manages a set of instantiated queries and allows us to look them up by queryname or alias
//
// IRoxieQuerySetManagerSet
// - CRoxieSlaveQuerySetManagerSet
//
// Manages the IRoxieQuerySetManager for multiple channels
//
// CRoxieQueryPackageManager
// - CRoxieDaliQueryPackageManager
// - CStandaloneQueryPackageManager
//
// Groups a server resource manager and a set of slave resource managers (one per channel) together.
// There is one per PackageMap
//
// CQueryPackageSetManager at outer level
// There will be exactly one of these. It will reload the CQueryPackageManager's if dali Package info changes

//================================================================================================
// CRoxieQuerySetManager - shared base class for slave and server query set manager classes
// Manages a set of instantiated queries and allows us to look them up by queryname or alias,
// as well as controlling their lifespan
//================================================================================================

class CRoxieQuerySetManager : public CInterface, implements IRoxieQuerySetManager 
{
protected:
    MapStringToMyClass<IQueryFactory> queries;
    MapStringToMyClass<IQueryFactory> aliases;   // Do we gain anything by having two tables?
    unsigned channelNo;
    bool active;
    StringAttr querySetName;

    void addQuery(const char *id, IQueryFactory *n, hash64_t &hash)
    {
        hash = rtlHash64Data(sizeof(hash), &hash, n->queryHash());
        queries.setValue(id, n);
        n->Release();  // setValue links
    }

    void addAlias(const char *alias, const char *original, hash64_t &hash)
    {
        if (original && alias)
        {
            IQueryFactory *orig = queries.getValue(original);
            if (orig)
            {
                hash = rtlHash64VStr(alias, hash);
                hash = rtlHash64Data(sizeof(hash), &hash, orig->queryHash());
                aliases.setValue(alias, orig);
            }
            else
                throw MakeStringException(ROXIE_UNKNOWN_QUERY, "Unknown query %s", original);
        }
        else
            throw MakeStringException(ROXIE_INTERNAL_ERROR, "Invalid parameters to addAlias");
    }

    virtual IQueryFactory *loadQueryFromDll(const char *id, const IQueryDll *dll, const IHpccPackage &package, const IPropertyTree *stateInfo) = 0;

public:
    IMPLEMENT_IINTERFACE;
    CRoxieQuerySetManager(unsigned _channelNo, const char *_querySetName)
        : queries(true), aliases(true), active(false), querySetName(_querySetName)
    {
        channelNo = _channelNo;
    }

    virtual const char *queryId() const
    {
        return querySetName;
    }

    virtual bool isActive() const
    {
        return active;
    }

    virtual void load(const IPropertyTree *querySet, const IRoxiePackageMap &packages, hash64_t &hash)
    {
        Owned<IPropertyTreeIterator> queryNames = querySet->getElements("Query");
        ForEach (*queryNames)
        {
            const IPropertyTree &query = queryNames->query();
            try
            {
                const char *id = query.queryProp("@id");
                const char *dllName = query.queryProp("@dll");
                if (!id || !*id || !dllName || !*dllName)
                    throw MakeStringException(ROXIE_QUERY_MODIFICATION, "dll and id must be specified");
                Owned<const IQueryDll> queryDll = createQueryDll(dllName);
                const IHpccPackage *package = NULL;
                const char *packageName = query.queryProp("@package");
                if (packageName && *packageName)
                {
                    package = packages.queryPackage(packageName); // if a package is specified, require exact match
                    if (!package)
                        throw MakeStringException(ROXIE_QUERY_MODIFICATION, "Package %s specified by query %s not found", packageName, id);
                }
                else
                {
                    package = packages.queryPackage(id);  // Look for an exact match, then a fuzzy match, using query name as the package id
                    if(!package) package = packages.matchPackage(id);
                    if (!package) package = &queryRootRoxiePackage();
                }
                assertex(package);
                addQuery(id, loadQueryFromDll(id, queryDll.getClear(), *package, &query), hash);
            }
            catch (IException *E)
            {
                // we don't want a single bad query in the set to stop us loading all the others
                StringBuffer msg, qxml;
                toXML(&query, qxml);
                msg.appendf("Failed to load query: %s", qxml.str());
                EXCLOG(E, msg.str());
                E->Release();
            }
        }

        Owned<IPropertyTreeIterator> a = querySet->getElements("Alias");
        ForEach(*a)
        {
            IPropertyTree &item = a->query();
            const char *alias = item.queryProp("@name");
            const char *original = item.queryProp("@id");
            try
            {
                addAlias(alias, original, hash);
            }
            catch (IException *E)
            {
                // we don't want a single bad alias in the set to stop us loading all the others
                VStringBuffer msg("Failed to set alias %s on %s", alias, original);
                EXCLOG(E, msg.str());
                E->Release();
            }
        }
        active = packages.isActive();
        if (active)
            hash = rtlHash64VStr("active", hash);
    }

    virtual void getStats(const char *queryName, const char *graphName, StringBuffer &reply, const IRoxieContextLogger &logctx) const
    {
        Owned<IQueryFactory> f = getQuery(queryName, logctx);
        if (f)
        {
            reply.appendf("<Query id='%s'>\n", queryName);
            f->getStats(reply, graphName);
            reply.append("</Query>\n");
        }
        else
            throw MakeStringException(ROXIE_UNKNOWN_QUERY, "Unknown query %s", queryName);
    }

    virtual void resetQueryTimings(const char *queryName, const IRoxieContextLogger &logctx)
    {
        Owned<IQueryFactory> f = getQuery(queryName, logctx);
        if (f)
            f->resetQueryTimings();
        else
            throw MakeStringException(ROXIE_UNKNOWN_QUERY, "Unknown query %s", queryName);
    }

    virtual void resetAllQueryTimings()
    {
        HashIterator elems(queries);
        for (elems.first(); elems.isValid(); elems.next())
        {
            IMapping &cur = elems.query();
            queries.mapToValue(&cur)->resetQueryTimings();
        }
    }

    virtual void getActivityMetrics(StringBuffer &reply) const
    {
        HashIterator elems(queries);
        for (elems.first(); elems.isValid(); elems.next())
        {
            IMapping &cur = elems.query();
            queries.mapToValue(&cur)->getActivityMetrics(reply);
        }
    }

    virtual void getAllQueryInfo(StringBuffer &reply, bool full, const IRoxieContextLogger &logctx) const
    {
        HashIterator elems(queries);
        for (elems.first(); elems.isValid(); elems.next())
        {
            IMapping &cur = elems.query();
            IQueryFactory *query = queries.mapToValue(&cur);
            query->getQueryInfo(reply, full, logctx);
        }
        HashIterator aliasIterator(aliases);
        for (aliasIterator.first(); aliasIterator.isValid(); aliasIterator.next())
        {
            IMapping &cur = aliasIterator.query();
            reply.appendf(" <Alias id='%s' query='%s'/>\n", (const char *) cur.getKey(), aliases.mapToValue(&cur)->queryQueryName());
        }
    }

    virtual IQueryFactory *getQuery(const char *id, const IRoxieContextLogger &logctx) const
    {
        IQueryFactory *ret;
        ret = aliases.getValue(id);
        if (ret && logctx.queryTraceLevel() > 5)
            logctx.CTXLOG("Found query alias %s => %s", id, ret->queryQueryName());
        if (!ret)
            ret = queries.getValue(id);
        return LINK(ret);
    }

};

//===============================================================================================================

class CRoxieServerQuerySetManager : public CRoxieQuerySetManager
{
public:
    IMPLEMENT_IINTERFACE;
    CRoxieServerQuerySetManager(const char *_querySetName)
        : CRoxieQuerySetManager(0, _querySetName)
    {
    }

    virtual IQueryFactory * loadQueryFromDll(const char *id, const IQueryDll *dll, const IHpccPackage &package, const IPropertyTree *stateInfo)
    {
        return createServerQueryFactory(id, dll, package, stateInfo);
    }

};

extern IRoxieQuerySetManager *createServerManager(const char *querySet)
{
    return new CRoxieServerQuerySetManager(querySet);
}

//===============================================================================================================

class CRoxieSlaveQuerySetManager : public CRoxieQuerySetManager
{
public:
    IMPLEMENT_IINTERFACE;
    CRoxieSlaveQuerySetManager(unsigned _channelNo, const char *_querySetName)
        : CRoxieQuerySetManager(_channelNo, _querySetName)
    {
        channelNo = _channelNo;
    }

    virtual IQueryFactory *loadQueryFromDll(const char *id, const IQueryDll *dll, const IHpccPackage &package, const IPropertyTree *stateInfo)
    {
        return createSlaveQueryFactory(id, dll, package, channelNo, stateInfo);
    }

};

class CRoxieSlaveQuerySetManagerSet : public CInterface, implements IRoxieQuerySetManagerSet
{
public:
    IMPLEMENT_IINTERFACE;
    CRoxieSlaveQuerySetManagerSet(unsigned _numChannels, const char *querySetName)
        : numChannels(_numChannels)
    {
        CriticalBlock b(ccdChannelsCrit);
        managers = new CRoxieSlaveQuerySetManager *[numChannels];
        memset(managers, 0, sizeof(CRoxieSlaveQuerySetManager *) * numChannels);
        Owned<IPropertyTreeIterator> it = ccdChannels->getElements("RoxieSlaveProcess");
        ForEach(*it)
        {
            unsigned channelNo = it->query().getPropInt("@channel", 0);
            assertex(channelNo>0 && channelNo<=numChannels);
            if (managers[channelNo-1] == NULL)
                managers[channelNo-1] = new CRoxieSlaveQuerySetManager(channelNo, querySetName);
            else
                throw MakeStringException(ROXIE_INVALID_TOPOLOGY, "Invalid topology file - channel %d repeated for this slave", channelNo);
        }
    }

    ~CRoxieSlaveQuerySetManagerSet()
    {
        for (unsigned channel = 0; channel < numChannels; channel++)
            ::Release(managers[channel]);
        delete [] managers;
    }

    inline CRoxieSlaveQuerySetManager *item(int idx)
    {
        return managers[idx];
    }

    virtual void load(const IPropertyTree *querySets, const IRoxiePackageMap &packages, hash64_t &hash)
    {
        for (unsigned channel = 0; channel < numChannels; channel++)
            if (managers[channel])
                managers[channel]->load(querySets, packages, hash); // MORE - this means the hash depends on the number of channels. Is that desirable?
    }

private:
    unsigned numChannels;
    CRoxieSlaveQuerySetManager **managers;
};

//===============================================================================================================

class CRoxieDebugSessionManager : public CInterface, implements IRoxieDebugSessionManager
{
protected:
    ReadWriteLock debugLock; 
    MapStringToMyClass<IDebuggerContext> debuggerContexts;

public:
    IMPLEMENT_IINTERFACE;
    void getActiveQueries(StringBuffer &reply)
    {
        HashIterator q(debuggerContexts);
        for (q.first(); q.isValid(); q.next())
        {
            IDebuggerContext *ctx = debuggerContexts.mapToValue(&q.query());
            reply.appendf(" <Query id='%s' uid='%s' debug='1'/>\n", ctx->queryQueryName(), ctx->queryDebugId());
        }
    }

    virtual void registerDebugId(const char *id, IDebuggerContext *ctx)
    {
        WriteLockBlock block(debugLock);
        debuggerContexts.setValue(id, ctx);
    }

    virtual void deregisterDebugId(const char *id)
    {
        WriteLockBlock block(debugLock);
        debuggerContexts.remove(id);
    }

    virtual IDebuggerContext *lookupDebuggerContext(const char *id)
    {
        ReadLockBlock block(debugLock);
        IDebuggerContext *ctx = debuggerContexts.getValue(id);
        if (ctx)
            return LINK(ctx);
        else
        {
#ifdef _DEBUG
            // In a debug environment, it is convenient to be able to use '*' to mean 'the only active debug session'...
            if (strcmp(id, "*")==0 && debuggerContexts.count()==1)
            {
                HashIterator q(debuggerContexts);
                for (q.first(); q.isValid(); q.next())
                {
                    IDebuggerContext *ctx = debuggerContexts.mapToValue(&q.query());
                    return LINK(ctx);
                }
            }
#endif
            throw MakeStringException(ROXIE_INTERNAL_ERROR, "Debug context %s not found", id);
        }
    }
};

//===============================================================================================

/*----------------------------------------------------------------------------------------------
* A CRoxieQueryPackageManager object manages all the queries that are currently runnable via XML.
* There may be more than one in existence, but only one will be active and therefore used to
* look up queries that are received - this corresponds to the currently active package.
*-----------------------------------------------------------------------------------------------*/

class CRoxieQueryPackageManager : public CInterface
{
public:
    IMPLEMENT_IINTERFACE;

    CRoxieQueryPackageManager(unsigned _numChannels, const char *_querySet, const IRoxiePackageMap *_packages)
        : numChannels(_numChannels), packages(_packages), querySet(_querySet)
    {
        queryHash = 0;
    }

    ~CRoxieQueryPackageManager()
    {
    }

    inline const char *queryPackageId() const
    {
        return packages->queryPackageId();
    }

    virtual void reload()
    {
        // Default is to do nothing...
    }

    virtual void load() = 0;

    virtual hash64_t getHash()
    {
        CriticalBlock b2(updateCrit);
        return queryHash;
    }

    IRoxieQuerySetManager* getRoxieServerManager()
    {
        CriticalBlock b2(updateCrit);
        return serverManager.getLink();
    }

    void resetStats(const char *queryId, const IRoxieContextLogger &logctx)
    {
        CriticalBlock b(updateCrit);
        if (queryId)
        {
            Owned<IQueryFactory> query = serverManager->getQuery(queryId, logctx);
            if (query)
            {
                const char *id = query->queryQueryName();
                serverManager->resetQueryTimings(id, logctx);
                for (unsigned channel = 0; channel < numChannels; channel++)
                    if (slaveManagers->item(channel))
                    {
                        slaveManagers->item(channel)->resetQueryTimings(id, logctx);
                    }
            }
        }
        else
        {
            serverManager->resetAllQueryTimings();
            for (unsigned channel = 0; channel < numChannels; channel++)
                if (slaveManagers->item(channel))
                    slaveManagers->item(channel)->resetAllQueryTimings();
        }
    }

    void getStats(const char *queryId, const char *action, const char *graphName, StringBuffer &reply, const IRoxieContextLogger &logctx) const
    {
        CriticalBlock b2(updateCrit);
        Owned<IQueryFactory> query = serverManager->getQuery(queryId, logctx);
        if (query)
        {
            StringBuffer freply;
            serverManager->getStats(queryId, graphName, freply, logctx);
            Owned<IPropertyTree> stats = createPTreeFromXMLString(freply.str());
            for (unsigned channel = 0; channel < numChannels; channel++)
                if (slaveManagers->item(channel))
                {
                    StringBuffer sreply;
                    slaveManagers->item(channel)->getStats(queryId, graphName, sreply, logctx);
                    Owned<IPropertyTree> cstats = createPTreeFromXMLString(sreply.str());
                    mergeStats(stats, cstats, 1);
                }
            toXML(stats, reply);
        }
    }
    void getActivityMetrics(StringBuffer &reply) const
    {
        CriticalBlock b2(updateCrit);
        serverManager->getActivityMetrics(reply);
        for (unsigned channel = 0; channel < numChannels; channel++)
        {
            if (slaveManagers->item(channel))
            {
                slaveManagers->item(channel)->getActivityMetrics(reply);
            }
        }
    }
    void getAllQueryInfo(StringBuffer &reply, bool full,  const IRoxieContextLogger &logctx) const
    {
        CriticalBlock b2(updateCrit);
        serverManager->getAllQueryInfo(reply, full, logctx);
    }
protected:
    void reloadQueryManagers(CRoxieSlaveQuerySetManagerSet *newSlaveManagers, IRoxieQuerySetManager *newServerManager, hash64_t newHash)
    {
        Owned<CRoxieSlaveQuerySetManagerSet> oldSlaveManagers;
        Owned<IRoxieQuerySetManager> oldServerManager;
        {
            // Atomically, replace the existing query managers with the new ones
            CriticalBlock b2(updateCrit);
            oldSlaveManagers.setown(slaveManagers.getClear()); // so that the release happens outside the critblock
            oldServerManager.setown(serverManager.getClear()); // so that the release happens outside the critblock
            slaveManagers.setown(newSlaveManagers);
            serverManager.setown(newServerManager);
            queryHash = newHash;
        }
    }

    mutable CriticalSection updateCrit;  // protects updates of slaveManagers and serverManager
    Owned<CRoxieSlaveQuerySetManagerSet> slaveManagers;
    Owned<IRoxieQuerySetManager> serverManager;

    Owned<const IRoxiePackageMap> packages;
    unsigned numChannels;
    hash64_t queryHash;
    StringAttr querySet;
};

/**
 * class CRoxieDaliQueryPackageManager - manages queries specified in QuerySets, for a given package set.
 *
 * If the QuerySet is modified, it will be reloaded.
 * There is one CRoxieDaliQueryPackageManager for every PackageSet - only one will be active for query lookup
 * at a given time (the one associated with the active PackageSet).
 *
 * To deploy new data, typically we will load a new PackageSet, make it active, then release the old one
 * A packageSet is not modified while loaded, to avoid timing issues between slaves and server.
 *
 * We need to be able to spot a change (in dali) to the active package indicator (and switch the active CRoxieDaliQueryPackageManager)
 * We need to be able to spot a change (in dali) that adds a new PackageSet
 * We need to decide what to do about a change (in dali) to an existing PackageSet. Maybe we allow it (leave it up to the gui to
 * encourage changing in the right sequence). In which case a change to the package info in dali means reload all global package
 * managers (and then discard the old ones). Hash-based queries means everything should work ok.
 * -> If the active ptr changes, just change what is active
 *    If any change to any package set, reload all globalResourceManagers and discard prior
 *    The query caching code should ensure that it is quick enough to do so
 *
 **/
class CRoxieDaliQueryPackageManager : public CRoxieQueryPackageManager, implements ISDSSubscription
{
    Owned<IRoxieDaliHelper> daliHelper;
    Owned<IDaliPackageWatcher> notifier;

public:
    IMPLEMENT_IINTERFACE;
    CRoxieDaliQueryPackageManager(unsigned _numChannels, const IRoxiePackageMap *_packages, const char *_querySet)
        : CRoxieQueryPackageManager(_numChannels, _querySet, _packages)
    {
        daliHelper.setown(connectToDali());
    }

    ~CRoxieDaliQueryPackageManager()
    {
        if (notifier)
            daliHelper->releaseSubscription(notifier);
    }

    virtual void notify(SubscriptionId id, const char *xpath, SDSNotifyFlags flags, unsigned valueLen, const void *valueData)
    {
        reload();
        daliHelper->commitCache();
    }

    virtual void load()
    {
        notifier.setown(daliHelper->getQuerySetSubscription(querySet, this));
        reload();
    }

    virtual void reload()
    {
        hash64_t newHash = numChannels;
        Owned<IPropertyTree> newQuerySet = daliHelper->getQuerySet(querySet);
        Owned<CRoxieSlaveQuerySetManagerSet> newSlaveManagers = new CRoxieSlaveQuerySetManagerSet(numChannels, querySet);
        Owned<IRoxieQuerySetManager> newServerManager = createServerManager(querySet);
        newServerManager->load(newQuerySet, *packages, newHash);
        newSlaveManagers->load(newQuerySet, *packages, newHash);
        reloadQueryManagers(newSlaveManagers.getClear(), newServerManager.getClear(), newHash);
        clearKeyStoreCache(false);   // Allows us to fully release files we no longer need because of unloaded queries
    }

};

class CStandaloneQueryPackageManager : public CRoxieQueryPackageManager
{
    Owned<IPropertyTree> standaloneDll;

public:
    IMPLEMENT_IINTERFACE;

    CStandaloneQueryPackageManager(unsigned _numChannels, const char *_querySet, const IRoxiePackageMap *_packages, IPropertyTree *_standaloneDll)
        : CRoxieQueryPackageManager(_numChannels, _querySet, _packages), standaloneDll(_standaloneDll)
    {
        assertex(standaloneDll);
    }

    ~CStandaloneQueryPackageManager()
    {
    }

    virtual void load()
    {
        hash64_t newHash = numChannels;
        Owned<IPropertyTree> newQuerySet = createPTree("QuerySet");
        newQuerySet->setProp("@name", "_standalone");
        newQuerySet->addPropTree("Query", standaloneDll.getLink());
        Owned<CRoxieSlaveQuerySetManagerSet> newSlaveManagers = new CRoxieSlaveQuerySetManagerSet(numChannels, querySet);
        Owned<IRoxieQuerySetManager> newServerManager = createServerManager(querySet);
        newServerManager->load(newQuerySet, *packages, newHash);
        newSlaveManagers->load(newQuerySet, *packages, newHash);
        reloadQueryManagers(newSlaveManagers.getClear(), newServerManager.getClear(), newHash);
    }
};

static SpinLock roxieDebugSessionManagerLock;
extern IRoxieDebugSessionManager &queryRoxieDebugSessionManager()
{
    SpinBlock b(roxieDebugSessionManagerLock);
    if (!debugSessionManager)
        debugSessionManager = new CRoxieDebugSessionManager();
    return *debugSessionManager;
}

class CRoxiePackageSetWatcher : public CInterface, implements ISDSSubscription
{
public:
    IMPLEMENT_IINTERFACE;
    CRoxiePackageSetWatcher(IRoxieDaliHelper *_daliHelper, ISDSSubscription *_owner, unsigned numChannels)
    : stateHash(0), daliHelper(_daliHelper), owner(_owner)
    {
        Owned<IDaliPackageWatcher> notifier = daliHelper->getPackageSetsSubscription(this);
        if (notifier)
            notifiers.append(*notifier.getClear());
        ForEachItemIn(idx, allQuerySetNames)
        {
            createQueryPackageManagers(numChannels, allQuerySetNames.item(idx));
        }
    }

    CRoxiePackageSetWatcher(IRoxieDaliHelper *_daliHelper, ISDSSubscription *_owner, const IQueryDll *standAloneDll, unsigned numChannels, const char *querySet)
    : stateHash(0), daliHelper(_daliHelper), owner(_owner)
    {
        Owned<IPropertyTree> standAloneDllTree;
        standAloneDllTree.setown(createPTree("Query"));
        standAloneDllTree->setProp("@id", "roxie");
        standAloneDllTree->setProp("@dll", standAloneDll->queryDll()->queryName());
        Owned<CRoxieQueryPackageManager> qpm = new CStandaloneQueryPackageManager(numChannels, querySet, LINK(&queryEmptyRoxiePackageMap()), standAloneDllTree.getClear());
        qpm->load();
        stateHash = rtlHash64Data(sizeof(stateHash), &stateHash, qpm->getHash());
        allQueryPackages.append(*qpm.getClear());
    }

    ~CRoxiePackageSetWatcher()
    {
        unsubscribe();
    }

    virtual void notify(SubscriptionId id, const char *xpath, SDSNotifyFlags flags, unsigned valueLen, const void *valueData)
    {
        owner->notify(id, xpath, flags, valueLen, valueData);
    }

    IQueryFactory *lookupLibrary(const IRoxiePackage &package, const char *libraryName, unsigned expectedInterfaceHash, const IRoxieContextLogger &logctx) const
    {
        ForEachItemIn(idx, allQueryPackages)
        {
            Owned<IRoxieQuerySetManager> sm = allQueryPackages.item(idx).getRoxieServerManager();
            if (sm->isActive())
            {
                Owned<IQueryFactory> library = sm->getQuery(libraryName, logctx);
                if (library && (&library->queryPackage() == &package))  // MORE - is this check too restrictive?
                {
                    if (library->isQueryLibrary())
                    {
                        unsigned foundInterfaceHash = library->getQueryLibraryInterfaceHash();
                        if (!foundInterfaceHash || (foundInterfaceHash == expectedInterfaceHash))
                            return library.getClear();
                        else
                            throw MakeStringException(ROXIE_LIBRARY_ERROR, "The library interface found in %s is not compatible (found %d, expected %d)", libraryName, foundInterfaceHash, expectedInterfaceHash);
                    }
                    else
                        throw MakeStringException(ROXIE_LIBRARY_ERROR, "The query resolved by %s is not a library", libraryName);
                }
            }
        }
        throw MakeStringException(ROXIE_LIBRARY_ERROR, "No compatible library available for %s", libraryName);
    }

    IQueryFactory *getQuery(const char *id, const IRoxieContextLogger &logctx) const
    {
        ForEachItemIn(idx, allQueryPackages)
        {
            Owned<IRoxieQuerySetManager> sm = allQueryPackages.item(idx).getRoxieServerManager();
            if (sm->isActive())
            {
                IQueryFactory *query = sm->getQuery(id, logctx);
                if (query)
                    return query;
            }
        }
        return NULL;
    }

    inline hash64_t queryHash() const
    {
        return stateHash;
    }

    void getAllQueryInfo(StringBuffer &reply, bool full, const IRoxieContextLogger &logctx) const
    {
        ForEachItemIn(idx, allQueryPackages)
        {
            Owned<IRoxieQuerySetManager> sm = allQueryPackages.item(idx).getRoxieServerManager();
            sm->getAllQueryInfo(reply, full, logctx);
        }
    }

    void getActivityMetrics(StringBuffer &reply) const
    {
        ForEachItemIn(idx, allQueryPackages)
        {
            CRoxieQueryPackageManager &qpm = allQueryPackages.item(idx);
            qpm.getActivityMetrics(reply);
        }
    }

    void getStats(StringBuffer &reply, const char *id, const char *action, const char *graphName, const IRoxieContextLogger &logctx) const
    {
        ForEachItemIn(idx, allQueryPackages)
        {
            allQueryPackages.item(idx).getStats(id, action, graphName, reply, logctx);
        }
    }

    void resetStats(const char *id, const IRoxieContextLogger &logctx) const
    {
        ForEachItemIn(idx, allQueryPackages)
        {
            allQueryPackages.item(idx).resetStats(id, logctx);
        }
    }

private:
    ISDSSubscription *owner;
    CIArrayOf<CRoxieQueryPackageManager> allQueryPackages;
    IArrayOf<IDaliPackageWatcher> notifiers;
    Linked<IRoxieDaliHelper> daliHelper;
    hash64_t stateHash;

    void createQueryPackageManager(unsigned numChannels, const IRoxiePackageMap *packageMap, const char *querySet)
    {
        Owned<CRoxieQueryPackageManager> qpm = new CRoxieDaliQueryPackageManager(numChannels, packageMap, querySet);
        qpm->load();
        stateHash = rtlHash64Data(sizeof(stateHash), &stateHash, qpm->getHash());
        allQueryPackages.append(*qpm.getClear());
    }

    void createQueryPackageManagers(unsigned numChannels, const char *querySet)
    {
        bool packageLoaded = false;
        Owned<IPropertyTree> packageTree = daliHelper->getPackageSets();
        Owned<IPropertyTreeIterator> packageSets = packageTree->getElements("PackageSet");
        ForEach(*packageSets)
        {
            IPropertyTree &ps = packageSets->query();
            const char *packageSetSpec = ps.queryProp("@process");
            if (!packageSetSpec || WildMatch(roxieName, packageSetSpec, false))
            {
                if (traceLevel)
                {
                    DBGLOG("Loading package set %s, process spec %s", ps.queryProp("@id") ?  ps.queryProp("@id") : "<no-id>",
                                                                      packageSetSpec ? packageSetSpec : "<*>");
                }
                Owned<IPropertyTreeIterator> packageMaps = ps.getElements("PackageMap");
                ForEach(*packageMaps)
                {
                    IPropertyTree &pm = packageMaps->query();
                    const char *packageMapId = pm.queryProp("@id");
                    const char *packageMapFilter = pm.queryProp("@querySet");
                    if (packageMapId && *packageMapId && (!packageMapFilter || WildMatch(querySet, packageMapFilter, false)))
                    {
                        bool isActive = pm.getPropBool("@active", true);
                        if (traceLevel)
                            DBGLOG("Loading package map %s, active %s", packageMapId, isActive ? "true" : "false");
                        try
                        {
                            Owned<CRoxiePackageMap> packageMap = new CRoxiePackageMap(packageMapId, packageMapFilter, isActive);
                            Owned<IPropertyTree> xml = daliHelper->getPackageMap(packageMapId);
                            packageMap->load(xml);
                            createQueryPackageManager(numChannels, packageMap.getLink(), querySet);
                            packageLoaded = true;
                            notifiers.append(*daliHelper->getPackageMapSubscription(packageMapId, this));
                        }
                        catch (IException *E)
                        {
                            StringBuffer msg;
                            msg.appendf("Failed to load package map %s", packageMapId);
                            EXCLOG(E, msg.str());
                            E->Release();
                        }
                    }
                }
            }
        }
        if (!packageLoaded)
        {
            if (traceLevel)
                DBGLOG("Loading empty package for QuerySet %s", querySet);
            createQueryPackageManager(numChannels, LINK(&queryEmptyRoxiePackageMap()), querySet);
        }
        if (traceLevel)
            DBGLOG("Loaded packages");
    }

    void unsubscribe()
    {
        ForEachItemIn(idx, notifiers)
        {
            daliHelper->releaseSubscription(&notifiers.item(idx));
        }
        notifiers.kill();
    }
};

class CRoxiePackageSetManager : public CInterface, implements IRoxieQueryPackageManagerSet, implements ISDSSubscription
{
public:
    IMPLEMENT_IINTERFACE;
    CRoxiePackageSetManager(const IQueryDll *_standAloneDll) :
        standAloneDll(_standAloneDll)
    {
        daliHelper.setown(connectToDali(ROXIE_DALI_CONNECT_TIMEOUT));
    }

    ~CRoxiePackageSetManager()
    {
    }

    virtual void load()
    {
        try
        {
            reload();
            daliHelper->commitCache();
            controlSem.signal();
        }
        catch(IException *E)
        {
            EXCLOG(E, "No configuration could be loaded");
            controlSem.interrupt();
            throw; // Roxie will refuse to start up if configuration invalid
        }
    }

    virtual void doControlMessage(IPropertyTree *xml, StringBuffer &reply, const IRoxieContextLogger &logctx)
    {
        if (!controlSem.wait(20000))
            throw MakeStringException(ROXIE_TIMEOUT, "Timed out waiting for current control query to complete");
        try
        {
            _doControlMessage(xml, reply, logctx);
            reply.append(" <Status>ok</Status>\n");
        }
        catch(IException *E)
        {
            controlSem.signal();
            EXCLOG(E);
            throw;
        }
        catch(...)
        {
            controlSem.signal();
            throw;
        }
        controlSem.signal();
    }

    virtual IQueryFactory *lookupLibrary(const IRoxiePackage &package, const char *libraryName, unsigned expectedInterfaceHash, const IRoxieContextLogger &logctx) const
    {
        ReadLockBlock b(packageCrit);
        return allQueryPackages->lookupLibrary(package, libraryName, expectedInterfaceHash, logctx);
    }

    virtual IQueryFactory *getQuery(const char *id, const IRoxieContextLogger &logctx) const
    {
        ReadLockBlock b(packageCrit);
        return allQueryPackages->getQuery(id, logctx);
    }

    virtual void notify(SubscriptionId id, const char *xpath, SDSNotifyFlags flags, unsigned valueLen, const void *valueData)
    {
        reload();
        daliHelper->commitCache();
    }

private:
    Owned<const IQueryDll> standAloneDll;
    Owned<CRoxieDebugSessionManager> debugSessionManager;
    Owned<IRoxieDaliHelper> daliHelper;
    mutable ReadWriteLock packageCrit;
    InterruptableSemaphore controlSem;
    Owned<CRoxiePackageSetWatcher> allQueryPackages;

    void reload()
    {
        // We want to kill the old packages, but not until we have created the new ones
        // So that the query/dll caching will work for anything that is not affected by the changes
        Owned<CRoxiePackageSetWatcher> newPackages;
        if (standAloneDll)
            newPackages.setown(new CRoxiePackageSetWatcher(daliHelper, this, standAloneDll, numChannels, "roxie"));
        else
            newPackages.setown(new CRoxiePackageSetWatcher(daliHelper, this, numChannels));
        // Hold the lock for as little time as we can
        WriteLockBlock b(packageCrit);
        allQueryPackages.setown(newPackages.getClear());
    }

    // Common code used by control:queries and control:getQueryXrefInfo

    void getQueryInfo(IPropertyTree *control, StringBuffer &reply, bool full, const IRoxieContextLogger &logctx) const
    {
        Owned<IPropertyTreeIterator> ids = control->getElements("Query");
        reply.append("<Queries>\n");
        if (ids->first())
        {
            ForEach(*ids)
            {
                const char *id = ids->query().queryProp("@id");
                if (id)
                {
                    Owned<IQueryFactory> query = getQuery(id, logctx);
                    if (query)
                        query->getQueryInfo(reply, full, logctx);
                    else
                        reply.appendf(" <Query id=\"%s\" error=\"Query not found\"/>\n", id);
                }
            }
        }
        else
        {
            ReadLockBlock readBlock(packageCrit);
            allQueryPackages->getAllQueryInfo(reply, full, logctx);
        }
        reply.append("</Queries>\n");
    }

    void _doControlMessage(IPropertyTree *control, StringBuffer &reply, const IRoxieContextLogger &logctx)
    {
        const char *queryName = control->queryName();
        logctx.CTXLOG("doControlMessage - %s", queryName);
        assertex(memicmp(queryName, "control:", 8) == 0);
        bool unknown = false;
        switch (_toupper(queryName[8]))
        {
        case 'A':
            if (stricmp(queryName, "control:aclupdate") == 0)
            {
                // MORE - do nothing for now - possibly needed in the future - leave this so no exception is thrown
            }
            else if (stricmp(queryName, "control:activeQueries")==0)
            {
                if (debugSessionManager)
                    debugSessionManager->getActiveQueries(reply);
            }
            else if (stricmp(queryName, "control:activitymetrics")==0)
            {
                ReadLockBlock readBlock(packageCrit);
                allQueryPackages->getActivityMetrics(reply);
            }
            else if (stricmp(queryName, "control:alive")==0)
            {
                reply.appendf("<Alive restarts='%d'/>", restarts);
            }
            else
                unknown = true;
            break;

        case 'B':
            if (stricmp(queryName, "control:blobCacheMem")==0)
            {
                blobCacheMB = control->getPropInt("@val", 0);
                topology->setPropInt("@blobCacheMem", blobCacheMB);
                setBlobCacheMem(blobCacheMB * 0x100000);
            }
            else
                unknown = true;
            break;

        case 'C':
            if (stricmp(queryName, "control:checkCompleted")==0)
            {
                checkCompleted = control->getPropBool("@val", true);
                topology->setPropBool("@checkCompleted", checkCompleted );
            }
            else if (stricmp(queryName, "control:clearIndexCache")==0)
            {
                bool clearAll = control->getPropBool("@clearAll", true);
                clearKeyStoreCache(clearAll);
            }
            else if (stricmp(queryName, "control:closedown")==0)
            {
                closedown();
            }
            else if (stricmp(queryName, "control:closeExpired")==0)
            {
                queryFileCache().closeExpired(false);
                queryFileCache().closeExpired(true);
            }
            else if (stricmp(queryName, "control:closeLocalExpired")==0)
            {
                queryFileCache().closeExpired(false);
            }
            else if (stricmp(queryName, "control:closeRemoteExpired")==0)
            {
                queryFileCache().closeExpired(true);
            }
            else
                unknown = true;
            break;

        case 'D':
            if (stricmp(queryName, "control:dafilesrvLookupTimeout")==0)
            {
                dafilesrvLookupTimeout = control->getPropInt("@val", 10000);
                topology->setPropInt("@dafilesrvLookupTimeout", dafilesrvLookupTimeout);
            }
            else if (stricmp(queryName, "control:defaultConcatPreload")==0)
            {
                defaultConcatPreload = control->getPropInt("@val", 0);
                topology->setPropInt("@defaultConcatPreload", defaultConcatPreload);
            }
            else if (stricmp(queryName, "control:defaultFetchPreload")==0)
            {
                defaultFetchPreload = control->getPropInt("@val", 0);
                topology->setPropInt("@defaultFetchPreload", defaultFetchPreload);
            }
            else if (stricmp(queryName, "control:defaultFullKeyedJoinPreload")==0)
            {
                defaultFullKeyedJoinPreload = control->getPropInt("@val", 0);
                topology->setPropInt("@defaultFullKeyedJoinPreload", defaultFullKeyedJoinPreload);
            }
            else if (stricmp(queryName, "control:defaultHighPriorityTimeLimit")==0)
            {
                defaultTimeLimit[1] = control->getPropInt("@limit", 0);
                topology->setPropInt("@defaultHighPriorityTimeLimit", defaultTimeLimit[1]);
            }
            else if (stricmp(queryName, "control:defaultHighPriorityTimeWarning")==0)
            {
                defaultWarnTimeLimit[1] = control->getPropInt("@limit", 0);
                topology->setPropInt("@defaultHighPriorityTimeWarning", defaultWarnTimeLimit[1]);
            }
            else if (stricmp(queryName, "control:defaultKeyedJoinPreload")==0)
            {
                defaultKeyedJoinPreload = control->getPropInt("@val", 0);
                topology->setPropInt("@defaultKeyedJoinPreload", defaultKeyedJoinPreload);
            }
            else if (stricmp(queryName, "control:defaultLowPriorityTimeLimit")==0)
            {
                defaultTimeLimit[0] = control->getPropInt("@limit", 0);
                topology->setPropInt("@defaultLowPriorityTimeLimit", defaultTimeLimit[0]);
            }
            else if (stricmp(queryName, "control:defaultLowPriorityTimeWarning")==0)
            {
                defaultWarnTimeLimit[0] = control->getPropInt("@limit", 0);
                topology->setPropInt("@defaultLowPriorityTimeWarning", defaultWarnTimeLimit[0]);
            }
            else if (stricmp(queryName, "control:defaultParallelJoinPreload")==0)
            {
                defaultParallelJoinPreload = control->getPropInt("@val", 0);
                topology->setPropInt("@defaultParallelJoinPreload", defaultParallelJoinPreload);
            }
            else if (stricmp(queryName, "control:defaultSLAPriorityTimeLimit")==0)
            {
                defaultTimeLimit[2] = control->getPropInt("@limit", 0);
                topology->setPropInt("@defaultSLAPriorityTimeLimit", defaultTimeLimit[2]);
            }
            else if (stricmp(queryName, "control:defaultSLAPriorityTimeWarning")==0)
            {
                defaultWarnTimeLimit[2] = control->getPropInt("@limit", 0);
                topology->setPropInt("@defaultSLAPriorityTimeWarning", defaultWarnTimeLimit[2]);
            }
            else if (stricmp(queryName, "control:deleteKeyDiffFiles")==0)
            {
                UNIMPLEMENTED;
            }
            else if (stricmp(queryName, "control:deleteUnneededPhysicalFiles")==0)
            {
                UNIMPLEMENTED;
            }
            else if (stricmp(queryName, "control:deleteUnneededQueryCacheFiles")==0)
            {
                UNIMPLEMENTED;
            }
            else if (stricmp(queryName, "control:doIbytiDelay")==0)
            {   // WARNING: use with extra care only during inactivity on system
                doIbytiDelay = control->getPropBool("@val", true);
                topology->setPropBool("@doIbytiDelay", doIbytiDelay);
            }
            else
                unknown = true;
            break;

        case 'E':
            if (stricmp(queryName, "control:enableKeyDiff")==0)
            {
                enableKeyDiff = control->getPropBool("@val", true);
                topology->setPropBool("@enableKeyDiff", enableKeyDiff);
            }
            else
                unknown = true;
            break;
            
        case 'F':
            if (stricmp(queryName, "control:fieldTranslationEnabled")==0)
            {
                fieldTranslationEnabled = control->getPropBool("@val", true);
                topology->setPropInt("@fieldTranslationEnabled", fieldTranslationEnabled);
            }
            else if (stricmp(queryName, "control:flushJHtreeCacheOnOOM")==0)
            {
                flushJHtreeCacheOnOOM = control->getPropBool("@val", true);
                topology->setPropInt("@flushJHtreeCacheOnOOM", flushJHtreeCacheOnOOM);
            }
            else
                unknown = true;
            break;

        case 'G':
            if (stricmp(queryName, "control:getACLinfo") == 0)
            {
                // MORE - do nothing for now - possibly needed in the future - leave this so no exception is thrown
            }
            else if (stricmp(queryName, "control:getClusterName")==0)
            {
                reply.appendf("<clusterName id='%s'/>", roxieName.str());
            }
            else if (stricmp(queryName, "control:getKeyInfo")==0)
            {
                reportInMemoryIndexStatistics(reply, control->queryProp("@id"), control->getPropInt("@count", 10));
            }
            else if (stricmp(queryName, "control:getQueryXrefInfo")==0)
            {
                getQueryInfo(control, reply, true, logctx);
            }
            else if (stricmp(queryName, "control:getQuery")==0)
            {
                const char* id = control->queryProp("@id");
                if (!id)
                    throw MakeStringException(ROXIE_MISSING_PARAMS, "No query name specified");

                Owned<IQueryFactory> q = getQuery(id, logctx);
                if (q)
                {
                    Owned<IPropertyTree> tempTree = q->cloneQueryXGMML();
                    tempTree->setProp("@roxieName", roxieName.str());
                    toXML(tempTree, reply);
                }
                else
                    throw MakeStringException(ROXIE_UNKNOWN_QUERY, "Unknown query %s", id);
            }
            else if (stricmp(queryName, "control:getQueryWarningTime")==0)
            {
                const char *id = control->queryProp("Query/@id");
                if (!id)
                    badFormat();
                Owned<IQueryFactory> f = getQuery(id, logctx);
                if (f)
                {
                    unsigned warnLimit = f->getWarnTimeLimit();
                    reply.appendf("<QueryTimeWarning val='%d'/>", warnLimit);
                }
            }
            else if (stricmp(queryName, "control:getBuildVersion")==0)
            {
                reply.appendf("<version id='%s'/>", BUILD_TAG);
            }
            else
                unknown = true;
            break;

        case 'I':
            if (stricmp(queryName, "control:indexmetrics")==0)
            {
                getIndexMetrics(reply);
            }
            else if (stricmp(queryName, "control:inMemoryKeysEnabled")==0)
            {
                inMemoryKeysEnabled = control->getPropBool("@val", true);
                topology->setPropBool("@inMemoryKeysEnabled", inMemoryKeysEnabled);
            }
            else
                unknown = true;
            break;


        case 'L':
            if (stricmp(queryName, "control:leafCacheMem")==0)
            {
                leafCacheMB = control->getPropInt("@val", 50);
                topology->setPropInt("@leafCacheMem", leafCacheMB);
                setLeafCacheMem(leafCacheMB * 0x100000);
            }
            else if (stricmp(queryName, "control:listFileOpenErrors")==0)
            {
                // this just creates a delta state file to remove references to Keys / Files we now longer have interest in
                StringAttrMapping *mapping = queryFileCache().queryFileErrorList();

                HashIterator iter(*mapping);
                StringBuffer err;
                for (iter.first(); iter.isValid(); iter.next())
                {
                    IMapping &cur = iter.query();
                    StringAttr *item = mapping->mapToValue(&cur);

                    const char *filename = (const char*)cur.getKey();
                    const char *filetype = item->get();

                    reply.appendf("<file><name>%s</name><type>%s</type></file>", filename, filetype);
                }
            }
            else if (stricmp(queryName, "control:listUnusedFiles")==0)
            {
                UNIMPLEMENTED;
            }
            else if (stricmp(queryName, "control:lockDali")==0)
            {
                topology->setPropBool("@lockDali", true);
                if (daliHelper)
                    daliHelper->disconnect();
                saveTopology();
            }
            else if (stricmp(queryName, "control:logfullqueries")==0)
            {
                logFullQueries = control->getPropBool("@val", true);
                topology->setPropBool("@logFullQueries", logFullQueries);
            }
            else
                unknown = true;
            break;

        case 'M':
            if (stricmp(queryName, "control:memoryStatsInterval")==0)
            {
                memoryStatsInterval = (unsigned) control->getPropInt64("@val", 0);
                roxiemem::setMemoryStatsInterval(memoryStatsInterval);
                topology->setPropInt64("@memoryStatsInterval", memoryStatsInterval);
            }
            else if (stricmp(queryName, "control:memtrace")==0)
            {
                roxiemem::memTraceLevel = control->getPropInt("@level", 0);
                topology->setPropInt("@memTraceLevel", roxiemem::memTraceLevel);
            }
            else if (stricmp(queryName, "control:memtracesizelimit")==0)
            {
                roxiemem::memTraceSizeLimit = (memsize_t) control->getPropInt64("@val", control->getPropInt64("@value", 0)); // used to accept @value so coded like this for backward compatibility
                topology->setPropInt64("@memTraceSizeLimit", roxiemem::memTraceSizeLimit);
            }
            else if (stricmp(queryName, "control:metrics")==0)
            {
                roxieMetrics->getMetrics(reply);
            }
            else if (stricmp(queryName, "control:minFreeDiskSpace")==0)
            {
                minFreeDiskSpace = (unsigned) control->getPropInt64("@val", 1048576);
                topology->setPropInt64("@minFreeDiskSpace", minFreeDiskSpace);
            }
            else if (stricmp(queryName, "control:misctrace")==0)
            {
                miscDebugTraceLevel = control->getPropInt("@level", 0);
                topology->setPropInt("@miscDebugTraceLevel", miscDebugTraceLevel);
            }
            else
                unknown = true;
            break;

        case 'N':
            if (stricmp(queryName, "control:nodeCachePreload")==0)
            {
                nodeCachePreload = control->getPropBool("@val", true);
                topology->setPropBool("@nodeCachePreload", nodeCachePreload);
                setNodeCachePreload(nodeCachePreload);
            }
            else if (stricmp(queryName, "control:nodeCacheMem")==0)
            {
                nodeCacheMB = control->getPropInt("@val", 100);
                topology->setPropInt("@nodeCacheMem", nodeCacheMB);
                setNodeCacheMem(nodeCacheMB * 0x100000);
            }
            else if (stricmp(queryName, "control:numFilesToProcess")==0)
            { 
                int numFiles = queryFileCache().numFilesToCopy();
                reply.appendf("<FilesToProcess value='%d'/>", numFiles);
            }
            else
                unknown = true;
            break;


        case 'P':
            if (stricmp(queryName, "control:parallelAggregate")==0)
            {
                parallelAggregate = control->getPropInt("@val", 0);
                if (!parallelAggregate)
                    parallelAggregate = hdwInfo.numCPUs;
                if (!parallelAggregate)
                    parallelAggregate = 1;
                topology->setPropInt("@parallelAggregate", parallelAggregate);
            }
            else if (stricmp(queryName, "control:pingInterval")==0)
            {
                unsigned newInterval = (unsigned) control->getPropInt64("@val", 0);
                if (newInterval && !pingInterval)
                {
                    pingInterval = newInterval; // best to set before the start...
                    startPingTimer();
                }
                else if (pingInterval && !newInterval)
                    stopPingTimer();  // but after the stop
                pingInterval = newInterval;
                topology->setPropInt64("@pingInterval", pingInterval);
            }
            else if (stricmp(queryName, "control:preabortIndexReadsThreshold")==0)
            {
                preabortIndexReadsThreshold = control->getPropInt("@val", 100);
                topology->setPropInt("@preabortIndexReadsThreshold", preabortIndexReadsThreshold);
            }
            else if (stricmp(queryName, "control:preabortKeyedJoinsThreshold")==0)
            {
                preabortKeyedJoinsThreshold = control->getPropInt("@val", 100);
                topology->setPropInt("@preabortKeyedJoinsThreshold", preabortKeyedJoinsThreshold);
            }
            else if (stricmp(queryName, "control:probeAllRows")==0)
            {
                probeAllRows = control->getPropBool("@val", true);
            }
            else
                unknown = true;
            break;

        case 'Q':
            if (stricmp(queryName, "control:queries")==0)
            {
                getQueryInfo(control, reply, false, logctx);
            }
            else if (stricmp(queryName, "control:queryAggregates")==0)
            {
                time_t from;
                const char *fromTime = control->queryProp("@from");
                if (fromTime)
                {
                    CDateTime f;
                    f.setString(fromTime, NULL, true);
                    from = f.getSimple();
                }
                else
                    from = startupTime;
                time_t to;
                const char *toTime = control->queryProp("@to");
                if (toTime)
                {
                    CDateTime t;
                    t.setString(toTime, NULL, true);
                    to = t.getSimple();
                }
                else
                    time(&to);
                const char *id = control->queryProp("Query/@id");
                if (id)
                {
                    Owned<IQueryFactory> f = getQuery(id, logctx);
                    if (f)
                    {
                        Owned<const IPropertyTree> stats = f->getQueryStats(from, to);
                        toXML(stats, reply);
                    }
                    else
                        throw MakeStringException(ROXIE_CONTROL_MSG_ERROR, "Unknown query %s", id);
                }
                else
                {
                    bool includeAllQueries = control->getPropBool("@all", true);
                    Owned<const IPropertyTree> stats = getAllQueryStats(includeAllQueries, from, to);
                    toXML(stats, reply);
                }
            }
            else if (stricmp(queryName, "control:queryDiffFileInfoCache")==0)
            {
                queryDiffFileInfoCache()->queryDiffFileNames(reply);
            }
            else if (stricmp(queryName, "control:queryPackageInfo")==0)
            {
                UNIMPLEMENTED;
            }
            else if (stricmp(queryName, "control:queryStats")==0)
            {
                const char *id = control->queryProp("Query/@id");
                if (!id)
                    badFormat();
                const char *action = control->queryProp("Query/@action");
                const char *graphName = 0;
                if (action)
                {
                    if (stricmp(action, "listGraphNames") == 0)
                    {
                        Owned<IQueryFactory> query = getQuery(id, logctx);
                        if (query)
                        {
                            reply.appendf("<Query id='%s'>\n", id);
                            StringArray graphNames;
                            query->getGraphNames(graphNames);
                            ForEachItemIn(idx, graphNames)
                            {
                                const char *graphName = graphNames.item(idx);
                                reply.appendf("<Graph id='%s'/>", graphName);
                            }
                            reply.appendf("</Query>\n");
                        }
                        return;  // done
                    }
                    else if (stricmp(action, "selectGraph") == 0)
                        graphName = control->queryProp("Query/@name");
                    else if (stricmp(action, "allGraphs") != 0)  // if we get here and its NOT allgraphs - then error
                        throw MakeStringException(ROXIE_CONTROL_MSG_ERROR, "invalid action in control:queryState %s", action);
                }
                ReadLockBlock readBlock(packageCrit);
                allQueryPackages->getStats(reply, id, action, graphName, logctx);
            }
            else if (stricmp(queryName, "control:queryWuid")==0)
            {
                UNIMPLEMENTED;
            }
            else
                unknown = true;
            break;

        case 'R':
            if (stricmp(queryName, "control:reload")==0)
            {
                reload();
                if (daliHelper && daliHelper->connected())
                    reply.appendf("<Dali connected='1'/>");
                else
                    reply.appendf("<Dali connected='0'/>");
                ReadLockBlock readBlock(packageCrit);
                reply.appendf("<State hash='%"I64F"u'/>", (unsigned __int64) allQueryPackages->queryHash());
            }
            else if (stricmp(queryName, "control:resetindexmetrics")==0)
            {
                resetIndexMetrics();
            }
            else if (stricmp(queryName, "control:resetmetrics")==0)
            {
                roxieMetrics->resetMetrics();
            }
            else if (stricmp(queryName, "control:resetquerystats")==0)
            {
                ReadLockBlock readBlock(packageCrit);
                Owned<IPropertyTreeIterator> queries = control->getElements("Query");
                if (queries->first())
                {
                    while (queries->isValid())
                    {
                        IPropertyTree &query = queries->query();
                        const char *id = query.queryProp("@id");
                        if (!id)
                            badFormat();
                        allQueryPackages->resetStats(id, logctx);
                        queries->next();
                    }
                }
                else
                    allQueryPackages->resetStats(NULL, logctx);
            }
            else if (stricmp(queryName, "control:restart")==0)
            {
                FatalError("Roxie process restarted by operator request");
            }
            else if (stricmp(queryName, "control:retrieveActivityDetails")==0)
            {
                UNIMPLEMENTED;
            }
            else if (stricmp(queryName, "control:retrieveFileInfo")==0)
            {
                UNIMPLEMENTED;
            }
            else if (stricmp(queryName, "control:roxiememstats") == 0)
            {
                StringBuffer memStats;
                queryMemoryPoolStats(memStats);
                reply.append("<MemoryStats>").append(memStats.str()).append("</MemoryStats>\n");
            }
            else
                unknown = true;
            break;

        case 'S':
            if (stricmp(queryName, "control:setCopyResources")==0)
            {
                copyResources = control->getPropBool("@val", true);
                topology->setPropBool("@copyResources", copyResources);
            }
            else if (stricmp(queryName, "control:simpleLocalKeyedJoins")==0)
            {
                simpleLocalKeyedJoins = control->getPropBool("@val", true);
            }
            else if (stricmp(queryName, "control:soapInfo")==0)
            {
                UNIMPLEMENTED;
            }
            else if (stricmp(queryName, "control:soapTrace")==0)
            {
                soapTraceLevel = control->getPropInt("@level", 0);
                topology->setPropInt("@soapTraceLevel", soapTraceLevel);
            }
            else if (stricmp(queryName, "control:socketCheckInterval")==0)
            {
                socketCheckInterval = (unsigned) control->getPropInt64("@val", 0);
                topology->setPropInt64("@socketCheckInterval", socketCheckInterval);
            }
            else if (stricmp(queryName, "control:state")==0)
            {
                if (daliHelper && daliHelper->connected())
                    reply.appendf("<Dali connected='1'/>");
                else
                    reply.appendf("<Dali connected='0'/>");
                ReadLockBlock readBlock(packageCrit);
                reply.appendf("<State hash='%"I64F"u'/>", (unsigned __int64) allQueryPackages->queryHash());
            }
            else if (stricmp(queryName, "control:status")==0)
            {
                CriticalBlock b(ccdChannelsCrit);
                toXML(ccdChannels, reply);
            }
            else if (stricmp(queryName, "control:steppingEnabled")==0)
            {
                steppingEnabled = control->getPropBool("@val", true);
            }
            else if (stricmp(queryName, "control:suspend")==0)
            {
                StringBuffer id(control->queryProp("Query/@id"));
                if (!id.length())
                    badFormat();
                {
                    Owned<IQueryFactory> f = getQuery(id, logctx);
                    if (f)
                        id.clear().append(f->queryQueryName());  // use the spelling of the query stored with the query factory
                }
                UNIMPLEMENTED;
            }
            else if (stricmp(queryName, "control:suspendChannel")==0)
            {
                if (control->hasProp("@channel") && control->hasProp("@suspend"))
                {
                    unsigned channel = control->getPropInt("@channel", 0);
                    bool suspend = control->getPropBool("@suspend", true);
                    CriticalBlock b(ccdChannelsCrit);
                    if (channel)
                    {
                        StringBuffer xpath;
                        IPropertyTree *slaveNode = ccdChannels->queryPropTree(xpath.appendf("RoxieSlaveProcess[@channel='%u']", channel).str());
                        if (slaveNode)
                        {
                            ROQ->suspendChannel(channel, suspend, logctx);
                            slaveNode->setPropBool("@suspended", suspend);
                        }
                        else
                            throw MakeStringException(ROXIE_INVALID_INPUT, "Unknown channel %u", channel);
                    }
                    else
                    {
                        Owned<IPropertyTreeIterator> slaves = ccdChannels->getElements("RoxieSlaveProcess");
                        ForEach(*slaves)
                        {
                            IPropertyTree &slaveNode = slaves->query();
                            channel = slaveNode.getPropInt("@channel", 0);
                            ROQ->suspendChannel(channel, suspend, logctx);
                            slaveNode.setPropBool("@suspended", suspend);
                        }
                    }
                    toXML(ccdChannels, reply);
                }
                else
                    badFormat();
            }
            else if (stricmp(queryName, "control:suspendServer")==0)
            {
                if (control->hasProp("@port") && control->hasProp("@suspend"))
                {
                    unsigned port = control->getPropInt("@port", 0);
                    bool suspend = control->getPropBool("@suspend", true);
                    CriticalBlock b(ccdChannelsCrit);
                    if (port)
                    {
                        StringBuffer xpath;
                        IPropertyTree *serverNode = ccdChannels->queryPropTree(xpath.appendf("RoxieServerProcess[@port='%u']", port).str());
                        if (serverNode)
                        {
                            suspendRoxieListener(port, suspend);
                            serverNode->setPropBool("@suspended", suspend);
                        }
                        else
                            throw MakeStringException(ROXIE_INVALID_INPUT, "Unknown Roxie server port %u", port);
                    }
                    else
                    {
                        Owned<IPropertyTreeIterator> servers = ccdChannels->getElements("RoxieServerProcess");
                        ForEach(*servers)
                        {
                            IPropertyTree &serverNode = servers->query();
                            port = serverNode.getPropInt("@port", 0);
                            suspendRoxieListener(port, suspend);
                            serverNode.setPropBool("@suspended", suspend);
                        }
                    }
                    toXML(ccdChannels, reply);
                }
                else
                    badFormat();
            }
            else if (stricmp(queryName, "control:systemMonitor")==0)
            {
                unsigned interval = control->getPropInt("@interval", 60000);
                bool enable = control->getPropBool("@enable", true);
                if (enable)
                    startPerformanceMonitor(interval);
                else
                    stopPerformanceMonitor();
            }
            else
                unknown = true;
            break;

        case 'T':
            if (stricmp(queryName, "control:testSlaveFailure")==0)
            {
                testSlaveFailure = control->getPropInt("@val", 20);
            }
            else if (stricmp(queryName, "control:timeActivities")==0)
            {
                timeActivities = control->getPropBool("@val", true);
                topology->setPropInt("@timeActivities", timeActivities);
            }
            else if (stricmp(queryName, "control:timings")==0)
            {
                reply.append("<Timings>");
                timer->getTimings(reply);
                reply.append("</Timings>");
                if (control->getPropBool("@reset", false))
                {
                    timer->reset();
                }
            }
            else if (stricmp(queryName, "control:topology")==0)
            {
                toXML(topology, reply);
            }
            else if (stricmp(queryName, "control:trace")==0)
            {
                traceLevel = control->getPropInt("@level", 0);
                if (traceLevel > MAXTRACELEVEL)
                    traceLevel = MAXTRACELEVEL;
                topology->setPropInt("@traceLevel", traceLevel);
            }
            else if (stricmp(queryName, "control:traceServerSideCache")==0)
            {
                traceServerSideCache = control->getPropBool("@val", true);
                topology->setPropInt("@traceServerSideCache", traceServerSideCache);
            }
            else if (stricmp(queryName, "control:traceJHtreeAllocations")==0)
            {
                traceJHtreeAllocations = control->getPropBool("@val", true);
                topology->setPropInt("@traceJHtreeAllocations", traceJHtreeAllocations);
            }
            else if (stricmp(queryName, "control:traceSmartStepping")==0)
            {
                traceSmartStepping = control->getPropBool("@val", true);
                topology->setPropInt("@traceSmartStepping", traceSmartStepping);
            }
            else if (stricmp(queryName, "control:traceStartStop")==0)
            {
                traceStartStop = control->getPropBool("@val", true);
                topology->setPropInt("@traceStartStop", traceStartStop);
            }
            else
                unknown = true;
            break;

        case 'U':
            if (stricmp(queryName, "control:udptrace")==0)
            {
                udpTraceLevel = control->getPropInt("@level", 0);
                topology->setPropInt("@udpTraceLevel", udpTraceLevel);
            }
            else if (stricmp(queryName, "control:unlockDali")==0)
            {
                topology->setPropBool("@lockDali", false);
<<<<<<< HEAD
                // Dali will reattach via the timer that checks every so often if can reattach...
=======
                saveTopology();
>>>>>>> 880fc598
            }
            else if (stricmp(queryName, "control:unsuspend")==0)
            {
                UNIMPLEMENTED;
            }
            else if (stricmp(queryName, "control:userMetric")==0)
            {
                const char *name = control->queryProp("@name");
                const char *regex= control->queryProp("@regex");
                if (name && regex)
                {
                    roxieMetrics->addUserMetric(name, regex);
                    // MORE - we could add to topology, we could check for dups, and we could support removing them.
                }
                else
                    throw MakeStringException(ROXIE_MISSING_PARAMS, "Metric name or regex missing");
            }
            else if (stricmp(queryName, "control:useTreeCopy")==0)
            {
                useTreeCopy = control->getPropBool("@val", true);
                topology->setPropInt("@useTreeCopy", useTreeCopy);
            }
            else
                unknown = true;
            break;

        case 'W':
            if (stricmp(queryName, "control:watchActivityId")==0)
            {
                watchActivityId = control->getPropInt("@id", true);
            }
            else
                unknown = true;
            break;

        default:
            unknown = true;
            break;
        }
        if (unknown)
            throw MakeStringException(ROXIE_UNKNOWN_QUERY, "Unknown query %s", queryName);
    }

    void badFormat()
    {
        throw MakeStringException(ROXIE_INVALID_INPUT, "Badly formated control query");
    }

};

extern IRoxieQueryPackageManagerSet *createRoxiePackageSetManager(const IQueryDll *standAloneDll)
{
    return new CRoxiePackageSetManager(standAloneDll);
}

IRoxieQueryPackageManagerSet *globalPackageSetManager = NULL;

extern void loadPlugins()
{
    if (pluginDirectory.length() && isDirectory(pluginDirectory.str()))
    {
        plugins = new SafePluginMap(&PluginCtx, traceLevel >= 1);
        plugins->loadFromDirectory(pluginDirectory);
    }
}

extern void cleanupPlugins()
{
    delete plugins;
    plugins = NULL;
}

/*=======================================================================================================
* mergeStats and associated code is used to combine the graph stats from multiple nodes in a cluster into
* a single aggregate structure
* It should be moved into ccdquery.cpp really
*========================================================================================================*/

typedef void (*mergefunc)(IPropertyTree *s1, IPropertyTree *s2, unsigned level);

struct MergeInfo
{
    const char *element;
    const char *attribute;
    mergefunc f;
};

void mergeSubGraphs(IPropertyTree *s1, IPropertyTree *s2, unsigned);

void mergeNodes(IPropertyTree *s1, IPropertyTree *s2)
{
    Owned<IPropertyTreeIterator> elems = s1->getElements("att");
    ForEach(*elems)
    {
        IPropertyTree &e1 = elems->query();
        unsigned __int64 v1 = e1.getPropInt64("@value", 0);
        const char *name = e1.queryProp("@name");
        if (stricmp(name, "_kind")==0 && v1 == TAKsubgraph)
        {
            IPropertyTree *s1child = s1->queryPropTree("att/graph");
            IPropertyTree *s2child = s2->queryPropTree("att[@name='_kind']/graph");
            if (s1child && s2child)
            {
                mergeSubGraphs(s1child, s2child, 0);
                s2->removeProp("att[@name='_kind']");
            }
        }
        else
        {
            StringBuffer xpath;
            xpath.appendf("att[@name='%s']", name);
            const char *type = e1.queryProp("@type");
            if (type)
            {
                IPropertyTree *e2 = s2->queryPropTree(xpath.str());
                if (e2)
                {
                    unsigned __int64 v2 = e2->getPropInt64("@value", 0);
                    if (strcmp(name, "max")==0)
                    {
                        if (v2 > v1)
                            e1.setPropInt64("@value", v2);
                    }
                    else if (strcmp(type, "min")==0)
                    {
                        if (v2 < v1)
                            e1.setPropInt64("@value", v2);
                    }
                    else if (strcmp(type, "sum")==0)
                        e1.setPropInt64("@value", v1+v2);
                    else
                        throw MakeStringException(ROXIE_UNKNOWN_QUERY, "Unknown type %s in graph statistics", type);
                    s2->removeTree(e2);
                }
            }
            else
            {
                // remove from s2 any complete dups
                const char *s1val = e1.queryProp("@value");
                Owned<IPropertyTreeIterator> s2elems = s2->getElements(xpath.str());
                IArrayOf<IPropertyTree> goers;
                ForEach(*s2elems)
                {
                    IPropertyTree &e2 = s2elems->query();
                    const char *s2val = e2.queryProp("@value");
                    if ((!s1val && !s2val) || (s1val && s2val && strcmp(s1val, s2val)==0))
                        goers.append(*LINK(&e2));
                }
                ForEachItemIn(idx, goers)
                {
                    s2->removeTree(&goers.item(idx));
                }
            }
        }
    }
    elems.setown(s2->getElements("*"));
    ForEach(*elems)
    {
        IPropertyTree &e2 = elems->query();
        s1->addPropTree(e2.queryName(), LINK(&e2));
    }
}

void mergeSubGraphs(IPropertyTree *s1, IPropertyTree *s2, unsigned)
{
    Owned<IPropertyTreeIterator> elems = s1->getElements("*");
    ForEach(*elems)
    {
        IPropertyTree &e1 = elems->query();
        const char *elemName = e1.queryName();
        StringBuffer xpath;
        if (strcmp(elemName, "att")==0)
        {
            xpath.appendf("att[@name='%s']", e1.queryProp("@name"));
            IPropertyTree *e2 = s2->queryPropTree(xpath.str());
            if (e2)
                s2->removeTree(e2);
        }
        else
        {
            xpath.appendf("%s[@id='%s']", elemName, e1.queryProp("@id"));
            IPropertyTree *e2 = s2->queryPropTree(xpath.str());
            if (e2)
            {
                mergeNodes(&e1, e2);
                s2->removeTree(e2);
            }
        }
    }
    elems.setown(s2->getElements("*"));
    ForEach(*elems)
    {
        IPropertyTree &e2 = elems->query();
        s1->addPropTree(e2.queryName(), LINK(&e2));
    }
}

void mergeNode(IPropertyTree *s1, IPropertyTree *s2, unsigned level);

MergeInfo mergeTable[] =
{
    {"Query", "@id", mergeStats},
    {"Graph", "@id", mergeStats},
    {"xgmml", NULL, mergeStats},
    {"graph", NULL, mergeStats},
    {"node",  "@id", mergeNode},
    {"att",   NULL, mergeStats},
    {"graph", NULL, mergeSubGraphs},
};

void mergeNode(IPropertyTree *s1, IPropertyTree *s2, unsigned level)
{
    if (s1->hasProp("att/@name"))
        mergeNodes(s1, s2);
    else
        mergeStats(s1, s2, level);
}

void mergeStats(IPropertyTree *s1, IPropertyTree *s2, unsigned level)
{
    MergeInfo & mi = mergeTable[level];
    Owned<IPropertyTreeIterator> elems = s1->getElements(mi.element);
    ForEach(*elems)
    {
        IPropertyTree &e1 = elems->query();
        StringBuffer xpath;
        if (mi.attribute)
            xpath.appendf("%s[%s='%s']", mi.element, mi.attribute, e1.queryProp(mi.attribute));
        else
            xpath.append(mi.element);
        IPropertyTree *e2 = s2->queryPropTree(xpath.str());
        if (e2)
        {
            mi.f(&e1, e2, level+1);
            s2->removeTree(e2);
        }
    }
    elems.setown(s2->getElements(mi.element));
    ForEach(*elems)
    {
        IPropertyTree &e2 = elems->query();
        s1->addPropTree(mi.element, LINK(&e2));
    }
}

#ifdef _USE_CPPUNIT
#include <cppunit/extensions/HelperMacros.h>

static const char *g1 =
        "<Stats>"
        "<Query id='stats'>"
        "<Graph id='graph1'>"
         "<xgmml>"
          "<graph>"
           "<node id='1'>"
            "<att>"
             "<graph>"
              "<node id='2' label='Temp Table'>"
               "<att name='name' value='d'/>"
               "<att name='_kind' value='25'/>"
               "<att name='helper' value='f2'/>"
              "</node>"
              "<node id='2a'>"
              " <att name='_kind' value='1'>"   // TAKsubgraph
              "  <graph>"
              "   <node id='7696' label='Nested'>"
              "    <att name='seeks' value='15' type='sum'/>"
              "   </node>"
              "  </graph>"
              " </att>"
              "</node>"
              "<node id='3' label='Filter'>"
               "<att name='name' value='ds'/>"
               "<att name='_kind' value='5'/>"
               "<att name='helper' value='f3'/>"
              "</node>"
              "<att name='rootGraph' value='1'/>"
              "<edge id='2_0' source='2' target='3'>"
               "<att name='count' value='15' type='sum'/>"
               "<att name='started' value='1'/>"
               "<att name='stopped' value='1'/>"
              "</edge>"
              "<edge id='3_0' source='3' target='5'>"
               "<att name='count' value='15' type='sum'/>"
               "<att name='started' value='1'/>"
               "<att name='stopped' value='1'/>"
              "</edge>"
              "<edge id='5_0' source='5' target='6'>"
               "<att name='count' value='3' type='sum'/>"
               "<att name='started' value='1'/>"
               "<att name='stopped' value='1'/>"
              "</edge>"
              "<edge id='5_1' source='5' target='7'>"
               "<att name='_sourceIndex' value='1'/>"
               "<att name='count' value='15' type='sum'/>"
               "<att name='started' value='1'/>"
               "<att name='stopped' value='1'/>"
              "</edge>"
             "</graph>"
            "</att>"
           "</node>"
          "</graph>"
         "</xgmml>"
        "</Graph>"
        "</Query>"
        "</Stats>";
static const char *g2 =
        "<Stats>"
        "<Query id='stats'>"
        "<Graph id='graph1'>"
         "<xgmml>"
          "<graph>"
           "<node id='1'>"
            "<att>"
             "<graph>"
              "<node id='2' label='Temp Table'>"
               "<att name='name' value='d'/>"
               "<att name='_kind' value='25'/>"
               "<att name='helper' value='f2'/>"
              "</node>"
              "<node id='2a'>"
              " <att name='_kind' value='1'>"   // TAKsubgraph
              "  <graph>"
              "   <node id='7696' label='Nested'>"
              "    <att name='seeks' value='25' type='sum'/>"
              "   </node>"
              "  </graph>"
              " </att>"
              "</node>"
              "<node id='4' label='Filter2'>"
               "<att name='name' value='ds2'/>"
               "<att name='_kind' value='53'/>"
               "<att name='helper' value='f23'/>"
              "</node>"
              "<att name='rootGraph' value='1'/>"
              "<edge id='2_0' source='2' target='3'>"
               "<att name='count' value='15' type='sum'/>"
               "<att name='started' value='1'/>"
               "<att name='stopped' value='1'/>"
              "</edge>"
              "<edge id='3_0' source='3' target='5'>"
               "<att name='count' value='15' type='sum'/>"
               "<att name='started' value='1'/>"
               "<att name='stopped' value='1'/>"
              "</edge>"
              "<edge id='5_0' source='5' target='6'>"
               "<att name='count' value='3' type='sum'/>"
               "<att name='started' value='1'/>"
               "<att name='stopped' value='1'/>"
              "</edge>"
             "</graph>"
            "</att>"
           "</node>"
          "</graph>"
         "</xgmml>"
        "</Graph>"
        "</Query>"
        "</Stats>";
static const char *expected =
        "<Stats>"
        "<Query id='stats'>"
        "<Graph id='graph1'>"
         "<xgmml>"
          "<graph>"
           "<node id='1'>"
            "<att>"
             "<graph>"
              "<node id='2' label='Temp Table'>"
               "<att name='name' value='d'/>"
               "<att name='_kind' value='25'/>"
               "<att name='helper' value='f2'/>"
              "</node>"
              "<node id='2a'>"
              " <att name='_kind' value='1'>"   // TAKsubgraph
              "  <graph>"
              "   <node id='7696' label='Nested'>"
              "    <att name='seeks' type='sum' value='40'/>"
              "   </node>"
              "  </graph>"
              " </att>"
              "</node>"
              "<node id='3' label='Filter'>"
               "<att name='name' value='ds'/>"
               "<att name='_kind' value='5'/>"
               "<att name='helper' value='f3'/>"
              "</node>"
              "<node id='4' label='Filter2'>"
               "<att name='name' value='ds2'/>"
               "<att name='_kind' value='53'/>"
               "<att name='helper' value='f23'/>"
              "</node>"
              "<att name='rootGraph' value='1'/>"
              "<edge id='2_0' source='2' target='3'>"
               "<att name='count' value='30' type='sum'/>"
               "<att name='started' value='1'/>"
               "<att name='stopped' value='1'/>"
              "</edge>"
              "<edge id='3_0' source='3' target='5'>"
               "<att name='count' value='30' type='sum'/>"
               "<att name='started' value='1'/>"
               "<att name='stopped' value='1'/>"
              "</edge>"
              "<edge id='5_0' source='5' target='6'>"
               "<att name='count' value='6' type='sum'/>"
               "<att name='started' value='1'/>"
               "<att name='stopped' value='1'/>"
              "</edge>"
              "<edge id='5_1' source='5' target='7'>"
               "<att name='_sourceIndex' value='1'/>"
               "<att name='count' value='15' type='sum'/>"
               "<att name='started' value='1'/>"
               "<att name='stopped' value='1'/>"
              "</edge>"
             "</graph>"
            "</att>"
           "</node>"
          "</graph>"
         "</xgmml>"
        "</Graph>"
        "</Query>"
        "</Stats>"
        ;

class MergeStatsTest : public CppUnit::TestFixture
{
    CPPUNIT_TEST_SUITE( MergeStatsTest );
        CPPUNIT_TEST(test1);
    CPPUNIT_TEST_SUITE_END();

protected:
    void test1()
    {
        Owned<IPropertyTree> p1 = createPTreeFromXMLString(g1);
        Owned<IPropertyTree> p2 = createPTreeFromXMLString(g2);
        Owned<IPropertyTree> e = createPTreeFromXMLString(expected);
        mergeStats(p1, p2, 0);
        StringBuffer s1, s2;
        toXML(p1, s1);
        toXML(e, s2);
        CPPUNIT_ASSERT(strcmp(s1, s2)==0);
    }

};


CPPUNIT_TEST_SUITE_REGISTRATION( MergeStatsTest );
CPPUNIT_TEST_SUITE_NAMED_REGISTRATION( MergeStatsTest, "MergeStatsTest" );

#endif
<|MERGE_RESOLUTION|>--- conflicted
+++ resolved
@@ -2246,11 +2246,8 @@
             else if (stricmp(queryName, "control:unlockDali")==0)
             {
                 topology->setPropBool("@lockDali", false);
-<<<<<<< HEAD
                 // Dali will reattach via the timer that checks every so often if can reattach...
-=======
                 saveTopology();
->>>>>>> 880fc598
             }
             else if (stricmp(queryName, "control:unsuspend")==0)
             {
