--- conflicted
+++ resolved
@@ -523,11 +523,7 @@
                 {
                     if (subFileName.charAt(0)=='~')
                     {
-<<<<<<< HEAD
-                        // implies that a package file had ~ in subfile names - shouldn't really, but we allow it (and just strip the ~
-=======
                         // implies that a package file had ~ in subfile names - shouldn't really, but we allow it (and just strip the ~)
->>>>>>> 0cd859a5
                         subFileName.remove(0,1);
                     }
                     if (traceLevel > 9)
