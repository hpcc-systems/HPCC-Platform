--- conflicted
+++ resolved
@@ -1119,7 +1119,7 @@
         for (unsigned channel = 0; channel < numChannels; channel++)
             if (managers[channel])
             {
-                IQueryFactory *query = managers[channel]->getQuery(id, logctx);
+                IQueryFactory *query = managers[channel]->getQuery(id, NULL, logctx);
                 if (query)
                     queries.append(*query);
             }
@@ -1506,11 +1506,7 @@
         throw MakeStringException(ROXIE_LIBRARY_ERROR, "No library available for %s", libraryName);
     }
 
-<<<<<<< HEAD
-    IQueryFactory *getQuery(const char *id, StringBuffer *querySet, const IRoxieContextLogger &logctx) const
-=======
-    IQueryFactory *getQuery(const char *id, IArrayOf<IQueryFactory> *slaveQueries, const IRoxieContextLogger &logctx) const
->>>>>>> 9ce2112d
+    IQueryFactory *getQuery(const char *id, StringBuffer *querySet, IArrayOf<IQueryFactory> *slaveQueries, const IRoxieContextLogger &logctx) const
     {
         ForEachItemIn(idx, allQueryPackages)
         {
@@ -1749,17 +1745,10 @@
         return allQueryPackages->lookupLibrary(libraryName, expectedInterfaceHash, logctx);
     }
 
-<<<<<<< HEAD
-    virtual IQueryFactory *getQuery(const char *id, StringBuffer *querySet, const IRoxieContextLogger &logctx) const
+    virtual IQueryFactory *getQuery(const char *id, StringBuffer *querySet, IArrayOf<IQueryFactory> *slaveQueries, const IRoxieContextLogger &logctx) const
     {
         ReadLockBlock b(packageCrit);
-        return allQueryPackages->getQuery(id, querySet, logctx);
-=======
-    virtual IQueryFactory *getQuery(const char *id, IArrayOf<IQueryFactory> *slaveQueries, const IRoxieContextLogger &logctx) const
-    {
-        ReadLockBlock b(packageCrit);
-        return allQueryPackages->getQuery(id, slaveQueries, logctx);
->>>>>>> 9ce2112d
+        return allQueryPackages->getQuery(id, querySet, slaveQueries, logctx);
     }
 
     virtual int getActivePackageCount() const
@@ -1868,12 +1857,8 @@
                 const char *id = ids->query().queryProp("@id");
                 if (id)
                 {
-<<<<<<< HEAD
-                    Owned<IQueryFactory> query = getQuery(id, NULL, logctx);
-=======
                     IArrayOf<IQueryFactory> slaveQueries;
-                    Owned<IQueryFactory> query = getQuery(id, &slaveQueries, logctx);
->>>>>>> 9ce2112d
+                    Owned<IQueryFactory> query = getQuery(id, NULL, &slaveQueries, logctx);
                     if (query)
                         query->getQueryInfo(reply, full, &slaveQueries, logctx);
                     else
@@ -2094,7 +2079,7 @@
                 if (!id)
                     throw MakeStringException(ROXIE_MISSING_PARAMS, "No query name specified");
 
-                Owned<IQueryFactory> q = getQuery(id, NULL, logctx);
+                Owned<IQueryFactory> q = getQuery(id, NULL, NULL, logctx);
                 if (q)
                 {
                     Owned<IPropertyTree> tempTree = q->cloneQueryXGMML();
@@ -2109,7 +2094,7 @@
                 const char *id = control->queryProp("Query/@id");
                 if (!id)
                     badFormat();
-                Owned<IQueryFactory> f = getQuery(id, NULL, logctx);
+                Owned<IQueryFactory> f = getQuery(id, NULL, NULL, logctx);
                 if (f)
                 {
                     unsigned warnLimit = f->getWarnTimeLimit();
@@ -2313,11 +2298,7 @@
                 const char *id = control->queryProp("Query/@id");
                 if (id)
                 {
-<<<<<<< HEAD
-                    Owned<IQueryFactory> f = getQuery(id, NULL, logctx);
-=======
-                    Owned<IQueryFactory> f = getQuery(id, NULL, logctx); // MORE - slave too?
->>>>>>> 9ce2112d
+                    Owned<IQueryFactory> f = getQuery(id, NULL, NULL, logctx); // MORE - slave too?
                     if (f)
                     {
                         Owned<const IPropertyTree> stats = f->getQueryStats(from, to);
@@ -2349,11 +2330,7 @@
                 {
                     if (stricmp(action, "listGraphNames") == 0)
                     {
-<<<<<<< HEAD
-                        Owned<IQueryFactory> query = getQuery(id, NULL, logctx);
-=======
-                        Owned<IQueryFactory> query = getQuery(id, NULL, logctx); // MORE - slave too?
->>>>>>> 9ce2112d
+                        Owned<IQueryFactory> query = getQuery(id, NULL, NULL, logctx); // MORE - slave too?
                         if (query)
                         {
                             reply.appendf("<Query id='%s'>\n", id);
@@ -2491,11 +2468,7 @@
                 if (!id.length())
                     badFormat();
                 {
-<<<<<<< HEAD
-                    Owned<IQueryFactory> f = getQuery(id, NULL, logctx);
-=======
-                    Owned<IQueryFactory> f = getQuery(id, NULL, logctx); // MORE - slave too?
->>>>>>> 9ce2112d
+                    Owned<IQueryFactory> f = getQuery(id, NULL, NULL, logctx); // MORE - slave too?
                     if (f)
                         id.clear().append(f->queryQueryName());  // use the spelling of the query stored with the query factory
                 }
