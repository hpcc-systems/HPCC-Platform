--- conflicted
+++ resolved
@@ -311,11 +311,7 @@
                 return result;
             }
         }
-<<<<<<< HEAD
-        if (alwaysCreate || !checkCachedDaliMiss(fileName))
-=======
         if (alwaysCreate || !useCache || !checkCachedDaliMiss(fileName))
->>>>>>> e57f64b7
         {
             Owned<IRoxieDaliHelper> daliHelper = connectToDali();
             if (daliHelper)
