--- conflicted
+++ resolved
@@ -703,17 +703,10 @@
     {
         return CPackageNode::queryId();
     }
-<<<<<<< HEAD
-=======
-    virtual bool isCompulsory() const
-    {
-        return CPackageNode::isCompulsory();
-    }
     virtual bool resolveLocally() const
     {
         return CPackageNode::resolveLocally();
     }
->>>>>>> d8060b21
 };
 
 CResolvedFileCache CRoxiePackageNode::daliFiles;
