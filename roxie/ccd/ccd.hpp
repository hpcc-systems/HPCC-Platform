/*##############################################################################

    HPCC SYSTEMS software Copyright (C) 2012 HPCC Systems.

    Licensed under the Apache License, Version 2.0 (the "License");
    you may not use this file except in compliance with the License.
    You may obtain a copy of the License at

       http://www.apache.org/licenses/LICENSE-2.0

    Unless required by applicable law or agreed to in writing, software
    distributed under the License is distributed on an "AS IS" BASIS,
    WITHOUT WARRANTIES OR CONDITIONS OF ANY KIND, either express or implied.
    See the License for the specific language governing permissions and
    limitations under the License.
############################################################################## */

#ifndef _CCD_INCL
#define _CCD_INCL

#include "jexcept.hpp"
#include "jsocket.hpp"
#include "jptree.hpp"
#include "udplib.hpp"
#include "portlist.h"
#include "thorsoapcall.hpp"
#include "thorxmlwrite.hpp"
#include "jlog.hpp"
#include "jstats.h"
#include "roxie.hpp"
#include "roxiedebug.ipp"
#include "eclrtl.hpp"

#ifdef _WIN32
#ifdef CCD_EXPORTS
#define CCD_API __declspec(dllexport)
#else
#define CCD_API __declspec(dllimport)
#endif
#else
#define CCD_API
#endif

#define PARALLEL_EXECUTE

#define RE_FailedToLoadProcedure    0x1000
#define RE_FailedToLoadSharedObject 0x2000

#define MAXTRACELEVEL 100     // don't want traceLevel+1 to wrap to 0 in lsb
#define MAX_CLUSTER_SIZE 1024
#define UDP_QUEUE_SIZE 100
#define UDP_SEND_QUEUE_SIZE 50

#define ROXIE_STATEFILE_VERSION 2

extern IException *MakeRoxieException(int code, const char *format, ...) __attribute__((format(printf, 2, 3)));
extern Owned<ISocket> multicastSocket;
extern size32_t channelWrite(unsigned channel, void const* buf, size32_t size);
void addEndpoint(unsigned channel, const IpAddress &slaveIp, unsigned port);
void joinMulticastChannel(unsigned channel);

extern unsigned channels[MAX_CLUSTER_SIZE];     // list of all channel numbers for this node
extern unsigned channelCount;                   // number of channels this node is doing
extern unsigned subChannels[MAX_CLUSTER_SIZE];  // maps channel numbers to subChannels for this node
extern bool suspendedChannels[MAX_CLUSTER_SIZE];// indicates suspended channels for this node
extern unsigned numSlaves[MAX_CLUSTER_SIZE];    // number of slaves listening on this channel

extern unsigned myNodeIndex;
#define OUTOFBAND_SEQUENCE    0x8000        // indicates an out-of-band reply
#define OVERFLOWSEQUENCE_MAX 0x7fffu        // Max value before we want to wrap (to avoid collision with flag)
#define CONTINUE_SEQUENCE_SKIPTO  0x8000    // flag in continueSequence field indicating presence of skipTo data
#define CONTINUESEQUENCE_MAX 0x7fffu        // Max value before we want to wrap (to avoid collision with flag)

#define ROXIE_SLA_PRIORITY 0x40000000    // mask in activityId indicating it goes SLA priority queue
#define ROXIE_HIGH_PRIORITY 0x80000000   // mask in activityId indicating it goes on the fast queue
#define ROXIE_LOW_PRIORITY 0x00000000    // mask in activityId indicating it goes on the slow queue (= default)
#ifdef ROXIE_SLA_LOGIC
#define ROXIE_PRIORITY_MASK (ROXIE_SLA_PRIORITY | ROXIE_HIGH_PRIORITY | ROXIE_LOW_PRIORITY)
#else
#define ROXIE_PRIORITY_MASK (ROXIE_HIGH_PRIORITY | ROXIE_LOW_PRIORITY )
#endif  

#define ROXIE_ACTIVITY_FETCH 0x20000000    // or'ed into activityId for fetch part of full keyed join activities

// Status information returned in the activityId field of the header:
// note - any of these also also set sequence top bit to ensure not regarded as dup.
#define ROXIE_ACTIVITY_SPECIAL_FIRST    0x3ffffff0u
#define ROXIE_UNLOAD 0x3ffffff6u
#define ROXIE_DEBUGREQUEST 0x3ffffff7u
#define ROXIE_DEBUGCALLBACK 0x3ffffff8u
#define ROXIE_PING 0x3ffffff9u
#define ROXIE_TRACEINFO 0x3ffffffau
#define ROXIE_FILECALLBACK 0x3ffffffbu
#define ROXIE_ALIVE 0x3ffffffcu
#define ROXIE_KEYEDLIMIT_EXCEEDED 0x3ffffffdu
#define ROXIE_LIMIT_EXCEEDED 0x3ffffffeu
#define ROXIE_EXCEPTION   0x3fffffffu
#define ROXIE_ACTIVITY_SPECIAL_LAST    0x3fffffffu


#define SUBCHANNEL_MASK 3
#define SUBCHANNEL_BITS 2    // allows for up to 7-way redundancy in a 16-bit short retries flag, high bits used for indicators/flags
//#define TIME_PACKETS

#define ROXIE_FASTLANE      0x8000u         // mask in retries indicating slave reply goes on the fast queue
#define ROXIE_BROADCAST     0x4000u         // mask in retries indicating original request was a broadcast
#define ROXIE_RETRIES_MASK  (~(ROXIE_FASTLANE|ROXIE_BROADCAST)) // retries bits mask
#define QUERY_ABORTED       0xffffu         // special value for retries to indicate abandoned query

#ifdef _DEBUG
#define MAX_DEBUGREQUEST_RETRIES 1
#define DEBUGREQUEST_TIMEOUT 500000
#else
#define MAX_DEBUGREQUEST_RETRIES 3
#define DEBUGREQUEST_TIMEOUT 5000
#endif

#define ROXIE_DALI_CONNECT_TIMEOUT 5000

class RemoteActivityId
{
public:
    hash64_t queryHash;
    unsigned activityId; 

    inline bool isHighPriority() const { return (activityId & ROXIE_PRIORITY_MASK) == ROXIE_HIGH_PRIORITY; }
    inline bool isSLAPriority() const { return (activityId & ROXIE_PRIORITY_MASK) == ROXIE_SLA_PRIORITY; }

    inline RemoteActivityId(unsigned _activityId, hash64_t _queryHash) 
        : activityId(_activityId), queryHash(_queryHash)
    {
    }
    inline MemoryBuffer &serialize(MemoryBuffer &out) const
    {
        return out.append(activityId).append(queryHash);
    }
    inline RemoteActivityId(MemoryBuffer &in)
    {
        in.read(activityId);
        in.read(queryHash);
    }
};

class RoxiePacketHeader
{
private:
    RoxiePacketHeader(const RoxiePacketHeader &source);

public:
    unsigned short packetlength;
    unsigned short retries;         // how many retries on this query, the high bits are used as flags, see above
    unsigned short overflowSequence;// Used if more than one packet-worth of data from server - eg keyed join. We don't mind if we wrap...
    unsigned short continueSequence;// Used if more than one chunk-worth of data from slave. We don't mind if we wrap 
    unsigned activityId;            // identifies the helper factory to be used (activityId in graph)
    hash64_t queryHash;             // identifies the query

    ruid_t uid;                     // unique id
    unsigned serverIdx;             // final result (server) destination 
#ifdef TIME_PACKETS
    unsigned tick;
#endif
    unsigned short channel;         // multicast family to send on

    inline RoxiePacketHeader(const RemoteActivityId &_remoteId, ruid_t _uid, unsigned _channel, unsigned _overflowSequence)
    {
        packetlength = sizeof(RoxiePacketHeader);
#ifdef TIME_PACKETS
        tick = 0;
#endif
        init(_remoteId, _uid, _channel, _overflowSequence);
    }

    RoxiePacketHeader(const RoxiePacketHeader &source, unsigned _activityId)
    {
        // Used to create the header to send a callback to originating server or an IBYTI to a buddy
        activityId = _activityId;
        uid = source.uid;
        queryHash = source.queryHash;
        serverIdx = source.serverIdx;
        channel = source.channel;
        overflowSequence = source.overflowSequence;
        continueSequence = source.continueSequence;
        if (_activityId >= ROXIE_ACTIVITY_SPECIAL_FIRST && _activityId <= ROXIE_ACTIVITY_SPECIAL_LAST)
            overflowSequence |= OUTOFBAND_SEQUENCE; // Need to make sure it is not treated as dup of actual reply in the udp layer
        retries = getSubChannelMask(channel) | (source.retries & ~ROXIE_RETRIES_MASK);
#ifdef TIME_PACKETS
        tick = source.tick;
#endif
        packetlength = sizeof(RoxiePacketHeader);
    }

    static unsigned getSubChannelMask(unsigned channel)
    {
        unsigned subChannel = subChannels[channel] - 1;
        return SUBCHANNEL_MASK << (SUBCHANNEL_BITS * subChannel);
    }

    inline unsigned getSequenceId() const
    {
        return (((unsigned) overflowSequence) << 16) | (unsigned) continueSequence;
    }

    inline unsigned priorityHash() const
    {
        // Used to determine which slave to act as primary and which as secondary for a given packet (thus spreading the load)
        // It's important that we do NOT include channel (since that would result in different values for the different slaves responding to a broadcast)
        // We also don't include continueSequence since we'd prefer continuations to go the same way as original
        unsigned hash = hashc((const unsigned char *) &serverIdx, sizeof(serverIdx), 0);
        hash = hashc((const unsigned char *) &uid, sizeof(uid), hash);
        hash += overflowSequence; // MORE - is this better than hashing?
        if (traceLevel > 9)
        {
            StringBuffer s;
            DBGLOG("Calculating hash: %s hash was %d", toString(s).str(), hash);
        }
        return hash;
    }

    inline bool matchPacket(const RoxiePacketHeader &oh) const
    {
        // used when matching up a kill packet against a pending one...
        // DO NOT compare activityId - they are not supposed to match, since 0 in activityid identifies ibyti!
        return 
            oh.uid==uid && 
            (oh.overflowSequence & ~OUTOFBAND_SEQUENCE) == (overflowSequence & ~OUTOFBAND_SEQUENCE) && 
            oh.continueSequence == continueSequence && 
            oh.serverIdx==serverIdx && 
            oh.channel==channel;
    }

    void init(const RemoteActivityId &_remoteId, ruid_t _uid, unsigned _channel, unsigned _overflowSequence)
    {
        retries = 0;
        activityId = _remoteId.activityId;
        queryHash = _remoteId.queryHash;
        uid = _uid;
        serverIdx = myNodeIndex;
        channel = _channel;
        overflowSequence = _overflowSequence;
        continueSequence = 0;
    }

    StringBuffer &toString(StringBuffer &ret) const;

    bool allChannelsFailed() 
    {
        unsigned mask = (1 << (numSlaves[channel] * SUBCHANNEL_BITS)) - 1;
        return (retries & mask) == mask;
    }

    bool retry()
    {
        bool worthRetrying = false;
        unsigned mask = SUBCHANNEL_MASK;
        for (unsigned subChannel = 0; subChannel < numSlaves[channel]; subChannel++)
        {
            unsigned subRetries = (retries & mask) >> (subChannel * SUBCHANNEL_BITS);
            if (subRetries != SUBCHANNEL_MASK)
                subRetries++;
            if (subRetries != SUBCHANNEL_MASK)
                worthRetrying = true;
            retries = (retries & ~mask) | (subRetries << (subChannel * SUBCHANNEL_BITS));
            mask <<= SUBCHANNEL_BITS;
        }
        return worthRetrying;
    }

    inline void noteAlive(unsigned mask)
    {
        retries = (retries & ~mask);
    }

    inline void noteException(unsigned mask)
    {
        retries = (retries | mask);
    }

    inline void setException()
    {
        unsigned subChannel = subChannels[channel] - 1;
        retries |= SUBCHANNEL_MASK << (SUBCHANNEL_BITS * subChannel);
    }

    unsigned thisChannelRetries()
    {
        unsigned shift = SUBCHANNEL_BITS * (subChannels[channel] - 1);
        unsigned mask = SUBCHANNEL_MASK << shift;
        return (retries & mask) >> shift;
    }
};

interface IRoxieQueryPacket : extends IInterface
{
    virtual RoxiePacketHeader &queryHeader() const = 0;
    virtual const void *queryContinuationData() const = 0;
    virtual unsigned getContinuationLength() const = 0;
    virtual const byte *querySmartStepInfoData() const = 0;
    virtual unsigned getSmartStepInfoLength() const = 0;
    virtual const byte *queryTraceInfo() const = 0;
    virtual unsigned getTraceLength() const = 0;
    virtual const void *queryContextData() const = 0;
    virtual unsigned getContextLength() const = 0;

    virtual IRoxieQueryPacket *clonePacket(unsigned channel) const = 0;
    virtual unsigned hash() const = 0;
    virtual bool cacheMatch(const IRoxieQueryPacket *) const = 0; // note - this checks whether it's a repeat from server's point-of-view
    virtual IRoxieQueryPacket *insertSkipData(size32_t skipDataLen, const void *skipData) const = 0;
};

interface IQueryDll;

// Global configuration info
extern bool isMonitor;
extern bool shuttingDown;
extern unsigned numChannels;
extern unsigned numActiveChannels;
extern unsigned callbackRetries;
extern unsigned callbackTimeout;
extern unsigned lowTimeout;
extern unsigned highTimeout;
extern unsigned slaTimeout;
extern unsigned headRegionSize;
extern CriticalSection ccdChannelsCrit;
extern IPropertyTree* ccdChannels;
extern IPropertyTree* topology;
extern StringArray allQuerySetNames;

extern bool allFilesDynamic;
extern bool crcResources;
extern bool logFullQueries;
extern bool blindLogging;
extern bool debugPermitted;
extern bool useRemoteResources;
extern bool checkFileDate;
extern bool lazyOpen;
extern bool localSlave;
extern bool doIbytiDelay;
extern unsigned initIbytiDelay;
extern unsigned minIbytiDelay;
extern bool copyResources;
extern bool chunkingHeap;
extern unsigned perChannelFlowLimit;
extern unsigned parallelLoopFlowLimit;
extern unsigned numServerThreads;
extern unsigned numRequestArrayThreads;
extern unsigned readTimeout;
extern unsigned indexReadChunkSize;
extern SocketEndpoint ownEP;
extern unsigned maxBlockSize;
extern unsigned maxLockAttempts;
extern SocketEndpointArray allRoxieServers;
extern bool enableHeartBeat;
extern bool checkVersion;
extern unsigned memoryStatsInterval;
extern unsigned pingInterval;
extern unsigned socketCheckInterval;
extern memsize_t defaultMemoryLimit;
extern unsigned defaultTimeLimit[3];
extern unsigned defaultWarnTimeLimit[3];
extern bool checkPrimaries;
extern bool pretendAllOpt;
extern ClientCertificate clientCert;
extern bool useHardLink;
extern unsigned maxFileAge[2];
extern unsigned minFilesOpen[2];
extern unsigned maxFilesOpen[2];
extern unsigned restarts;
extern bool checkCompleted;
extern unsigned preabortKeyedJoinsThreshold;
extern unsigned preabortIndexReadsThreshold;
extern bool traceStartStop;
extern bool traceServerSideCache;
extern bool timeActivities;
extern unsigned watchActivityId;
extern unsigned testSlaveFailure;
extern unsigned dafilesrvLookupTimeout;
extern bool fastLaneQueue;
extern unsigned mtu_size;
extern StringBuffer fileNameServiceDali;
extern StringBuffer roxieName;
extern bool trapTooManyActiveQueries;
extern unsigned maxEmptyLoopIterations;
extern unsigned maxGraphLoopIterations;
extern HardwareInfo hdwInfo;
extern unsigned parallelAggregate;
extern bool inMemoryKeysEnabled;
extern unsigned __int64 minFreeDiskSpace;
extern unsigned serverSideCacheSize;
extern bool probeAllRows;
extern bool steppingEnabled;
extern bool simpleLocalKeyedJoins;
extern bool enableKeyDiff;
extern bool useTreeCopy;
extern PTreeReaderOptions defaultXmlReadFlags;
extern bool mergeSlaveStatistics;
extern bool roxieMulticastEnabled;   // enable use of multicast for sending requests to slaves
extern bool preloadOnceData;

extern unsigned udpMulticastBufferSize;
extern size32_t diskReadBufferSize;

extern bool nodeCachePreload;
extern unsigned nodeCacheMB;
extern unsigned leafCacheMB;
extern unsigned blobCacheMB;

struct PartNoType
{
    unsigned short partNo;  // _n_of_400
    unsigned short fileNo;  // superkey file number
};

extern unsigned statsExpiryTime;
extern time_t startupTime;
extern unsigned miscDebugTraceLevel;
extern bool fieldTranslationEnabled;

extern unsigned defaultParallelJoinPreload;
extern unsigned defaultConcatPreload;
extern unsigned defaultFetchPreload;
extern unsigned defaultFullKeyedJoinPreload;
extern unsigned defaultKeyedJoinPreload;
extern unsigned defaultPrefetchProjectPreload;

extern StringBuffer logDirectory;
extern StringBuffer pluginDirectory;
extern StringBuffer pluginsList;
extern StringBuffer queryDirectory;
extern StringBuffer baseDataDirectory;
extern StringBuffer codeDirectory;
extern StringBuffer tempDirectory;

#undef UNIMPLEMENTED
#undef throwUnexpected
extern void doUNIMPLEMENTED(unsigned line, const char *file);
#define UNIMPLEMENTED { doUNIMPLEMENTED(__LINE__, __FILE__); throw MakeStringException(ROXIE_UNIMPLEMENTED_ERROR, "UNIMPLEMENTED"); }
#define throwUnexpected()          throw MakeStringException(ROXIE_INTERNAL_ERROR, "Internal Error at %s(%d)", __FILE__, __LINE__)

extern IRoxieQueryPacket *createRoxiePacket(void *data, unsigned length);
extern IRoxieQueryPacket *createRoxiePacket(MemoryBuffer &donor); // note: donor is empty after call
extern void dumpBuffer(const char *title, const void *buf, unsigned recSize);

inline unsigned getBondedChannel(unsigned partNo)
{
    return ((partNo - 1) % numChannels) + 1;
}

extern void FatalError(const char *format, ...)  __attribute__((format(printf, 1, 2)));
extern unsigned getNextInstanceId();
<<<<<<< HEAD
extern void closedown();
=======
extern void saveTopology();
>>>>>>> 880fc598

#define LOGGING_INTERCEPTED     0x01
#define LOGGING_TIMEACTIVITIES  0x02
#define LOGGING_DEBUGGERACTIVE  0x04
#define LOGGING_BLIND           0x08
#define LOGGING_TRACELEVELSET   0x10
#define LOGGING_FLAGSPRESENT    0x40

class LogItem : public CInterface
{
    friend class SlaveContextLogger;

    TracingCategory category;
    StringAttr prefix;
    StringAttr text;
    unsigned time;
    unsigned channel;
    unsigned statCode;
    unsigned __int64 statValue;
    unsigned statCount;

public:
    LogItem(TracingCategory _category, const char *_prefix, unsigned _time, unsigned _channel, const char *_text) 
        : category(_category), prefix(_prefix), time(_time), channel(_channel), text(_text)
    {
        statCode = 0;
        statValue = 0;
        statCount = 0;
    }

    LogItem(TracingCategory _category, unsigned _channel, unsigned _statCode, unsigned __int64 _statValue, unsigned _count) 
        : category(_category), channel(_channel), statCode(_statCode), statValue(_statValue), statCount(_count)
    {
        time = 0;
    }
    
    inline bool isStatistics() const
    {
        return category==LOG_STATVALUES;
    }

    inline unsigned getStatCode() const
    {
        return statCode;
    }

    inline unsigned __int64 getStatValue() const
    {
        return statValue;
    }

    inline unsigned __int64 getStatCount() const
    {
        return statCount;
    }

    LogItem(MemoryBuffer &buf)
    {
        char c; buf.read(c); category = (TracingCategory) c;
        buf.read(channel);
        if (category==LOG_STATVALUES)
        {
            time = 0;
            buf.read(statCode);
            buf.read(statValue);
            buf.read(statCount);
        }
        else
        {
            buf.read(prefix);
            buf.read(text);
            buf.read(time);
            statCode = 0;
            statValue = 0;
            statCount = 0;
        }
    }

    void serialize(MemoryBuffer &buf)
    {
        buf.append((char) category);
        buf.append(channel);
        if (category==LOG_STATVALUES)
        {
            buf.append(statCode);
            buf.append(statValue);
            buf.append(statCount);
        }
        else
        {
            buf.append(prefix);
            buf.append(text);
            buf.append(time);
        }
    }

    static const char *getCategoryString(TracingCategory c)
    {
        switch (c)
        {
        case LOG_TRACING: return "TRACE";
        case LOG_ERROR: return "ERROR";
        case LOG_TIMING: return "TIMING";
        case LOG_STATISTICS: return "STATISTICS";
        case LOG_STATVALUES: return "STATVALUES";
        default: return "UNKNOWN";
        }
    }

    void toXML(StringBuffer &out)
    {
        out.append("<Log><Category>").append(getCategoryString(category)).append("</Category>");
        out.append("<Channel>").append(channel).append("</Channel>");
        out.append("<Time>").append(time/1000).append('.').appendf("%03d", time % 1000).append("</Time>");
        if (prefix)
        {
            out.append("<Prefix>");
            encodeXML(prefix, out);
            out.append("</Prefix>");
        }
        if (text)
        {
            out.append("<Text>");
            encodeXML(text, out);
            out.append("</Text>");
        }
        out.append("</Log>\n");
    }

    void outputXML(IXmlStreamFlusher &out)
    {
        StringBuffer b;
        toXML(b);
        out.flushXML(b, true);
    }

};

extern void putStatsValue(IPropertyTree *node, const char *statName, const char *statType, unsigned __int64 val);
extern void putStatsValue(StringBuffer &reply, const char *statName, const char *statType, unsigned __int64 val);

class StatsCollector : public CInterface, implements IInterface
{
    unsigned __int64 *cumulative;
    unsigned *counts;
    mutable SpinLock lock;
    bool aborted;

    inline void init()
    {
        if (!cumulative)
        {
            cumulative = new unsigned __int64[STATS_SIZE];
            counts = new unsigned [STATS_SIZE];
            memset(cumulative, 0, STATS_SIZE * sizeof(cumulative[0]));
            memset(counts, 0, STATS_SIZE * sizeof(counts[0]));
        }
    }

    inline static const char *getStatCombineModeName(StatisticCombineType type)
    {
        switch(type)
        {
            case STATSMODE_COMBINE_SUM: return "sum";
            case STATSMODE_COMBINE_MAX: return "max";
            case STATSMODE_COMBINE_MIN: return "min";
            default:
                throwUnexpected();
        }
    }

public:
    IMPLEMENT_IINTERFACE;
    StatsCollector()
    {
        // CAUTION: this object is reused by threadpooling - so be sure to update reset() method too!
        cumulative = NULL;
        counts = NULL;
        aborted = false;
        // CAUTION: this object is reused by threadpooling - so be sure to update reset() method too!
    }
    
    ~StatsCollector()
    {
        if (cumulative) delete [] cumulative;
        if (counts) delete [] counts;
    }

    void noteStatistic(unsigned statIdx, unsigned __int64 value, unsigned count)
    {
        SpinBlock b(lock);
        if (aborted)
            throw MakeStringException(ROXIE_ABORT_ERROR, "Roxie server requested abort for running activity");
        init();
        assert (statIdx < STATS_SIZE);
        switch (getStatCombineMode(statIdx))
        {
        case STATSMODE_COMBINE_SUM:
            cumulative[statIdx] += value;
            break;
        case STATSMODE_COMBINE_MAX:
            if (!counts[statIdx] || cumulative[statIdx] <= value)
                cumulative[statIdx] = value;
            break;
        case STATSMODE_COMBINE_MIN:
            if (!counts[statIdx] || cumulative[statIdx] >= value)
                cumulative[statIdx] = value;
            break;
        }
        counts[statIdx] += count;
    }

    void merge(const StatsCollector &from)
    {
        SpinBlock b(from.lock);
        if (from.cumulative)
        {
            for (unsigned i = 0; i < STATS_SIZE; i++)
            {
                if (from.counts[i])
                    noteStatistic(i, from.cumulative[i], from.counts[i]);
            }
        }
    }

    void dumpStats(const IRoxieContextLogger &logctx) const
    {
        SpinBlock b(lock);
        if (cumulative)
        {
            for (unsigned i = 0; i < STATS_SIZE; i++)
            {
                if (counts[i])
                {
                    StringBuffer prefix, text;
                    logctx.getLogPrefix(prefix);
                    text.appendf("%s - %"I64F"d (%d instances)", getStatName(i), cumulative[i], counts[i]);
                    logctx.CTXLOGa(LOG_STATISTICS, prefix.str(), text.str());
                }
            }
        }
    }

    void toXML(StringBuffer &reply) const
    {
        SpinBlock b(lock);
        if (cumulative)
        {
            for (unsigned i = 0; i < STATS_SIZE; i++)
            {
                if (counts[i])
                {
                    putStatsValue(reply, getStatName(i), getStatCombineModeName(getStatCombineMode(i)), counts[i]);
                }
            }
        }
    }

    void getNodeProgressInfo(IPropertyTree &node) const
    {
        SpinBlock b(lock);
        if (cumulative)
        {
            for (unsigned i = 0; i < STATS_SIZE; i++)
            {
                if (counts[i])
                {
                    putStatsValue(&node, getStatShortName(i), getStatCombineModeName(getStatCombineMode(i)), counts[i]);
                }
            }
        }
    }


    void cascade(unsigned channel, const IRoxieContextLogger &logctx) const
    {
        SpinBlock b(lock);
        if (cumulative)
        {
            for (unsigned i = 0; i < STATS_SIZE; i++)
            {
                if (counts[i])
                {
                    logctx.CTXLOGl(new LogItem(LOG_STATVALUES, channel, i, cumulative[i], counts[i]));
                }
            }
        }
    }

    void reset()
    {
        SpinBlock b(lock);
        if (cumulative) delete [] cumulative;
        if (counts) delete [] counts;
        cumulative = NULL;
        counts = NULL;
        aborted = false;
    }

    void requestAbort()
    {
        SpinBlock b(lock);
        aborted = true;
    }
};

class ContextLogger : public CInterface, implements IRoxieContextLogger
{
protected:
    mutable CriticalSection crit;
    unsigned start;
    unsigned ctxTraceLevel;
    mutable StatsCollector stats;
    unsigned channel;
public: // Not very clean but I don't care
    bool intercept;
    bool blind;
    mutable CIArrayOf<LogItem> log;
public:
    IMPLEMENT_IINTERFACE;

    ContextLogger() 
    {
        ctxTraceLevel = traceLevel;
        intercept = false;
        blind = false;
        start = msTick();
        channel = 0;
    }

    void outputXML(IXmlStreamFlusher &out)
    {
        CriticalBlock b(crit);
        ForEachItemIn(idx, log)
        {
            log.item(idx).outputXML(out);
        }
    };

    virtual void CTXLOG(const char *format, ...) const  __attribute__((format(printf, 2, 3)))
    {
        va_list args;
        va_start(args, format);
        CTXLOGva(format, args);
        va_end(args);
    }
    virtual void CTXLOGva(const char *format, va_list args) const
    {
        StringBuffer prefix, text;
        getLogPrefix(prefix);
        text.valist_appendf(format, args);
        DBGLOG("[%s] %s", prefix.str(), text.str());
        if (intercept)
        {
            CriticalBlock b(crit);
            log.append(* new LogItem(LOG_TRACING, prefix, msTick() - start, channel, text));
            flush(false, false);
        }
    }
    virtual void CTXLOGa(TracingCategory category, const char *prefix, const char *text) const
    {
        if (category == LOG_TRACING)
            DBGLOG("[%s] %s", prefix, text);
        else
            DBGLOG("[%s] %s: %s", prefix, LogItem::getCategoryString(category), text);
        if (intercept)
        {
            CriticalBlock b(crit);
            log.append(* new LogItem(category, prefix, msTick() - start, channel, text));
            flush(false, false);
        }
    }
    virtual void logOperatorException(IException *E, const char *file, unsigned line, const char *format, ...) const  __attribute__((format(printf, 5, 6)))
    {
        va_list args;
        va_start(args, format);
        CTXLOGaeva(E, file, line, 0, format, args);
        va_end(args);
    }
    virtual void logOperatorExceptionVA(IException *E, const char *file, unsigned line, const char *format, va_list args) const
    {
        CTXLOGaeva(E, file, line, 0, format, args);
    }

    virtual void CTXLOGae(IException *E, const char *file, unsigned line, const char *prefix, const char *format, ...) const __attribute__((format(printf, 6, 7)))
    {
        va_list args;
        va_start(args, format);
        CTXLOGaeva(E, file, line, prefix, format, args);
        va_end(args);
    }

    virtual void CTXLOGaeva(IException *E, const char *file, unsigned line, const char *prefix, const char *format, va_list args) const
    {
        StringBuffer text;
        text.append("ERROR");
        if (E)
            text.append(": ").append(E->errorCode());
        if (file)
            text.appendf(": %s(%d) ", file, line);
        if (E)
            E->errorMessage(text.append(": "));
        if (format)
        {
            text.append(": ").valist_appendf(format, args);
        }
        LOG(MCoperatorProgress, unknownJob, "[%s] %s", prefix, text.str());
        if (intercept)
        {
            CriticalBlock b(crit);
            log.append(* new LogItem(LOG_ERROR, prefix, msTick() - start, channel, text));
            flush(false, false);
        }
    }
    virtual void CTXLOGl(LogItem *logItem) const
    {
        // NOTE - we don't actually print anything to logfile here - was already printed on slave
        log.append(*logItem);
        flush(false, false);
    }

    void setIntercept(bool _intercept)
    {
        intercept = _intercept;
    }

    void setBlind(bool _blind)
    {
        blind = _blind;
    }

    void setTraceLevel(unsigned _traceLevel)
    {
        ctxTraceLevel = _traceLevel;
    }

    virtual void flush(bool closing, bool aborted) const
    {
    }

    void dumpStats() const
    {
        stats.dumpStats(*this);
    }

    virtual bool isIntercepted() const
    {
        return intercept;
    }

    virtual bool isBlind() const
    {
        return blind;
    }

    virtual void noteStatistic(unsigned statCode, unsigned __int64 value, unsigned count) const
    {
        stats.noteStatistic(statCode, value, count);
    }

    virtual unsigned queryTraceLevel() const
    {
        return ctxTraceLevel;
    }
};

class StringContextLogger : public ContextLogger
{
    StringAttr id;
public:
    StringContextLogger(const char *_id) : id(_id)
    {
    }
    StringContextLogger()
    {
    }
    virtual StringBuffer &getLogPrefix(StringBuffer &ret) const
    {
        return ret.append(id);  
    }
    void set(const char *_id)
    {
        stats.reset();
        id.set(_id);
    }
};

class SimpleContextLogger : public ContextLogger
{
    unsigned instanceId;
public:
    SimpleContextLogger(unsigned _instanceId) : instanceId(_instanceId)
    {
    }
    virtual StringBuffer &getLogPrefix(StringBuffer &ret) const
    {
        return ret.append(instanceId);  
    }
};

class SlaveContextLogger : public StringContextLogger
{
    mutable Owned<IMessagePacker> output;
    mutable bool anyOutput;
    bool traceActivityTimes;
    bool debuggerActive;
    IpAddress ip;
    StringAttr wuid;
public:
    SlaveContextLogger();
    SlaveContextLogger(IRoxieQueryPacket *packet);
    void set(IRoxieQueryPacket *packet);
    virtual void flush(bool closing, bool aborted) const;
    inline bool queryTraceActivityTimes() const { return traceActivityTimes; }
    inline bool queryDebuggerActive() const { return debuggerActive; }
    inline void setDebuggerActive(bool _active) { debuggerActive = _active; }
    inline const StatsCollector &queryStats() const 
    {
        return stats;
    }
    inline void requestAbort()
    {
        stats.requestAbort();
    }
    inline const char *queryWuid()
    {
        return wuid.get();
    }
};
#endif<|MERGE_RESOLUTION|>--- conflicted
+++ resolved
@@ -447,11 +447,8 @@
 
 extern void FatalError(const char *format, ...)  __attribute__((format(printf, 1, 2)));
 extern unsigned getNextInstanceId();
-<<<<<<< HEAD
 extern void closedown();
-=======
 extern void saveTopology();
->>>>>>> 880fc598
 
 #define LOGGING_INTERCEPTED     0x01
 #define LOGGING_TIMEACTIVITIES  0x02
