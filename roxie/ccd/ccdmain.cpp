--- conflicted
+++ resolved
@@ -936,12 +936,8 @@
         }
 
         acknowledgeAllRequests = topology->getPropBool("@acknowledgeAllRequests", acknowledgeAllRequests);
-<<<<<<< HEAD
         headRegionSize = topology->getPropInt("@headRegionSize", 0);
-=======
         packetAcknowledgeTimeout = topology->getPropInt("@packetAcknowledgeTimeout", packetAcknowledgeTimeout);
-        headRegionSize = topology->getPropInt("@headRegionSize", 50);
->>>>>>> d51ba6ce
         ccdMulticastPort = topology->getPropInt("@multicastPort", CCD_MULTICAST_PORT);
         statsExpiryTime = topology->getPropInt("@statsExpiryTime", 3600);
         roxiemem::setMemTraceSizeLimit((memsize_t) topology->getPropInt64("@memTraceSizeLimit", 0));
