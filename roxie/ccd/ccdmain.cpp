/*##############################################################################

    HPCC SYSTEMS software Copyright (C) 2012 HPCC Systems.

    Licensed under the Apache License, Version 2.0 (the "License");
    you may not use this file except in compliance with the License.
    You may obtain a copy of the License at

       http://www.apache.org/licenses/LICENSE-2.0

    Unless required by applicable law or agreed to in writing, software
    distributed under the License is distributed on an "AS IS" BASIS,
    WITHOUT WARRANTIES OR CONDITIONS OF ANY KIND, either express or implied.
    See the License for the specific language governing permissions and
    limitations under the License.
############################################################################## */

#include <platform.h>
#include <signal.h>
#include <jlib.hpp>
#include <jio.hpp>
#include <jmisc.hpp>
#include <jqueue.tpp>
#include <jsocket.hpp>
#include <jlog.hpp>
#include <jprop.hpp>
#include <jfile.hpp>
#include "jutil.hpp"
#include <build-config.h>

#include "dalienv.hpp"
#include "rmtfile.hpp"
#include "ccd.hpp"
#include "ccdquery.hpp"
#include "ccdstate.hpp"
#include "ccdqueue.ipp"
#include "ccdserver.hpp"
#include "ccdlistener.hpp"
#include "ccdsnmp.hpp"
#include "thorplugin.hpp"

#ifdef _USE_CPPUNIT
#include <cppunit/extensions/TestFactoryRegistry.h>
#include <cppunit/ui/text/TestRunner.h>
#endif

//=================================================================================

bool shuttingDown = false;
unsigned numChannels;
unsigned callbackRetries = 3;
unsigned callbackTimeout = 500;
unsigned lowTimeout = 10000;
unsigned highTimeout = 2000;
unsigned slaTimeout = 2000;
unsigned numServerThreads = 30;
unsigned numSlaveThreads = 30;
unsigned numRequestArrayThreads = 5;
unsigned headRegionSize;
unsigned ccdMulticastPort;
bool enableHeartBeat = true;
unsigned parallelLoopFlowLimit = 100;
unsigned perChannelFlowLimit = 10;
time_t startupTime;
unsigned statsExpiryTime = 3600;
unsigned miscDebugTraceLevel = 0;  // separate trace settings purely for debugging specific items (i.e. all possible locations to look for files at startup)
unsigned readTimeout = 300;
unsigned indexReadChunkSize = 60000;
unsigned maxBlockSize = 10000000;
unsigned maxLockAttempts = 5;
bool checkPrimaries = true;
bool pretendAllOpt = false;
bool traceStartStop = false;
bool traceServerSideCache = false;
bool timeActivities = true;
unsigned watchActivityId = 0;
unsigned testSlaveFailure = 0;
unsigned restarts = 0;
bool heapSort = false;
bool insertionSort = false;
bool fieldTranslationEnabled = false;
bool useTreeCopy = true;
bool mergeSlaveStatistics = true;
PTreeReaderOptions defaultXmlReadFlags = ptr_ignoreWhiteSpace;
bool runOnce = false;

unsigned udpMulticastBufferSize = 262142;
bool roxieMulticastEnabled = true;

IPropertyTree* topology;
StringBuffer topologyFile;
CriticalSection ccdChannelsCrit;
IPropertyTree* ccdChannels;
StringArray allQuerySetNames;

bool allFilesDynamic;
bool crcResources;
bool useRemoteResources;
bool checkFileDate;
bool lazyOpen;
bool localSlave;
bool doIbytiDelay = true; 
unsigned initIbytiDelay; // In MillSec
unsigned minIbytiDelay;  // In MillSec
bool copyResources;
bool enableKeyDiff = true;
bool chunkingHeap = true;
bool logFullQueries;
bool blindLogging = false;
bool debugPermitted = true;
bool checkCompleted = true;
unsigned preabortKeyedJoinsThreshold = 100;
unsigned preabortIndexReadsThreshold = 100;
bool preloadOnceData;

unsigned memoryStatsInterval = 0;
memsize_t defaultMemoryLimit;
unsigned defaultTimeLimit[3] = {0, 0, 0};
unsigned defaultWarnTimeLimit[3] = {0, 5000, 5000};

unsigned defaultParallelJoinPreload = 0;
unsigned defaultPrefetchProjectPreload = 10;
unsigned defaultConcatPreload = 0;
unsigned defaultFetchPreload = 0;
unsigned defaultFullKeyedJoinPreload = 0;
unsigned defaultKeyedJoinPreload = 0;
unsigned dafilesrvLookupTimeout = 10000;

unsigned logQueueLen;
unsigned logQueueDrop;
bool useLogQueue;
bool fastLaneQueue;
unsigned mtu_size = 1400; // upper limit on outbound buffer size - allow some header room too
StringBuffer fileNameServiceDali;
StringBuffer roxieName;
bool trapTooManyActiveQueries;
unsigned maxEmptyLoopIterations;
unsigned maxGraphLoopIterations;
bool probeAllRows;
bool steppingEnabled = true;
bool simpleLocalKeyedJoins = true;

unsigned __int64 minFreeDiskSpace = 1024 * 0x100000;  // default to 1 GB
unsigned socketCheckInterval = 5000;

StringBuffer logDirectory;
StringBuffer pluginDirectory;
StringBuffer queryDirectory;
StringBuffer codeDirectory;
StringBuffer tempDirectory;

ClientCertificate clientCert;
bool useHardLink;

unsigned maxFileAge[2] = {0xffffffff, 60*60*1000}; // local files don't expire, remote expire in 1 hour, by default
unsigned minFilesOpen[2] = {2000, 500};
unsigned maxFilesOpen[2] = {4000, 1000};

unsigned myNodeIndex = (unsigned) -1;
SocketEndpoint ownEP;
HardwareInfo hdwInfo;
unsigned parallelAggregate;
bool inMemoryKeysEnabled = true;
unsigned serverSideCacheSize = 0;

bool nodeCachePreload = false;
unsigned nodeCacheMB = 100;
unsigned leafCacheMB = 50;
unsigned blobCacheMB = 0;

unsigned roxiePort = 0;

MODULE_INIT(INIT_PRIORITY_STANDARD)
{
    topology = NULL;
    ccdChannels = NULL;

    return true;
}

MODULE_EXIT()
{
    ::Release(topology);
    ::Release(ccdChannels);
}

//=========================================================================================
//////////////////////////////////////////////////////////////////////////////////////////////
extern "C" void caughtSIGPIPE(int sig)
{
    DBGLOG("Caught sigpipe %d", sig);
}

extern "C" void caughtSIGHUP(int sig)
{
    DBGLOG("Caught sighup %d", sig);
}


extern "C" void caughtSIGALRM(int sig)
{
    DBGLOG("Caught sigalrm %d", sig);
}

extern "C" void caughtSIGTERM(int sig)
{
    DBGLOG("Caught sigterm %d", sig);
}




void init_signals()
{
//  signal(SIGTERM, caughtSIGTERM);
#ifndef _WIN32
    signal(SIGPIPE, caughtSIGPIPE);
    signal(SIGHUP, caughtSIGHUP);
    signal(SIGALRM, caughtSIGALRM);

#endif
}   

//=========================================================================================

class Waiter : public CInterface, implements IAbortHandler
{
    Semaphore aborted;
public:
    IMPLEMENT_IINTERFACE;

    bool wait(unsigned timeout)
    {
        return aborted.wait(timeout);
    }
    void wait()
    {
        aborted.wait();
    }
    bool onAbort()
    {
        aborted.signal();
        roxieMetrics.clear();
#ifdef _DEBUG
        return false; // we want full leak checking info
#else
        return true; // we don't care - just exit as fast as we can
#endif
    }
} waiter;

void closedown()
{
    Owned<IFile> sentinelFile = createSentinelTarget();
    removeSentinelFile(sentinelFile);
    waiter.onAbort();
}

void getAccessList(const char *aclName, const IPropertyTree *topology, IPropertyTree *aclInfo)
{
    StringBuffer xpath;
    xpath.append("ACL[@name='").append(aclName).append("']");
    if (aclInfo->queryPropTree(xpath))
        throw MakeStringException(MSGAUD_operator, ROXIE_INVALID_TOPOLOGY, "Invalid topology file - recursive ACL definition of %s", aclName);
    Owned<IPropertyTree> X = createPTree("ACL");
    X->setProp("@name", aclName);
    aclInfo->addPropTree("ACL", X.getClear());

    Owned<IPropertyTree> acl = topology->getPropTree(xpath.str());
    if (!acl)
        throw MakeStringException(MSGAUD_operator, ROXIE_INVALID_TOPOLOGY, "Invalid topology file - acl %s not found", aclName);

    Owned<IPropertyTreeIterator> access = acl->getElements("Access");
    ForEach(*access)
    {
        IPropertyTree &child = access->query();
        const char *base = child.queryProp("@base");
        if (base)
            getAccessList(base, topology, aclInfo);
        else
            aclInfo->addPropTree(child.queryName(), LINK(&child));
    }
    aclInfo->removeProp(xpath);
}

bool ipMatch(IpAddress &ip)
{
    return ip.isLocal();
}

void addSlaveChannel(unsigned channel, unsigned level)
{
    StringBuffer xpath;
    xpath.appendf("RoxieSlaveProcess[@channel=\"%d\"]", channel);
    if (ccdChannels->hasProp(xpath.str()))
        throw MakeStringException(MSGAUD_operator, ROXIE_INVALID_TOPOLOGY, "Invalid topology file - channel %d repeated", channel);
    IPropertyTree *ci = createPTree("RoxieSlaveProcess");
    ci->setPropInt("@channel", channel);
    ci->setPropInt("@subChannel", numSlaves[channel]);
    ccdChannels->addPropTree("RoxieSlaveProcess", ci);
}

void addChannel(unsigned nodeNumber, unsigned channel, unsigned level)
{
    numSlaves[channel]++;
    if (nodeNumber == myNodeIndex && channel > 0)
    {
        assertex(channel <= numChannels);
        assertex(!replicationLevel[channel]);
        replicationLevel[channel] = level;
        addSlaveChannel(channel, level);
    }
    if (!localSlave)
    {
        addEndpoint(channel, getNodeAddress(nodeNumber), ccdMulticastPort);
    }
}

extern void doUNIMPLEMENTED(unsigned line, const char *file)
{
    throw MakeStringException(ROXIE_UNIMPLEMENTED_ERROR, "UNIMPLEMENTED at %s:%d", file, line);
}

void FatalError(const char *format, ...)
{
    va_list args;
    va_start(args, format);
    StringBuffer errMsg;
    errMsg.valist_appendf(format, args);
    va_end(args);
    Owned<IException> E = MakeStringException(MSGAUD_operator, ROXIE_INTERNAL_ERROR, "%s", errMsg.str());
    EXCLOG(E, "Fatal error");
    Sleep(5000);
    _exit(1);
}

// If changing these, please change roxie.cpp's roxie_server_usage() as well
static void roxie_common_usage(const char * progName)
{
    StringBuffer program;
    program.append(progName);
    getFileNameOnly(program, false);
    // Things that are also relevant to stand-alone executables
    printf("Usage: %s [options]\n", program.str());
    printf("\nOptions:\n");
    printf("\t--daliServers=[host1,...]\t: List of Dali servers to use\n");
    printf("\t--tracelevel=[integer]\t: Amount of information to dump on logs\n");
    printf("\t--stdlog=[boolean]\t: Standard log format (based on tracelevel)\n");
    printf("\t--logfile=[format]\t: Outputs to logfile, rather than stdout\n");
    printf("\t--help|-h\t: This message\n");
    printf("\n");
}

class MAbortHandler : implements IExceptionHandler
{
    unsigned dummy; // to avoid complaints about an empty class...
public:
    MAbortHandler() : dummy(0) {};

    virtual bool fireException(IException *e)
    {
        ForEachItemIn(idx, socketListeners)
        {
            socketListeners.item(idx).stopListening();
        }
        return false;
    }
} abortHandler;

#ifdef _WIN32
int myhook(int alloctype, void *, size_t nSize, int p1, long allocSeq, const unsigned char *file, int line)
{
    // Handy place to put breakpoints when tracking down obscure memory leaks...
    if (nSize==68 && !file)
    {
        DBGLOG("memory hook matched");
    }
    return true;
}
#endif

void saveTopology()
{
    // Write back changes that have been made via certain control:xxx changes, so that they survive a roxie restart
    // Note that they are overwritten when Roxie is manually stopped/started via hpcc-init service - these changes
    // are only intended to be temporary for the current session
    try
    {
        saveXML(topologyFile.str(), topology);
    }
    catch (IException *E)
    {
        // If we can't save the topology, then tough. Carry on without it. Changes will not survive an unexpected roxie restart
        EXCLOG(E, "Error saving topology file");
        E->Release();
    }
}

int STARTQUERY_API start_query(int argc, const char *argv[])
{
    EnableSEHtoExceptionMapping();
    setTerminateOnSEH();
    init_signals();
    // We need to do the above BEFORE we call InitModuleObjects
    InitModuleObjects();
    getDaliServixPort();
    init_signals();

    // stand alone usage only, not server
    for (unsigned i=0; i<argc; i++)
    {
        if (stricmp(argv[i], "--help")==0 ||
            stricmp(argv[i], "-h")==0)
        {
            roxie_common_usage(argv[0]);
            return EXIT_SUCCESS;
        }
    }

    #ifdef _USE_CPPUNIT
    if (argc>=2 && stricmp(argv[1], "-selftest")==0)
    {
        queryStderrLogMsgHandler()->setMessageFields(MSGFIELD_time | MSGFIELD_prefix);
        CppUnit::TextUi::TestRunner runner;
        if (argc==2)
        {
            CppUnit::TestFactoryRegistry &registry = CppUnit::TestFactoryRegistry::getRegistry();
            runner.addTest( registry.makeTest() );
        }
        else 
        {
            // MORE - maybe add a 'list' function here?
            for (int name = 2; name < argc; name++)
            {
                if (stricmp(argv[name], "-q")==0)
                {
                    traceLevel = 0;
                    roxiemem::memTraceLevel = 0;
                    removeLog();
                }
                else
                {
                    CppUnit::TestFactoryRegistry &registry = CppUnit::TestFactoryRegistry::getRegistry(argv[name]);
                    runner.addTest( registry.makeTest() );
                }
            }
        }
        bool wasSucessful = runner.run( "", false );
        releaseAtoms();
        return wasSucessful;
    }
#endif
#ifdef _DEBUG
#ifdef _WIN32
    _CrtSetAllocHook(myhook);
#endif
#endif

#ifndef __64BIT__
    Thread::setDefaultStackSize(0x10000);   // NB under windows requires linker setting (/stack:)
#endif
    srand( (unsigned)time( NULL ) );
    ccdChannels = createPTree("Channels");

    char currentDirectory[_MAX_DIR];
    if (!getcwd(currentDirectory, sizeof(currentDirectory)))
        throw MakeStringException(ROXIE_INTERNAL_ERROR, "getcwd failed (%d)", errno);

    codeDirectory.set(currentDirectory);
    addNonEmptyPathSepChar(codeDirectory);
    try
    {
        Owned<IProperties> globals = createProperties(true);
        for (int i = 1; i < argc; i++)
            globals->loadProp(argv[i], true);

        Owned<IFile> sentinelFile = createSentinelTarget();
        removeSentinelFile(sentinelFile);

        if (globals->hasProp("--topology"))
            globals->getProp("--topology", topologyFile);
        else
            topologyFile.append(codeDirectory).append(PATHSEPCHAR).append("RoxieTopology.xml");

        if (checkFileExists(topologyFile.str()))
        {
            DBGLOG("Loading topology file %s", topologyFile.str());
            topology = createPTreeFromXMLFile(topologyFile.str());
        }
        else
        {
            if (globals->hasProp("--topology"))
            {
                // Explicitly-named topology file SHOULD exist...
                throw MakeStringException(ROXIE_INVALID_TOPOLOGY, "topology file %s not found", topologyFile.str());
            }
            topology=createPTreeFromXMLString(
                "<RoxieTopology localSlave='1'>"
                " <RoxieFarmProcess/>"
                " <RoxieServerProcess netAddress='.'/>"
                "</RoxieTopology>"
                );
            int port = globals->getPropInt("--port", 9876);
            topology->setPropInt("RoxieFarmProcess/@port", port);
            topology->setProp("@daliServers", globals->queryProp("--daliServers"));
            topology->setProp("@traceLevel", globals->queryProp("--traceLevel"));
            topology->setProp("@memTraceLevel", globals->queryProp("--memTraceLevel"));
        }

        topology->getProp("@name", roxieName);
        Owned<const IQueryDll> standAloneDll;
        if (globals->hasProp("--loadWorkunit"))
        {
            StringBuffer workunitName;
            globals->getProp("--loadWorkunit", workunitName);
            standAloneDll.setown(createQueryDll(workunitName));
        }
        else
        {
            Owned<ILoadedDllEntry> dll = createExeDllEntry(argv[0]);
            if (checkEmbeddedWorkUnitXML(dll))
            {
                standAloneDll.setown(createExeQueryDll(argv[0]));
                runOnce = globals->getPropInt("--port", 0) == 0;
            }
        }

        traceLevel = topology->getPropInt("@traceLevel", runOnce ? 0 : 1);
        if (traceLevel > MAXTRACELEVEL)
            traceLevel = MAXTRACELEVEL;
        udpTraceLevel = topology->getPropInt("@udpTraceLevel", runOnce ? 0 : 1);
        roxiemem::memTraceLevel = topology->getPropInt("@memTraceLevel", runOnce ? 0 : 1);
        soapTraceLevel = topology->getPropInt("@soapTraceLevel", runOnce ? 0 : 1);
        miscDebugTraceLevel = topology->getPropInt("@miscDebugTraceLevel", 0);

        Linked<IPropertyTree> directoryTree = topology->queryPropTree("Directories");
        if (!directoryTree)
        {
            Owned<IPropertyTree> envFile = getHPCCEnvironment();
            if (envFile)
                directoryTree.set(envFile->queryPropTree("Software/Directories"));
        }
        if (directoryTree)
        {
            getConfigurationDirectory(directoryTree, "query", "roxie", roxieName, queryDirectory);
            for (unsigned replicationLevel = 0; replicationLevel < MAX_REPLICATION_LEVELS; replicationLevel++)
            {
                StringBuffer dataDir;
                StringBuffer dirId("data");
                if (replicationLevel)
                    dirId.append(replicationLevel+1);
                if (getConfigurationDirectory(directoryTree, dirId, "roxie", roxieName, dataDir))
                    setBaseDirectory(dataDir, replicationLevel, DFD_OSdefault);
            }
        }
        directoryTree.clear();

        //Logging stuff
        if (globals->getPropBool("--stdlog", traceLevel != 0) || topology->getPropBool("@forceStdLog", false))
            queryStderrLogMsgHandler()->setMessageFields(MSGFIELD_time | MSGFIELD_milliTime | MSGFIELD_thread | MSGFIELD_prefix);
        else
            removeLog();
        if (globals->hasProp("--logfile"))
        {
            Owned<IComponentLogFileCreator> lf = createComponentLogFileCreator(topology, "roxie");
            lf->setMaxDetail(TopDetail);
            lf->beginLogging();
            logDirectory.set(lf->queryLogDir());
#ifdef _DEBUG
            unsigned useLogQueue = topology->getPropBool("@useLogQueue", false);
#else
            unsigned useLogQueue = topology->getPropBool("@useLogQueue", true);
#endif
            if (useLogQueue)
            {
                unsigned logQueueLen = topology->getPropInt("@logQueueLen", 512);
                unsigned logQueueDrop = topology->getPropInt("@logQueueDrop", 32);
                queryLogMsgManager()->enterQueueingMode();
                queryLogMsgManager()->setQueueDroppingLimit(logQueueLen, logQueueDrop);
            }
            if (globals->getPropBool("--enableSysLog",true))
                UseSysLogForOperatorMessages();
        }

        roxieMetrics.setown(createRoxieMetricsManager());

        Owned<IPropertyTreeIterator> userMetrics = topology->getElements("./UserMetric");
        ForEach(*userMetrics)
        {
            IPropertyTree &metric = userMetrics->query();
            const char *name = metric.queryProp("@name");
            const char *regex= metric.queryProp("@regex");
            if (name && regex)
                roxieMetrics->addUserMetric(name, regex);
            else
                throw MakeStringException(ROXIE_INTERNAL_ERROR, "Invalid UserMetric element in topology file - name or regex missing");
        }

        restarts = globals->getPropInt("--restarts", 0);
        const char *preferredSubnet = topology->queryProp("@preferredSubnet");
        if (preferredSubnet)
        {
            const char *preferredSubnetMask = topology->queryProp("@preferredSubnetMask");
            if (!preferredSubnetMask) preferredSubnetMask = "255.255.255.0";
            if (!setPreferredSubnet(preferredSubnet, preferredSubnetMask))
                throw MakeStringException(ROXIE_INTERNAL_ERROR, "Error setting preferred subnet %s mask %s", preferredSubnet, preferredSubnetMask);
        }
        if (restarts)
        {
            if (traceLevel)
                DBGLOG("Roxie restarting: restarts = %d build = %s", restarts, BUILD_TAG);
            setStartRuid(restarts);
        }
        else
        {
            if (traceLevel)
            {
                DBGLOG("Roxie starting, build = %s", BUILD_TAG);
            }
        }

        headRegionSize = topology->getPropInt("@headRegionSize", 50);
<<<<<<< HEAD
        ccdMulticastPort = topology->getPropInt("@multicastPort", CCD_MULTICAST_PORT);
        numChannels = topology->getPropInt("@numChannels", 0);
=======
>>>>>>> 0fe0c99e
        statsExpiryTime = topology->getPropInt("@statsExpiryTime", 3600);
        roxiemem::memTraceSizeLimit = (memsize_t) topology->getPropInt64("@memTraceSizeLimit", 0);
        callbackRetries = topology->getPropInt("@callbackRetries", 3);
        callbackTimeout = topology->getPropInt("@callbackTimeout", 5000);
        lowTimeout = topology->getPropInt("@lowTimeout", 10000);
        highTimeout = topology->getPropInt("@highTimeout", 2000);
        slaTimeout = topology->getPropInt("@slaTimeout", 2000);
        parallelLoopFlowLimit = topology->getPropInt("@parallelLoopFlowLimit", 100);
        perChannelFlowLimit = topology->getPropInt("@perChannelFlowLimit", 10);
        copyResources = topology->getPropBool("@copyResources", true);
        useRemoteResources = topology->getPropBool("@useRemoteResources", true);
        checkFileDate = topology->getPropBool("@checkFileDate", true);
        const char *lazyOpenMode = topology->queryProp("@lazyOpen");
        if (!lazyOpenMode || stricmp(lazyOpenMode, "smart")==0)
            lazyOpen = (restarts > 0);
        else
            lazyOpen = topology->getPropBool("@lazyOpen", false);
        bool useNasTranslation = topology->getPropBool("@useNASTranslation", true);
        if (useNasTranslation)
        {
            Owned<IPropertyTree> nas = envGetNASConfiguration(topology);
            envInstallNASHooks(nas);
        }
        localSlave = topology->getPropBool("@localSlave", false);
        doIbytiDelay = topology->getPropBool("@doIbytiDelay", true);
        minIbytiDelay = topology->getPropInt("@minIbytiDelay", 2);
        initIbytiDelay = topology->getPropInt("@initIbytiDelay", 50);
        allFilesDynamic = topology->getPropBool("@allFilesDynamic", false);
        crcResources = topology->getPropBool("@crcResources", false);
        chunkingHeap = topology->getPropBool("@chunkingHeap", true);
        readTimeout = topology->getPropInt("@readTimeout", 300);
        logFullQueries = topology->getPropBool("@logFullQueries", false);
        debugPermitted = topology->getPropBool("@debugPermitted", true);
        blindLogging = topology->getPropBool("@blindLogging", false);
        if (!blindLogging)
            logExcessiveSeeks = true;
        preloadOnceData = topology->getPropBool("@preloadOnceData", true);
        linuxYield = topology->getPropBool("@linuxYield", false);
        traceSmartStepping = topology->getPropBool("@traceSmartStepping", false);
        useMemoryMappedIndexes = topology->getPropBool("@useMemoryMappedIndexes", false);
        traceJHtreeAllocations = topology->getPropBool("@traceJHtreeAllocations", false);
        flushJHtreeCacheOnOOM = topology->getPropBool("@flushJHtreeCacheOnOOM", true);
        fastLaneQueue = topology->getPropBool("@fastLaneQueue", true);
        udpOutQsPriority = topology->getPropInt("@udpOutQsPriority", 0);
        udpSnifferEnabled = topology->getPropBool("@udpSnifferEnabled", true);
        udpInlineCollation = topology->getPropBool("@udpInlineCollation", false);
        udpInlineCollationPacketLimit = topology->getPropInt("@udpInlineCollationPacketLimit", 50);
        udpSendCompletedInData = topology->getPropBool("@udpSendCompletedInData", false);
        udpRetryBusySenders = topology->getPropInt("@udpRetryBusySenders", 0);
        udpMaxRetryTimedoutReqs = topology->getPropInt("@udpMaxRetryTimedoutReqs", 0);
        udpRequestToSendTimeout = topology->getPropInt("@udpRequestToSendTimeout", 5);
        // MORE: think of a better way/value/check maybe/and/or based on Roxie server timeout
        if (udpRequestToSendTimeout == 0)
            udpRequestToSendTimeout = 5; 
        // This is not added to deployment\xmlenv\roxie.xsd on purpose
        enableSocketMaxSetting = topology->getPropBool("@enableSocketMaxSetting", false);
        // MORE: might want to check socket buffer sizes against sys max here instead of udp threads ?
        udpMulticastBufferSize = topology->getPropInt("@udpMulticastBufferSize", 262142);
        udpFlowSocketsSize = topology->getPropInt("@udpFlowSocketsSize", 131072);
        udpLocalWriteSocketSize = topology->getPropInt("@udpLocalWriteSocketSize", 1024000);
        
        roxieMulticastEnabled = topology->getPropBool("@roxieMulticastEnabled", true);   // enable use of multicast for sending requests to slaves
        if (udpSnifferEnabled && !roxieMulticastEnabled)
            DBGLOG("WARNING: ignoring udpSnifferEnabled setting as multicast not enabled");

        indexReadChunkSize = topology->getPropInt("@indexReadChunkSize", 60000);
        numSlaveThreads = topology->getPropInt("@slaveThreads", 30);
        numServerThreads = topology->getPropInt("@serverThreads", 30);
        numRequestArrayThreads = topology->getPropInt("@requestArrayThreads", 5);
        maxBlockSize = topology->getPropInt("@maxBlockSize", 10000000);
        maxLockAttempts = topology->getPropInt("@maxLockAttempts", 5);
        enableHeartBeat = topology->getPropBool("@enableHeartBeat", true);
        checkCompleted = topology->getPropBool("@checkCompleted", true);
        preabortKeyedJoinsThreshold = topology->getPropInt("@preabortKeyedJoinsThreshold", 100);
        preabortIndexReadsThreshold = topology->getPropInt("@preabortIndexReadsThreshold", 100);
        defaultMemoryLimit = (memsize_t) topology->getPropInt64("@defaultMemoryLimit", 0);
        defaultTimeLimit[0] = (unsigned) topology->getPropInt64("@defaultLowPriorityTimeLimit", 0);
        defaultTimeLimit[1] = (unsigned) topology->getPropInt64("@defaultHighPriorityTimeLimit", 0);
        defaultTimeLimit[2] = (unsigned) topology->getPropInt64("@defaultSLAPriorityTimeLimit", 0);
        defaultWarnTimeLimit[0] = (unsigned) topology->getPropInt64("@defaultLowPriorityTimeWarning", 0);
        defaultWarnTimeLimit[1] = (unsigned) topology->getPropInt64("@defaultHighPriorityTimeWarning", 0);
        defaultWarnTimeLimit[2] = (unsigned) topology->getPropInt64("@defaultSLAPriorityTimeWarning", 0);

        defaultXmlReadFlags = topology->getPropBool("@defaultStripLeadingWhitespace", true) ? ptr_ignoreWhiteSpace : ptr_none;
        defaultParallelJoinPreload = topology->getPropInt("@defaultParallelJoinPreload", 0);
        defaultConcatPreload = topology->getPropInt("@defaultConcatPreload", 0);
        defaultFetchPreload = topology->getPropInt("@defaultFetchPreload", 0);
        defaultFullKeyedJoinPreload = topology->getPropInt("@defaultFullKeyedJoinPreload", 0);
        defaultKeyedJoinPreload = topology->getPropInt("@defaultKeyedJoinPreload", 0);
        defaultPrefetchProjectPreload = topology->getPropInt("@defaultPrefetchProjectPreload", 10);
        diskReadBufferSize = topology->getPropInt("@diskReadBufferSize", 0x10000);
        fieldTranslationEnabled = topology->getPropBool("@fieldTranslationEnabled", false);

        checkPrimaries = topology->getPropBool("@checkPrimaries", true);
        pretendAllOpt = topology->getPropBool("@ignoreMissingFiles", false);
        memoryStatsInterval = topology->getPropInt("@memoryStatsInterval", 60);
        roxiemem::setMemoryStatsInterval(memoryStatsInterval);
        pingInterval = topology->getPropInt("@pingInterval", 0);
        socketCheckInterval = topology->getPropInt("@socketCheckInterval", 5000);
        memsize_t totalMemoryLimit = (memsize_t) topology->getPropInt64("@totalMemoryLimit", 0);
        bool allowHugePages = topology->getPropBool("@heapUseHugePages", false);
        if (!totalMemoryLimit)
            totalMemoryLimit = 1024 * 0x100000;  // 1 Gb;
        roxiemem::setTotalMemoryLimit(allowHugePages, totalMemoryLimit, 0, NULL);

        traceStartStop = topology->getPropBool("@traceStartStop", false);
        traceServerSideCache = topology->getPropBool("@traceServerSideCache", false);
        timeActivities = topology->getPropBool("@timeActivities", true);
        clientCert.certificate.set(topology->queryProp("@certificateFileName"));
        clientCert.privateKey.set(topology->queryProp("@privateKeyFileName"));
        clientCert.passphrase.set(topology->queryProp("@passphrase"));
        useHardLink = topology->getPropBool("@useHardLink", false);
        maxFileAge[false] = topology->getPropInt("@localFilesExpire", (unsigned) -1);
        maxFileAge[true] = topology->getPropInt("@remoteFilesExpire", 60*60*1000);
        minFilesOpen[false] = topology->getPropInt("@minLocalFilesOpen", 2000);
        minFilesOpen[true] = topology->getPropInt("@minRemoteFilesOpen", 500);
        maxFilesOpen[false] = topology->getPropInt("@maxLocalFilesOpen", 4000);
        maxFilesOpen[true] = topology->getPropInt("@maxRemoteFilesOpen", 1000);
        dafilesrvLookupTimeout = topology->getPropInt("@dafilesrvLookupTimeout", 10000);
        topology->getProp("@daliServers", fileNameServiceDali);
        trapTooManyActiveQueries = topology->getPropBool("@trapTooManyActiveQueries", true);
        maxEmptyLoopIterations = topology->getPropInt("@maxEmptyLoopIterations", 1000);
        maxGraphLoopIterations = topology->getPropInt("@maxGraphLoopIterations", 1000);
        useTreeCopy = topology->getPropBool("@useTreeCopy", true);
        mergeSlaveStatistics = topology->getPropBool("@mergeSlaveStatistics", true);

        enableKeyDiff = topology->getPropBool("@enableKeyDiff", true);

        // MORE: Get parms from topology after it is populated from Hardware/computer types section in configenv
        //       Then if does not match and based on desired action in topolgy, either warn, or fatal exit or .... etc
        //       Also get prim path and sec from topology
#ifdef _WIN32
        getHardwareInfo(hdwInfo, "C:", "D:");
#else // linux
        getHardwareInfo(hdwInfo, "/c$", "/d$");
#endif
        if (traceLevel)
        {
            DBGLOG("Current Hardware Info: CPUs=%i, speed=%i MHz, Mem=%i MB , primDisk=%i GB, primFree=%i GB, secDisk=%i GB, secFree=%i GB, NIC=%i", 
              hdwInfo.numCPUs, hdwInfo.CPUSpeed, hdwInfo.totalMemory, 
              hdwInfo.primDiskSize, hdwInfo.primFreeSize, hdwInfo.secDiskSize, hdwInfo.secFreeSize, hdwInfo.NICSpeed);
        }
        parallelAggregate = topology->getPropInt("@parallelAggregate", 0);
        if (!parallelAggregate)
            parallelAggregate = hdwInfo.numCPUs;
        if (!parallelAggregate)
            parallelAggregate = 1;
        simpleLocalKeyedJoins = topology->getPropBool("@simpleLocalKeyedJoins", true);
        inMemoryKeysEnabled = topology->getPropBool("@inMemoryKeysEnabled", true);
        serverSideCacheSize = topology->getPropInt("@serverSideCacheSize", 0);

        setKeyIndexCacheSize((unsigned)-1); // unbound
        nodeCachePreload = topology->getPropBool("@nodeCachePreload", false);
        setNodeCachePreload(nodeCachePreload);
        nodeCacheMB = topology->getPropInt("@nodeCacheMem", 100); 
        setNodeCacheMem(nodeCacheMB * 0x100000);
        leafCacheMB = topology->getPropInt("@leafCacheMem", 50);
        setLeafCacheMem(leafCacheMB * 0x100000);
        blobCacheMB = topology->getPropInt("@blobCacheMem", 0);
        setBlobCacheMem(blobCacheMB * 0x100000);

        minFreeDiskSpace = topology->getPropInt64("@minFreeDiskSpace", (1024 * 0x100000)); // default to 1 GB
        if (topology->getPropBool("@jumboFrames", false))
        {
            mtu_size = 9000;    // upper limit on outbound buffer size - allow some header room too
            roxiemem::setDataAlignmentSize(0x2000);
        }
        else
        {
            mtu_size = 1400;    // upper limit on outbound buffer size - allow some header room too
            roxiemem::setDataAlignmentSize(0x400);
        }
        unsigned pinterval = topology->getPropInt("@systemMonitorInterval",1000*60);
        if (pinterval)
            startPerformanceMonitor(pinterval);


        topology->getProp("@pluginDirectory", pluginDirectory);
        if (pluginDirectory.length() == 0)
            pluginDirectory.append(codeDirectory).append("plugins");

        if (queryDirectory.length() == 0)
        {
            topology->getProp("@queryDir", queryDirectory);
            if (queryDirectory.length() == 0)
                queryDirectory.append(codeDirectory).append("queries");
        }
        addNonEmptyPathSepChar(queryDirectory);
        queryFileCache().start();
        getTempFilePath(tempDirectory, "roxie", topology);

#ifdef _WIN32
        topology->addPropBool("@linuxOS", false);
#else
        topology->addPropBool("@linuxOS", true);
#endif
        allQuerySetNames.appendListUniq(topology->queryProp("@querySets"), ",");

        Owned<IPropertyTreeIterator> roxieServers = topology->getElements("./RoxieServerProcess");
        ForEach(*roxieServers)
        {
            IPropertyTree &roxieServer = roxieServers->query();
            const char *iptext = roxieServer.queryProp("@netAddress");
            unsigned nodeIndex = addRoxieNode(iptext);
            if (getNodeAddress(nodeIndex).isLocal())
                myNodeIndex = nodeIndex;
            if (traceLevel > 3)
                DBGLOG("Roxie server %u is at %s", nodeIndex, iptext);
        }
        if (myNodeIndex == -1)
            throw MakeStringException(MSGAUD_operator, ROXIE_INVALID_TOPOLOGY, "Invalid topology file - current node is not in server list");

        // Set multicast base addresses - must be done before generating slave channels

        if (roxieMulticastEnabled && !localSlave)
        {
            if (topology->queryProp("@multicastBase"))
                multicastBase.ipset(topology->queryProp("@multicastBase"));
            else
                throw MakeStringException(MSGAUD_operator, ROXIE_INVALID_TOPOLOGY, "Invalid topology file - multicastBase not set");
            if (topology->queryProp("@multicastLast"))
                multicastLast.ipset(topology->queryProp("@multicastLast"));
            else
                throw MakeStringException(MSGAUD_operator, ROXIE_INVALID_TOPOLOGY, "Invalid topology file - multicastLast not set");
        }

        // Generate the slave channels
        unsigned numDataCopies = topology->getPropInt("@numDataCopies", 1);
        if (!numDataCopies)
            throw MakeStringException(MSGAUD_operator, ROXIE_INVALID_TOPOLOGY, "Invalid topology file - numDataCopies should be > 0");
        unsigned channelsPerNode = topology->getPropInt("@channelsPerNode", 1);
        unsigned numNodes = getNumNodes();
        const char *slaveConfig = topology->queryProp("@slaveConfig");
        if (!slaveConfig)
            slaveConfig = "simple";
        if (strnicmp(slaveConfig, "cyclic", 6) == 0)
        {
            numChannels = numNodes;
            unsigned cyclicOffset = topology->getPropInt("@cyclicOffset", 1);
            for (int i=0; i<numNodes; i++)
            {
                int channel = i+1;
                for (int copy=0; copy<numDataCopies; copy++)
                {
                    if (channel > numNodes)
                        channel = channel - numNodes;
                    addChannel(i, channel, copy);
                    channel = channel + cyclicOffset;
                }
            }
        }
        else if (strnicmp(slaveConfig, "overloaded", 10) == 0)
        {
            if (!channelsPerNode)
                throw MakeStringException(MSGAUD_operator, ROXIE_INVALID_TOPOLOGY, "Invalid topology file - channelsPerNode should be > 0");
            numChannels = numNodes * channelsPerNode;
            for (int i=0; i<numNodes; i++)
            {
                int channel = i+1;
                for (int copy=0; copy<channelsPerNode; copy++)
                {
                    channel = channel + copy*numNodes;
                    addChannel(i, channel, copy);
                }
            }
        }
        else    // 'Full redundancy' or 'simple' mode
        {
            if (numNodes % numDataCopies)
                throw MakeStringException(MSGAUD_operator, ROXIE_INVALID_TOPOLOGY, "Invalid topology file - numChannels not an integer");
            numChannels = numNodes / numDataCopies;
            int channel = 1;
            for (int i=0; i<numNodes; i++)
            {
                addChannel(i, channel, 0);
                channel++;
                if (channel > numChannels)
                    channel = 1;
            }
        }
        if (!numChannels)
            throw MakeStringException(MSGAUD_operator, ROXIE_INVALID_TOPOLOGY, "Invalid topology file - numChannels calculated at 0");
        // Now we know all the channels, we can open and subscribe the multicast channels
        if (!localSlave)
            openMulticastSocket();

        setDaliServixSocketCaching(true);  // enable daliservix caching
        loadPlugins();
        globalPackageSetManager = createRoxiePackageSetManager(standAloneDll.getClear());
        globalPackageSetManager->load();
        unsigned snifferChannel = numChannels+2; // MORE - why +2 not +1 ??
        ROQ = createOutputQueueManager(snifferChannel, numSlaveThreads);
        ROQ->setHeadRegionSize(headRegionSize);
        ROQ->start();
        Owned<IPacketDiscarder> packetDiscarder = createPacketDiscarder();
#if defined(WIN32) && defined(_DEBUG) && defined(_DEBUG_HEAP_FULL)
        int tmpFlag = _CrtSetDbgFlag( _CRTDBG_REPORT_FLAG );
        tmpFlag |= _CRTDBG_CHECK_ALWAYS_DF;
        _CrtSetDbgFlag( tmpFlag );
#endif
        setSEHtoExceptionHandler(&abortHandler);
        if (runOnce)
        {
            Owned <IRoxieListener> roxieServer = createRoxieSocketListener(0, 1, 0, false);
            try
            {
                const char *format = globals->queryProp("format");
                if (!format)
                {
                    if (globals->hasProp("-xml"))
                        format = "xml";
                    else if (globals->hasProp("-csv"))
                        format = "csv";
                    else if (globals->hasProp("-raw"))
                        format = "raw";
                    else
                        format = "ascii";
                }
                StringBuffer query;
                query.appendf("<roxie format='%s'/>", format);
                roxieServer->runOnce(query.str()); // MORE - should use the wu listener instead I suspect
                fflush(stdout);  // in windows if output is redirected results don't appear without flushing
            }
            catch (IException *E)
            {
                EXCLOG(E);
                E->Release();
            }
        }
        else
        {
            Owned<IPropertyTreeIterator> roxieFarms = topology->getElements("./RoxieFarmProcess");
            ForEach(*roxieFarms)
            {
                IPropertyTree &roxieFarm = roxieFarms->query();
                unsigned listenQueue = roxieFarm.getPropInt("@listenQueue", DEFAULT_LISTEN_QUEUE_SIZE);
                unsigned numThreads = roxieFarm.getPropInt("@numThreads", numServerThreads);
                unsigned port = roxieFarm.getPropInt("@port", ROXIE_SERVER_PORT);
                unsigned requestArrayThreads = roxieFarm.getPropInt("@requestArrayThreads", 5);
                if (!roxiePort)
                {
                    roxiePort = port;
                    ownEP.set(roxiePort, getNodeAddress(myNodeIndex));
                }
                bool suspended = roxieFarm.getPropBool("@suspended", false);
                Owned <IRoxieListener> roxieServer;
                if (port)
                    roxieServer.setown(createRoxieSocketListener(port, numThreads, listenQueue, suspended));
                else
                    roxieServer.setown(createRoxieWorkUnitListener(numThreads, suspended));

                const char *aclName = roxieFarm.queryProp("@aclName");
                if (aclName && *aclName)
                {
                    Owned<IPropertyTree> aclInfo = createPTree("AccessInfo");
                    getAccessList(aclName, topology, aclInfo);
                    Owned<IPropertyTreeIterator> accesses = aclInfo->getElements("Access");
                    ForEach(*accesses)
                    {
                        IPropertyTree &access = accesses->query();
                        try
                        {
                            roxieServer->addAccess(access.getPropBool("@allow", true), access.getPropBool("@allowBlind", true), access.queryProp("@ip"), access.queryProp("@mask"), access.queryProp("@query"), access.queryProp("@error"), access.getPropInt("@errorCode"));
                        }
                        catch (IException *E)
                        {
                            StringBuffer s, x;
                            E->errorMessage(s);
                            E->Release();
                            toXML(&access, x, 0, 0);
                            throw MakeStringException(ROXIE_ACL_ERROR, "Error in access statement %s: %s", x.str(), s.str());
                        }
                    }
                }
                socketListeners.append(*roxieServer.getLink());
                time(&startupTime);
                roxieServer->start();
            }
            writeSentinelFile(sentinelFile);
            DBGLOG("Waiting for queries");
            if (pingInterval)
                startPingTimer();
            LocalIAbortHandler abortHandler(waiter);
            waiter.wait();
        }
        shuttingDown = true;
        if (pingInterval)
            stopPingTimer();
        setSEHtoExceptionHandler(NULL);
        while (socketListeners.isItem(0))
        {
            socketListeners.item(0).stop(1000);
            socketListeners.remove(0);
        }
        packetDiscarder->stop();
        packetDiscarder.clear();
        ROQ->stop();
        ROQ->join();
        ROQ->Release();
        ROQ = NULL;
    }
    catch (IException *E)
    {
        StringBuffer x;
        DBGLOG("EXCEPTION: (%d): %s", E->errorCode(), E->errorMessage(x).str());
        E->Release();
    }

    roxieMetrics.clear();
    stopPerformanceMonitor();
    ::Release(globalPackageSetManager);
    globalPackageSetManager = NULL;
    cleanupPlugins();
    closeMulticastSockets();
    releaseSlaveDynamicFileCache();
    releaseRoxieStateCache();
    setDaliServixSocketCaching(false);  // make sure it cleans up or you get bogus memleak reports
    setNodeCaching(false); // ditto
    strdup("Make sure leak checking is working");
    UseSysLogForOperatorMessages(false);
    ExitModuleObjects();
    releaseAtoms();
    strdup("Make sure leak checking is working");
#ifdef _WIN32
#ifdef _DEBUG
#if 1
    StringBuffer leakFileDir(logDirectory.str());
    leakFileDir.append("roxieleaks.log");
    HANDLE h = CreateFile(leakFileDir.str(), GENERIC_READ|GENERIC_WRITE, 0, NULL, CREATE_ALWAYS, 0, 0);
    _CrtSetReportMode( _CRT_WARN, _CRTDBG_MODE_FILE|_CRTDBG_MODE_DEBUG);
    _CrtSetReportFile( _CRT_WARN, h);
    _CrtSetReportMode( _CRT_ERROR, _CRTDBG_MODE_FILE|_CRTDBG_MODE_DEBUG);
    _CrtSetReportFile( _CRT_ERROR, h);
    _CrtSetReportMode( _CRT_ASSERT, _CRTDBG_MODE_FILE|_CRTDBG_MODE_DEBUG);
    _CrtSetReportFile( _CRT_ASSERT, h);
//  _CrtDumpMemoryLeaks(); if you uncomment these lines you get to see the leaks sooner (so can look in debugger at full memory) 
//   CloseHandle(h); but there will be additional leaks reported that are not really leaks
#endif
#endif
#endif
    return 0;
}<|MERGE_RESOLUTION|>--- conflicted
+++ resolved
@@ -620,11 +620,7 @@
         }
 
         headRegionSize = topology->getPropInt("@headRegionSize", 50);
-<<<<<<< HEAD
         ccdMulticastPort = topology->getPropInt("@multicastPort", CCD_MULTICAST_PORT);
-        numChannels = topology->getPropInt("@numChannels", 0);
-=======
->>>>>>> 0fe0c99e
         statsExpiryTime = topology->getPropInt("@statsExpiryTime", 3600);
         roxiemem::memTraceSizeLimit = (memsize_t) topology->getPropInt64("@memTraceSizeLimit", 0);
         callbackRetries = topology->getPropInt("@callbackRetries", 3);
