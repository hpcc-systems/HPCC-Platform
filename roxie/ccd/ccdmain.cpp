--- conflicted
+++ resolved
@@ -889,11 +889,7 @@
 
         //The following meta-options affect the defaults for various other options:
         const char * roxieMode = topology->queryProp("@roxieMode", "interactive");
-<<<<<<< HEAD
-        const char * protocol = topology->queryProp("@transportProtocol", "tcp");
-=======
         const char * protocol = topology->queryProp("@transportProtocol", "udp");
->>>>>>> 18c2b321
         IPropertyTree * pageCache = topology->queryPropTree("pageCache");
 
         bool isBatchRoxie = strisame(roxieMode, "batch");
