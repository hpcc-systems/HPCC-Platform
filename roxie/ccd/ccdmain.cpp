--- conflicted
+++ resolved
@@ -75,11 +75,7 @@
 bool blockedLocalAgent = true;
 bool acknowledgeAllRequests = true;
 unsigned packetAcknowledgeTimeout = 100;
-<<<<<<< HEAD
-=======
 cycle_t dynPriorityAdjustCycles = 0;   // default off (0)
-unsigned headRegionSize;
->>>>>>> e83ab056
 unsigned ccdMulticastPort;
 bool enableHeartBeat = true;
 unsigned parallelLoopFlowLimit = 100;
