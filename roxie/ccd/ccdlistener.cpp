--- conflicted
+++ resolved
@@ -965,11 +965,7 @@
         worker->threadmain();
     }
 
-<<<<<<< HEAD
-    virtual void noteQuery(IHpccProtocolMsgContext *msgctx, const char *peer, bool failed, unsigned bytesOut, unsigned elapsed, unsigned memused, unsigned agentsReplyLen, unsigned agentsDuplicates, unsigned agentsResends, bool continuationNeeded)
-=======
-    virtual void noteQuery(IHpccProtocolMsgContext *msgctx, const char *peer, bool failed, unsigned bytesOut, unsigned elapsed, unsigned memused, unsigned agentsReplyLen, bool continuationNeeded, unsigned requestArraySize)
->>>>>>> 01428db8
+    virtual void noteQuery(IHpccProtocolMsgContext *msgctx, const char *peer, bool failed, unsigned bytesOut, unsigned elapsed, unsigned memused, unsigned agentsReplyLen, unsigned agentsDuplicates, unsigned agentsResends, bool continuationNeeded, unsigned requestArraySize)
     {
     }
 
@@ -1594,11 +1590,7 @@
             combinedQueryStats.noteQuery(failed, elapsedTime);
         }
     }
-<<<<<<< HEAD
-    void noteQuery(const char *peer, bool failed, unsigned elapsed, unsigned memused, unsigned agentsReplyLen, unsigned agentsDuplicates, unsigned agentsResends, unsigned bytesOut, bool continuationNeeded)
-=======
-    void noteQuery(const char *peer, bool failed, unsigned elapsed, unsigned memused, unsigned agentsReplyLen, unsigned bytesOut, bool continuationNeeded, unsigned requestArraySize)
->>>>>>> 01428db8
+    void noteQuery(const char *peer, bool failed, unsigned elapsed, unsigned memused, unsigned agentsReplyLen, unsigned agentsDuplicates, unsigned agentsResends, unsigned bytesOut, bool continuationNeeded, unsigned requestArraySize)
     {
         noteQueryStats(failed, elapsed);
         if (queryFactory)
@@ -1625,14 +1617,10 @@
                 }
                 if (txIds.length())
                     txIds.insert(0, '[').append(']');
-<<<<<<< HEAD
-                logctx->CTXLOG("COMPLETE: %s %s%s from %s complete in %u msecs memory=%u Mb priority=%d agentsreply=%u duplicatePackets=%u resentPackets=%u resultsize=%u continue=%d%s", queryName.get(), uid.get(), txIds.str(), peer, elapsed, memused, getQueryPriority(), agentsReplyLen, agentsDuplicates, agentsResends, bytesOut, continuationNeeded, s.str());
-=======
                 if (requestArraySize > 1)
-                    logctx->CTXLOG("COMPLETE: %s(x%u) %s%s from %s complete in %u msecs memory=%u Mb priority=%d agentsreply=%u resultsize=%u continue=%d%s", queryName.get(), requestArraySize, uid.get(), txIds.str(), peer, elapsed, memused, getQueryPriority(), agentsReplyLen, bytesOut, continuationNeeded, s.str());
+                    logctx->CTXLOG("COMPLETE: %s(x%u) %s%s from %s complete in %u msecs memory=%u Mb priority=%d agentsreply=%u duplicatePackets=%u resentPackets=%u resultsize=%u continue=%d%s", queryName.get(), requestArraySize, uid.get(), txIds.str(), peer, elapsed, memused, getQueryPriority(), agentsReplyLen, agentsDuplicates, agentsResends, bytesOut, continuationNeeded, s.str());
                 else
-                    logctx->CTXLOG("COMPLETE: %s %s%s from %s complete in %d msecs memory=%d Mb priority=%d agentsreply=%d resultsize=%d continue=%d%s", queryName.get(), uid.get(), txIds.str(), peer, elapsed, memused, getQueryPriority(), agentsReplyLen, bytesOut, continuationNeeded, s.str());
->>>>>>> 01428db8
+                    logctx->CTXLOG("COMPLETE: %s %s%s from %s complete in %u msecs memory=%u Mb priority=%d agentsreply=%u duplicatePackets=%u resentPackets=%u resultsize=%u continue=%d%s", queryName.get(), uid.get(), txIds.str(), peer, elapsed, memused, getQueryPriority(), agentsReplyLen, agentsDuplicates, agentsResends, bytesOut, continuationNeeded, s.str());
             }
         }
     }
@@ -1903,17 +1891,10 @@
         roxieMsgCtx->ensureDebugCommandHandler().doDebugCommand(msg, &roxieMsgCtx->ensureDebuggerContext(uid), out);
     }
 
-<<<<<<< HEAD
-    virtual void noteQuery(IHpccProtocolMsgContext *msgctx, const char *peer, bool failed, unsigned bytesOut, unsigned elapsed, unsigned memused, unsigned agentsReplyLen, unsigned agentsDuplicates, unsigned agentsResends, bool continuationNeeded)
+    virtual void noteQuery(IHpccProtocolMsgContext *msgctx, const char *peer, bool failed, unsigned bytesOut, unsigned elapsed, unsigned memused, unsigned agentsReplyLen, unsigned agentsDuplicates, unsigned agentsResends, bool continuationNeeded, unsigned requestArraySize)
     {
         RoxieProtocolMsgContext *roxieMsgCtx = checkGetRoxieMsgContext(msgctx);
-        roxieMsgCtx->noteQuery(peer, failed, elapsed, memused, agentsReplyLen, agentsDuplicates, agentsResends, bytesOut, continuationNeeded);
-=======
-    virtual void noteQuery(IHpccProtocolMsgContext *msgctx, const char *peer, bool failed, unsigned bytesOut, unsigned elapsed, unsigned memused, unsigned agentsReplyLen, bool continuationNeeded, unsigned requestArraySize)
-    {
-        RoxieProtocolMsgContext *roxieMsgCtx = checkGetRoxieMsgContext(msgctx);
-        roxieMsgCtx->noteQuery(peer, failed, elapsed, memused, agentsReplyLen, bytesOut, continuationNeeded, requestArraySize);
->>>>>>> 01428db8
+        roxieMsgCtx->noteQuery(peer, failed, elapsed, memused, agentsReplyLen, agentsDuplicates, agentsResends, bytesOut, continuationNeeded, requestArraySize);
     }
 
 };
