--- conflicted
+++ resolved
@@ -94,7 +94,7 @@
 
 interface IRoxieQuerySetManagerSet : extends IInterface
 {
-    virtual void load(const IPropertyTree *querySets, const IRoxiePackageMap &packages, hash64_t &hash) = 0;
+    virtual void load(const IPropertyTree *querySets, const IRoxiePackageMap &packages, hash64_t &hash, bool forceRetry) = 0;
     virtual void getQueries(const char *id, IArrayOf<IQueryFactory> &queries, const IRoxieContextLogger &logctx) const = 0;
 };
 
@@ -117,24 +117,12 @@
     virtual IDebuggerContext *lookupDebuggerContext(const char *id) = 0;
 };
 
-<<<<<<< HEAD
-interface IRoxieQuerySetManagerSet : extends IInterface
-{
-    virtual void load(const IPropertyTree *querySets, const IRoxiePackageMap &packages, hash64_t &hash, bool forceRetry) = 0;
-};
-
-=======
->>>>>>> 9ce2112d
 interface IRoxieQueryPackageManagerSet : extends IInterface
 {
     virtual void requestReload() = 0;
     virtual void load() = 0;
     virtual void doControlMessage(IPropertyTree *xml, StringBuffer &reply, const IRoxieContextLogger &ctx) = 0;
-<<<<<<< HEAD
-    virtual IQueryFactory *getQuery(const char *id, StringBuffer *querySet, const IRoxieContextLogger &logctx) const = 0;
-=======
-    virtual IQueryFactory *getQuery(const char *id, IArrayOf<IQueryFactory> *slaves, const IRoxieContextLogger &logctx) const = 0;
->>>>>>> 9ce2112d
+    virtual IQueryFactory *getQuery(const char *id, StringBuffer *querySet, IArrayOf<IQueryFactory> *slaves, const IRoxieContextLogger &logctx) const = 0;
     virtual IQueryFactory *lookupLibrary(const char *libraryName, unsigned expectedInterfaceHash, const IRoxieContextLogger &logctx) const = 0;
     virtual int getActivePackageCount() const = 0;
 };
