/*##############################################################################

    HPCC SYSTEMS software Copyright (C) 2012 HPCC Systems®.

    Licensed under the Apache License, Version 2.0 (the "License");
    you may not use this file except in compliance with the License.
    You may obtain a copy of the License at

       http://www.apache.org/licenses/LICENSE-2.0

    Unless required by applicable law or agreed to in writing, software
    distributed under the License is distributed on an "AS IS" BASIS,
    WITHOUT WARRANTIES OR CONDITIONS OF ANY KIND, either express or implied.
    See the License for the specific language governing permissions and
    limitations under the License.
############################################################################## */

#include <platform.h>
#include <jlib.hpp>
#include <jio.hpp>
#include <jqueue.tpp>
#include <jsocket.hpp>
#include <jlog.hpp>
#include "jisem.hpp"
#include "udplib.hpp"
#include "ccd.hpp"
#include "ccddebug.hpp"
#include "ccdquery.hpp"
#include "ccdstate.hpp"
#include "ccdqueue.ipp"
#include "ccdsnmp.hpp"

#ifdef _USE_CPPUNIT
#include <cppunit/extensions/HelperMacros.h>
#endif

<<<<<<< HEAD
static unsigned channels[MAX_CLUSTER_SIZE];     // list of all channel numbers for this node
static unsigned channelCount;                   // number of channels this node is doing
static unsigned subChannels[MAX_CLUSTER_SIZE];  // maps channel numbers to subChannels for this node
static unsigned numSlaves[MAX_CLUSTER_SIZE];    // number of slaves listening on this channel
static unsigned replicationLevel[MAX_CLUSTER_SIZE];  // Which copy of the data this channel uses on this slave
static unsigned liveSubChannels[MAX_CLUSTER_SIZE];   // Which subchannels are believed live for a given channel - technically probably should be atomic, but any races are benign enough that not worth it.
=======
CriticalSection queueCrit;
unsigned channels[MAX_CLUSTER_SIZE];              // Array [0..channelCount-1] of channels supported by this slave
unsigned channelCount;                            // number of channels supported by this slave

//The following are all indexed by the channel number [1..numChannels]
unsigned subChannels[MAX_CLUSTER_SIZE];       // The subchannel that this node supports on the specified channel. NOTE - values in this array are 1-based
unsigned numSlaves[MAX_CLUSTER_SIZE];         // The total number of slaves in the system that process this channel
unsigned replicationLevel[MAX_CLUSTER_SIZE];  // Which copy of the data is held by this node, for a given channel - MORE - is this the same as subChannels[n]-1 ?  I suspect it is.
>>>>>>> c3272c12

static std::atomic<bool> suspendedChannels[MAX_CLUSTER_SIZE];

using roxiemem::OwnedRoxieRow;
using roxiemem::OwnedConstRoxieRow;
using roxiemem::IRowManager;
using roxiemem::DataBuffer;

//============================================================================================

RoxiePacketHeader::RoxiePacketHeader(const RemoteActivityId &_remoteId, ruid_t _uid, unsigned _channel, unsigned _overflowSequence)
{
    packetlength = sizeof(RoxiePacketHeader);
#ifdef TIME_PACKETS
    tick = 0;
#endif
    init(_remoteId, _uid, _channel, _overflowSequence);
}

RoxiePacketHeader::RoxiePacketHeader(const RoxiePacketHeader &source, unsigned _activityId)
{
    // Used to create the header to send a callback to originating server or an IBYTI to a buddy
    activityId = _activityId;
    uid = source.uid;
    queryHash = source.queryHash;
    serverIdx = source.serverIdx;
    channel = source.channel;
    overflowSequence = source.overflowSequence;
    continueSequence = source.continueSequence;
    if (_activityId >= ROXIE_ACTIVITY_SPECIAL_FIRST && _activityId <= ROXIE_ACTIVITY_SPECIAL_LAST)
        overflowSequence |= OUTOFBAND_SEQUENCE; // Need to make sure it is not treated as dup of actual reply in the udp layer
    retries = getSubChannelMask(channel) | (source.retries & ~ROXIE_RETRIES_MASK);
#ifdef TIME_PACKETS
    tick = source.tick;
#endif
    packetlength = sizeof(RoxiePacketHeader);
}

unsigned RoxiePacketHeader::getSubChannelMask(unsigned channel)
{
    unsigned subChannel = subChannels[channel] - 1;
    return SUBCHANNEL_MASK << (SUBCHANNEL_BITS * subChannel);
}

unsigned RoxiePacketHeader::priorityHash() const
{
    // Used to determine which slave to act as primary and which as secondary for a given packet (thus spreading the load)
    // It's important that we do NOT include channel (since that would result in different values for the different slaves responding to a broadcast)
    // We also don't include continueSequence since we'd prefer continuations to go the same way as original
    unsigned hash = hashc((const unsigned char *) &serverIdx, sizeof(serverIdx), 0);
    hash = hashc((const unsigned char *) &uid, sizeof(uid), hash);
    hash += overflowSequence; // MORE - is this better than hashing?
    if (traceLevel > 9)
    {
        StringBuffer s;
        DBGLOG("Calculating hash: %s hash was %d", toString(s).str(), hash);
    }
    return hash;
}

bool RoxiePacketHeader::matchPacket(const RoxiePacketHeader &oh) const
{
    // used when matching up a kill packet against a pending one...
    // DO NOT compare activityId - they are not supposed to match, since 0 in activityid identifies ibyti!
    return
        oh.uid==uid &&
        (oh.overflowSequence & ~OUTOFBAND_SEQUENCE) == (overflowSequence & ~OUTOFBAND_SEQUENCE) &&
        oh.continueSequence == continueSequence &&
        oh.serverIdx==serverIdx &&
        oh.channel==channel;
}

void RoxiePacketHeader::init(const RemoteActivityId &_remoteId, ruid_t _uid, unsigned _channel, unsigned _overflowSequence)
{
    retries = 0;
    activityId = _remoteId.activityId;
    queryHash = _remoteId.queryHash;
    uid = _uid;
    serverIdx = myNodeIndex;
    channel = _channel;
    overflowSequence = _overflowSequence;
    continueSequence = 0;
}

StringBuffer &RoxiePacketHeader::toString(StringBuffer &ret) const
{
    const IpAddress &serverIP = getNodeAddress(serverIdx);
    ret.appendf("uid=" RUIDF " activityId=", uid);
    switch(activityId & ~ROXIE_PRIORITY_MASK)
    {
    case ROXIE_UNLOAD: ret.append("ROXIE_UNLOAD"); break;
    case ROXIE_PING: ret.append("ROXIE_PING"); break;
    case ROXIE_TRACEINFO: ret.append("ROXIE_TRACEINFO"); break;
    case ROXIE_DEBUGREQUEST: ret.append("ROXIE_DEBUGREQUEST"); break;
    case ROXIE_DEBUGCALLBACK: ret.append("ROXIE_DEBUGCALLBACK"); break;
    case ROXIE_FILECALLBACK: ret.append("ROXIE_FILECALLBACK"); break;
    case ROXIE_ALIVE: ret.append("ROXIE_ALIVE"); break;
    case ROXIE_KEYEDLIMIT_EXCEEDED: ret.append("ROXIE_KEYEDLIMIT_EXCEEDED"); break;
    case ROXIE_LIMIT_EXCEEDED: ret.append("ROXIE_LIMIT_EXCEEDED"); break;
    case ROXIE_EXCEPTION: ret.append("ROXIE_EXCEPTION"); break;
    default:
        ret.appendf("%u", (activityId & ~(ROXIE_ACTIVITY_FETCH | ROXIE_PRIORITY_MASK)));
        if (activityId & ROXIE_ACTIVITY_FETCH)
            ret.appendf(" (fetch part)");
        break;
    }
    ret.append(" pri=");
    switch(activityId & ROXIE_PRIORITY_MASK)
    {
        case ROXIE_SLA_PRIORITY: ret.append("SLA"); break;
        case ROXIE_HIGH_PRIORITY: ret.append("HIGH"); break;
        case ROXIE_LOW_PRIORITY: ret.append("LOW"); break;
        default: ret.append("???"); break;
    }
    ret.appendf(" queryHash=%" I64F "x ch=%u seq=%d cont=%d server=", queryHash, channel, overflowSequence, continueSequence);
    serverIP.getIpText(ret);
    if (retries)
    {
        if (retries==QUERY_ABORTED)
            ret.append(" retries=QUERY_ABORTED");
        else
        {
            if (retries & ROXIE_RETRIES_MASK)
                ret.appendf(" retries=%04x", retries);
            if (retries & ROXIE_FASTLANE)
                ret.appendf(" FASTLANE");
            if (retries & ROXIE_BROADCAST)
                ret.appendf(" BROADCAST");
        }
    }
    return ret;
}

bool RoxiePacketHeader::allChannelsFailed()
{
    unsigned mask = (1 << (numSlaves[channel] * SUBCHANNEL_BITS)) - 1;
    return (retries & mask) == mask;
}

bool RoxiePacketHeader::retry()
{
    bool worthRetrying = false;
    unsigned mask = SUBCHANNEL_MASK;
    for (unsigned subChannel = 0; subChannel < numSlaves[channel]; subChannel++)
    {
        unsigned subRetries = (retries & mask) >> (subChannel * SUBCHANNEL_BITS);
        if (subRetries != SUBCHANNEL_MASK)
            subRetries++;
        if (subRetries != SUBCHANNEL_MASK)
            worthRetrying = true;
        retries = (retries & ~mask) | (subRetries << (subChannel * SUBCHANNEL_BITS));
        mask <<= SUBCHANNEL_BITS;
    }
    return worthRetrying;
}

void RoxiePacketHeader::setException()
{
    unsigned subChannel = subChannels[channel] - 1;
    retries |= SUBCHANNEL_MASK << (SUBCHANNEL_BITS * subChannel);
}

unsigned RoxiePacketHeader::thisChannelRetries()
{
    unsigned shift = SUBCHANNEL_BITS * (subChannels[channel] - 1);
    unsigned mask = SUBCHANNEL_MASK << shift;
    return (retries & mask) >> shift;
}

//============================================================================================

void addSlaveChannel(unsigned channel, unsigned level)
{
    StringBuffer xpath;
    xpath.appendf("RoxieSlaveProcess[@channel=\"%d\"]", channel);
    if (ccdChannels->hasProp(xpath.str()))
        throw MakeStringException(MSGAUD_operator, ROXIE_INVALID_TOPOLOGY, "Invalid topology file - channel %d repeated", channel);
    IPropertyTree *ci = ccdChannels->addPropTree("RoxieSlaveProcess");
    ci->setPropInt("@channel", channel);
    ci->setPropInt("@subChannel", numSlaves[channel]);
}

void addChannel(unsigned nodeNumber, unsigned channel, unsigned level)
{
    numSlaves[channel]++;
    if (nodeNumber == myNodeIndex && channel > 0)
    {
        assertex(channel <= numChannels);
        assertex(!replicationLevel[channel]);
        replicationLevel[channel] = level;
        addSlaveChannel(channel, level);
    }
    if (!localSlave)
    {
        addEndpoint(channel, getNodeAddress(nodeNumber), ccdMulticastPort);
    }
}

unsigned getReplicationLevel(unsigned channel)
{
    return replicationLevel[channel];
}

//============================================================================================

// This function maps a slave number to the multicast ip used to talk to it.

IpAddress multicastBase("239.1.1.1");           // TBD IPv6 (need IPv6 multicast addresses?
IpAddress multicastLast("239.1.5.254");

const IpAddress &getChannelIp(IpAddress &ip, unsigned _channel)
{
    // need to be careful to avoid the .0's and the .255's (not sure why...)
    ip = multicastBase;
    if (!ip.ipincrement(_channel,1,254,1,0xffff)
        ||(ip.ipcompare(multicastLast)>0))
        throw MakeStringException(ROXIE_MULTICAST_ERROR, "Out-of-range multicast channel %d", _channel);
    return ip;
}

Owned<ISocket> multicastSocket;
SocketEndpointArray *slaveEndpoints; // indexed by channel

bool isSlaveEndpoint(unsigned channel, const IpAddress &slaveIp)
{
    SocketEndpointArray &eps = slaveEndpoints[channel];
    ForEachItemIn(idx, eps)
    {
        if (eps.item(idx).ipequals(slaveIp))
            return true;
    }
    return false;
}

void joinMulticastChannel(unsigned channel)
{
    if (roxieMulticastEnabled && !localSlave)
    {
        IpAddress multicastIp;
        getChannelIp(multicastIp, channel);
        SocketEndpoint ep(ccdMulticastPort, multicastIp);
        StringBuffer epStr;
        ep.getUrlStr(epStr);
        if (!multicastSocket->join_multicast_group(ep))
            throw MakeStringException(ROXIE_MULTICAST_ERROR, "Failed to join multicast channel %d (%s)", channel, epStr.str());
        if (traceLevel)
            DBGLOG("Joined multicast channel %d (%s)", channel, epStr.str());
    }
}

void openMulticastSocket()
{
    if (!multicastSocket)
    {
        multicastSocket.setown(ISocket::udp_create(ccdMulticastPort));
        if (multicastTTL)
        {
            multicastSocket->set_ttl(multicastTTL);
            DBGLOG("Roxie: multicastTTL: %u", multicastTTL);
        }
        else
            DBGLOG("Roxie: multicastTTL not set");
        multicastSocket->set_receive_buffer_size(udpMulticastBufferSize);
        size32_t actualSize = multicastSocket->get_receive_buffer_size();
        if (actualSize < udpMulticastBufferSize)
        {
            DBGLOG("Roxie: multicast socket buffer size could not be set (requested=%d actual %d", udpMulticastBufferSize, actualSize);
            throwUnexpected();
        }
        if (traceLevel)
            DBGLOG("Roxie: multicast socket created port=%d sockbuffsize=%d actual %d", ccdMulticastPort, udpMulticastBufferSize, actualSize);
        Owned<IPropertyTreeIterator> it = ccdChannels->getElements("RoxieSlaveProcess");
        ForEach(*it)
        {
            unsigned channel = it->query().getPropInt("@channel", 0);
            assertex(channel);
            joinMulticastChannel(channel);
        }
        joinMulticastChannel(0); // all slaves also listen on channel 0
    }
}

void addEndpoint(unsigned channel, const IpAddress &slaveIp, unsigned port)
{
    if (!slaveEndpoints)
        slaveEndpoints = new SocketEndpointArray[numChannels + 1];
    IpAddress multicastIp;
    if (roxieMulticastEnabled)
        getChannelIp(multicastIp, channel);
    else
        multicastIp = slaveIp;
    if (!isSlaveEndpoint(channel, multicastIp))
    {
        SocketEndpoint &ep = *new SocketEndpoint(ccdMulticastPort, multicastIp);
        slaveEndpoints[channel].append(ep);
    }
    if (channel)
        addEndpoint(0, slaveIp, port);
}

void closeMulticastSockets()
{
    delete[] slaveEndpoints;
    slaveEndpoints = NULL;
    multicastSocket.clear();
}

size32_t channelWrite(unsigned channel, void const* buf, size32_t size)
{
    size32_t minwrote = 0;
    SocketEndpointArray &eps = slaveEndpoints[channel]; // if multicast is enabled, this will have a single multicast endpoint in it.
    assertex(eps.ordinality());
    ForEachItemIn(idx, eps)
    {
        size32_t wrote = multicastSocket->udp_write_to(eps.item(idx), buf, size);
        if (!idx || wrote < minwrote)
            minwrote = wrote;
    }
    return minwrote;
}

// #define TEST_SLAVE_FAILURE

//============================================================================================

class CRoxieQueryPacket : implements IRoxieQueryPacket, public CInterface
{
protected:
    RoxiePacketHeader *data;
    const byte *continuationData; 
    unsigned continuationLength;
    const byte *smartStepInfoData; 
    unsigned smartStepInfoLength;
    const byte *contextData;
    unsigned contextLength;
    const byte *traceInfo;
    unsigned traceLength;
    
public:
    IMPLEMENT_IINTERFACE;

    CRoxieQueryPacket(const void *_data, int lengthRemaining) : data((RoxiePacketHeader *) _data)
    {
        assertex(lengthRemaining >= sizeof(RoxiePacketHeader));
        data->packetlength = lengthRemaining;
        const byte *finger = (const byte *) (data + 1);
        lengthRemaining -= sizeof(RoxiePacketHeader);
        if (data->activityId == ROXIE_FILECALLBACK || data->activityId == ROXIE_DEBUGCALLBACK || data->retries == QUERY_ABORTED)
        {
            continuationData = NULL;
            continuationLength = 0;
            smartStepInfoData = NULL;
            smartStepInfoLength = 0;
            traceInfo = NULL;
            traceLength = 0;
        }
        else
        {
            if (data->continueSequence & ~CONTINUE_SEQUENCE_SKIPTO)
            {
                assertex(lengthRemaining >= sizeof(unsigned short));
                continuationLength = *(unsigned short *) finger;
                continuationData = finger + sizeof(unsigned short);
                finger = continuationData + continuationLength;
                lengthRemaining -= continuationLength + sizeof(unsigned short);
            }
            else
            {
                continuationData = NULL;
                continuationLength = 0;
            }
            if (data->continueSequence & CONTINUE_SEQUENCE_SKIPTO)
            {
                assertex(lengthRemaining >= sizeof(unsigned short));
                smartStepInfoLength = *(unsigned short *) finger;
                smartStepInfoData = finger + sizeof(unsigned short);
                finger = smartStepInfoData + smartStepInfoLength;
                lengthRemaining -= smartStepInfoLength + sizeof(unsigned short);
            }
            else
            {
                smartStepInfoData = NULL;
                smartStepInfoLength = 0;
            }
            assertex(lengthRemaining > 1);
            traceInfo = finger;
            lengthRemaining--;
            if (*finger++ & LOGGING_DEBUGGERACTIVE)
            {
                assertex(lengthRemaining >= sizeof(unsigned short)); 
                unsigned short debugLen = *(unsigned short *) finger;
                finger += debugLen + sizeof(unsigned short);
                lengthRemaining -= debugLen + sizeof(unsigned short);
            }
            for (;;)
            {
                assertex(lengthRemaining>0);
                if (!*finger)
                {
                    lengthRemaining--;
                    finger++;
                    break;
                }
                lengthRemaining--;
                finger++;
            }
            traceLength = finger - traceInfo;
        }
        assertex(lengthRemaining >= 0);
        contextData = finger;
        contextLength = lengthRemaining;
    }

    ~CRoxieQueryPacket()
    {
        free(data);
    }

    virtual RoxiePacketHeader &queryHeader() const
    {
        return  *data;
    }

    virtual const void *queryContinuationData() const
    {
        return continuationData;
    }

    virtual unsigned getContinuationLength() const
    {
        return continuationLength;
    }

    virtual const byte *querySmartStepInfoData() const
    {
        return smartStepInfoData;
    }

    virtual unsigned getSmartStepInfoLength() const
    {
        return smartStepInfoLength;
    }

    virtual const byte *queryTraceInfo() const
    {
        return traceInfo;
    }

    virtual unsigned getTraceLength() const
    {
        return traceLength;
    }

    virtual const void *queryContextData() const
    {
        return contextData;
    }

    virtual unsigned getContextLength() const
    {
        return contextLength;
    }

    virtual IRoxieQueryPacket *clonePacket(unsigned channel) const
    {
        unsigned length = data->packetlength;
        RoxiePacketHeader *newdata = (RoxiePacketHeader *) malloc(length);
        memcpy(newdata, data, length);
        newdata->channel = channel;
        newdata->retries |= ROXIE_BROADCAST;
        return createRoxiePacket(newdata, length);
    }

    virtual IRoxieQueryPacket *insertSkipData(size32_t skipDataLen, const void *skipData) const
    {
        assertex((data->continueSequence & CONTINUE_SEQUENCE_SKIPTO) == 0); // Should not already be any skipto info in the source packet

        unsigned newDataSize = data->packetlength + sizeof(unsigned short) + skipDataLen;
        char *newdata = (char *) malloc(newDataSize);
        unsigned headSize = sizeof(RoxiePacketHeader);
        if (data->continueSequence & ~CONTINUE_SEQUENCE_SKIPTO)
            headSize += sizeof(unsigned short) + continuationLength;
        memcpy(newdata, data, headSize); // copy in leading part of old data
        ((RoxiePacketHeader *) newdata)->continueSequence |= CONTINUE_SEQUENCE_SKIPTO; // set flag indicating new data is present
        *(unsigned short *) (newdata + headSize) = skipDataLen; // add length field for new data
        memcpy(newdata + headSize + sizeof(unsigned short), skipData, skipDataLen); // copy in new data
        memcpy(newdata + headSize + sizeof(unsigned short) + skipDataLen, ((char *) data) + headSize, data->packetlength - headSize); // copy in remaining old data
        return createRoxiePacket(newdata, newDataSize);
    }

    virtual unsigned hash() const
    {
        // This is used for Roxie server-side caching. The hash includes some of the header and all of the payload.
        unsigned hash = 0;
        if (continuationLength)
            hash = hashc((const unsigned char *) continuationData, continuationLength, hash);
        if (smartStepInfoLength)
            hash = hashc((const unsigned char *) smartStepInfoData, smartStepInfoLength, hash);
        // NOTE - don't hash the trace info!
        hash = hashc((const unsigned char *) contextData, contextLength, hash);
        hash = hashc((const unsigned char *) &data->channel, sizeof(data->channel), hash);
        hash = hashc((const unsigned char *) &data->overflowSequence, sizeof(data->overflowSequence), hash); 
        hash = hashc((const unsigned char *) &data->continueSequence, sizeof(data->continueSequence), hash); 
        // MORE - sequence fields should always be zero for anything we are caching I think... (?)
        // Note - no point hashing activityId (as cache is local to one activity) or serverIP (likewise)
        return hash;
    }

    virtual bool cacheMatch(const IRoxieQueryPacket *c) const 
    {
        // note - this checks whether it's a repeat from Roxie server's point-of-view
        // So fields that are compared are the same as the ones that are hashed....
        RoxiePacketHeader &h = c->queryHeader();
        if (data->channel == h.channel && data->overflowSequence == h.overflowSequence && data->continueSequence == h.continueSequence)
        {
            if (continuationLength) // note - we already checked that sequences match
            {
                if (continuationLength != c->getContinuationLength())
                    return false;
                if (memcmp(continuationData,c->queryContinuationData(),continuationLength)!=0)
                    return false;
            }
            if (smartStepInfoLength)
            {
                if (smartStepInfoLength != c->getSmartStepInfoLength())
                    return false;
                if (memcmp(smartStepInfoData,c->querySmartStepInfoData(),smartStepInfoLength)!=0)
                    return false;
            }
            // NOTE - trace info NOT compared
            if (contextLength == c->getContextLength() && memcmp(contextData, c->queryContextData(), contextLength)==0)
                return true;
        }
        return false;
    }
};

extern IRoxieQueryPacket *createRoxiePacket(void *_data, unsigned _len)
{
    if ((unsigned short)_len != _len && !localSlave)
    {
        StringBuffer s;
        RoxiePacketHeader *header = (RoxiePacketHeader *) _data;
        header->toString(s);
        free(_data);
        throw MakeStringException(ROXIE_PACKET_ERROR, "Packet length %d exceeded maximum sending packet %s", _len, s.str());
    }
    return new CRoxieQueryPacket(_data, _len);
}

extern IRoxieQueryPacket *createRoxiePacket(MemoryBuffer &m)
{
    unsigned length = m.length(); // don't make assumptions about evaluation order of parameters...
    return createRoxiePacket(m.detachOwn(), length);
}

//=================================================================================

SlaveContextLogger::SlaveContextLogger()
{
    GetHostIp(ip);
    set(NULL);
}

SlaveContextLogger::SlaveContextLogger(IRoxieQueryPacket *packet)
{
    GetHostIp(ip);
    set(packet);
}

void SlaveContextLogger::set(IRoxieQueryPacket *packet)
{
    anyOutput = false;
    intercept = false;
    debuggerActive = false;
    checkingHeap = false;
    aborted = false;
    stats.reset();
    start = msTick();
    if (packet)
    {
        CriticalBlock b(crit);
        RoxiePacketHeader &header = packet->queryHeader();
        const byte *traceInfo = packet->queryTraceInfo();
        unsigned traceLength = packet->getTraceLength();
        unsigned char loggingFlags = *traceInfo;
        if (loggingFlags & LOGGING_FLAGSPRESENT) // should always be true.... but this flag is handy to avoid flags byte ever being NULL 
        {
            traceInfo++;
            traceLength--;
            if (loggingFlags & LOGGING_INTERCEPTED)
                intercept = true;
            if (loggingFlags & LOGGING_TRACELEVELSET)
            {
                ctxTraceLevel = (*traceInfo++ - 1); // avoid null byte here in case anyone still thinks there's just a null-terminated string
                traceLength--;
            }
            if (loggingFlags & LOGGING_BLIND)
                blind = true;
            if (loggingFlags & LOGGING_CHECKINGHEAP)
                checkingHeap = true;
            if (loggingFlags & LOGGING_DEBUGGERACTIVE)
            {
                assertex(traceLength > sizeof(unsigned short));
                debuggerActive = true;
                unsigned short debugLen = *(unsigned short *) traceInfo;
                traceInfo += debugLen + sizeof(unsigned short);
                traceLength -= debugLen + sizeof(unsigned short);
            }
            // Passing the wuid via the logging context prefix is a bit of a hack...
            if (loggingFlags & LOGGING_WUID)
            {
                unsigned wuidLen = 0;
                while (wuidLen < traceLength)
                {
                    if (traceInfo[wuidLen]=='@')
                        break;
                    wuidLen++;
                }
                wuid.set((const char *) traceInfo, wuidLen);
            }
        }
        channel = header.channel;
        StringBuffer s(traceLength, (const char *) traceInfo);
        s.append("|");
        ip.getIpText(s);
        s.append(':').append(channel);
        StringContextLogger::set(s.str());
        if (intercept || mergeSlaveStatistics)
        {
            RoxiePacketHeader newHeader(header, ROXIE_TRACEINFO);
            output.setown(ROQ->createOutputStream(newHeader, true, *this));
        }
    }
    else
    {
        StringContextLogger::set("");
        channel = 0;
    }
}


void SlaveContextLogger::putStatProcessed(unsigned subGraphId, unsigned actId, unsigned idx, unsigned processed, unsigned strands) const
{
    if (output && mergeSlaveStatistics)
    {
        MemoryBuffer buf;
        buf.append((char) LOG_CHILDCOUNT); // A special log entry for the stats
        buf.append(subGraphId);
        buf.append(actId);
        buf.append(idx);
        buf.append(processed);
        buf.append(strands);
    }
}

void SlaveContextLogger::putStats(unsigned subGraphId, unsigned actId, const CRuntimeStatisticCollection &stats) const
{
    if (output && mergeSlaveStatistics)
    {
        MemoryBuffer buf;
        buf.append((char) LOG_CHILDSTATS); // A special log entry for the stats
        buf.append(subGraphId);
        buf.append(actId);
        if (stats.serialize(buf))
        {
            unsigned len = buf.length();
            void *ret = output->getBuffer(len, true);
            memcpy(ret, buf.toByteArray(), len);
            output->putBuffer(ret, len, true);
            anyOutput = true;
        }
    }
}

void SlaveContextLogger::flush()
{
    if (output)
    {
        CriticalBlock b(crit);
        if (mergeSlaveStatistics)
        {
            MemoryBuffer buf;
            buf.append((char) LOG_STATVALUES); // A special log entry for the stats
            if (stats.serialize(buf))
            {
                unsigned len = buf.length();
                void *ret = output->getBuffer(len, true);
                memcpy(ret, buf.toByteArray(), len);
                output->putBuffer(ret, len, true);
                anyOutput = true;
            }
        }
        ForEachItemIn(idx, log)
        {
            MemoryBuffer buf;
            LogItem &logItem = log.item(idx);
            logItem.serialize(buf);
            unsigned len = buf.length();
            void *ret = output->getBuffer(len, true);
            memcpy(ret, buf.toByteArray(), len);
            output->putBuffer(ret, len, true);
            anyOutput = true;
        }
        log.kill();
        if (anyOutput)
            output->flush(true);
         output.clear();
    }
}

//=================================================================================

/*
 * IBYTI handling
 *
 * IBYTI (I beat you to it) messages are sent by the slave that is going to process a particular request,
 * to tell the other slaves on the same channel not to bother.
 *
 * In order to reduce wasted work, for each request a "primary" subchannel is selected (based on a hash of the
 * packet's RUID) - this channel will process the request immediately, but others will delay a little while
 * in order to give the expected IBYTI time to arrive.
 *
 * The decision on how long to delay is a little complex - too long, and you end up losing the ability for a
 * backup slave to step in when primary is under load (or dead); too short and you end up duplicating work.
 * It's also important for the delay to be adaptive so that if a slave goes offline, the other slaves on the
 * subchannel don't keep waiting for it to take its turn.
 *
 * The adaptiveness is handled by noting any time that we delay waiting for an IBYTI that does not arrive - this
 * may mean that the slave(s) we expected to get there first are offline, and thus next time we don't wait quite
 * so long for them. Conversely, any time an IBYTI does arrive from another slave on your channel, you know that
 * it is online and so can reset the delay to its original value.
 *
 * A previous version of this code assumed a single missed IBYTI was enough to assume that a slave was dead and drop the
 * delay for that slave to zero - this turned out to behave pretty poorly when under load, with much duplicated work.
 * Thus we take care to adjust the delay more gradually, while still ending up with a zero delay if the buddy does not respond
 * several times in a row.
 */

/*
 * A "subchannel" is a value from 1 to 7 (with current settings) that indicates which "copy" of the data for this channel
 * is being processed by this slave. A value of 0 would indicate that this slave does not have any data for this channel.
 * In a typical 100-way roxie with cyclic redundancy, node 1 would be processing channel 1, subchannel 1, and channel 2,
 * subchannel 2, node 2 would be processing channel 2, subchannel 1 and channel 3, subchannel 2, and so on u to node 100,
 * which would process channel 100, subchannel 1 and channel 1, subchannel 2. The subChannels array tells me my subchannel
 * for any given channel.
 *
 * To determine which subchannel is the "primary" for a given query packet, a hash value of fields from the packet header
 * is used, modulo the number of subchannels on this channel. The slave on this subchannel will respond immediately.
 * Slaves on other channels delay according to the subchannel number - so on a 4-way redundant system, if the primary
 * subchannel is decided to be 2, the slave on subchannel 3 will delay by 1 ibytiDelay value, the slave on subchannel 4 by
 * 2 values, and the slave on subchannel 1 by 3 values (this assumes all slaves are responding normally).
 *
 * In fact, the calculation is a little more complex, in that the "units" are adjusted per subchannel to take into account
 * the responsiveness or otherwise of a subchannel. Initially, the delay value for each subchannel is the same, but any time
 * a slave waits for an IBYTI that does not arrive on time, the delay value for any slave that is "more primary" than me for
 * this packet is reduced. Any time an IBYTI _does_ arrive on time, the delay is reset to its initial value.
 */

class ChannelInfo
{
public:
    unsigned getIbytiDelay(unsigned primarySubChannel) const  // NOTE - zero-based
    {
        unsigned delay = 0;
        unsigned subChannel = primarySubChannel;
        while (subChannel != mySubChannel)
        {
            delay += currentDelay[subChannel];
            subChannel++;
            if (subChannel == numSubChannels)
                subChannel = 0;
        }
        return delay;
    }

    void noteChannelsSick(unsigned primarySubChannel)
    {
        unsigned subChannel = primarySubChannel;
        while (subChannel != mySubChannel)
        {
            unsigned newDelay = currentDelay[subChannel] / 2;
            if (newDelay < minIbytiDelay)
                newDelay = minIbytiDelay;
            currentDelay[subChannel] = newDelay;
            subChannel++;
            if (subChannel == numSubChannels)
                subChannel = 0;
        }
    }

    void noteChannelHealthy(unsigned subChannel)
    {
        currentDelay[subChannel] = initIbytiDelay;
    }

    void init(unsigned _subChannel, unsigned _numSubChannels)
    {
        mySubChannel = _subChannel;
        numSubChannels = _numSubChannels;
        for (unsigned i = 0; i < numSubChannels; i++)
            currentDelay[i] = initIbytiDelay;
    }
private:
    unsigned mySubChannel = 0;     // Which subChannel does this node implement for this channel - zero-based
    unsigned numSubChannels = 0;   // How many subchannels are there for this channel, across all slaves
    unsigned currentDelay[MAX_SUBCHANNEL] = {0};  // NOTE - technically should be atomic, but in the event of a race we don't really care who wins
};

static ChannelInfo channelInfo[MAX_CLUSTER_SIZE];

/*
 * Determine whether to abort on receipt of an IBYTI for a packet which I have already started processing
 * As I will also have sent out an IBYTI, I should only abort if the sender of the IBYTI has higher priority
 * for this packet than I do.
 *
 * MORE - move this function into ChannelInfo class.
 */
bool otherSlaveHasPriority(const RoxiePacketHeader &h)
{
    unsigned hash = h.priorityHash();
    unsigned primarySubChannel = (hash % numSlaves[h.channel]);
    unsigned mySubChannel = subChannels[h.channel] - 1;
    unsigned otherSlaveSubChannel = h.getRespondingSubChannel();
    // could be coded smarter! Basically mysub - prim < theirsub - prim using modulo arithmetic, I think
    while (primarySubChannel != mySubChannel)
    {
        if (primarySubChannel == otherSlaveSubChannel)
            return true;
        primarySubChannel++;
        if (primarySubChannel >= numSlaves[h.channel])
            primarySubChannel = 0;
    }
    return false;
}

//=================================================================================

static SpinLock onDemandQueriesCrit;
static MapXToMyClass<hash64_t, hash64_t, IQueryFactory> onDemandQueryCache;

void sendUnloadMessage(hash64_t hash, const char *id, const IRoxieContextLogger &logctx)
{
    unsigned packetSize = sizeof(RoxiePacketHeader) + sizeof(char) + strlen(id) + 1;
    void *packetData = malloc(packetSize);
    RoxiePacketHeader *header = (RoxiePacketHeader *) packetData;
    RemoteActivityId unloadId(ROXIE_UNLOAD, hash);
    header->init(unloadId, 0, 0, 0);

    char *finger = (char *) (header + 1);
    *finger++ = (char) LOGGING_FLAGSPRESENT;
    strcpy(finger, id);
    finger += strlen(id)+1;
    if (traceLevel > 1)
        DBGLOG("UNLOAD sent for query %s", id);
    Owned<IRoxieQueryPacket> packet = createRoxiePacket(packetData, packetSize);
    ROQ->sendPacket(packet, logctx);
}

void doUnload(IRoxieQueryPacket *packet, const IRoxieContextLogger &logctx)
{
    const RoxiePacketHeader &header = packet->queryHeader();
    unsigned channelNo = header.channel;
    logctx.CTXLOG("Unload received for channel %d", channelNo);
    hash64_t hashValue = header.queryHash;
    hashValue = rtlHash64Data(sizeof(channelNo), &channelNo, hashValue);
    SpinBlock b(onDemandQueriesCrit);
    onDemandQueryCache.remove(hashValue);
}

void cacheOnDemandQuery(hash64_t hashValue, unsigned channelNo, IQueryFactory *query)
{
    hashValue = rtlHash64Data(sizeof(channelNo), &channelNo, hashValue);
    SpinBlock b(onDemandQueriesCrit);
    onDemandQueryCache.setValue(hashValue, query);
}

//=================================================================================

struct PingRecord
{
    unsigned tick;
    IpAddress senderIP;
};

void doPing(IRoxieQueryPacket *packet, const IRoxieContextLogger &logctx)
{
    const RoxiePacketHeader &header = packet->queryHeader();
    const IpAddress &serverIP = getNodeAddress(header.serverIdx);
    unsigned contextLength = packet->getContextLength();
    if (contextLength != sizeof(PingRecord))
    {
        StringBuffer s;
        throw MakeStringException(ROXIE_UNKNOWN_SERVER, "Unexpected data size %d (expected %d) in PING: %s", contextLength, (unsigned) sizeof(PingRecord), header.toString(s).str());
    }
    const PingRecord *data = (const PingRecord *) packet->queryContextData();
    if (!serverIP.ipequals(data->senderIP))
    {
        StringBuffer s;
        throw MakeStringException(ROXIE_UNKNOWN_SERVER, "Message received from unknown Roxie server %s", header.toString(s).str());
    }
    RoxiePacketHeader newHeader(header, ROXIE_PING);
    Owned<IMessagePacker> output = ROQ->createOutputStream(newHeader, true, logctx);
    void *ret = output->getBuffer(contextLength, false);
    memcpy(ret, data, contextLength);
    output->putBuffer(ret, contextLength, false);
    output->flush(true);
}

//=================================================================================
//
// RoxieQueue - holds pending transactions on a roxie agent

class RoxieQueue : public CInterface, implements IThreadFactory
{
    Owned <IThreadPool> workers;
    QueueOf<IRoxieQueryPacket, true> waiting;
    Semaphore available;
    CriticalSection qcrit;
    unsigned headRegionSize;
    unsigned numWorkers;
    RelaxedAtomic<unsigned> started;
    std::atomic<unsigned> idle;

    void noteQueued()
    {
        maxQueueLength.store_max(++queueLength);
        // NOTE - there is a small race condition here - if idle is 1 but two enqueue's happen
        // close enough together that the signal has not yet caused idle to come back down to zero, then the
        // desired new thread may not be created. It's unlikely, and it's benign in that the query is still
        // processed and the thread will be created next time the HWM is reached.
        if (started < numWorkers && idle==0)
        {
            workers->start(this);
            started++;
        }
    }

public:
    IMPLEMENT_IINTERFACE;

    RoxieQueue(unsigned _headRegionSize, unsigned _numWorkers)
    {
        headRegionSize = _headRegionSize;
        numWorkers = _numWorkers;
        workers.setown(createThreadPool("RoxieWorkers", this, NULL, numWorkers));
        started = 0;
        idle = 0;
    }

    virtual IPooledThread *createNew();
    void abortChannel(unsigned channel);

    void start()
    {
        if (prestartSlaveThreads)
        {
            while (started < numWorkers)
            {
                workers->start(this);
                started++;
            }
        }
    }

    IPooledThreadIterator *running()
    {
        return workers->running();
    }

    void stopAll()
    {
        workers->stopAll(true);
        signal(workers->runningCount());
    }

    void join()
    {
        workers->joinAll(true);
        workers.clear();  // Breaks a cyclic reference count that would stop us from releasing RoxieReceiverThread otherwise
    }

    void enqueue(IRoxieQueryPacket *x)
    {
        {
#ifdef TIME_PACKETS
            x->queryHeader().tick = msTick();
#endif
            CriticalBlock qc(qcrit);
            waiting.enqueue(x);
            noteQueued();
        }
        available.signal();
    }

    void enqueueUnique(IRoxieQueryPacket *x)
    {
        RoxiePacketHeader &header = x->queryHeader();
#ifdef TIME_PACKETS
        header.tick = msTick();
#endif
        bool found = false;
        {
            CriticalBlock qc(qcrit);
            unsigned len = waiting.ordinality();
            unsigned i;
            for (i = 0; i < len; i++)
            {
                IRoxieQueryPacket *queued = waiting.item(i);
                if (queued && queued->queryHeader().matchPacket(header))
                {
                    found = true;
                    break;
                }
            }
            if (!found)
                waiting.enqueue(x);
        }
        if (found)
        {
            bool primChannel = true;
            if (subChannels[header.channel] != 1) primChannel = false;
            if (traceLevel > 0)
            {
                StringBuffer xx;
                SlaveContextLogger l(x);
                l.CTXLOG("Ignored retry on %s channel for queued activity %s", primChannel?"primary":"secondary", header.toString(xx).str());
            }
            if (primChannel)
                retriesIgnoredPrm++;
            else
                retriesIgnoredSec++;
            x->Release();
        }
        else
        {
            available.signal();
            noteQueued();
            if (traceLevel > 10)
            {
                SlaveContextLogger l(x);
                StringBuffer xx; 
                l.CTXLOG("enqueued %s", header.toString(xx).str());
            }
        }
    }

    bool remove(RoxiePacketHeader &x)
    {
        unsigned scanLength = 0;
        IRoxieQueryPacket *found = nullptr;
        {
            CriticalBlock qc(qcrit);
            unsigned len = waiting.ordinality();
            unsigned i;
            for (i = 0; i < len; i++)
            {
                IRoxieQueryPacket *queued = waiting.item(i);
                if (queued)
                {
                    scanLength++;
                    if (queued->queryHeader().matchPacket(x))
                    {
                        waiting.set(i, NULL);
                        found = queued;
                        break;
                    }
                }
            }
        }
        if (found)
        {
#ifdef _DEBUG
            RoxiePacketHeader &header = found->queryHeader();
            SlaveContextLogger l(found);
            StringBuffer xx;
            l.CTXLOG("discarded %s", header.toString(xx).str());
#endif
            found->Release();
            queueLength--;
            if (scanLength > maxScanLength)
                maxScanLength = scanLength;
            totScanLength += scanLength;
            totScans++;
            return true;
        }
        else
            return false;
    }

    void wait()
    {
        idle++;
        available.wait();
        idle--;
    }

    void signal(unsigned num)
    {
        available.signal(num);
    }

    IRoxieQueryPacket *dequeue()
    {
        CriticalBlock qc(qcrit);
        unsigned lim = waiting.ordinality();
        if (lim)
        {
            if (headRegionSize)
            {
                if (lim > headRegionSize)
                    lim = headRegionSize;
                return waiting.dequeue(fastRand() % lim);
            }
            return waiting.dequeue();
        }
        else
            return NULL;
    }

    unsigned getHeadRegionSize() const
    {
        return headRegionSize;
    }

    unsigned setHeadRegionSize(unsigned newsize)
    {
        unsigned ret = headRegionSize;
        headRegionSize = newsize;
        return ret;
    }
};

class CRoxieWorker : public CInterface, implements IPooledThread
{
    RoxieQueue *queue;
    CriticalSection actCrit;
    Semaphore ibytiSem;
    bool stopped;
    bool abortJob;
    bool busy;
    Owned<IRoxieSlaveActivity> activity;
    Owned<IRoxieQueryPacket> packet;
    SlaveContextLogger logctx;

public:
    IMPLEMENT_IINTERFACE;
    CRoxieWorker()
    {
        queue = NULL;
        stopped = false;
        busy = false;
        abortJob = false;
    }
    virtual void init(void *_r) override
    {
        queue = (RoxieQueue *) _r;
        stopped = false;
        busy = false;
        abortJob = false;
    }
    virtual bool canReuse() const override
    {
        return true;
    }
    virtual bool stop() override
    {
        stopped = true;
        return true; 
    }
    inline void setActivity(IRoxieSlaveActivity *act)
    {
        CriticalBlock b(actCrit);
        activity.setown(act);
    }
    inline bool match(RoxiePacketHeader &h)
    {
        // There is a window between getting packet from queue and being able to match it. 
        // This could cause some deduping to fail, but it does not matter if it does (so long as it is rare!)
        CriticalBlock b(actCrit);
        return packet && packet->queryHeader().matchPacket(h);
    }

    void abortChannel(unsigned channel)
    {
        CriticalBlock b(actCrit);
        if (packet && packet->queryHeader().channel==channel)
        {
            abortJob = true;
            if (doIbytiDelay) 
                ibytiSem.signal();
            if (activity) 
                activity->abort();
        }
    }

    bool checkAbort(RoxiePacketHeader &h, bool checkRank, bool &queryFound, bool &preActivity)
    {
        CriticalBlock b(actCrit);
        if (packet && packet->queryHeader().matchPacket(h))
        {
            queryFound = true;
            abortJob = true;
            if (doIbytiDelay)
                ibytiSem.signal();
            if (activity) 
            {
                // Try to stop/abort a job after it starts only if IBYTI comes from a higher priority slave 
                // (more primary in the rank). The slaves with higher rank will hold the lower bits of the retries field in IBYTI packet).
                if (!checkRank || otherSlaveHasPriority(h))
                {
                    activity->abort();
                    return true;
                }
                else 
                {
                    return false;
                }
            }
            if (busy) 
            {
                preActivity = true;
                return true;
            }
        }
        return false;
    }

    void throwRemoteException(IException *E, IRoxieSlaveActivity *activity, IRoxieQueryPacket *packet, bool isUser)
    {
        try 
        {
            if (activity && (logctx.queryTraceLevel() > 1))
            {
                StringBuffer act;
                activity->toString(act);
                logctx.CTXLOG("throwRemoteException, activity %s, isUser=%d", act.str(), (int) isUser);
                if (!isUser)
                    EXCLOG(E, "throwRemoteException");
            }
            
            RoxiePacketHeader &header = packet->queryHeader();
            // I failed to do the query, but already sent out IBYTI - resend it so someone else can try
            if (!isUser)
            {
                StringBuffer s;
                s.append("Exception in slave for packet ");
                header.toString(s);
                logctx.logOperatorException(E, NULL, 0, "%s", s.str());
                header.setException();
                if (!header.allChannelsFailed() && !localSlave)
                {
                    if (logctx.queryTraceLevel() > 1) 
                        logctx.CTXLOG("resending packet from slave in case others want to try it");
                    ROQ->sendPacket(packet, logctx);
                }
            }
            RoxiePacketHeader newHeader(header, ROXIE_EXCEPTION);
            if (isUser)
                newHeader.retries = (unsigned short) -1;
            Owned<IMessagePacker> output = ROQ->createOutputStream(newHeader, true, logctx);
            StringBuffer message("<Exception>");
            message.appendf("<Code>%d</Code><Message>", E->errorCode());
            StringBuffer err;
            E->errorMessage(err);
            encodeXML(err.str(), message);
            message.append("</Message></Exception>");
            unsigned len = message.length();
            void *ret = output->getBuffer(len+1, true);
            memcpy(ret, message.str(), len+1);
            output->putBuffer(ret, len+1, true);
            output->flush(true);
            E->Release();
        }   
        catch (IException *EInE)
        {
            EXCLOG(EInE, "Exception during throwRemoteException");
            E->Release();
            EInE->Release();
        }
        catch (...)
        {
            logctx.CTXLOG("Unknown Exception during throwRemoteException");
            E->Release();
        }
    }

    void doActivity()
    {
        RoxiePacketHeader &header = packet->queryHeader();
        unsigned channel = header.channel;
        hash64_t queryHash = packet->queryHeader().queryHash;
        unsigned activityId = packet->queryHeader().activityId & ~ROXIE_PRIORITY_MASK;
        Owned<IQueryFactory> queryFactory = getQueryFactory(queryHash, channel);
        if (!queryFactory && logctx.queryWuid())
        {
            Owned <IRoxieDaliHelper> daliHelper = connectToDali();
            Owned<IConstWorkUnit> wu = daliHelper->attachWorkunit(logctx.queryWuid(), NULL);
            queryFactory.setown(createSlaveQueryFactoryFromWu(wu, channel));
            if (queryFactory)
                cacheOnDemandQuery(queryHash, channel, queryFactory);
        }
        if (!queryFactory)
        {
            StringBuffer hdr;
            IException *E = MakeStringException(MSGAUD_operator, ROXIE_UNKNOWN_QUERY, "Roxie slave received request for unregistered query: %s", packet->queryHeader().toString(hdr).str());
            EXCLOG(E, "doActivity");
            throwRemoteException(E, activity, packet, false);
            return;
        }
        try
        {   
            if (logctx.queryTraceLevel() > 8) 
            {
                StringBuffer x;
                logctx.CTXLOG("IBYTI delay controls : doIbytiDelay=%s numslaves=%u subchnl=%u : %s",
                    doIbytiDelay?"YES":"NO", 
                    numSlaves[channel], subChannels[channel],
                    header.toString(x).str());
            }
            bool debugging = logctx.queryDebuggerActive();
            if (debugging)
            {
                if (subChannels[channel] != 1) 
                    abortJob = true;  // when debugging, we always run on primary only...
            }
            else if (doIbytiDelay && (numSlaves[channel] > 1)) 
            {
                bool primChannel = true;
                if (subChannels[channel] != 1) 
                    primChannel = false;
                unsigned hdrHashVal = header.priorityHash();
                unsigned primarySubChannel = (hdrHashVal % numSlaves[channel]);
                if (primarySubChannel != subChannels[channel]-1)
                {
                    unsigned delay = channelInfo[channel].getIbytiDelay(primarySubChannel);
                    if (logctx.queryTraceLevel() > 6)
                    {
                        StringBuffer x;
                        logctx.CTXLOG("YES myTurnToDelayIBYTI channel=%s delay=%u hash=%u %s", primChannel?"primary":"secondary", delay, hdrHashVal, header.toString(x).str());
                    }
                    
                    // MORE: if we are dealing with a query that was on channel 0, we may want a longer delay 
                    // (since the theory about duplicated work not mattering when cluster is idle does not hold up)

                    if (delay)
                    {
                        ibytiSem.wait(delay);
                        if (!abortJob)
                            channelInfo[channel].noteChannelsSick(primarySubChannel);
                        if (logctx.queryTraceLevel() > 8)
                        {
                            StringBuffer x;
                            logctx.CTXLOG("Buddy did%s send IBYTI, updated delay : %s",
                                abortJob ? "" : " NOT", header.toString(x).str());
                        }
                    }
                }
                else
                {
#ifndef NO_IBYTI_DELAYS_COUNT
                    if (primChannel)
                        ibytiNoDelaysPrm++;
                    else
                        ibytiNoDelaysSec++;
#endif
                    if (logctx.queryTraceLevel() > 6)
                    {
                        StringBuffer x;
                        logctx.CTXLOG("NOT myTurnToDelayIBYTI channel=%s hash=%u %s", primChannel?"primary":"secondary", hdrHashVal, header.toString(x).str());
                    }
                }
            }
            if (abortJob) 
            {
                CriticalBlock b(actCrit);
                busy = false;  // Keep order - before setActivity below
                if (logctx.queryTraceLevel() > 5)
                {
                    StringBuffer x;
                    logctx.CTXLOG("Stop before processing - activity aborted %s", header.toString(x).str());
                }
                return;
            }
            if (!debugging)
                ROQ->sendIbyti(header, logctx);
            activitiesStarted++;
            Owned <ISlaveActivityFactory> factory = queryFactory->getSlaveActivityFactory(activityId);
            assertex(factory);
            setActivity(factory->createActivity(logctx, packet));
#ifdef TEST_SLAVE_FAILURE
            bool skip = false;
            if (testSlaveFailure) 
            {
                // Meaning of each byte in testSlaveFailure
                // bits 1 -> 4  : test cast type (4 bits)
                // bits 5 -> 11 : test case Freq  (7 bits)
                // bit 12 :     : 1 Dot NOT Send ROXIE_ALIVE message  - 0: send it
                // bits 13 -> 32 : test case parameter (20 bits), if any
                unsigned testCaseType = (testSlaveFailure & 0x0000000F);
                unsigned testCaseFreq = (testSlaveFailure & 0x000007F0) >> 4;
                unsigned testCaseParm = (testSlaveFailure & 0xFFFFF000) >> 12;

                if (testCaseFreq && (atomic_read(&activitiesStarted) % testCaseFreq == 0)) 
                {
                    StringBuffer x;
                    logctx.CTXLOG("------------ TestSlaveFailure to do the following (testCase=%u freq=%u tot=%u parm=%u ROXIE_ALIVE is %s - val=0x%.8X) for %s", 
                        testCaseType, testCaseFreq, (unsigned) atomic_read(&activitiesStarted), testCaseParm, (testSlaveFailure & 0x800) ? "OFF" : "ON",
                        testSlaveFailure, header.toString(x).str());
                    switch (testCaseType)
                    {
                    case 1: 
                        if (testCaseParm == 0) testCaseParm = 10000;
                        logctx.CTXLOG("--------------- Sleeping for %u ms - testCase=%u", testCaseParm, testCaseType);
                        Sleep(testCaseParm);
                        break;
                    case 2: 
                        logctx.CTXLOG("--------------- Skip processing - testCase=%u ------", testCaseType);
                        skip = true;
                        break;
                    case 3: 
                        logctx.CTXLOG("--------------- Throwing Exception String number %u NOW - testCase=%u  -----", ROXIE_FILE_ERROR, testCaseType);
                        throw MakeStringException(ROXIE_FILE_ERROR, "Simulate File Exception in slave NOW");
                        break;
                    case 4:
                        if (numSlaves[channel] == 1) 
                        {
                            logctx.CTXLOG("--------------- Setting numSlaves[channel=%u] to 2 to force one way to act as two way for ibyti logic testing - testCase=%u ------", channel, testCaseType);
                            numSlaves[channel] = 2;
                        }
                        testSlaveFailure = 0;
                        break;
                    }
                }
            }
            if (!skip)
            {
#endif
                Owned<IMessagePacker> output = activity->process();
                if (logctx.queryTraceLevel() > 5)
                {
                    StringBuffer x;
                    logctx.CTXLOG("done processing %s", header.toString(x).str());
                }
                if (output)
                {
                    activitiesCompleted++;
                    busy = false; // Keep order - before setActivity below
                    setActivity(NULL);  // Ensures all stats are merged from child queries etc
                    logctx.flush();
                    output->flush(true);
                }
#ifdef TEST_SLAVE_FAILURE
            }
#endif
        }
        catch (IUserException *E)
        {
            throwRemoteException(E, activity, packet, true);
        }
        catch (IException *E)
        {
            if (E->errorCode()!=ROXIE_ABORT_ERROR)
                throwRemoteException(E, activity, packet, false);
        }
        catch (...)
        {
            throwRemoteException(MakeStringException(ROXIE_MULTICAST_ERROR, "Unknown exception"), activity, packet, false);
        }
        busy = false; // Keep order - before setActivity below
        setActivity(NULL);
    }

    virtual void threadmain() override
    {
        while (!stopped)
        {
            try
            {
                for (;;)
                {
                    queue->wait();
                    if (stopped)
                        break;
                    slavesActive++;
                    maxSlavesActive.store_max(slavesActive);
                    abortJob = false;
                    busy = true;
                    if (doIbytiDelay) 
                        ibytiSem.reinit(0U); // Make sure sem is is in no-signaled state
                    packet.setown(queue->dequeue());
                    if (packet)
                    {
                        queueLength--;
                        RoxiePacketHeader &header = packet->queryHeader();
                        logctx.set(packet);
#ifdef TIME_PACKETS
                        {
                            unsigned now = msTick();
                            unsigned packetWait = now-header.tick;
                            header.tick = now;
                            packetWaitMax.store_max(packetWait);
                            packetWaitElapsed += packetWait;
                            packetWaitCount++;
                        }
#endif
                        if (logctx.queryTraceLevel() > 10)
                        {
                            StringBuffer x;
                            logctx.CTXLOG("dequeued %s", header.toString(x).str());
                        }
                        if (ROQ->checkSuspended(header, logctx))
                        {
                            StringBuffer s;
                            logctx.CTXLOG("Ignoring packet for suspended channel %d: %s", header.channel, header.toString(s).str());
                        }
                        else if ((header.activityId & ~ROXIE_PRIORITY_MASK) == ROXIE_UNLOAD)
                        {
                            doUnload(packet, logctx);
                        }
                        else if ((header.activityId & ~ROXIE_PRIORITY_MASK) == ROXIE_PING)
                        {
                            doPing(packet, logctx);
                        }
                        else if ((header.activityId & ~ROXIE_PRIORITY_MASK) == ROXIE_DEBUGREQUEST)
                        {
                            // MORE - we need to make sure only executed on primary, and that the proxyId (== pointer to DebugGraphManager) is still valid.
                            // It may be that there is not a lot of point using the pointer - may as well use an non-reused ID and look it up in a global hash table of active ones
                            doDebugRequest(packet, logctx);
                        }
                        else if (header.channel)
                            doActivity();
                        else
                            throwUnexpected(); // channel 0 requests translated earlier now

#ifdef TIME_PACKETS
                        {
                            unsigned now = msTick();
                            unsigned packetRun = now-header.tick;
                            packetRunMax.store_max(packetRun);
                            packetRunElapsed += packetRun;
                            packetRunCount++;
                        }
#endif
                    }
                    busy = false;
                    {
                        CriticalBlock b(actCrit);
                        packet.clear();
                        logctx.set(NULL);
                    }
                    slavesActive--;
                }
            }
            catch(...)
            {
                CriticalBlock b(actCrit);
                Owned<IException> E = MakeStringException(ROXIE_INTERNAL_ERROR, "Unexpected exception in Roxie worker thread");
                EXCLOG(E);
                if (packet)
                    throwRemoteException(E.getClear(), NULL, packet, false);
                packet.clear();
            }
        }
    }
};

IPooledThread *RoxieQueue::createNew()
{
    return new CRoxieWorker;
}

void RoxieQueue::abortChannel(unsigned channel)
{
    Owned<IPooledThreadIterator> wi = workers->running();
    ForEach(*wi)
    {
        CRoxieWorker &w = (CRoxieWorker &) wi->query();
        w.abortChannel(channel);
    }
}

//=================================================================================

class CallbackEntry : implements IPendingCallback, public CInterface
{
    const RoxiePacketHeader &header;
    StringAttr lfn;
    InterruptableSemaphore ready;
    MemoryBuffer data;
    bool gotData;
public:
    IMPLEMENT_IINTERFACE;
    CallbackEntry(const RoxiePacketHeader &_header, const char *_lfn) : header(_header), lfn(_lfn) 
    {
        gotData = false;
    }

    virtual bool wait(unsigned msecs)
    {
        return ready.wait(msecs);
    }

    virtual MemoryBuffer &queryData()
    {
        return data;
    }

    bool matches(RoxiePacketHeader &cand, const char *_lfn)
    {
        return (cand.matchPacket(header) && (!_lfn|| stricmp(_lfn, lfn)==0));
    }

    void doFileCallback(unsigned _len, const void *_data, bool aborted)
    {
        // MORE - make sure we call this for whole query abort as well as for callback abort
        if (aborted)
            ready.interrupt(MakeStringException(0, "Interrupted"));
        else if (!gotData)
        {
            gotData = true;
            data.append(_len, _data);
            ready.signal();
        }
    }
};

class RoxieReceiverBase : implements IRoxieOutputQueueManager, public CInterface
{
protected:
#ifdef ROXIE_SLA_LOGIC
    RoxieQueue slaQueue;
#endif
    RoxieQueue hiQueue;
    RoxieQueue loQueue;
    unsigned numWorkers;

public:
    IMPLEMENT_IINTERFACE;

#ifdef ROXIE_SLA_LOGIC
    RoxieReceiverBase(unsigned _numWorkers) : numWorkers(_numWorkers), slaQueue(headRegionSize, _numWorkers), hiQueue(headRegionSize, _numWorkers), loQueue(headRegionSize, _numWorkers)
#else
    RoxieReceiverBase(unsigned _numWorkers) : numWorkers(_numWorkers), hiQueue(headRegionSize, _numWorkers), loQueue(headRegionSize, _numWorkers)
#endif
    {
        CriticalBlock b(ccdChannelsCrit);
        Owned<IPropertyTreeIterator> it = ccdChannels->getElements("RoxieSlaveProcess");
        ForEach(*it)
        {
            unsigned channel = it->query().getPropInt("@channel", 0);
            unsigned subChannel = it->query().getPropInt("@subChannel", 0);
            assertex(channel <= numChannels);
            assertex(subChannels[channel] == 0);
            assertex(subChannel != 0);
            subChannels[channel] = subChannel;
            channels[channelCount++] = channel;
            channelInfo[channel].init(subChannel-1, numSlaves[channel]);
        }
    }

    virtual bool checkSuspended(const RoxiePacketHeader &header, const IRoxieContextLogger &logctx)
    {
        bool suspended = suspendedChannels[header.channel];
        if (suspended)
        {
            try 
            {
                RoxiePacketHeader newHeader(header, ROXIE_EXCEPTION);
                Owned<IMessagePacker> output = ROQ->createOutputStream(newHeader, true, logctx);
                StringBuffer message;
                message.appendf("<Exception><Code>%d</Code><Message>Channel %d is suspended</Message></Exception>", ROXIE_CHANNEL_SUSPENDED, header.channel);
                unsigned len = message.length();
                void *ret = output->getBuffer(len+1, true);
                memcpy(ret, message.str(), len+1);
                output->putBuffer(ret, len+1, true);
                output->flush(true);
            }   
            catch (IException *EInE)
            {
                EXCLOG(EInE, "Exception during checkSuspended");
                EInE->Release();
            }
            catch (...)
            {
                logctx.CTXLOG("Unknown Exception during checkSuspended");
            }
        }
        return suspended;
    }

    virtual bool suspendChannel(unsigned channel, bool suspend, const IRoxieContextLogger &logctx)
    {
        assertex(channel < MAX_CLUSTER_SIZE);
        bool prev = suspendedChannels[channel];
        suspendedChannels[channel] = suspend;
        if (suspend && subChannels[channel] && !prev)
        {
            logctx.CTXLOG("ERROR: suspending channel %d - aborting active queries", channel);
#ifdef ROXIE_SLA_LOGIC
            slaQueue.abortChannel(channel);
#endif
            hiQueue.abortChannel(channel);
            loQueue.abortChannel(channel);
        }
        return prev;
    }

    virtual unsigned getHeadRegionSize() const
    {
        return loQueue.getHeadRegionSize();
    }

    virtual void setHeadRegionSize(unsigned newSize)
    {
#ifdef ROXIE_SLA_LOGIC
        slaQueue.setHeadRegionSize(newSize);
#endif
        hiQueue.setHeadRegionSize(newSize);
        loQueue.setHeadRegionSize(newSize);
    }

    virtual void start() 
    {
        loQueue.start();
        hiQueue.start();
#ifdef ROXIE_SLA_LOGIC
        slaQueue.start();
#endif
    }

    virtual void stop() 
    {
        loQueue.stopAll();
        hiQueue.stopAll();
#ifdef ROXIE_SLA_LOGIC
        slaQueue.stopAll();
#endif
    }

    virtual void join()  
    { 
        loQueue.join();
        hiQueue.join();
#ifdef ROXIE_SLA_LOGIC
        slaQueue.join();
#endif
    }

    IArrayOf<CallbackEntry> callbacks;
    CriticalSection callbacksCrit;

    virtual IPendingCallback *notePendingCallback(const RoxiePacketHeader &header, const char *lfn)
    {
        CriticalBlock b(callbacksCrit);
        CallbackEntry *callback = new CallbackEntry(header, lfn);
        callbacks.append(*callback);
        return callback;
    }

    virtual void removePendingCallback(IPendingCallback *goer)
    {
        if (goer)
        {
            CriticalBlock b(callbacksCrit);
            callbacks.zap(static_cast<CallbackEntry &>(*goer));
        }
    }

protected:
    void doFileCallback(IRoxieQueryPacket *packet)
    {
        // This is called on the main slave reader thread so needs to be as fast as possible to avoid lost packets
        const char *lfn;
        const char *data;
        unsigned len;
        RoxiePacketHeader &header = packet->queryHeader();
        if (header.activityId == ROXIE_FILECALLBACK || header.activityId == ROXIE_DEBUGCALLBACK)
        {
            lfn = (const char *) packet->queryContextData();
            unsigned namelen = strlen(lfn) + 1;
            data = lfn + namelen;
            len = packet->getContextLength() - namelen;
        }
        else
        {
            lfn = data = NULL; // used when query aborted
            len = 0;
        }
        CriticalBlock b(callbacksCrit);
        ForEachItemIn(idx, callbacks)
        {
            CallbackEntry &c = callbacks.item(idx);
            if (c.matches(header, lfn))
            {
                if (traceLevel > 10)
                    DBGLOG("callback return matched a waiting query"); 
                c.doFileCallback(len, data, header.retries==QUERY_ABORTED);
            }
        }
    }
};

#ifdef _MSC_VER
#pragma warning ( push )
#pragma warning ( disable: 4355 )
#endif

class RoxieThrottledPacketSender : public Thread
{
    TokenBucket &bucket;
    InterruptableSemaphore queued;
    Semaphore started;
    unsigned maxPacketSize;
    SafeQueueOf<IRoxieQueryPacket, false> queue;

    class DECL_EXCEPTION StoppedException: public IException, public CInterface
    {
    public:
        IMPLEMENT_IINTERFACE;
        int             errorCode() const { return 0; }
        StringBuffer &  errorMessage(StringBuffer &str) const { return str.append("Stopped"); }     
        MessageAudience errorAudience() const { return MSGAUD_user; }
    };

    void enqueue(IRoxieQueryPacket *packet)
    {
        packet->Link();
        queue.enqueue(packet);
        queued.signal();
    }

    IRoxieQueryPacket *dequeue()
    {
        queued.wait();
        return queue.dequeue();
    }

public:
    RoxieThrottledPacketSender(TokenBucket &_bucket, unsigned _maxPacketSize)
        : Thread("RoxieThrottledPacketSender"), bucket(_bucket), maxPacketSize(_maxPacketSize)
    {
        start();
        started.wait();
    }

    ~RoxieThrottledPacketSender()
    {
        stop();
        join();
    }

    virtual int run()
    {
        started.signal();
        for (;;)
        {
            try
            {
                Owned<IRoxieQueryPacket> packet = dequeue();
                RoxiePacketHeader &header = packet->queryHeader();
                unsigned length = packet->queryHeader().packetlength;

                {
                    MTIME_SECTION(queryActiveTimer(), "bucket_wait");
                    bucket.wait((length / 1024) + 1);
                }
                if (channelWrite(header.channel, &header, length) != length)
                    DBGLOG("multicast write wrote too little");
                packetsSent++;
            }
            catch (StoppedException *E)
            {
                E->Release();
                break;
            }
            catch (IException *E)
            {
                EXCLOG(E);
                E->Release();
            }
            catch (...)
            {
            }
        }
        return 0;
    }

    virtual void sendPacket(IRoxieQueryPacket *x, const IRoxieContextLogger &logctx)
    {
        RoxiePacketHeader &header = x->queryHeader();

        unsigned length = x->queryHeader().packetlength;
        assertex (header.activityId & ~ROXIE_PRIORITY_MASK);
        switch (header.retries & ROXIE_RETRIES_MASK)
        {
        case (QUERY_ABORTED & ROXIE_RETRIES_MASK):
            {
                StringBuffer s;
                logctx.CTXLOG("Aborting packet size=%d: %s", length, header.toString(s).str());
            }
            break;
        default:
            {
                StringBuffer s;
                logctx.CTXLOG("Resending packet size=%d: %s", length, header.toString(s).str());
            }
            break; 
        case 0:
            if (logctx.queryTraceLevel() > 8)
            {
                StringBuffer s;
                logctx.CTXLOG("Sending packet size=%d: %s", length, header.toString(s).str());
            }
            break;
        }
        if (length > maxPacketSize)
        {
            StringBuffer s;
            throw MakeStringException(ROXIE_PACKET_ERROR, "Maximum packet length %d exceeded sending packet %s", maxPacketSize, header.toString(s).str());
        }
        enqueue(x);
    }

    void stop()
    {
//      bucket.stop();
        queued.interrupt(new StoppedException);
    }
};

class RoxieSocketQueueManager : public RoxieReceiverBase
{
    unsigned maxPacketSize;
    bool running;
    Linked<ISendManager> sendManager;
    Linked<IReceiveManager> receiveManager;
    Owned<TokenBucket> bucket;

    class ReceiverThread : public Thread
    {
        RoxieSocketQueueManager &parent;
    public:
        ReceiverThread(RoxieSocketQueueManager &_parent) : parent(_parent), Thread("RoxieSocketQueueManager") {}
        int run()
        {
            // Raise the priority so ibyti's get through in a timely fashion
#ifdef __linux__
            setLinuxThreadPriority(3);
#else
            adjustPriority(1);
#endif
            return parent.run();
        }
    } readThread;

public:
    RoxieSocketQueueManager(unsigned snifferChannel, unsigned _numWorkers) : RoxieReceiverBase(_numWorkers), readThread(*this)
    {
        int udpQueueSize = topology->getPropInt("@udpQueueSize", UDP_QUEUE_SIZE);
        int udpSendQueueSize = topology->getPropInt("@udpSendQueueSize", UDP_SEND_QUEUE_SIZE);
        int udpMaxSlotsPerClient = topology->getPropInt("@udpMaxSlotsPerClient", 0x7fffffff);
#ifdef _DEBUG
        bool udpResendEnabled = topology->getPropBool("@udpResendEnabled", false);
#else
        const bool udpResendEnabled = false;  // As long as it is known to be broken, we don't want it accidentally enabled in any release version
#endif
        maxPacketSize = multicastSocket->get_max_send_size();
        if ((maxPacketSize==0)||(maxPacketSize>65535))
            maxPacketSize = 65535;
        if (topology->getPropInt("@sendMaxRate", 0))
        {
            unsigned sendMaxRate = topology->getPropInt("@sendMaxRate");
            unsigned sendMaxRatePeriod = topology->getPropInt("@sendMaxRatePeriod", 1);
            bucket.setown(new TokenBucket(sendMaxRate, sendMaxRatePeriod, sendMaxRate));
            throttledPacketSendManager.setown(new RoxieThrottledPacketSender(*bucket, maxPacketSize));
        }

        IpAddress snifferIp;
        getChannelIp(snifferIp, snifferChannel);
        if (udpMaxSlotsPerClient > udpQueueSize)
            udpMaxSlotsPerClient = udpQueueSize;
        unsigned serverFlowPort = topology->getPropInt("@serverFlowPort", CCD_SERVER_FLOW_PORT);
        unsigned dataPort = topology->getPropInt("@dataPort", CCD_DATA_PORT);
        unsigned clientFlowPort = topology->getPropInt("@clientFlowPort", CCD_CLIENT_FLOW_PORT);
        unsigned snifferPort = topology->getPropInt("@snifferPort", CCD_SNIFFER_PORT);
        receiveManager.setown(createReceiveManager(serverFlowPort, dataPort, clientFlowPort, snifferPort, snifferIp, udpQueueSize, udpMaxSlotsPerClient, myNodeIndex));
        sendManager.setown(createSendManager(serverFlowPort, dataPort, clientFlowPort, snifferPort, snifferIp, udpSendQueueSize, fastLaneQueue ? 3 : 2, bucket, myNodeIndex));
        running = false;
    }

    Owned<RoxieThrottledPacketSender> throttledPacketSendManager;

    virtual void sendPacket(IRoxieQueryPacket *x, const IRoxieContextLogger &logctx)
    {
        if (throttledPacketSendManager)
            throttledPacketSendManager->sendPacket(x, logctx);
        else
        {
            MTIME_SECTION(queryActiveTimer(), "RoxieSocketQueueManager::sendPacket");
            RoxiePacketHeader &header = x->queryHeader();

            unsigned length = x->queryHeader().packetlength;
            assertex (header.activityId & ~ROXIE_PRIORITY_MASK);
            StringBuffer s;
            switch (header.retries & ROXIE_RETRIES_MASK)
            {
            case (QUERY_ABORTED & ROXIE_RETRIES_MASK):
                logctx.CTXLOG("Aborting packet size=%d: %s", length, header.toString(s).str());
                break;
            default:
                logctx.CTXLOG("Resending packet size=%d: %s", length, header.toString(s).str());
                break; 
            case 0:
                if (logctx.queryTraceLevel() > 8)
                    logctx.CTXLOG("Sending packet size=%d: %s", length, header.toString(s).str());
                break;
            }
            if (length > maxPacketSize)
            {
                StringBuffer s;
                throw MakeStringException(ROXIE_PACKET_ERROR, "Maximum packet length %d exceeded sending packet %s", maxPacketSize, header.toString(s).str());
            }
            if (channelWrite(header.channel, &header, length) != length)
                logctx.CTXLOG("multicast write wrote too little");
            packetsSent++;
        }
    }

    virtual void sendIbyti(RoxiePacketHeader &header, const IRoxieContextLogger &logctx)
    {
        MTIME_SECTION(queryActiveTimer(), "RoxieSocketQueueManager::sendIbyti");
        RoxiePacketHeader ibytiHeader(header, header.activityId & ROXIE_PRIORITY_MASK);
    
        if (logctx.queryTraceLevel() > 8)
        {
            StringBuffer s; logctx.CTXLOG("Sending IBYTI packet %s", ibytiHeader.toString(s).str());
        }
        if (channelWrite(header.channel, &ibytiHeader, sizeof(RoxiePacketHeader)) != sizeof(RoxiePacketHeader))
            logctx.CTXLOG("sendIbyti wrote too little");
        ibytiPacketsSent++;
    }

    virtual void sendAbort(RoxiePacketHeader &header, const IRoxieContextLogger &logctx)
    {
        MTIME_SECTION(queryActiveTimer(), "RoxieSocketQueueManager::sendAbort");
        RoxiePacketHeader abortHeader(header, header.activityId & ROXIE_PRIORITY_MASK);
        abortHeader.retries = QUERY_ABORTED;
        if (logctx.queryTraceLevel() > 8)
        {
            StringBuffer s; logctx.CTXLOG("Sending ABORT packet %s", abortHeader.toString(s).str());
        }
        if (channelWrite(header.channel, &abortHeader, sizeof(RoxiePacketHeader)) != sizeof(RoxiePacketHeader))
            logctx.CTXLOG("sendAbort wrote too little");
        abortsSent++;
    }

    virtual void sendAbortCallback(const RoxiePacketHeader &header, const char *lfn, const IRoxieContextLogger &logctx) 
    {
        MTIME_SECTION(queryActiveTimer(), "RoxieSocketQueueManager::sendAbortCallback");
        RoxiePacketHeader abortHeader(header, ROXIE_FILECALLBACK);
        abortHeader.retries = QUERY_ABORTED;
        MemoryBuffer data;
        data.append(sizeof(abortHeader), &abortHeader).append(lfn);
        if (logctx.queryTraceLevel() > 5)
        {
            StringBuffer s; logctx.CTXLOG("Sending ABORT FILECALLBACK packet %s for file %s", abortHeader.toString(s).str(), lfn);
        }
        if (channelWrite(header.channel, data.toByteArray(), data.length()) != data.length())
            logctx.CTXLOG("tr->write wrote too little");
        abortsSent++;
    }

    virtual IMessagePacker *createOutputStream(RoxiePacketHeader &header, bool outOfBand, const IRoxieContextLogger &logctx)
    {
        unsigned qnum = outOfBand ? 0 : ((header.retries & ROXIE_FASTLANE) || !fastLaneQueue) ? 1 : 2;
        if (logctx.queryTraceLevel() > 8)
        {
            StringBuffer s; logctx.CTXLOG("Creating Output Stream for reply packet on Q=%d - %s", qnum, header.toString(s).str());
        }
        return sendManager->createMessagePacker(header.uid, header.getSequenceId(), &header, sizeof(RoxiePacketHeader), header.serverIdx, qnum);
    }

    virtual bool replyPending(RoxiePacketHeader &header)
    {
        return sendManager->dataQueued(header.uid, header.getSequenceId(), header.serverIdx);
    }

    virtual bool abortCompleted(RoxiePacketHeader &header)
    {
        return sendManager->abortData(header.uid, header.getSequenceId(), header.serverIdx);
    }

    bool abortRunning(RoxiePacketHeader &header, RoxieQueue &queue, bool checkRank, bool &preActivity)
    {
        bool queryFound = false;
        bool ret = false;
        Owned<IPooledThreadIterator> wi = queue.running();
        ForEach(*wi)
        {
            CRoxieWorker &w = (CRoxieWorker &) wi->query();
            if (w.checkAbort(header, checkRank, queryFound, preActivity))
            {
                ret = true;
                break;
            }
            else if (queryFound)
            {
                ret = false;
                break;
            }
        }
        if (!checkRank)
        {
            if (traceLevel > 8)
                DBGLOG("discarding data for aborted query");
            ROQ->abortCompleted(header);
        }
        return ret;
    }

    void doIbyti(RoxiePacketHeader &header, RoxieQueue &queue)
    {
        assertex(!localSlave);
        ibytiPacketsReceived++;
        bool preActivity = false;

        if (traceLevel > 10)
        {
            IpAddress peer;
            StringBuffer s, s1;
            multicastSocket->getPeerAddress(peer).getIpText(s);
            header.toString(s1);
            DBGLOG("doIBYTI %s from %s", s1.str(), s.str());
            DBGLOG("header.retries=%x header.getSubChannelMask(header.channel)=%x", header.retries, header.getSubChannelMask(header.channel));
        }
        
        if (header.retries == QUERY_ABORTED)
        {
            abortRunning(header, queue, false, preActivity);
            queue.remove(header);

            if (traceLevel > 10)
            {
                StringBuffer s; 
                DBGLOG("Abort activity %s", header.toString(s).str());
            }
        }
        else
        {
            unsigned subChannel = header.getRespondingSubChannel();
            if (subChannel == subChannels[header.channel] - 1)
            {
                if (traceLevel > 10)
                    DBGLOG("doIBYTI packet was from self");
                ibytiPacketsFromSelf++;
            }
            else
            {
<<<<<<< HEAD
                liveSubChannels[header.channel] |= header.retries & ROXIE_RETRIES_MASK;
                bool foundInQ = queue.remove(header);
                if (foundInQ)
=======
                channelInfo[header.channel].noteChannelHealthy(subChannel);
                bool foundInQ;
>>>>>>> c3272c12
                {
                    if (traceLevel > 10)
                    {
                        StringBuffer s; 
                        DBGLOG("Removed activity from Q : %s", header.toString(s).str());
                    }
                    ibytiPacketsWorked++;
                    return;
                }
                if (abortRunning(header, queue, true, preActivity))
                {
                    if (preActivity)
                        ibytiPacketsWorked++;
                    else 
                        ibytiPacketsHalfWorked++;
                    return;
                }               
                if (traceLevel > 10)
                    DBGLOG("doIBYTI packet was too late");
                ibytiPacketsTooLate++; // meaning either I started and reserve the right to finish, or I finished already
            }
        }
    }

    void processMessage(MemoryBuffer &mb, RoxiePacketHeader &header, RoxieQueue &queue)
    {
        // NOTE - this thread needs to do as little as possible - just read packets and queue them up - otherwise we can get packet loss due to buffer overflow
        // DO NOT put tracing on this thread except at very high tracelevels!

        if (header.activityId == ROXIE_FILECALLBACK || header.activityId == ROXIE_DEBUGCALLBACK )
        {
            Owned<IRoxieQueryPacket> packet = createRoxiePacket(mb);
            if (traceLevel > 10)
            {
                StringBuffer s; 
                DBGLOG("ROXIE_CALLBACK %s", header.toString(s).str());
            }
            doFileCallback(packet);
        }
        else if ((header.activityId & ~ROXIE_PRIORITY_MASK) == 0)
            doIbyti(header, queue); // MORE - check how fast this is!
        else
        {
            Owned<IRoxieQueryPacket> packet = createRoxiePacket(mb);
            SlaveContextLogger logctx(packet);
            unsigned retries = header.thisChannelRetries();
            if (retries)
            {
                // MORE - is this fast enough? By the time I am seeing retries I may already be under load. Could move onto a separate thread
                assertex(header.channel); // should never see a retry on channel 0
                if (retries >= SUBCHANNEL_MASK)
                    return; // someone sent a failure or something - ignore it

                // Send back an out-of-band immediately, to let Roxie server know that channel is still active
                if (!(testSlaveFailure & 0x800))
                {
                    RoxiePacketHeader newHeader(header, ROXIE_ALIVE);
                    Owned<IMessagePacker> output = ROQ->createOutputStream(newHeader, true, logctx);
                    output->flush(true);
                }

                // If it's a retry, look it up against already running, or output stream, or input queue
                // if found, send an IBYTI and discard retry request
                
                bool primChannel = true;
                if (subChannels[header.channel] != 1) primChannel = false;
                if (primChannel) 
                    retriesReceivedPrm++;
                else  
                    retriesReceivedSec++;
                bool alreadyRunning = false;
                Owned<IPooledThreadIterator> wi = queue.running();
                ForEach(*wi)
                {
                    CRoxieWorker &w = (CRoxieWorker &) wi->query();
                    if (w.match(header))
                    {
                        alreadyRunning = true;
                        if (primChannel) 
                            retriesIgnoredPrm++;
                        else 
                            retriesIgnoredSec++;
                        ROQ->sendIbyti(header, logctx);
                        if (logctx.queryTraceLevel() > 10)
                        {
                            StringBuffer xx; logctx.CTXLOG("Ignored retry on %s channel for running activity %s", primChannel?"primary":"secondary", header.toString(xx).str());
                        }
                        break;
                    }
                } 
                if (!alreadyRunning && checkCompleted && ROQ->replyPending(header))
                {
                    alreadyRunning = true;
                    if (primChannel) 
                        retriesIgnoredPrm++;
                    else 
                        retriesIgnoredSec++;
                    ROQ->sendIbyti(header, logctx);
                    if (logctx.queryTraceLevel() > 10)
                    {
                        StringBuffer xx; logctx.CTXLOG("Ignored retry on %s channel for completed activity %s", primChannel?"primary":"secondary", header.toString(xx).str());
                    }
                }
                if (!alreadyRunning)
                {
                    if (logctx.queryTraceLevel() > 10)
                    {
                        StringBuffer xx; logctx.CTXLOG("Retry %d received on %s channel for %s", retries+1, primChannel?"primary":"secondary", header.toString(xx).str());
                    }
                    queue.enqueueUnique(packet.getClear());
                }
            }
            else // first time (not a retry). 
            {
                if (header.channel)
                {
                    queue.enqueue(packet.getClear());
                }
                else
                {
                    // Turn broadcast packet (channel 0), as early as possible, into non-0 channel packets.
                    // So retries and other communication with Roxie server (which uses non-0 channel numbers) will not cause double work or confusion.
                    // Unfortunately this is bad news for dropping packets
                    for (unsigned i = 1; i < channelCount; i++)
                        queue.enqueue(packet->clonePacket(channels[i]));
                    header.channel = channels[0];
                    queue.enqueue(packet.getClear());
                }
            }
        }
    }

    int run()
    {
        if (traceLevel) 
            DBGLOG("RoxieSocketQueueManager::run() starting: doIbytiDelay=%s minIbytiDelay=%u initIbytiDelay=%u",
                    doIbytiDelay?"YES":"NO", minIbytiDelay, initIbytiDelay);

        for (;;)
        {
            MemoryBuffer mb;
            try
            {
                // NOTE - this thread needs to do as little as possible - just read packets and queue them up - otherwise we can get packet loss due to buffer overflow
                // DO NOT put tracing on this thread except at very high tracelevels!
                unsigned l;
                multicastSocket->read(mb.reserve(maxPacketSize), sizeof(RoxiePacketHeader), maxPacketSize, l, 5);
                mb.setLength(l);
                packetsReceived++;
                RoxiePacketHeader &header = *(RoxiePacketHeader *) mb.toByteArray();
                if (l != header.packetlength)
                    DBGLOG("sock->read returned %d but packetlength was %d", l, header.packetlength);
                if (traceLevel > 10)
                {
                    StringBuffer s;
                    DBGLOG("Read from multicast: %s", header.toString(s).str());
                }
#ifdef ROXIE_SLA_LOGIC
                if (header.activityId & ROXIE_SLA_PRIORITY)
                    processMessage(mb, header, slaQueue);
                else
#endif
                if (header.activityId & ROXIE_HIGH_PRIORITY)
                    processMessage(mb, header, hiQueue);
                else
                    processMessage(mb, header, loQueue);
            }
            catch (IException *E)
            {
                if (running)
                {
                    // MORE: Maybe we should utilize IException::errorCode - not just text ??
                    if (E->errorCode()==JSOCKERR_timeout_expired)
                        E->Release();
                    else if (roxiemem::memPoolExhausted()) 
                    {
                        //MORE: I think this should probably be based on the error code instead.

                        EXCLOG(E, "Exception reading or processing multicast msg");
                        E->Release();
                        MilliSleep(1000); // Give a chance for mem free
                    }
                    else 
                    {
                        EXCLOG(E, "Exception reading or processing multicast msg");
                        E->Release();
                        // MORE: Protect with try logic, in case udp_create throws exception ?
                        //       What to do if create fails (ie exception is caught) ?
                        if (multicastSocket)
                        {
                            multicastSocket->close();
                            multicastSocket.clear();
                            openMulticastSocket();
                        }
                    }
                
                }
                else
                {
                    E->Release();
                    break;
                }
            }
        }
        return 0;
    }

    void start() 
    {
        RoxieReceiverBase::start();
        running = true;
        readThread.start(); 
    }

    void stop() 
    {
        if (running)
        {
            running = false;
            multicastSocket->close();
        }
        RoxieReceiverBase::stop();
    }

    void join()  
    { 
        readThread.join();
        RoxieReceiverBase::join();
    }

    virtual IReceiveManager *queryReceiveManager()
    {
        return receiveManager;
    }
};

#ifdef _MSC_VER
#pragma warning( pop )
#endif


//==================================================================================================

interface ILocalMessageCollator : extends IMessageCollator
{
    virtual void enqueueMessage(bool outOfBand, void *data, unsigned datalen, void *meta, unsigned metalen, void *header, unsigned headerlen) = 0;
};

interface ILocalReceiveManager : extends IReceiveManager
{
    virtual ILocalMessageCollator *lookupCollator(ruid_t id) = 0;
};



class LocalMessagePacker : public CDummyMessagePacker
{
    MemoryBuffer meta;
    MemoryBuffer header;
    Linked<ILocalReceiveManager> rm;
    ruid_t id;
    bool outOfBand;

public:
    IMPLEMENT_IINTERFACE;
    LocalMessagePacker(RoxiePacketHeader &_header, bool _outOfBand, ILocalReceiveManager *_rm) : rm(_rm), outOfBand(_outOfBand)
    {
        id = _header.uid;
        header.append(sizeof(RoxiePacketHeader), &_header);
    }

    virtual void flush(bool last_message);

    virtual void sendMetaInfo(const void *buf, unsigned len)
    {
        meta.append(len, buf);
    }

};

class CLocalMessageUnpackCursor : implements IMessageUnpackCursor, public CInterface
{
    void *data;
    unsigned datalen;
    unsigned pos;
    Linked<IRowManager> rowManager;
public:
    IMPLEMENT_IINTERFACE;
    CLocalMessageUnpackCursor(IRowManager *_rowManager, void *_data, unsigned _datalen)
        : rowManager(_rowManager)
    {
        datalen = _datalen;
        data = _data;
        pos = 0;
    }

    ~CLocalMessageUnpackCursor()
    {
    }

    virtual bool atEOF() const
    {
        return datalen==pos;
    }

    virtual bool isSerialized() const
    {
        // NOTE: tempting to think that we could avoid serializing in localSlave case, but have to be careful about the lifespan of the rowManager...
        return true;
    }

    virtual const void * getNext(int length)
    {
        if (pos==datalen)
            return NULL;
        assertex(pos + length <= datalen);
        void * cur = ((char *) data) + pos;
        pos += length;
        void * ret = rowManager->allocate(length, 0);
        memcpy(ret, cur, length);
        //No need for finalize since only contains plain data.
        return ret;
    }
};

class CLocalMessageResult : implements IMessageResult, public CInterface
{
    void *data;
    void *meta;
    void *header;
    unsigned datalen, metalen, headerlen;
    unsigned pos;
public:
    IMPLEMENT_IINTERFACE;
    CLocalMessageResult(void *_data, unsigned _datalen, void *_meta, unsigned _metalen, void *_header, unsigned _headerlen)
    {
        datalen = _datalen;
        metalen = _metalen;
        headerlen = _headerlen;
        data = _data;
        meta = _meta;
        header = _header;
        pos = 0;
    }

    ~CLocalMessageResult()
    {
        free(data);
        free(meta);
        free(header);
    }

    virtual IMessageUnpackCursor *getCursor(IRowManager *rowMgr) const
    {
        return new CLocalMessageUnpackCursor(rowMgr, data, datalen);
    }

    virtual const void *getMessageHeader(unsigned &length) const
    {
        length = headerlen;
        return header;
    }

    virtual const void *getMessageMetadata(unsigned &length) const
    {
        length = metalen;
        return meta;
    }

    virtual void discard() const
    {
    }

};

class CLocalMessageCollator : implements ILocalMessageCollator, public CInterface
{
    InterruptableSemaphore sem;
    QueueOf<IMessageResult, false> pending;
    CriticalSection crit;
    Linked<IRowManager> rowManager;
    Linked<ILocalReceiveManager> receiveManager;
    ruid_t id;
    unsigned totalBytesReceived;

public:
    IMPLEMENT_IINTERFACE;
    CLocalMessageCollator(IRowManager *_rowManager, ruid_t _ruid);
    ~CLocalMessageCollator();

    virtual ruid_t queryRUID() const 
    {
        return id;
    }

    virtual bool add_package(DataBuffer *dataBuff)
    {
        throwUnexpected(); // internal use in udp layer...
    }

    virtual IMessageResult* getNextResult(unsigned time_out, bool &anyActivity)
    {
        anyActivity = false;
        if (!sem.wait(time_out))
            return NULL;
        anyActivity = true;
        CriticalBlock c(crit);
        return pending.dequeue();
    }

    virtual void interrupt(IException *E)
    {
        sem.interrupt(E);
    }

    virtual void enqueueMessage(bool outOfBand, void *data, unsigned datalen, void *meta, unsigned metalen, void *header, unsigned headerlen)
    {
        CriticalBlock c(crit);
        if (outOfBand)
            pending.enqueueHead(new CLocalMessageResult(data, datalen, meta, metalen, header, headerlen));
        else
            pending.enqueue(new CLocalMessageResult(data, datalen, meta, metalen, header, headerlen));
        sem.signal();
        totalBytesReceived += datalen + metalen + headerlen;
    }

    virtual unsigned queryBytesReceived() const
    {
        return totalBytesReceived;
    }
};

class RoxieLocalReceiveManager : implements ILocalReceiveManager, public CInterface
{
    MapXToMyClass<ruid_t, ruid_t, ILocalMessageCollator> collators;
    CriticalSection crit;
    Owned<StringContextLogger> logctx;
    Linked<IMessageCollator> defaultCollator;

public:
    IMPLEMENT_IINTERFACE;
    RoxieLocalReceiveManager() : logctx(new StringContextLogger("RoxieLocalReceiveManager"))
    {
    }

    virtual IMessageCollator *createMessageCollator(IRowManager *manager, ruid_t ruid)
    {
        IMessageCollator *collator = new CLocalMessageCollator(manager, ruid);
        CriticalBlock b(crit);
        collators.setValue(ruid, collator);
        return collator;
    }

    virtual void detachCollator(const IMessageCollator *collator)
    {
        ruid_t id = collator->queryRUID();
        CriticalBlock b(crit);
        collators.setValue(id, NULL);
    }

    virtual void setDefaultCollator(IMessageCollator *collator)
    {
        CriticalBlock b(crit);
        defaultCollator.set(collator);
    }

    virtual ILocalMessageCollator *lookupCollator(ruid_t id)
    {
        CriticalBlock b(crit);
        IMessageCollator *ret = collators.getValue(id);
        if (!ret)
            ret = defaultCollator;
        return LINK(QUERYINTERFACE(ret, ILocalMessageCollator));
    }

};

void LocalMessagePacker::flush(bool last_message)
{
    data.setLength(lastput);
    if (last_message)
    {
        Owned<ILocalMessageCollator> collator = rm->lookupCollator(id);
        if (collator)
        {
            unsigned datalen = data.length();
            unsigned metalen = meta.length();
            unsigned headerlen = header.length();
            collator->enqueueMessage(outOfBand, data.detach(), datalen, meta.detach(), metalen, header.detach(), headerlen);
        }
        // otherwise Roxie server is no longer interested and we can simply discard
    }
}

CLocalMessageCollator::CLocalMessageCollator(IRowManager *_rowManager, ruid_t _ruid) 
    : rowManager(_rowManager), id(_ruid)
{
    totalBytesReceived = 0;
}

CLocalMessageCollator::~CLocalMessageCollator()
{
    IMessageResult *goer;
    for (;;)
    {
        goer = pending.dequeue();
        if (!goer)
            break;
        goer->Release();
    }
}


class RoxieLocalQueueManager : public RoxieReceiverBase
{
    Linked<RoxieLocalReceiveManager> receiveManager;

public:
    RoxieLocalQueueManager(unsigned snifferChannel, unsigned _numWorkers) : RoxieReceiverBase(_numWorkers)
    {
        receiveManager.setown(new RoxieLocalReceiveManager);
    }
        
    virtual bool suspendChannel(unsigned channel, bool suspend, const IRoxieContextLogger &logctx)
    {
        if (suspend)
            UNIMPLEMENTED;
        return false;
    }

    virtual void sendPacket(IRoxieQueryPacket *packet, const IRoxieContextLogger &logctx)
    {
        RoxiePacketHeader &header = packet->queryHeader();
        unsigned retries = header.thisChannelRetries();
        if (header.activityId == ROXIE_FILECALLBACK || header.activityId == ROXIE_DEBUGCALLBACK )
        {
            if (traceLevel > 5)
            {
                StringBuffer s; 
                DBGLOG("ROXIE_CALLBACK %s", header.toString(s).str());
            }
            doFileCallback(packet);
        }
        else if (retries < SUBCHANNEL_MASK)
        {
            if (retries)
            {
                // Send back an out-of-band immediately, to let Roxie server know that channel is still active
                RoxiePacketHeader newHeader(header, ROXIE_ALIVE);
                Owned<IMessagePacker> output = createOutputStream(newHeader, true, logctx);
                output->flush(true);
                return; // No point sending the retry in localSlave mode
            }
            RoxieQueue *targetQueue;
#ifdef ROXIE_SLA_LOGIC
            if (header.activityId & ROXIE_SLA_PRIORITY)
                targetQueue = &slaQueue;
            else
#endif
            if (header.activityId & ROXIE_HIGH_PRIORITY)
                targetQueue = &hiQueue;
            else
                targetQueue = &loQueue;

            if (header.channel)
            {
                targetQueue->enqueue(LINK(packet));
            }
            else
            {
                // Turn broadcast packet (channel 0), as early as possible, into non-0 channel packets.
                // So retries and other communication with Roxie server (which uses non-0 channel numbers) will not cause double work or confusion.
                for (unsigned i = 0; i < channelCount; i++)
                {
                    targetQueue->enqueue(packet->clonePacket(channels[i]));
                }
            }
        }
    }

    virtual void sendIbyti(RoxiePacketHeader &header, const IRoxieContextLogger &logctx)
    {
        // Don't do IBYTI's when local slave - no buddy to talk to anyway
    }

    virtual void sendAbort(RoxiePacketHeader &header, const IRoxieContextLogger &logctx)
    {
        MTIME_SECTION(queryActiveTimer(), "RoxieLocalQueueManager::sendAbort");
        RoxiePacketHeader abortHeader(header, header.activityId & ROXIE_PRIORITY_MASK);
        abortHeader.retries = QUERY_ABORTED;
        if (logctx.queryTraceLevel() > 8)
        {
            StringBuffer s; logctx.CTXLOG("Sending ABORT packet %s", abortHeader.toString(s).str());
        }
        MemoryBuffer data;
        data.append(sizeof(abortHeader), &abortHeader);
        Owned<IRoxieQueryPacket> packet = createRoxiePacket(data);
        sendPacket(packet, logctx);
        abortsSent++;
    }

    virtual void sendAbortCallback(const RoxiePacketHeader &header, const char *lfn, const IRoxieContextLogger &logctx)
    {
        MTIME_SECTION(queryActiveTimer(), "RoxieLocalQueueManager::sendAbortCallback");
        RoxiePacketHeader abortHeader(header, ROXIE_FILECALLBACK);
        abortHeader.retries = QUERY_ABORTED;
        MemoryBuffer data;
        data.append(sizeof(abortHeader), &abortHeader).append(lfn);
        if (logctx.queryTraceLevel() > 5)
        {
            StringBuffer s; logctx.CTXLOG("Sending ABORT FILECALLBACK packet %s for file %s", abortHeader.toString(s).str(), lfn);
        }
        Owned<IRoxieQueryPacket> packet = createRoxiePacket(data);
        sendPacket(packet, logctx);
        abortsSent++;
    }

    virtual IMessagePacker *createOutputStream(RoxiePacketHeader &header, bool outOfBand, const IRoxieContextLogger &logctx)
    {
        return new LocalMessagePacker(header, outOfBand, receiveManager);
    }

    virtual IReceiveManager *queryReceiveManager()
    {
        return receiveManager;
    }

    virtual bool replyPending(RoxiePacketHeader &header)
    {
        // MORE - should really have some code here! But returning true is a reasonable approximation.
        return true;
    }

    virtual bool abortCompleted(RoxiePacketHeader &header)
    {
        // MORE - should really have some code here!
        return false;
    }



};

IRoxieOutputQueueManager *ROQ;

extern IRoxieOutputQueueManager *createOutputQueueManager(unsigned snifferChannel, unsigned numWorkers)
{
    if (localSlave)
        return new RoxieLocalQueueManager(snifferChannel, numWorkers);
    else
        return new RoxieSocketQueueManager(snifferChannel, numWorkers);

}

//================================================================================================================================

class PacketDiscarder : public Thread, implements IPacketDiscarder
{
    bool aborted;
    Owned<IRowManager> rowManager; // not completely sure I need one... maybe I do
    Owned<IMessageCollator> mc;

public:
    IMPLEMENT_IINTERFACE;

    PacketDiscarder()
    {
        aborted = false;
    };

    ~PacketDiscarder()
    {
        if (mc)
            ROQ->queryReceiveManager()->detachCollator(mc);
        mc.clear();
    }

    virtual int run()
    {
        Owned<StringContextLogger> logctx = new StringContextLogger("PacketDiscarder");
        rowManager.setown(roxiemem::createRowManager(1, NULL, *logctx, NULL));
        mc.setown(ROQ->queryReceiveManager()->createMessageCollator(rowManager, RUID_DISCARD));
        ROQ->queryReceiveManager()->setDefaultCollator(mc);
        while (!aborted)
        {
            bool anyActivity = false;
            Owned<IMessageResult> mr = mc->getNextResult(5000, anyActivity);
            if (mr)
            {
                if (traceLevel > 4)
                    DBGLOG("Discarding unwanted message");
                unsigned headerLen;
                const RoxiePacketHeader &header = *(const RoxiePacketHeader *) mr->getMessageHeader(headerLen);
                if (headerLen)
                {
                    switch (header.activityId)
                    {
                        case ROXIE_FILECALLBACK:
                        {
                            Owned<IMessageUnpackCursor> callbackData = mr->getCursor(rowManager);
                            OwnedConstRoxieRow len = callbackData->getNext(sizeof(RecordLengthType));
                            if (len)
                            {
                                RecordLengthType *rowlen = (RecordLengthType *) len.get();
                                OwnedConstRoxieRow row = callbackData->getNext(*rowlen);
                                const char *rowdata = (const char *) row.get();
                                // bool isOpt = * (bool *) rowdata;
                                // bool isLocal = * (bool *) (rowdata+1);
                                ROQ->sendAbortCallback(header, rowdata+2, *logctx);
                            }
                            else
                                DBGLOG("Unrecognized format in discarded file callback");
                            break;
                        }
                        // MORE - ROXIE_ALIVE perhaps should go here too? debug callbacks? Actually any standard query results should too (though by the time I see them here it's too late (that may change once start streaming)
                    }
                }
                else
                    DBGLOG("Unwanted message had no header?!");
            }
            else if (!anyActivity)
            {
                // to avoid leaking partial unwanted packets, we clear out mc periodically...
                ROQ->queryReceiveManager()->detachCollator(mc);
                mc.setown(ROQ->queryReceiveManager()->createMessageCollator(rowManager, RUID_DISCARD));
                ROQ->queryReceiveManager()->setDefaultCollator(mc);
            }
        }
        return 0;
    }

    virtual void start()
    {
        Thread::start();
    }

    virtual void stop()
    {
        if (mc)
            mc->interrupt();
        aborted = true;
        join();
    }

};

IPacketDiscarder *createPacketDiscarder()
{
    IPacketDiscarder *packetDiscarder = new PacketDiscarder;
    packetDiscarder->start();
    return packetDiscarder;
}


//================================================================================================================================

// There are various possibly interesting ways to reply to a ping:
// Reply as soon as receive, or put it on the queue like other messages?
// Reply for every channel, or just once for every slave?
// Should I send on channel 0 or round-robin the channels?
// My gut feeling is that knowing what channels are responding is useful so should reply on every unsuspended channel, 
// and that the delay caused by queuing system is an interesting part of what we want to measure (though nice to know minimum possible too)

unsigned pingInterval = 60;

class PingTimer : public Thread
{
    bool aborted;
    Owned<IRowManager> rowManager;
    Owned<IMessageCollator> mc;
    StringContextLogger logctx;

    void sendPing(unsigned priorityMask)
    {
        unsigned packetSize = sizeof(RoxiePacketHeader) + sizeof(char) + strlen("PING") + 1 + sizeof(PingRecord);
        void *packetData = malloc(packetSize);
        RoxiePacketHeader *header = (RoxiePacketHeader *) packetData;
        RemoteActivityId pingId(ROXIE_PING | priorityMask, 0);
        header->init(pingId, 0, 0, 0);

        char *finger = (char *) (header + 1);
        *finger++ = (char) LOGGING_FLAGSPRESENT;
        strcpy(finger, "PING");
        finger += strlen("PING")+1;
        if (traceLevel > 1)
            DBGLOG("PING sent");

        PingRecord data;
        data.senderIP.ipset(getNodeAddress(myNodeIndex));
        data.tick = usTick();
        memcpy(finger, &data, sizeof(PingRecord));
        Owned<IRoxieQueryPacket> packet = createRoxiePacket(packetData, packetSize);
        ROQ->sendPacket(packet, logctx);
    }

public:
    PingTimer() : logctx("PingTimer")
    {
        aborted = false;
    };

    ~PingTimer()
    {
        if (mc)
            ROQ->queryReceiveManager()->detachCollator(mc);
        mc.clear();
    }

    virtual int run()
    {
        rowManager.setown(roxiemem::createRowManager(1, NULL, queryDummyContextLogger(), NULL));
        mc.setown(ROQ->queryReceiveManager()->createMessageCollator(rowManager, RUID_PING));
        unsigned pingsReceived = 0;
        unsigned pingsElapsed = 0;
        sendPing(ROXIE_HIGH_PRIORITY);
        while (!aborted)
        {
            bool anyActivity = false;
            Owned<IMessageResult> mr = mc->getNextResult(pingInterval*1000, anyActivity);
            if (mr)
            {
                unsigned headerLen;
                const RoxiePacketHeader *header = (const RoxiePacketHeader *) mr->getMessageHeader(headerLen);
                Owned<IMessageUnpackCursor> mu = mr->getCursor(rowManager);
                PingRecord *answer = (PingRecord *) mu->getNext(sizeof(PingRecord));
                if (answer && mu->atEOF() && headerLen==sizeof(RoxiePacketHeader))
                {
                    unsigned elapsed = usTick() - answer->tick;
                    pingsReceived++;
                    pingsElapsed += elapsed;
                    if (traceLevel > 10)
                        DBGLOG("PING reply channel=%d, time %d", header->channel, elapsed); // DBGLOG is slower than the pings so be careful!
                }
                else
                    DBGLOG("PING reply, garbled result");
                ReleaseRoxieRow(answer);
            }
            else if (!anyActivity)
            {
                if (!pingsReceived && roxieMulticastEnabled)
                    DBGLOG("PING: NO replies received! Please check multicast settings, and that your network supports multicast.");
                else if (traceLevel)
                    DBGLOG("PING: %d replies received, average delay %uus", pingsReceived, pingsReceived ? pingsElapsed / pingsReceived : 0);
                pingsReceived = 0;
                pingsElapsed = 0;
                sendPing(ROXIE_HIGH_PRIORITY);  // MORE - we could think about alternating the priority or sending pings on high and low at the same time...
            }
        }
        return 0;
    }

    void stop()
    {
        if (mc)
            mc->interrupt();
        aborted = true;
    }

    static CriticalSection crit;
} *pingTimer;

CriticalSection PingTimer::crit;

extern void startPingTimer()
{
    CriticalBlock b(PingTimer::crit);
    if (!pingTimer)
    {
        pingTimer = new PingTimer();
        pingTimer->start();
    }
}

extern void stopPingTimer()
{
    CriticalBlock b(PingTimer::crit);
    if (pingTimer)
    {
        pingTimer->stop();
        pingTimer->join();
        delete pingTimer;
        pingTimer = NULL;
    }
}
<|MERGE_RESOLUTION|>--- conflicted
+++ resolved
@@ -34,23 +34,13 @@
 #include <cppunit/extensions/HelperMacros.h>
 #endif
 
-<<<<<<< HEAD
-static unsigned channels[MAX_CLUSTER_SIZE];     // list of all channel numbers for this node
-static unsigned channelCount;                   // number of channels this node is doing
-static unsigned subChannels[MAX_CLUSTER_SIZE];  // maps channel numbers to subChannels for this node
-static unsigned numSlaves[MAX_CLUSTER_SIZE];    // number of slaves listening on this channel
-static unsigned replicationLevel[MAX_CLUSTER_SIZE];  // Which copy of the data this channel uses on this slave
-static unsigned liveSubChannels[MAX_CLUSTER_SIZE];   // Which subchannels are believed live for a given channel - technically probably should be atomic, but any races are benign enough that not worth it.
-=======
-CriticalSection queueCrit;
-unsigned channels[MAX_CLUSTER_SIZE];              // Array [0..channelCount-1] of channels supported by this slave
-unsigned channelCount;                            // number of channels supported by this slave
+static unsigned channels[MAX_CLUSTER_SIZE];              // Array [0..channelCount-1] of channels supported by this slave
+static unsigned channelCount;                            // number of channels supported by this slave
 
 //The following are all indexed by the channel number [1..numChannels]
-unsigned subChannels[MAX_CLUSTER_SIZE];       // The subchannel that this node supports on the specified channel. NOTE - values in this array are 1-based
-unsigned numSlaves[MAX_CLUSTER_SIZE];         // The total number of slaves in the system that process this channel
-unsigned replicationLevel[MAX_CLUSTER_SIZE];  // Which copy of the data is held by this node, for a given channel - MORE - is this the same as subChannels[n]-1 ?  I suspect it is.
->>>>>>> c3272c12
+static unsigned subChannels[MAX_CLUSTER_SIZE];       // The subchannel that this node supports on the specified channel. NOTE - values in this array are 1-based
+static unsigned numSlaves[MAX_CLUSTER_SIZE];         // The total number of slaves in the system that process this channel
+static unsigned replicationLevel[MAX_CLUSTER_SIZE];  // Which copy of the data is held by this node, for a given channel - MORE - is this the same as subChannels[n]-1 ?  I suspect it is.
 
 static std::atomic<bool> suspendedChannels[MAX_CLUSTER_SIZE];
 
@@ -2210,14 +2200,9 @@
             }
             else
             {
-<<<<<<< HEAD
-                liveSubChannels[header.channel] |= header.retries & ROXIE_RETRIES_MASK;
+                channelInfo[header.channel].noteChannelHealthy(subChannel);
                 bool foundInQ = queue.remove(header);
                 if (foundInQ)
-=======
-                channelInfo[header.channel].noteChannelHealthy(subChannel);
-                bool foundInQ;
->>>>>>> c3272c12
                 {
                     if (traceLevel > 10)
                     {
