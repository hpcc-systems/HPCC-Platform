--- conflicted
+++ resolved
@@ -2457,15 +2457,8 @@
                 break;
             }
             if (length > maxPacketSize)
-<<<<<<< HEAD
-            {
-                StringBuffer s;
-                throw MakeStringException(ROXIE_PACKET_ERROR, "Maximum packet length %d exceeded sending packet %s", maxPacketSize, header.toString(s).str());
-            }
+                throwPacketTooLarge(x, maxPacketSize);
             x->noteTimeSent();
-=======
-                throwPacketTooLarge(x, maxPacketSize);
->>>>>>> cb4c02af
             Owned <ISerializedRoxieQueryPacket> serialized = x->serialize();
             if (!channelWrite(serialized->queryHeader(), true))
                 logctx.CTXLOG("Roxie packet write wrote too little");
