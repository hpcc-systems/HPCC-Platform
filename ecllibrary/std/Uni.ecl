﻿/*##############################################################################
## HPCC SYSTEMS software Copyright (C) 2012 HPCC Systems®.  All rights reserved.
############################################################################## */

IMPORT lib_unicodelib;

EXPORT Uni := MODULE

/**
 * Returns the first string with all characters within the second string removed.
 * 
 * @param src           The string that is being tested.
 * @param filter        The string containing the set of characters to be excluded.
 * @see                 Std.Uni.Filter
 */
 
EXPORT unicode FilterOut(unicode src, unicode filter) :=
    lib_unicodelib.UnicodeLib.UnicodeFilterOut(src, filter);

/**
 * Returns the first string with all characters not within the second string removed.
 * 
 * @param src           The string that is being tested.
 * @param filter        The string containing the set of characters to be included.
 * @see                 Std.Uni.FilterOut
 */
 
EXPORT unicode Filter(unicode src, unicode filter) :=
    lib_unicodelib.UnicodeLib.UnicodeFilter(src, filter);

/**
 * Returns the source string with the replacement character substituted for all characters included in the
 * filter string.
 * MORE: Should this be a general string substitution?
 * 
 * @param src           The string that is being tested.
 * @param filter        The string containing the set of characters to be included.
 * @param replace_char  The character to be substituted into the result.
 * @see                 Std.Uni.SubstituteOut
 */

EXPORT unicode SubstituteIncluded(unicode src, unicode filter, unicode replace_char) :=
    lib_unicodelib.UnicodeLib.UnicodeSubstituteOut(src, filter, replace_char);

/**
 * Returns the source string with the replacement character substituted for all characters not included in the
 * filter string.
 * MORE: Should this be a general string substitution?
 * 
 * @param src           The string that is being tested.
 * @param filter        The string containing the set of characters to be included.
 * @param replace_char  The character to be substituted into the result.
 * @see                 Std.Uni.SubstituteIncluded
 */

EXPORT unicode SubstituteExcluded(unicode src, unicode filter, unicode replace_char) :=
    lib_unicodelib.UnicodeLib.UnicodeSubstitute(src, filter, replace_char);

/**
 * Returns the character position of the nth match of the search string with the first string.
 * If no match is found the attribute returns 0.
 * If an instance is omitted the position of the first instance is returned.
 * 
 * @param src           The string that is searched
 * @param sought        The string being sought.
 * @param instance      Which match instance are we interested in?
 */
 
EXPORT UNSIGNED4 Find(unicode src, unicode sought, unsigned4 instance) :=
    lib_unicodelib.UnicodeLib.UnicodeFind(src, sought, instance);

/**
 * Tests if the search string contains the supplied word as a whole word.
 *
 * @param src           The string that is being tested.
 * @param word          The word to be searched for.
 * @param ignore_case   Whether to ignore differences in case between characters.
 */

EXPORT BOOLEAN FindWord(UNICODE src, UNICODE word, BOOLEAN ignore_case=FALSE) := FUNCTION
   return IF (ignore_case,
              REGEXFIND(u'\\b'+word+u'\\b', src, NOCASE),
              REGEXFIND(u'\\b'+word+u'\\b', src));
END;

/**
 * Returns the character position of the nth match of the search string with the first string.
 * If no match is found the attribute returns 0.
 * If an instance is omitted the position of the first instance is returned.
 * 
 * @param src           The string that is searched
 * @param sought        The string being sought.
 * @param instance      Which match instance are we interested in?
 * @param locale_name   The locale to use for the comparison
 */
 
EXPORT UNSIGNED4 LocaleFind(unicode src, unicode sought, unsigned4 instance, varstring locale_name) :=
    lib_unicodelib.UnicodeLib.UnicodeLocaleFind(src, sought, instance, locale_name);

/**
 * Returns the character position of the nth match of the search string with the first string.
 * If no match is found the attribute returns 0.
 * If an instance is omitted the position of the first instance is returned.
 * 
 * @param src           The string that is searched
 * @param sought        The string being sought.
 * @param instance      Which match instance are we interested in?
 * @param locale_name   The locale to use for the comparison
 * @param strength      The strength of the comparison
                        1 ignores accents and case, differentiating only between letters
                        2 ignores case but differentiates between accents.
                        3 differentiates between accents and case but ignores e.g. differences between Hiragana and Katakana
                        4 differentiates between accents and case and e.g. Hiragana/Katakana, but ignores e.g. Hebrew cantellation marks
                        5 differentiates between all strings whose canonically decomposed forms (NFD�Normalization Form D) are non-identical
*/
 
EXPORT UNSIGNED4 LocaleFindAtStrength(unicode src, unicode tofind, unsigned4 instance, varstring locale_name, integer1 strength) :=
    lib_unicodelib.UnicodeLib.UnicodeLocaleFindAtStrength(src, tofind, instance, locale_name, strength);

/**
 * Returns the nth element from a comma separated string.
 * 
 * @param src           The string containing the comma separated list.
 * @param instance      Which item to select from the list.
 */

EXPORT unicode Extract(unicode src, unsigned4 instance) :=
    lib_unicodelib.UnicodeLib.UnicodeExtract(src, instance);

/**
 * Returns the argument string with all upper case characters converted to lower case.
 * 
 * @param src           The string that is being converted.
 */

EXPORT unicode ToLowerCase(unicode src) :=
    lib_unicodelib.UnicodeLib.UnicodeToLowerCase(src);

/**
 * Return the argument string with all lower case characters converted to upper case.
 * 
 * @param src           The string that is being converted.
 */

EXPORT unicode ToUpperCase(unicode src) :=
    lib_unicodelib.UnicodeLib.UnicodeToUpperCase(src);

/**
 * Returns the upper case variant of the string using the rules for a particular locale.
 * 
 * @param src           The string that is being converted.
 * @param locale_name   The locale to use for the comparison
 */

EXPORT unicode ToTitleCase(unicode src) :=
    lib_unicodelib.UnicodeLib.UnicodeToProperCase(src);

/**
 * Returns the lower case variant of the string using the rules for a particular locale.
 * 
 * @param src           The string that is being converted.
 * @param locale_name   The locale to use for the comparison
 */

EXPORT unicode LocaleToLowerCase(unicode src, varstring locale_name) :=
    lib_unicodelib.UnicodeLib.UnicodeLocaleToLowerCase(src, locale_name);

/**
 * Returns the upper case variant of the string using the rules for a particular locale.
 * 
 * @param src           The string that is being converted.
 * @param locale_name   The locale to use for the comparison
 */

EXPORT unicode LocaleToUpperCase(unicode src, varstring locale_name) :=
    lib_unicodelib.UnicodeLib.UnicodeLocaleToUpperCase(src, locale_name);

/**
 * Returns the upper case variant of the string using the rules for a particular locale.
 * 
 * @param src           The string that is being converted.
 * @param locale_name   The locale to use for the comparison
 */

EXPORT unicode LocaleToTitleCase(unicode src, varstring locale_name) :=
    lib_unicodelib.UnicodeLib.UnicodeLocaleToProperCase(src, locale_name);

/**
 * Compares the two strings case insensitively.  Equivalent to comparing at strength 2.
 * 
 * @param src1          The first string to be compared.
 * @param src2          The second string to be compared.
 * @see                 Std.Uni.CompareAtStrength
 */
 
EXPORT integer4 CompareIgnoreCase(unicode src1, unicode src2) :=
    lib_unicodelib.UnicodeLib.UnicodeCompareIgnoreCase(src1, src2);

/**
 * Compares the two strings case insensitively.  Equivalent to comparing at strength 2.
 * 
 * @param src1          The first string to be compared.
 * @param src2          The second string to be compared.
 * @param strength      The strength of the comparison
                        1 ignores accents and case, differentiating only between letters
                        2 ignores case but differentiates between accents.
                        3 differentiates between accents and case but ignores e.g. differences between Hiragana and Katakana
                        4 differentiates between accents and case and e.g. Hiragana/Katakana, but ignores e.g. Hebrew cantellation marks
                        5 differentiates between all strings whose canonically decomposed forms (NFD�Normalization Form D) are non-identical
 * @see                 Std.Uni.CompareAtStrength
*/
 
EXPORT integer4 CompareAtStrength(unicode src1, unicode src2, integer1 strength) :=
    lib_unicodelib.UnicodeLib.UnicodeCompareAtStrength(src1, src2, strength);

/**
 * Compares the two strings case insensitively.  Equivalent to comparing at strength 2.
 * 
 * @param src1          The first string to be compared.
 * @param src2          The second string to be compared.
 * @param locale_name   The locale to use for the comparison
 * @see                 Std.Uni.CompareAtStrength
 */
 
EXPORT integer4 LocaleCompareIgnoreCase(unicode src1, unicode src2, varstring locale_name) :=
    lib_unicodelib.UnicodeLib.UnicodeLocaleCompareIgnoreCase(src1, src2, locale_name);

/**
 * Compares the two strings case insensitively.  Equivalent to comparing at strength 2.
 * 
 * @param src1          The first string to be compared.
 * @param src2          The second string to be compared.
 * @param locale_name   The locale to use for the comparison
 * @param strength      The strength of the comparison
                        1 ignores accents and case, differentiating only between letters
                        2 ignores case but differentiates between accents.
                        3 differentiates between accents and case but ignores e.g. differences between Hiragana and Katakana
                        4 differentiates between accents and case and e.g. Hiragana/Katakana, but ignores e.g. Hebrew cantellation marks
                        5 differentiates between all strings whose canonically decomposed forms (NFD�Normalization Form D) are non-identical
*/

EXPORT integer4 LocaleCompareAtStrength(unicode src1, unicode src2, varstring locale_name, integer1 strength) :=
    lib_unicodelib.UnicodeLib.UnicodeLocaleCompareAtStrength(src1, src2, locale_name, strength);

/**
 * Returns the argument string with all characters in reverse order.
 * Note the argument is not TRIMMED before it is reversed.
 * 
 * @param src           The string that is being reversed.
 */

EXPORT unicode Reverse(unicode src) :=
    lib_unicodelib.UnicodeLib.UnicodeReverse(src);

/**
 * Returns the source string with the replacement string substituted for all instances of the search string.
 * 
 * @param src           The string that is being transformed.
 * @param sought        The string to be replaced.
 * @param replacement   The string to be substituted into the result.
 */

EXPORT unicode FindReplace(unicode src, unicode sought, unicode replacement) :=
    lib_unicodelib.UnicodeLib.UnicodeFindReplace(src, sought, replacement);

/**
 * Returns the source string with the replacement string substituted for all instances of the search string.
 * 
 * @param src           The string that is being transformed.
 * @param sought        The string to be replaced.
 * @param replacement   The string to be substituted into the result.
 * @param locale_name   The locale to use for the comparison
 */

EXPORT unicode LocaleFindReplace(unicode src, unicode sought, unicode replacement, varstring locale_name) :=
    lib_unicodelib.UnicodeLib.UnicodeLocaleFindReplace(src, sought, replacement, locale_name);

/**
 * Returns the source string with the replacement string substituted for all instances of the search string.
 * 
 * @param src           The string that is being transformed.
 * @param sought        The string to be replaced.
 * @param replacement   The string to be substituted into the result.
 * @param locale_name   The locale to use for the comparison
 * @param strength      The strength of the comparison
 */

EXPORT unicode LocaleFindAtStrengthReplace(unicode src, unicode sought, unicode replacement, varstring locale_name, integer1 strength) :=
    lib_unicodelib.UnicodeLib.UnicodeLocaleFindAtStrengthReplace(src, sought, replacement, locale_name, strength);

/**
 * Returns the source string with all accented characters replaced with unaccented.
 * 
 * @param src           The string that is being transformed.
 */

EXPORT unicode CleanAccents(unicode src) :=
    lib_unicodelib.UnicodeLib.UnicodeCleanAccents(src);

/**
 * Returns the source string with all instances of multiple adjacent space characters (2 or more spaces together)
 * reduced to a single space character.  Leading and trailing spaces are removed, and tab characters are converted
 * to spaces.
 * 
 * @param src           The string to be cleaned.
 */

EXPORT unicode CleanSpaces(unicode src) :=
    lib_unicodelib.UnicodeLib.UnicodeCleanSpaces(src);

/**
 * Tests if the search string matches the pattern.
 * The pattern can contain wildcards '?' (single character) and '*' (multiple character).
 * 
 * @param src           The string that is being tested.
 * @param pattern       The pattern to match against.
 * @param ignore_case   Whether to ignore differences in case between characters
 */
 
EXPORT boolean WildMatch(unicode src, unicode _pattern, boolean _noCase) :=
    lib_unicodelib.UnicodeLib.UnicodeWildMatch(src, _pattern, _noCase);

/**
 * Tests if the search string contains each of the characters in the pattern.
 * If the pattern contains duplicate characters those characters will match once for each occurence in the pattern.
 * 
 * @param src           The string that is being tested.
 * @param pattern       The pattern to match against.
 * @param ignore_case   Whether to ignore differences in case between characters
 */
 
EXPORT BOOLEAN Contains(unicode src, unicode _pattern, boolean _noCase) :=
    lib_unicodelib.UnicodeLib.UnicodeContains(src, _pattern, _noCase);

/**
 * Returns the minimum edit distance between the two strings.  An insert change or delete counts as a single edit.
 * The two strings are trimmed before comparing.
 * 
 * @param _left         The first string to be compared.
 * @param _right        The second string to be compared.
 * @param localname     The locale to use for the comparison.  Defaults to ''.
 * @return              The minimum edit distance between the two strings.
 */

EXPORT UNSIGNED4 EditDistance(unicode _left, unicode _right, varstring localename = '') :=
    lib_unicodelib.UnicodeLib.UnicodeLocaleEditDistance(_left, _right, localename);

/**
 * Returns true if the minimum edit distance between the two strings is with a specific range.
 * The two strings are trimmed before comparing.
 * 
 * @param _left         The first string to be compared.
 * @param _right        The second string to be compared.
 * @param radius        The maximum edit distance that is accepable.
 * @param localname     The locale to use for the comparison.  Defaults to ''.
 * @return              Whether or not the two strings are within the given specified edit distance.
 */

EXPORT BOOLEAN EditDistanceWithinRadius(unicode _left, unicode _right, unsigned4 radius, varstring localename = '') :=
    lib_unicodelib.UnicodeLib.UnicodeLocaleEditDistanceWithinRadius(_left, _right, radius, localename);

/**
 * Returns the number of words in the string.  Word boundaries are marked by the unicode break semantics.
 * 
 * @param text          The string to be broken into words.
 * @param localname     The locale to use for the break semantics.  Defaults to ''.
 * @return              The number of words in the string.
 */

EXPORT unsigned4 WordCount(unicode text, varstring localename = '') :=
    lib_unicodelib.UnicodeLib.UnicodeLocaleWordCount(text, localename);

/**
 * Returns the n-th word from the string.  Word boundaries are marked by the unicode break semantics.
 * 
 * @param text          The string to be broken into words.
 * @param n             Which word should be returned from the function.
 * @param localname     The locale to use for the break semantics.  Defaults to ''.
 * @return              The number of words in the string.
 */

EXPORT unicode GetNthWord(unicode text, unsigned4 n, varstring localename = '') :=
    lib_unicodelib.UnicodeLib.UnicodeLocaleGetNthWord(text, n, localename);

/**
 * Returns everything but the string's nth word and some whitespaces. Words are marked by the unicode break semantics.
 * Trailing whitespaes are always removed with the word.
 * Leading whitespaces are only removed with the word if the nth word is the first word.
 * Returns a blank string if there are no words in the source string.
 * Returns the source string if the number of words in the string is less than the n parameter's assigned value.
 *
 * @param text          The string to be broken into words.
 * @param n             Which word should be removed from the string.
 * @param localname     The locale to use for the break semantics.  Defaults to ''.
 * @return              The string excluding the nth word.
 */

EXPORT ExcludeNthWord(unicode text, unsigned4 n, varstring localename = '') :=
    lib_unicodelib.UnicodeLib.UnicodeLocaleExcludeNthWord(text, n, localename);

/**
 * Returns everything except the first word from the string.  Words are marked by the unicode break semantics.
 * Whitespace before and after the first word is also removed.
 *
 * @param text          The string to be broken into words.
 * @return              The string excluding the first word.
 */

EXPORT ExcludeFirstWord(unicode text, varstring localename = '') :=
    lib_unicodelib.UnicodeLib.UnicodeLocaleExcludeNthWord(text, 1, localename);

/**
 * Returns everything except the last word from the string.  Word boundaries are marked by the unicode break semantics.
 * Whitespace after a word is removed with the word and leading whitespace is removed with the first word.
 *
 * @param text          The string to be broken into words.
 * @param localname     The locale to use for the break semantics. Defaults to ''.
 * @return              The string excluding the last word.
 */

EXPORT unicode ExcludeLastWord(unicode text, varstring localename = '') :=
    lib_unicodelib.UnicodeLib.UnicodeLocaleExcludeLastWord(text, localename);

/**
 * Returns the source string with the all characters that match characters in the search string replaced
 * with the character at the corresponding position in the replacement string.
 * The isEmpty() tests in the beginning of the function check for invalid sequences in addition to blank strings.
 * If any of the isEmpty() tests are true, the function will return the source string.
 *
 * @param src           The string that is being tested.
 * @param search        The string containing the set of characters to be included.
 * @param replacement   The string containing the characters to act as replacements.
 * @return              The string containing the source string but with the translated characters.
 */

<<<<<<< HEAD
EXPORT Translate(unicode text, unicode sear, unicode repl) :=
    lib_unicodelib.UnicodeLib.UnicodeLocaleTranslate(text, sear, repl);
=======
EXPORT Translate(unicode text, unicode search, unicode replacement) :=
    lib_unicodelib.UnicodeLib.UnicodeLocaleTranslate(text, search, replacement);
>>>>>>> 6921f478

/**
 * Returns true if the prefix string matches the leading characters in the source string.  Trailing and Leading spaces
 * are stripped from the prefix before matching. Unless specified, normalization will not occur. Unless initiated as hex and
 * then converted to Unicode using TRANSFER, ecl will perform its own normalization on your declared Unicode string.
 *
 * @param src           The string being searched in.
<<<<<<< HEAD
 * @param pref          The prefix to search for.
 * @param form          The type of Normalization to be employed.
 */

EXPORT BOOLEAN StartsWith(unicode src, unicode pref, string form) :=
	lib_unicodelib.UnicodeLib.UnicodeLocaleStartsWith(src, pref, form);
=======
 * @param prefix        The prefix to search for.
 * @param form          The type of Normalization to be employed.
 */

EXPORT BOOLEAN StartsWith(unicode src, unicode prefix, string form) :=
    lib_unicodelib.UnicodeLib.UnicodeLocaleStartsWith(src, prefix, form);
>>>>>>> 6921f478

/**
 * Returns true if the suffix string matches the trailing characters in the source string.  Trailing and Leading spaces
 * are stripped from the suffix before matching. Unless specified, normalization will not occur. Unless initiated as hex and
 * then converted to Unicode using TRANSFER, ecl will perform its own normalization on your declared Unicode string.
 *
 * @param src           The string being searched in.
<<<<<<< HEAD
 * @param suff          The suffix to search for.
 * @param form          The type of Normalization to be employed.
 */

EXPORT BOOLEAN EndsWith(unicode src, unicode suff, string form) :=
	lib_unicodelib.UnicodeLib.UnicodeLocaleEndsWith(src, suff, form);
=======
 * @param suffix        The suffix to search for.
 * @param form          The type of Normalization to be employed.
 */

EXPORT BOOLEAN EndsWith(unicode src, unicode suffix, string form) :=
    lib_unicodelib.UnicodeLib.UnicodeLocaleEndsWith(src, suffix, form);
>>>>>>> 6921f478

/**
 * Returns a string containing the version of icu being used to implement the unicode library.
 */

EXPORT STRING Version() := lib_unicodelib.UnicodeLib.UnicodeVersion();

/**
 * Removes the suffix from the search string, if present, and returns the result. Trailing spaces are
 * stripped from both strings before matching.
 *
 * @param src           The string being searched in.
 * @param suffix        The suffix to search for.
 * @param form          The type of Normalization to be employed.
 * @return              The string excluding the suffix, if endsWith is true
 */

<<<<<<< HEAD
EXPORT RemoveSuffix(unicode src, unicode suff, string form) :=
    lib_unicodelib.UnicodeLib.UnicodeLocaleRemoveSuffix(src, suff, form);
=======
EXPORT RemoveSuffix(unicode src, unicode suffix, string form) :=
    lib_unicodelib.UnicodeLib.UnicodeLocaleRemoveSuffix(src, suffix, form);
>>>>>>> 6921f478

/*
 * Returns a string containing text repeated n times.
 *
<<<<<<< HEAD
 * @param src           The string to be repeated.
=======
 * @param text          The string to be repeated.
>>>>>>> 6921f478
 * @param n             Number of repetitions.
 * @return              A string containing n concatenations of the string text.
 */

<<<<<<< HEAD
EXPORT Repeat(unicode src, unsigned4 n) :=
    lib_unicodelib.UnicodeLib.UnicodeLocaleRepeat(src, n);
=======
EXPORT Repeat(unicode text, unsigned4 n) :=
    lib_unicodelib.UnicodeLib.UnicodeLocaleRepeat(text, n);
>>>>>>> 6921f478

/**
 * Returns the number of occurences of the second string within the first string.
 *
 * @param src           The string that is searched.
<<<<<<< HEAD
 * @param hit           The string being sought.
=======
 * @param sought        The string being sought.
>>>>>>> 6921f478
 * @param form          The optional, specified normalization form.
 * @return              The number of occurences, matches.
 */

<<<<<<< HEAD
EXPORT unsigned4 FindCount(unicode src, unicode hit, string form) :=
    lib_unicodelib.UnicodeLib.UnicodeLocaleFindCount(src, hit, form);

/**
 * Returns the number of words that the string contains.  Words are separated by one or more separator strings. No 
 * spaces are stripped from either string before matching. allowBlankItems set to false by default.
 *
 * @param src               The string being searched in.
 * @param delim             The string used to separate words
 * @param allowBlankItems   Indicates if empty/blank string items are included in the results.
 * @return                  The number of delimited tokens in the source string
 */

EXPORT unsigned4 CountWords(unicode src, unicode delim, boolean allowBlankItems = FALSE) :=
    lib_unicodelib.UnicodeLib.UnicodeLocaleCountWords(src, delim, allowBlankItems);
=======
EXPORT unsigned4 FindCount(unicode src, unicode sought, string form) :=
    lib_unicodelib.UnicodeLib.UnicodeLocaleFindCount(src, sought, form);

/**
 * Returns the number of words that the string contains.  Words are separated by one or more separator strings. No 
 * spaces are stripped from either string before matching. allow_blank set to false by default.
 *
 * @param src               The string being searched in.
 * @param separator         The string used to separate words
 * @param allow_blank       Indicates if empty/blank string items are included in the results.
 * @return                  The number of delimited tokens in the source string
 */

EXPORT unsigned4 CountWords(unicode src, unicode separator, boolean allow_blank = FALSE) :=
    lib_unicodelib.UnicodeLib.UnicodeLocaleCountWords(src, separator, allow_blank);

/**
 * Returns the delimited words that the string contains in a UnicodeSet.  Words are separated by one or more separator strings. No 
 * spaces are stripped from either string before matching. allow_blank is set to false by default.
 *
 * @param src               The string being searched in.
 * @param separator         The string used to separate words
 * @param allow_blank       Indicates if empty/blank string items are included in the results.
 * @return                  A UnicodeSet whose members are the delimited words
 */

EXPORT SplitWords(unicode src, unicode separator, boolean allow_blank = FALSE) :=
    lib_unicodelib.UnicodeLib.UnicodeLocaleSplitWords(src, separator, allow_blank);
>>>>>>> 6921f478

END;<|MERGE_RESOLUTION|>--- conflicted
+++ resolved
@@ -433,13 +433,8 @@
  * @return              The string containing the source string but with the translated characters.
  */
 
-<<<<<<< HEAD
-EXPORT Translate(unicode text, unicode sear, unicode repl) :=
-    lib_unicodelib.UnicodeLib.UnicodeLocaleTranslate(text, sear, repl);
-=======
 EXPORT Translate(unicode text, unicode search, unicode replacement) :=
     lib_unicodelib.UnicodeLib.UnicodeLocaleTranslate(text, search, replacement);
->>>>>>> 6921f478
 
 /**
  * Returns true if the prefix string matches the leading characters in the source string.  Trailing and Leading spaces
@@ -447,21 +442,12 @@
  * then converted to Unicode using TRANSFER, ecl will perform its own normalization on your declared Unicode string.
  *
  * @param src           The string being searched in.
-<<<<<<< HEAD
- * @param pref          The prefix to search for.
- * @param form          The type of Normalization to be employed.
- */
-
-EXPORT BOOLEAN StartsWith(unicode src, unicode pref, string form) :=
-	lib_unicodelib.UnicodeLib.UnicodeLocaleStartsWith(src, pref, form);
-=======
  * @param prefix        The prefix to search for.
  * @param form          The type of Normalization to be employed.
  */
 
 EXPORT BOOLEAN StartsWith(unicode src, unicode prefix, string form) :=
     lib_unicodelib.UnicodeLib.UnicodeLocaleStartsWith(src, prefix, form);
->>>>>>> 6921f478
 
 /**
  * Returns true if the suffix string matches the trailing characters in the source string.  Trailing and Leading spaces
@@ -469,21 +455,12 @@
  * then converted to Unicode using TRANSFER, ecl will perform its own normalization on your declared Unicode string.
  *
  * @param src           The string being searched in.
-<<<<<<< HEAD
- * @param suff          The suffix to search for.
- * @param form          The type of Normalization to be employed.
- */
-
-EXPORT BOOLEAN EndsWith(unicode src, unicode suff, string form) :=
-	lib_unicodelib.UnicodeLib.UnicodeLocaleEndsWith(src, suff, form);
-=======
  * @param suffix        The suffix to search for.
  * @param form          The type of Normalization to be employed.
  */
 
 EXPORT BOOLEAN EndsWith(unicode src, unicode suffix, string form) :=
     lib_unicodelib.UnicodeLib.UnicodeLocaleEndsWith(src, suffix, form);
->>>>>>> 6921f478
 
 /**
  * Returns a string containing the version of icu being used to implement the unicode library.
@@ -501,64 +478,29 @@
  * @return              The string excluding the suffix, if endsWith is true
  */
 
-<<<<<<< HEAD
-EXPORT RemoveSuffix(unicode src, unicode suff, string form) :=
-    lib_unicodelib.UnicodeLib.UnicodeLocaleRemoveSuffix(src, suff, form);
-=======
 EXPORT RemoveSuffix(unicode src, unicode suffix, string form) :=
     lib_unicodelib.UnicodeLib.UnicodeLocaleRemoveSuffix(src, suffix, form);
->>>>>>> 6921f478
 
 /*
  * Returns a string containing text repeated n times.
  *
-<<<<<<< HEAD
- * @param src           The string to be repeated.
-=======
  * @param text          The string to be repeated.
->>>>>>> 6921f478
  * @param n             Number of repetitions.
  * @return              A string containing n concatenations of the string text.
  */
 
-<<<<<<< HEAD
-EXPORT Repeat(unicode src, unsigned4 n) :=
-    lib_unicodelib.UnicodeLib.UnicodeLocaleRepeat(src, n);
-=======
 EXPORT Repeat(unicode text, unsigned4 n) :=
     lib_unicodelib.UnicodeLib.UnicodeLocaleRepeat(text, n);
->>>>>>> 6921f478
 
 /**
  * Returns the number of occurences of the second string within the first string.
  *
  * @param src           The string that is searched.
-<<<<<<< HEAD
- * @param hit           The string being sought.
-=======
  * @param sought        The string being sought.
->>>>>>> 6921f478
  * @param form          The optional, specified normalization form.
  * @return              The number of occurences, matches.
  */
 
-<<<<<<< HEAD
-EXPORT unsigned4 FindCount(unicode src, unicode hit, string form) :=
-    lib_unicodelib.UnicodeLib.UnicodeLocaleFindCount(src, hit, form);
-
-/**
- * Returns the number of words that the string contains.  Words are separated by one or more separator strings. No 
- * spaces are stripped from either string before matching. allowBlankItems set to false by default.
- *
- * @param src               The string being searched in.
- * @param delim             The string used to separate words
- * @param allowBlankItems   Indicates if empty/blank string items are included in the results.
- * @return                  The number of delimited tokens in the source string
- */
-
-EXPORT unsigned4 CountWords(unicode src, unicode delim, boolean allowBlankItems = FALSE) :=
-    lib_unicodelib.UnicodeLib.UnicodeLocaleCountWords(src, delim, allowBlankItems);
-=======
 EXPORT unsigned4 FindCount(unicode src, unicode sought, string form) :=
     lib_unicodelib.UnicodeLib.UnicodeLocaleFindCount(src, sought, form);
 
@@ -587,6 +529,5 @@
 
 EXPORT SplitWords(unicode src, unicode separator, boolean allow_blank = FALSE) :=
     lib_unicodelib.UnicodeLib.UnicodeLocaleSplitWords(src, separator, allow_blank);
->>>>>>> 6921f478
 
 END;