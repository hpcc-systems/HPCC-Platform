/*##############################################################################

    HPCC SYSTEMS software Copyright (C) 2017 HPCC Systems®.

    Licensed under the Apache License, Version 2.0 (the "License");
    you may not use this file except in compliance with the License.
    You may obtain a copy of the License at

       http://www.apache.org/licenses/LICENSE-2.0

    Unless required by applicable law or agreed to in writing, software
    distributed under the License is distributed on an "AS IS" BASIS,
    WITHOUT WARRANTIES OR CONDITIONS OF ANY KIND, either express or implied.
    See the License for the specific language governing permissions and
    limitations under the License.
############################################################################## */

#include <stdio.h>
#include <iostream>
#include <string>
#include <vector>
#include "platform.h"
#include <exception>
#include <sys/types.h>
#include <sys/stat.h>
#include "EnvironmentMgr.hpp"
#include "Exceptions.hpp"
#include "mod_template_support/EnvModTemplate.hpp"
#include "mod_template_support/TemplateExecutionException.hpp"
#include "jutil.hpp"

//
// Inputs file format (json)
//
// {
//   "input-name" : [ <array of values> ],
//   ...
// }

bool processOptions(int argc, char *vargv[]);
bool validate();
std::string getNextArg(int argc, char *argv[], int idx);
bool dirExists(const std::string &dirName);
bool fileExists(const std::string &fileName);
std::vector<std::string> splitString(const std::string &input, const std::string &delim);

// Default configuration directories
EnvironmentType envType = XML;
std::string masterSchemaFile = "environment.xsd";
<<<<<<< HEAD
std::string configSchemaDir = "";
=======
std::string configSchemaDir = COMPONENTFILES_DIR PATHSEPSTR "configschema" PATHSEPSTR "xsd" PATHSEPSTR;
>>>>>>> 4a976cc5
std::string modTemplateFile;
std::string configSchemaPluginsDir = "";
std::string envFile, envOutputFile;
struct InputDef {
    std::string inputName;
    std::string inputValue;
};

std::vector<InputDef> userInputs;
bool listInputs = false;

EnvironmentMgr *pEnvMgr = nullptr;
EnvModTemplate *pTemplate = nullptr;

class CliException : public std::exception
{
    public:

        explicit CliException(std::string reason) :  m_reason(std::move(reason)) { }
        virtual const char *what() const noexcept override
        {
            return m_reason.c_str();
        }

    private:

        std::string m_reason;
};


void usage()
{
    //
    // usage below documents options
    std::cout << std::endl;
    std::cout << "envmod <options> envfile" << std::endl;
    std::cout << std::endl;
    std::cout << "  Configuration Options:" << std::endl;
    std::cout << "    -d --schema-dir <path>            : path to schema files. default (" << configSchemaDir << ")" << std::endl;
    std::cout << "    -p --schema-plugins-dir <path>    : path to plugin files, default (" << configSchemaPluginsDir << ")" << std::endl;
    std::cout << "    -m --master-config <filename>     : name of master schema file, default (" << masterSchemaFile << ")" << std::endl;
    std::cout << std::endl;
    std::cout << "  Execution Options:" << std::endl;
    std::cout << "    -t --template <filepath>          : filepath to modification template - required" << std::endl;
    std::cout << "    -e --env <fullpath>               : Optional filepath to environment file to modify" << std::endl;
    std::cout << "                                          Omit to validate the modification template" << std::endl;
    std::cout << "       --inputs                       : List the template inputs. If this option is specified, the template" << std::endl;
    std::cout << "                                          inputs are listed and the command exits." << std::endl;
    std::cout << "       --input-file <fullpath>        : Optional full path to a file with defined inputs for the template" << std::endl;
    std::cout << "                                          These would be combined with any command line inputs" << std::endl;
    std::cout << "    -i --input <var=value>            : Assign the indicated value to the variable input." << std::endl;
    std::cout << "                                          The input must be defined in the template" << std::endl;
    std::cout << "                                          value may be a comma separated list (no blanks) for multi-value inputs" << std::endl;
    std::cout << "                                          Inputs given on the command line override any in an input file (--input-file)" << std::endl;
    std::cout << "    -o --output [fullpath]            : Optional. If present, results of applying template are saved." << std::endl;
    std::cout << "                                          If fullpath is specified, results written to this file, " << std::endl;
    std::cout << "                                          If not specified, input env file is overwritten" << std::endl;
    std::cout << "                                          Omit the -o option to test the modification template" << std::endl;
    std::cout << std::endl;
}


int main(int argc, char *argv[])
{
<<<<<<< HEAD
    std::string configSchemaRelativeDir = std::string(hpccBuildInfo.componentDir) + PATHSEPSTR + "configschema" + PATHSEPSTR + "xsd" + PATHSEPSTR;
    std::string modTemplateSchemaFile = std::string(hpccBuildInfo.componentDir) + PATHSEPSTR + "configschema" + PATHSEPSTR + "templates" + PATHSEPSTR + "schema" + PATHSEPSTR + "ModTemplateSchema.json";
    
    //
    // Build the default directory for the schema files
    std::string processPath(queryCurrentProcessPath());

    configSchemaDir = processPath.substr(0, processPath.find_last_of(PATHSEPSTR)) + PATHSEPSTR + configSchemaRelativeDir;
=======
    std::string processPath(queryCurrentProcessPath());
>>>>>>> 4a976cc5

    if (argc == 1)
    {
        usage();
        return 0;
    }

    //
    // Read options and validate
    if (!processOptions(argc, argv))
    {
        return 1;   // get out now
    }

    if (!validate())
    {
        usage();
        return 1;
    }

    //
    // Create an environment manager reference and load the schema
    try
    {
        pEnvMgr = getEnvironmentMgrInstance(envType);
        std::cout << "Loading schema defined by " << masterSchemaFile << "...";

        // note that these are hardcoded for HPCC at this time, but could be made into options
        std::map<std::string, std::string> cfgParms;
        cfgParms["buildset"] = "buildset.xml";  // Not used right now, and probably never will be
        cfgParms["support_libs"] = "libcfgsupport_addrequiredinstances";
        std::string pluginsPath = configSchemaPluginsDir;

        if (!pEnvMgr->loadSchema(configSchemaDir, masterSchemaFile, cfgParms))
        {
            throw CliException(pEnvMgr->getLastSchemaMessage());
        }
    }
    catch (const ParseException &pe)
    {
        std::cout << "There was a problem creating the environment manager instance: " << pe.what() << std::endl;
    }
    catch(const CliException &e)
    {
        std::cout << "There was a problem loading the schema: " << e.what() << std::endl;
    }


    //
    // Create the modification template
    try
    {
        pTemplate = new EnvModTemplate(pEnvMgr, modTemplateSchemaFile);
        pTemplate->loadTemplateFromFile(modTemplateFile);
    }
    catch (const TemplateException &te)
    {
        std::cout << "There was a problem loading the modification template: " << te.what() << std::endl;
        return 1;
    }

    //
    // If list inputs was given, list them and get out
    if (listInputs)
    {
        std::cout << "Template inputs:" << std::endl;
        auto templateInputs = pTemplate->getVariables();
        for (auto &pInput : templateInputs)
        {
            std::cout << pInput->getName() << " - " << pInput->getDescription() << std::endl;
        }
        return 0;  // get out
    }

    //
    // Process the input file if given here

    //
    // If the user provided any inputs, assign them
    if (!userInputs.empty())
    {
        for (auto &userInput: userInputs)
        {
            try
            {
                auto pInput = pTemplate->getVariable(userInput.inputName);
                auto values = splitString(userInput.inputValue, ",");
                for (auto &value: values)
                {
                    pInput->addValue(value);
                }
            }
            catch (const TemplateException &te)
            {
                std::cout << "There was a problem: " << te.what() << std::endl;
                return 0;  // get out
            }
        }
    }

    //
    // If there is an environment, load it and apply
    if (!envFile.empty())
    {
        if (!pEnvMgr->loadEnvironment(envFile))
        {
            std::cout << "There was a problem loading the environment: " << std::endl << pEnvMgr->getLastEnvironmentMessage() << std::endl;
            return 1;
        }

        try
        {
            pTemplate->execute();
        }
        catch (const TemplateExecutionException &te)
        {
            std::cout << te.what() << std::endl;
            return 1;
        }

        //
        // Write results
        if (!envOutputFile.empty())
        {
            pEnvMgr->saveEnvironment(envOutputFile);
            std::cout << "Results written to " << envOutputFile << std::endl;
        }
        else
        {
            std::cout << "Resuls not saved." << std::endl;
        }
    }
    else
    {
        std::cout << "No problems found in the modification template" << std::endl;
    }

    std::cout << "Done" << std::endl;
    return 0;
}


bool processOptions(int argc, char *argv[])
{
    bool rc = true;
    int idx = 1;
    std::string optName, optVal;
    bool checkDir = false;

    try
    {
        while (idx < argc)
        {
            optName = getNextArg(argc, argv, idx++);

            if (optName == "-d" || optName == "--schema-dir")
            {
                configSchemaDir = getNextArg(argc, argv, idx++) += PATHSEPSTR;
            }

            else if (optName == "-p" || optName == "--schema-plugins-dir")
            {
                configSchemaPluginsDir = getNextArg(argc, argv, idx++) += PATHSEPSTR;
            }

            else if (optName == "-m" || optName == "--master-config")
            {
                masterSchemaFile = getNextArg(argc, argv, idx++);
            }

            else if (optName == "-t" || optName == "--template")
            {
                modTemplateFile = getNextArg(argc, argv, idx++);
            }
            else if (optName == "-e" || optName == "--env")
            {
                envFile = getNextArg(argc, argv, idx++);
            }
            else if (optName == "-o" || optName == "--output")
            {
                // this is the default if no filename given
                envOutputFile = envFile;
                if (idx < argc)
                {
                    envOutputFile = getNextArg(argc, argv, idx++);
                }
            }
            else if (optName == "-i" || optName == "--input")
            {
                std::string assign = getNextArg(argc, argv, idx++);
                std::size_t equalPos = assign.find_first_of('=');
                if (equalPos != std::string::npos)
                {
                    InputDef input;
                    input.inputName = assign.substr(0, equalPos);
                    input.inputValue = assign.substr(equalPos+1);
                    userInputs.emplace_back(input);
                }
                else
                {
                    throw CliException("Invalid input variable assignement: " + assign);
                }
            }
            else if (optName == "--inputs")
            {
                listInputs = true;
            }

        }
    }
    catch(const CliException &e)
    {
        std::cout << "There was an issue processing option: " << e.what() << std::endl;
        rc = false;
    }
    return rc;
}


bool validate()
{

    if (!dirExists(configSchemaDir))
    {
        std::cout << "Schema directory " << configSchemaDir << " does not exist" << std::endl;
        return false;
    }

    if (!dirExists(configSchemaPluginsDir))
    {
        std::cout << "Schema plugins directory " << configSchemaPluginsDir << " does not exist" << std::endl;
        return false;
    }

    if (!fileExists(configSchemaDir + masterSchemaFile))
    {
        std::cout << "The master config file " << masterSchemaFile << " does not exist" << std::endl;
        return false;
    }

    if (!fileExists(modTemplateFile))
    {
        std::cout << "The modification template " << modTemplateFile << " does not exist" << std::endl;
        return false;
    }

    if (!envFile.empty())
    {
        if (!fileExists(envFile))
        {
            std::cout << "The environment file " << envFile << " does not exist" << std::endl;
            return false;
        }
    }

    return true;
}


std::string getNextArg(int argc, char *argv[], int idx)
{
    if (idx < argc)
    {
        return std::string(argv[idx]);
    }
    throw CliException("Arguments exhausted when more expected");
}


bool dirExists(const std::string &dirName)
{
    bool rc = true;
    struct stat info;
    if (stat(dirName.c_str(), &info) != 0)
    {
        rc = false;
    }
    rc = ((info.st_mode&S_IFMT)==S_IFDIR);
    return rc;
}


bool fileExists(const std::string &fileName)
{
    struct stat info;
    return stat(fileName.c_str(), &info) == 0;
}


std::vector<std::string> splitString(const std::string &input, const std::string &delim)
{
    size_t  start = 0, end = 0, delimLen = delim.length();
    std::vector<std::string> list;

    while (end != std::string::npos)
    {
        end = input.find(delim, start);
        std::string item = input.substr(start, (end == std::string::npos) ? std::string::npos : end - start);
        if (!item.empty())
            list.push_back(item);
        start = ((end > (std::string::npos - delimLen)) ? std::string::npos : end + delimLen);
    }
    return list;
}<|MERGE_RESOLUTION|>--- conflicted
+++ resolved
@@ -47,11 +47,7 @@
 // Default configuration directories
 EnvironmentType envType = XML;
 std::string masterSchemaFile = "environment.xsd";
-<<<<<<< HEAD
 std::string configSchemaDir = "";
-=======
-std::string configSchemaDir = COMPONENTFILES_DIR PATHSEPSTR "configschema" PATHSEPSTR "xsd" PATHSEPSTR;
->>>>>>> 4a976cc5
 std::string modTemplateFile;
 std::string configSchemaPluginsDir = "";
 std::string envFile, envOutputFile;
@@ -116,18 +112,11 @@
 
 int main(int argc, char *argv[])
 {
-<<<<<<< HEAD
-    std::string configSchemaRelativeDir = std::string(hpccBuildInfo.componentDir) + PATHSEPSTR + "configschema" + PATHSEPSTR + "xsd" + PATHSEPSTR;
     std::string modTemplateSchemaFile = std::string(hpccBuildInfo.componentDir) + PATHSEPSTR + "configschema" + PATHSEPSTR + "templates" + PATHSEPSTR + "schema" + PATHSEPSTR + "ModTemplateSchema.json";
     
-    //
-    // Build the default directory for the schema files
     std::string processPath(queryCurrentProcessPath());
 
-    configSchemaDir = processPath.substr(0, processPath.find_last_of(PATHSEPSTR)) + PATHSEPSTR + configSchemaRelativeDir;
-=======
-    std::string processPath(queryCurrentProcessPath());
->>>>>>> 4a976cc5
+    configSchemaDir = std::string(hpccBuildInfo.componentDir) + PATHSEPSTR + "configschema" + PATHSEPSTR + "xsd" + PATHSEPSTR;
 
     if (argc == 1)
     {
