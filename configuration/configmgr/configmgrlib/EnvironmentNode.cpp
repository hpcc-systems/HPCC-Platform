/*##############################################################################

    HPCC SYSTEMS software Copyright (C) 2017 HPCC Systems®.

    Licensed under the Apache License, Version 2.0 (the "License");
    you may not use this file except in compliance with the License.
    You may obtain a copy of the License at

    http://www.apache.org/licenses/LICENSE-2.0

    Unless required by applicable law or agreed to in writing, software
    distributed under the License is distributed on an "AS IS" BASIS,
    WITHOUT WARRANTIES OR CONDITIONS OF ANY KIND, either express or implied.
    See the License for the specific language governing permissions and
    limitations under the License.
############################################################################## */

#include "EnvironmentNode.hpp"
#include "Exceptions.hpp"
#include "Utils.hpp"
#include "ConfigPath.hpp"
#include "EnvironmentMgr.hpp"


void EnvironmentNode::addChild(std::shared_ptr<EnvironmentNode> pNode)
{
    m_children.insert(std::make_pair(pNode->getName(), pNode));
}


bool EnvironmentNode::removeChild(const std::shared_ptr<EnvironmentNode> pNode, std::vector<std::string> &removedNodeIds)
{
    bool removed = false;
    for (auto it=m_children.begin(); it!= m_children.end() && !removed; ++it)
    {
        if (pNode == it->second)
        {
            pNode->removeAllChildren(removedNodeIds);
            removedNodeIds.emplace_back(pNode->getId());
            m_children.erase(it);
            removed = true;
        }
    }
    return removed;
}


void EnvironmentNode::removeAllChildren(std::vector<std::string> &removedNodeIds)
{
    for (auto &childNodeIt: m_children)
    {
        childNodeIt.second->removeAllChildren(removedNodeIds);
        removedNodeIds.emplace_back(childNodeIt.second->getId());
    }
    m_children.clear();
}


bool EnvironmentNode::addAttribute(const std::string &name, std::shared_ptr<EnvironmentValue> pValue)
{
    auto retValue = m_attributes.insert(std::make_pair(name, pValue));
    return retValue.second;
}


void EnvironmentNode::getChildren(std::vector<std::shared_ptr<EnvironmentNode>> &childNodes, const std::string &name) const
{
    if (name.empty())
    {
        for (auto nodeIt = m_children.begin(); nodeIt != m_children.end(); ++nodeIt)
        {
            childNodes.push_back(nodeIt->second);
        }
    }
    else
    {
        auto rangeIt = m_children.equal_range(name);
        for (auto it = rangeIt.first; it != rangeIt.second; ++it)
        {
            childNodes.push_back(it->second);
        }
    }
}


std::shared_ptr<EnvironmentNode> EnvironmentNode::getParent() const
{
    std::shared_ptr<EnvironmentNode> pParent;
    if (!m_pParent.expired())
    {
        pParent = m_pParent.lock();
    }
    return pParent;
}


void EnvironmentNode::getAttributes(std::vector<std::shared_ptr<EnvironmentValue>> &attrs) const
{
    for (auto attrIt = m_attributes.begin(); attrIt != m_attributes.end(); ++attrIt)
    {
        attrs.push_back(attrIt->second);
    }
}


void EnvironmentNode::addMissingAttributesFromConfig()
{
    std::vector<std::shared_ptr<SchemaValue>> configuredAttributes;
    m_pSchemaItem->getAttributes(configuredAttributes);

    //
    // go through all the configured attrubutes and for each that is not present in our list, add it
    for (auto it = configuredAttributes.begin(); it != configuredAttributes.end(); ++it)
    {
        auto attrIt = m_attributes.find((*it)->getName());
        if (attrIt == m_attributes.end())
        {
            std::shared_ptr<SchemaValue> pCfgValue = *it;
            std::shared_ptr<EnvironmentValue> pEnvValue = std::make_shared<EnvironmentValue>(shared_from_this(), pCfgValue, pCfgValue->getName());
            pCfgValue->addEnvironmentValue(pEnvValue);
            addAttribute(pCfgValue->getName(), pEnvValue);
        }
    }

}


void EnvironmentNode::setAttributeValues(const std::vector<NameValue> &values, Status &status, bool allowInvalid, bool forceCreate)
{
    for (auto it = values.begin(); it != values.end(); ++it)
    {
        setAttributeValue((*it).name, (*it).value, status, allowInvalid, forceCreate);
    }
}


void EnvironmentNode::setAttributeValue(const std::string &attrName, const std::string &value, Status &status, bool allowInvalid, bool forceCreate)
{
    std::shared_ptr<EnvironmentValue> pEnvValue;

    auto it = m_attributes.find(attrName);
    if (it != m_attributes.end())
    {
        pEnvValue = it->second;
    }

    //
    // Not found on this node. See if the configuration defines the attribute. If so, set the value and move on.
    // If not and the forceCreate flag is set, create it.
    else if (forceCreate)
    {
        std::shared_ptr<SchemaValue> pCfgValue = m_pSchemaItem->getAttribute(attrName);
        pEnvValue = std::make_shared<EnvironmentValue>(shared_from_this(), pCfgValue, attrName);
        addAttribute(attrName, pEnvValue);
        if (!pCfgValue->isDefined())
        {
            status.addMsg(statusMsg::warning, getId(), attrName, "Undefined attribute did not exist in configuration, was created");
        }
    }

    if (pEnvValue)
    {
        //
        // If the value is not empty, set the attribute to the new value. If empty, delete the attribute
        if (!value.empty())
        {
            pEnvValue->setValue(value, &status, allowInvalid);
        }
        else
        {
            m_attributes.erase(it);
        }
    }
    else
    {
        status.addMsg(statusMsg::error, getId(), attrName, "The attribute does not exist and was not created");
    }

}


std::string EnvironmentNode::getAttributeValue(const std::string &name) const
{
    std::string value;
    std::shared_ptr<EnvironmentValue> pAttribute = getAttribute(name);
    if (pAttribute)
        value = pAttribute->getValue();
    return value;
}


bool EnvironmentNode::setLocalValue(const std::string &newValue, Status &status, bool force)
{
    bool rc = false;

    //
    // If no environment value is present, create one first
    if (!m_pLocalValue)
    {
        std::shared_ptr<SchemaValue> pCfgValue = m_pSchemaItem->getItemSchemaValue();
        m_pLocalValue = std::make_shared<EnvironmentValue>(shared_from_this(), pCfgValue, "");  // node's value has no name
    }

    rc = m_pLocalValue->setValue(newValue, &status, force);
    return rc;
}


std::string EnvironmentNode::getLocalValue() const
{
    std::string value;
    if (m_pLocalValue)
    {
        value = m_pLocalValue->getValue();
    }
    return value;
}


void EnvironmentNode::validate(Status &status) const
{
    //
    // Check node value
    if (m_pLocalValue)
    {
        m_pLocalValue->validate(status, m_id);
    }
<<<<<<< HEAD

    //
    // Check any attributes
    for (auto &attrIt: m_attributes)
    {
        attrIt.second->validate(status, m_id);

        //
        // If this value must be unique, make sure it is
        if (attrIt.second->getSchemaValue()->isUniqueValue())
        {
            bool found = false;
            std::vector<std::string> allValues;
            attrIt.second->getAllValuesForSiblings(allValues);
            std::set<std::string> unquieValues;
            for (auto it = allValues.begin(); it != allValues.end() && !found; ++it)
            {
                auto ret = unquieValues.insert(*it);
                found = !ret.second;
            }

            if (found)
            {
                status.addUniqueMsg(statusMsg::error, m_id, attrIt.second->getName(), "Attribute value must be unique");
            }
        }
=======

    //
    // Check any attributes
    for (auto &attrIt: m_attributes)
    {
        attrIt.second->validate(status, m_id);
>>>>>>> aa143afb

        //
        // Does this value need to be from another set of values?
        if (attrIt.second->getSchemaValue()->isFromUniqueValueSet())
        {
            bool found = false;
            std::vector<std::string> allValues;
            attrIt.second->getSchemaValue()->getAllKeyRefValues(allValues);
            for (auto it = allValues.begin(); it != allValues.end() && !found; ++it)
                found = *it == attrIt.second->getValue();
            if (!found)
            {
                status.addMsg(statusMsg::error, m_id, attrIt.second->getName(), "Attribute value must be from a unique set");
            }
        }
    }
}


void EnvironmentNode::getAttributeValueForAllSiblings(const std::string &attrName, std::vector<std::string> &result) const
{
    std::shared_ptr<EnvironmentNode> pParentNode = m_pParent.lock();
    if (pParentNode)
    {
        std::vector<std::shared_ptr<EnvironmentNode>> nodes;
        pParentNode->getChildren(nodes, m_name);
        for (auto it = nodes.begin(); it != nodes.end(); ++it)
        {
            result.push_back((*it)->getAttributeValue(attrName));
        }
    }
}


const std::shared_ptr<EnvironmentValue> EnvironmentNode::getAttribute(const std::string &name) const
{
    std::shared_ptr<EnvironmentValue> pValue;
    auto it = m_attributes.find(name);
    if (it != m_attributes.end())
    {
        pValue = it->second;
    }
    return pValue;
}


void EnvironmentNode::getInsertableItems(std::vector<InsertableItem> &insertableItems) const
{
    std::map<std::string, unsigned> childCounts;

    //
    // Iterate over the children and for each, create a childCount entry based on the
    // child node's configuration type
    for (auto childIt = m_children.begin(); childIt != m_children.end(); ++childIt)
    {
        std::string itemType = childIt->second->getSchemaItem()->getItemType();
        auto findIt = childCounts.find(itemType);
        if (findIt != childCounts.end())
        {
            ++findIt->second;  // increment the number of instances of this item type.
        }
        else
        {
            childCounts.insert({ itemType, 1 });
        }
    }

    //
    // Now get the full list of configurable items, then resolve it against the child counts from
    // above to build a vector of insertable items
    std::vector<std::shared_ptr<SchemaItem>> configChildren;
    m_pSchemaItem->getChildren(configChildren);
    for (auto &pCfgItem: configChildren)
    {
        auto findIt = childCounts.find(pCfgItem->getItemType());
        if (findIt != childCounts.end())
        {
            if (findIt->second < pCfgItem->getMaxInstances())
            {
                insertableItems.push_back(InsertableItem(shared_from_this(), pCfgItem));
            }
        }
        else
        {
            insertableItems.push_back(InsertableItem(shared_from_this(), pCfgItem));
        }
    }
}


//
// Called to initialize a newly added node to the environment (not just read from the environment)
void EnvironmentNode::initialize()
{
    //
    // Add missing attributes
    addMissingAttributesFromConfig();

    //
    // If we are a component and there is a buildSet attribute, set the value to the configItem's type
    if (!(m_pSchemaItem->getProperty("itemType").empty()) && hasAttribute("buildSet"))
    {
        Status status;
        setAttributeValue("buildSet", m_pSchemaItem->getProperty("itemType"), status);
    }

    //
    // Initilize each attribute
    for (auto attrIt = m_attributes.begin(); attrIt != m_attributes.end(); ++attrIt)
    {
        attrIt->second->initialize();
    }
}


void EnvironmentNode::fetchNodes(const std::string &path, std::vector<std::shared_ptr<EnvironmentNode>> &nodes) const
{
    ConfigPath configPath(path);
    doFetchNodes(configPath, nodes);
}


void EnvironmentNode::doFetchNodes(ConfigPath &configPath, std::vector<std::shared_ptr<EnvironmentNode>> &nodes) const
{
    std::shared_ptr<ConfigPathItem> pPathItem = configPath.getNextPathItem();

    if (pPathItem)
    {
        if (pPathItem->isRoot())
        {
            std::shared_ptr<EnvironmentNode> pRoot = getRoot();
            if (pRoot->getName() == pPathItem->getElementName())
            {
                if (configPath.isPathRemaining())
                {
                    pRoot->doFetchNodes(configPath, nodes);
                }
                else
                {
                    nodes.emplace_back(pRoot);
                }
            }
            else
            {
                throw new ParseException("Invalid root element name ('" + pPathItem->getElementName() + "') specified in path");
            }
        }
        else if (pPathItem->isParentPathtItem())
        {
            getParent()->doFetchNodes(configPath, nodes);
        }
        else if (pPathItem->isCurrentPathItem())
        {
            doFetchNodes(configPath, nodes);
        }
        else
        {
            //
            // Get children nodes matching path element name (if no name, all children are returned)
            std::vector<std::shared_ptr<EnvironmentNode>> childNodes;
            getChildren(childNodes, pPathItem->getElementName());

            //
            // If there is an attribute and/or attribute values, search the child nodes from above
            if (!pPathItem->getAttributeName().empty())
            {
                std::string attrName = pPathItem->getAttributeName();
                auto childNodeIt = childNodes.begin();
                while (childNodeIt != childNodes.end())
                {
                    //
                    // If an attribute, then search attributes for those with the specified name, otherwise
                    // get the schema item for this node and see if it has a property with the specified name.
                    // In each case, if there is a value, check it too
                    if (!pPathItem->isSchemaItem())
                    {
                        std::shared_ptr<EnvironmentValue> pAttribute = (*childNodeIt)->getAttribute(attrName);
                        if (pAttribute && pAttribute->isValueSet())
                        {
                            if (pPathItem->checkValueAgainstValueList(pAttribute->getValue(), true))
                            {
                                ++childNodeIt;
                            }
                            else
                            {
                                childNodeIt = childNodes.erase(childNodeIt);
                            }
                        }
                        else
                        {
                            childNodeIt = childNodes.erase(childNodeIt);
                        }
                    }
                    else
                    {
                        std::shared_ptr<SchemaItem> pSchemaItem = (*childNodeIt)->getSchemaItem();
                        std::string propertyValue = (attrName == "itemType") ? pSchemaItem->getItemType() : pSchemaItem->getProperty(attrName);
                        if (pPathItem->checkValueAgainstValueList(propertyValue, true))
                        {
                            ++childNodeIt;
                        }
                        else
                        {
                            childNodeIt = childNodes.erase(childNodeIt);
                        }
                    }
                }
            }

            if (configPath.isPathRemaining())
            {
                //
                // For all the matching nodes at this element, call each to continue the search
                for (auto childNodeIt = childNodes.begin(); childNodeIt != childNodes.end(); ++childNodeIt)
                {
                    (*childNodeIt)->doFetchNodes(configPath, nodes);
                }
            }
            else
            {
                nodes.insert(nodes.end(), childNodes.begin(), childNodes.end());
            }
        }
    }
}


<<<<<<< HEAD
std::shared_ptr<EnvironmentNode> EnvironmentNode::getRoot() const
{
    std::shared_ptr<EnvironmentNode> pParent = m_pParent.lock();
    if (pParent)
    {
=======
void EnvironmentNode::getPath(std::string &path) const
{
    path = m_name + path;
    path = "/" + path;
    if (!m_pParent.expired())
    {
        m_pParent.lock()->getPath(path);
    }
}


std::shared_ptr<EnvironmentNode> EnvironmentNode::getRoot() const
{
    std::shared_ptr<EnvironmentNode> pParent = m_pParent.lock();
    if (pParent)
    {
>>>>>>> aa143afb
        return pParent->getRoot();
    }
    return std::const_pointer_cast<EnvironmentNode>(shared_from_this());
}<|MERGE_RESOLUTION|>--- conflicted
+++ resolved
@@ -225,41 +225,12 @@
     {
         m_pLocalValue->validate(status, m_id);
     }
-<<<<<<< HEAD
 
     //
     // Check any attributes
     for (auto &attrIt: m_attributes)
     {
         attrIt.second->validate(status, m_id);
-
-        //
-        // If this value must be unique, make sure it is
-        if (attrIt.second->getSchemaValue()->isUniqueValue())
-        {
-            bool found = false;
-            std::vector<std::string> allValues;
-            attrIt.second->getAllValuesForSiblings(allValues);
-            std::set<std::string> unquieValues;
-            for (auto it = allValues.begin(); it != allValues.end() && !found; ++it)
-            {
-                auto ret = unquieValues.insert(*it);
-                found = !ret.second;
-            }
-
-            if (found)
-            {
-                status.addUniqueMsg(statusMsg::error, m_id, attrIt.second->getName(), "Attribute value must be unique");
-            }
-        }
-=======
-
-    //
-    // Check any attributes
-    for (auto &attrIt: m_attributes)
-    {
-        attrIt.second->validate(status, m_id);
->>>>>>> aa143afb
 
         //
         // Does this value need to be from another set of values?
@@ -487,13 +458,6 @@
 }
 
 
-<<<<<<< HEAD
-std::shared_ptr<EnvironmentNode> EnvironmentNode::getRoot() const
-{
-    std::shared_ptr<EnvironmentNode> pParent = m_pParent.lock();
-    if (pParent)
-    {
-=======
 void EnvironmentNode::getPath(std::string &path) const
 {
     path = m_name + path;
@@ -510,7 +474,6 @@
     std::shared_ptr<EnvironmentNode> pParent = m_pParent.lock();
     if (pParent)
     {
->>>>>>> aa143afb
         return pParent->getRoot();
     }
     return std::const_pointer_cast<EnvironmentNode>(shared_from_this());
