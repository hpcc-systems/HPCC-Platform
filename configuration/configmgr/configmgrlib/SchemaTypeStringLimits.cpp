/*##############################################################################

    HPCC SYSTEMS software Copyright (C) 2017 HPCC Systems®.

    Licensed under the Apache License, Version 2.0 (the "License");
    you may not use this file except in compliance with the License.
    You may obtain a copy of the License at

       http://www.apache.org/licenses/LICENSE-2.0

    Unless required by applicable law or agreed to in writing, software
    distributed under the License is distributed on an "AS IS" BASIS,
    WITHOUT WARRANTIES OR CONDITIONS OF ANY KIND, either express or implied.
    See the License for the specific language governing permissions and
    limitations under the License.
############################################################################## */

#include "SchemaTypeStringLimits.hpp"
#include "EnvironmentValue.hpp"
<<<<<<< HEAD
#include "jregexp.hpp"

std::string SchemaTypeStringLimits::getLimitString() const
{
    return "String limit info";
=======
#include <regex>

#if __cplusplus >= 201103L &&                             \
    (!defined(__GLIBCXX__) || (__cplusplus >= 201402L) || \
        (defined(_GLIBCXX_REGEX_DFS_QUANTIFIERS_LIMIT) || \
         defined(_GLIBCXX_REGEX_STATE_LIMIT)           || \
             (defined(_GLIBCXX_RELEASE)                && \
             _GLIBCXX_RELEASE > 4)))
#define HAVE_WORKING_REGEX 1
#else
#define HAVE_WORKING_REGEX 0
#endif


std::string SchemaTypeStringLimits::getLimitString() const
{
    return "";
>>>>>>> aa143afb
}


bool SchemaTypeStringLimits::doValueTest(const std::string &testValue) const
{
    bool isValid;
    size_t len = testValue.length();
    isValid = len >= m_minLength && len <= m_maxLength;

    // test patterns
<<<<<<< HEAD
    for (auto pattern = m_patterns.begin(); isValid && pattern != m_patterns.end(); ++pattern)
    {
        RegExpr expr(pattern->c_str());
        isValid = expr.find(testValue.c_str()) != nullptr;
=======
#if HAVE_WORKING_REGEX
    for (auto pattern = m_patterns.begin(); isValid && pattern != m_patterns.end(); ++pattern)
    {
        std::regex r(pattern->c_str());
        isValid = std::regex_match(testValue.c_str(), r);
>>>>>>> aa143afb
    }
#endif
    return isValid;
}<|MERGE_RESOLUTION|>--- conflicted
+++ resolved
@@ -17,13 +17,6 @@
 
 #include "SchemaTypeStringLimits.hpp"
 #include "EnvironmentValue.hpp"
-<<<<<<< HEAD
-#include "jregexp.hpp"
-
-std::string SchemaTypeStringLimits::getLimitString() const
-{
-    return "String limit info";
-=======
 #include <regex>
 
 #if __cplusplus >= 201103L &&                             \
@@ -41,7 +34,6 @@
 std::string SchemaTypeStringLimits::getLimitString() const
 {
     return "";
->>>>>>> aa143afb
 }
 
 
@@ -52,18 +44,11 @@
     isValid = len >= m_minLength && len <= m_maxLength;
 
     // test patterns
-<<<<<<< HEAD
-    for (auto pattern = m_patterns.begin(); isValid && pattern != m_patterns.end(); ++pattern)
-    {
-        RegExpr expr(pattern->c_str());
-        isValid = expr.find(testValue.c_str()) != nullptr;
-=======
 #if HAVE_WORKING_REGEX
     for (auto pattern = m_patterns.begin(); isValid && pattern != m_patterns.end(); ++pattern)
     {
         std::regex r(pattern->c_str());
         isValid = std::regex_match(testValue.c_str(), r);
->>>>>>> aa143afb
     }
 #endif
     return isValid;
