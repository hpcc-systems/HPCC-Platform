################################################################################
#    HPCC SYSTEMS software Copyright (C) 2012 HPCC Systems.
#
#    Licensed under the Apache License, Version 2.0 (the "License");
#    you may not use this file except in compliance with the License.
#    You may obtain a copy of the License at
#
#       http://www.apache.org/licenses/LICENSE-2.0
#
#    Unless required by applicable law or agreed to in writing, software
#    distributed under the License is distributed on an "AS IS" BASIS,
#    WITHOUT WARRANTIES OR CONDITIONS OF ANY KIND, either express or implied.
#    See the License for the specific language governing permissions and
#    limitations under the License.
################################################################################

cmake_minimum_required(VERSION 2.8)
PROJECT(lib2)

if (APPLE)
    set(DYLIBS ${BOOST_REGEX_LIBRARIES})
    list(APPEND DYLIBS ${ICU_LIBRARIES})
    list(APPEND DYLIBS ${XALAN_LIBRARIES})
    list(APPEND DYLIBS ${XERCES_LIBRARIES})
    list(APPEND DYLIBS ${BINUTILS_LIBRARIES})
elseif (WIN32)
    #TODO:  Should find these dlls not assume them.
    find_file (BOOST_REGEX_BIN "boost_regex-vc90-mt-1_44.dll" "${EXTERNALS_DIRECTORY}/boost/windows-i386-vc90/lib" NO_DEFAULT_PATH)
    find_file (ICU_DT_BIN "icudt36.dll" "${EXTERNALS_DIRECTORY}/icu/bin" NO_DEFAULT_PATH)
    find_file (ICU_IN_BIN "icuin36.dll" "${EXTERNALS_DIRECTORY}/icu/bin" NO_DEFAULT_PATH)
    find_file (ICU_UC_BIN "icuuc36.dll" "${EXTERNALS_DIRECTORY}/icu/bin" NO_DEFAULT_PATH)
    find_file (OPENSSL_LIB_BIN "libeay32.dll" "${EXTERNALS_DIRECTORY}/openssl/win32/lib" NO_DEFAULT_PATH)
    find_file (OPENSSL_SSL_BIN "ssleay32.dll" "${EXTERNALS_DIRECTORY}/openssl/win32/lib" NO_DEFAULT_PATH)
    find_file (XALAN_C_BIN "Xalan-C_1_10.dll" "${EXTERNALS_DIRECTORY}/xalan/xalan-c/bin" NO_DEFAULT_PATH)
    find_file (XALAN_MESSAGES_BIN "XalanMessages_1_10.dll" "${EXTERNALS_DIRECTORY}/xalan/xalan-c/bin" NO_DEFAULT_PATH)
    find_file (XERCES_C_BIN "xerces-c_2_7.dll" "${EXTERNALS_DIRECTORY}/xalan/xerces-c/bin" NO_DEFAULT_PATH)
    set(DYLIBS ${BOOST_REGEX_BIN})
    list(APPEND DYLIBS ${ICU_DT_BIN} ${ICU_IN_BIN} ${ICU_UC_BIN})
    list(APPEND DYLIBS ${OPENSSL_LIB_BIN} ${OPENSSL_SSL_BIN})
    list(APPEND DYLIBS ${XALAN_C_BIN} ${XALAN_MESSAGES_BIN})
    list(APPEND DYLIBS ${XERCES_C_BIN})
endif()

foreach(dylib ${DYLIBS})
    get_filename_component(dylib_path ${dylib} REALPATH)
    if (WIN32)
        install(PROGRAMS "${dylib_path}" DESTINATION ${EXEC_DIR})
    elseif (APPLE)
        install(PROGRAMS "${dylib_path}" DESTINATION lib2)
        get_filename_component(dylib_name_ext ${dylib_path} NAME)

        set(fixupCommand "${fixupCommand}\r\nexecute_process(COMMAND install_name_tool -change \"${dylib_path}\" \"@loader_path/../lib2/${dylib_name_ext}\" \${file})")

        #TODO:  Should be able resolve alias's to alias's correctly?
        string(REPLACE ".28.0.dylib" ".28.dylib" dylib_28_path "${dylib_path}")
        if (NOT "${dylib_28_path}" STREQUAL "${dylib_path}")
            set(fixupCommand "${fixupCommand}\r\nexecute_process(COMMAND install_name_tool -change \"${dylib_28_path}\" \"@loader_path/../lib2/${dylib_name_ext}\" \${file})")
        endif ()

        string(REPLACE ".48.1.dylib" ".48.dylib" dylib_48_path "${dylib_path}")
        if (NOT "${dylib_48_path}" STREQUAL "${dylib_path}")
            set(fixupCommand "${fixupCommand}\r\nexecute_process(COMMAND install_name_tool -change \"${dylib_48_path}\" \"@loader_path/../lib2/${dylib_name_ext}\" \${file})")
        endif ()

<<<<<<< HEAD
=======
        string(REPLACE ".110.0.dylib" ".dylib" dylib_110_path "${dylib_path}")
        if (NOT "${dylib_110_path}" STREQUAL "${dylib_path}")
            set(fixupCommand "${fixupCommand}\r\nexecute_process(COMMAND install_name_tool -change \"${dylib_110_path}\" \"@loader_path/../lib2/${dylib_name_ext}\" \${file})")
        endif ()

        install(PROGRAMS "${dylib_path}" DESTINATION "${OSSDIR}/lib2")
>>>>>>> 12060716
        install(CODE "
            file(GLOB files \"\$ENV{DESTDIR}\${CMAKE_INSTALL_PREFIX}/${EXEC_DIR}/*\" \"\$ENV{DESTDIR}\${CMAKE_INSTALL_PREFIX}/${LIB_DIR}/*.dylib\" \"\$ENV{DESTDIR}\${CMAKE_INSTALL_PREFIX}/lib2/*.dylib\")
            foreach(file \${files})
              ${fixupCommand}
            endforeach ()
        ")
   endif()
endforeach(dylib)<|MERGE_RESOLUTION|>--- conflicted
+++ resolved
@@ -62,15 +62,11 @@
             set(fixupCommand "${fixupCommand}\r\nexecute_process(COMMAND install_name_tool -change \"${dylib_48_path}\" \"@loader_path/../lib2/${dylib_name_ext}\" \${file})")
         endif ()
 
-<<<<<<< HEAD
-=======
         string(REPLACE ".110.0.dylib" ".dylib" dylib_110_path "${dylib_path}")
         if (NOT "${dylib_110_path}" STREQUAL "${dylib_path}")
             set(fixupCommand "${fixupCommand}\r\nexecute_process(COMMAND install_name_tool -change \"${dylib_110_path}\" \"@loader_path/../lib2/${dylib_name_ext}\" \${file})")
         endif ()
 
-        install(PROGRAMS "${dylib_path}" DESTINATION "${OSSDIR}/lib2")
->>>>>>> 12060716
         install(CODE "
             file(GLOB files \"\$ENV{DESTDIR}\${CMAKE_INSTALL_PREFIX}/${EXEC_DIR}/*\" \"\$ENV{DESTDIR}\${CMAKE_INSTALL_PREFIX}/${LIB_DIR}/*.dylib\" \"\$ENV{DESTDIR}\${CMAKE_INSTALL_PREFIX}/lib2/*.dylib\")
             foreach(file \${files})
