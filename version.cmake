--- conflicted
+++ resolved
@@ -3,16 +3,10 @@
 ###
 set ( HPCC_PROJECT "community" )
 set ( HPCC_MAJOR 6 )
-<<<<<<< HEAD
+
 
 set ( HPCC_MINOR 4 )
 set ( HPCC_POINT 18 )
 set ( HPCC_MATURITY "closedown" )
 set ( HPCC_SEQUENCE 0)
-=======
-set ( HPCC_MINOR 2 )
-set ( HPCC_POINT 28 )
-set ( HPCC_MATURITY "rc" )
-set ( HPCC_SEQUENCE 1 )
->>>>>>> fdb4e1bc
 ###