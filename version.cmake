###
##  Version Information
###
set ( HPCC_NAME "Community Edition" )
set ( HPCC_PROJECT "community" )
set ( HPCC_MAJOR 7 )
<<<<<<< HEAD
set ( HPCC_MINOR 3 )
set ( HPCC_POINT 0 )
set ( HPCC_MATURITY "trunk" )
=======
set ( HPCC_MINOR 2 )
set ( HPCC_POINT 1 )
set ( HPCC_MATURITY "closedown" )
>>>>>>> 2afd15a5
set ( HPCC_SEQUENCE 0 )
###<|MERGE_RESOLUTION|>--- conflicted
+++ resolved
@@ -4,14 +4,8 @@
 set ( HPCC_NAME "Community Edition" )
 set ( HPCC_PROJECT "community" )
 set ( HPCC_MAJOR 7 )
-<<<<<<< HEAD
 set ( HPCC_MINOR 3 )
 set ( HPCC_POINT 0 )
 set ( HPCC_MATURITY "trunk" )
-=======
-set ( HPCC_MINOR 2 )
-set ( HPCC_POINT 1 )
-set ( HPCC_MATURITY "closedown" )
->>>>>>> 2afd15a5
 set ( HPCC_SEQUENCE 0 )
 ###