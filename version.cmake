--- conflicted
+++ resolved
@@ -3,15 +3,8 @@
 ###
 set ( HPCC_PROJECT "community" )
 set ( HPCC_MAJOR 6 )
-<<<<<<< HEAD
-set ( HPCC_MINOR 4 )
-set ( HPCC_POINT 18 )
-set ( HPCC_MATURITY "release" )
-set ( HPCC_SEQUENCE 1)
-=======
 set ( HPCC_MINOR 5 )
 set ( HPCC_POINT 0 )
 set ( HPCC_MATURITY "trunk" )
 set ( HPCC_SEQUENCE 0 )
->>>>>>> 4c0cd007
 ###