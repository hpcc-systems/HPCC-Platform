--- conflicted
+++ resolved
@@ -4,15 +4,8 @@
 set ( HPCC_NAME "Community Edition" )
 set ( HPCC_PROJECT "community" )
 set ( HPCC_MAJOR 7 )
-<<<<<<< HEAD
-set ( HPCC_MINOR 9 )
-set ( HPCC_POINT 0 )
-set ( HPCC_MATURITY "trunk" )
-set ( HPCC_SEQUENCE 0 )
-=======
 set ( HPCC_MINOR 8 )
 set ( HPCC_POINT 0 )
 set ( HPCC_MATURITY "rc" )
 set ( HPCC_SEQUENCE 1 )
->>>>>>> 59c8baf1
 ###