--- conflicted
+++ resolved
@@ -587,11 +587,7 @@
     else
         log_success_msg
     fi
-
-<<<<<<< HEAD
     cleanupRuntimeEnvironment
-=======
->>>>>>> f905ee6c
     RCSTOP=0
 
     return ${RCSTOP}
