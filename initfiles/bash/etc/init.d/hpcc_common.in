## hpcc_common.lib
################################################################################
#    HPCC SYSTEMS software Copyright (C) 2012 HPCC Systems.
#
#    Licensed under the Apache License, Version 2.0 (the "License");
#    you may not use this file except in compliance with the License.
#    You may obtain a copy of the License at
#
#       http://www.apache.org/licenses/LICENSE-2.0
#
#    Unless required by applicable law or agreed to in writing, software
#    distributed under the License is distributed on an "AS IS" BASIS,
#    WITHOUT WARRANTIES OR CONDITIONS OF ANY KIND, either express or implied.
#    See the License for the specific language governing permissions and
#    limitations under the License.
################################################################################
#
# A series of functions that are common to all hpcc-init processes
#

## cfg.parser parses an ini format file and when given a section places
## the associated variables with the section in to local scope.
##
## $1="<path to ini file>"
####

###<REPLACE>###

START_STOP_DAEMON=${INSTALL_DIR}/bin/start-stop-daemon

which_service(){
    SERV=`type --path service`
    if [ "${SERV}" == "" ]; then
        if [ -e "/sbin/service" ]; then
            SERV=/sbin/service
        elif [ -e "/usr/sbin/service" ]; then
            SERV=/usr/sbin/service
        fi
    fi
}

which_pidof(){
    PIDOF=`type --path pidof`
    if [ "${PIDOF}" == "" ]; then
        if [ -e /bin/pidof ]; then
	    PIDOF=/bin/pidof
	elif [ -e /sbin/pidof  ]; then
            PIDOF=/sbin/pidof
        elif [ -e /usr/sbin/pidof ]; then
            PIDOF=/usr/sbin/pidof
        fi
    fi
}

source  ${INSTALL_DIR}/etc/init.d/lock.sh
source  ${INSTALL_DIR}/etc/init.d/pid.sh
source  ${INSTALL_DIR}/etc/init.d/init-functions
source  ${INSTALL_DIR}/etc/init.d/export-path


cfg.parser () {
    [[ "${VERBOSE:-0}" -eq 1 ]] && log_begin_msg "Parsing $1 config file..."
    if [ ! -e $1 ] || [ $# -lt 1 ]; then
    [[ "${VERBOSE:-0}" -eq 1 ]] && log_end_msg 1 && return 1 || return 1
    fi
    IFS=$'\n' && ini=( $(cat $1 | sed -e 's/[ \t]*=[ \t]*/=/') )              # convert to line-array
    ini=( ${ini[*]//[;#]*/} )                   # remove comments
    ini=( ${ini[*]/#[/\}$'\n'cfg.section.} ) # set section prefix
    ini=( ${ini[*]/%]/ \(} )                 # convert text2function (1)
    ini=( ${ini[*]/=/=\( } )                 # convert item to array
    ini=( ${ini[*]/%/ \)} )                  # close array parenthesis
    ini=( ${ini[*]/%\( \)/\(\) \{} )         # convert text2function (2)
    ini=( ${ini[*]/%\} \)/\}} )              # remove extra parenthesis
    ini[0]=''                                # remove first element
    ini[${#ini[*]} + 1]='}'                  # add the last brace
    #echo "${ini[*]}"               # echoing the result
    eval "$(echo "${ini[*]}")"               # eval the result
    [[ "${VERBOSE:-0}" -eq 1 ]] && log_end_msg 0
}

## dir.parser parses the return of configgen -listcommondirs and builds local scope
## arrays for each return from the generator. It also builds an array of which
## elements can be used in the local scope ($dirArray).
##
## $@="line1 . . lineN"
##
dir.parser() {
    [[ "${VERBOSE:-0}" -eq 1 ]] && log_begin_msg "Parsing configgen data..."
        if [ $# -lt 1 ]; then
            [[ "${VERBOSE:-0}" -eq 1 ]] && log_end_msg 1 && return 1 || return 1
        fi
        IFS=$'\n' && cmp=( $@ )
        cmp=( ${cmp[*]/#/dir_} )
        cmp=( ${cmp[*]/=/= dirItem=} )
        cmp=( ${cmp[*]/=/=\(} )
        cmp=( ${cmp[*]/%/ \)} )
        eval "$(echo "${cmp[*]}")"
        for i in ${!dir_*}; do
            dirArray=( ${dirArray[@]} $i )
        done
    [[ "${VERBOSE:-0}" -eq 1 ]] && log_end_msg 0
}

## dir.getByName allows the user to pass the name of a directory from the <Directories/>
## tag they would like to receive and in return sets $dir_return in the local scope
## to the array that has been requested.
##
## $1="<directory name>"
##
dir.getByName(){
    dir_return=""
    name=$1
    [[ "${VERBOSE:-0}" -eq 1 ]] && log_begin_msg "Retrieving dir by name: $1..\
."
    for x in ${dirArray[@]}; do
            eval z=(\${${x}[@]})
            if [ $x = "dir_${name}" ]; then
            dir_return=`echo ${z[@]} | awk -F" " '{print $1}' | awk -F"=" '{print $2}'`
            fi
    done
    if [[ "${VERBOSE:-0}" -eq 1 ]]; then
    if [ ! -z "${dir_return}" ]; then
        log_end_msg 0
        else
        log_end_msg 1
        fi
    fi

}

## comp.parser parses the return of configgen and builds local scope arrays for each
## return from the generator. It also builds an array of which elements can be used in
## the local scope ($compArray).
##
## $@="line1 . . lineN"
##
comp.parser() {
    [[ "${VERBOSE:-0}" -eq 1 ]] && log_begin_msg "Parsing configgen data..."
        if [ $# -lt 1 ]; then
            [[ "${VERBOSE:-0}" -eq 1 ]] && log_end_msg 1 && return 1 || return 1
        fi
        IFS=$'\n' && cmp=( $@ )
        cmp=( ${cmp[*]/#/comp_} )
        cmp=( ${cmp[*]/=/= compType=} )
        cmp=( ${cmp[*]/;/ compPath=} )
        cmp=( ${cmp[*]/;/ compStat=} )
        cmp=( ${cmp[*]/=/=\(} )
        cmp=( ${cmp[*]/%/ \)} )
        eval "$(echo "${cmp[*]}")"
        for i in ${!comp_*}; do
            compArray=( ${compArray[@]} $i )
        done
    [[ "${VERBOSE:-0}" -eq 1 ]] && log_end_msg 0
}

## comp.getByType allows the user to pass the type of component for the local system they
## would like to recieve and in return sets $comp_return in the local scope to the array
## that has been requested.
##
## $1="<component type>"
##
comp.getByType() {
    comp_return=""
    type=$1
    [[ "${VERBOSE:-0}" -eq 1 ]] && log_begin_msg "Retrieving components by type: $1..."
    for x in ${compArray[@]}; do
            eval z=(\${${x}[@]})
            eval $z
            if [ $compType = "${type}" ]; then
                comp_return=${z[@]}
            fi
    done
    if [[ "${VERBOSE:-0}" -eq 1 ]]; then
        if [ ! -z ${comp_return} ]; then
            echo "Returning 0"
            log_end_msg 0
        else
            echo "Returning 1"
            log_end_msg 1
        fi
    fi
}

## comp.getByName allows the user to pass the type of component for the local system they
## would like to receive and in return sets $comp_return in the local scope to the array
## that has been requested.
##
## $1="<component type>"
##
comp.getByName() {
    comp_return=""
    name=$1
    [[ "${VERBOSE:-0}" -eq 1 ]] && log_begin_msg "Retrieving component by name: $1..\
."
    for x in ${compArray[@]}; do
            eval z=(\${${x}[@]})
            eval $z
            if [ $x = "comp_${name}" ]; then
            comp_return=${z[@]}
            fi
    done
    if [[ "${VERBOSE:-0}" -eq 1 ]]; then
    if [ ! -z "${comp_return}" ]; then
        log_end_msg 0
        else
        log_end_msg 1
        fi
    fi
}


## createDir allows the user to pass a directory to be created.
##
## $1="/dir/to/be/created/"
##
createDir() {
    dir=$1
    [[ "${VERBOSE:-0}" -eq 1 ]] && log_begin_msg "Creating ${dir} directory..."
    if [ ! -d $dir ]; then
    mkdir -p $dir
    [[ "${VERBOSE:-0}" -eq 1 ]] && log_end_msg $? && return $? || return $?
    fi
    [[ "${VERBOSE:-0}" -eq 1 ]] && log_end_msg 1 && return 1 || return 1
}

## removeDir allows the user to pass a directory to be removed.
##
## $1="/dir/to/be/removed/"
##
removeDir() {
    dir=$1
    [[ "${VERBOSE:-0}" -eq 1 ]] && log_begin_msg "Removing ${dir} directory..."
    if [ -d $dir ]; then
    rm -rf $dir
    [[ "${VERBOSE:-0}" -eq 1 ]] && log_end_msg $? && return $? || return $?
    fi
    [[ "${VERBOSE:-0}" -eq 1 ]] && log_end_msg 1 && return 1 || return 1
}


# returns OK if $1 contains $2
strstr() {
  [[ "${1#*$2*}" = "$1" ]] && return 1
  return 0
}

set_environmentvars() {
    HPCC_CONFIG=${HPCC_CONFIG:-${CONFIG_DIR}/${ENV_CONF_FILE}}

    ## Retrieve the Section to use from environment variable and if not set
    ## use default of "DEFAULT"
    ##
    SECTION=${SECTION:-DEFAULT}
    DEBUG=${DEBUG:-NO_DEBUG}

    cfg.parser ${HPCC_CONFIG}
    cfg.section.${SECTION}

    if [ ${DEBUG} != "NO_DEBUG" ]; then
        echo "\$runtime=$runtime"
        echo "\$path=$path"
        echo "\$configs=$configs"
        echo "\$configsbackup=$configsbackup"
        echo "\$user=$user"
        echo "\$lock=$lock"
        echo "\$pid=$pid"
        echo "\$log=$log"
        echo "\$environment=$environment"
        echo "\$interface=$interface"
        echo "\$autodetectipscript=$autodetectipscript"
        echo
    fi

    if [ -n "${umask}" ]; then
        umask $umask
    fi
}


set_componentvars() {
    compName=$1
    comp.getByName ${compName}
    compPath=`echo $comp_return | cut -d ' ' -f 2 | cut -d '=' -f 2 `
    compType=`echo $comp_return | cut -d ' ' -f 1 | cut -d '=' -f 2 `
    PIDPATH=${pid}/${compName}_init.pid
    LOCKPATH=${lock}/$compName/$compName.lock
    COMPPIDPATH=${pid}/${compName}.pid
}

get_commondirs() {
    componentFile="${path}/componentfiles/configxml"
    DIRS=`${configgen_path}/configgen -env ${envfile} -id ${componentFile} -listcommondirs`
    dir.parser ${DIRS}
}

configGenCmd() {
    componentFile="${path}/componentfiles/configxml"

    # Creating logfiles for component
    logDir=$log/${compName}
    logFile=$log/${compName}/${compName}_init.log

    configcmd="${configgen_path}/configgen -env ${envfile} -od ${runtime} -id ${componentFile} -c ${compName}"
    if [ ${DEBUG} != "NO_DEBUG" ]; then
        echo $configcmd
    else
        echo $configcmd >> $logFile
    fi
    su ${user} -c "$configcmd" >> $logFile 2>&1
}

createRuntime() {
    # Creating Directories for runtime environment
    if [ ! -d ${runtime} ]; then
        createDir ${runtime}
    fi

    if [ ! -d ${pid} ]; then
        createDir ${pid}
    fi

    if [ ! -d ${lock} ]; then
        createDir ${lock}
    fi

    if [ ! -d ${log} ]; then
        createDir ${log}
    fi


    chown -c $user:$group ${runtime}  1> /dev/null 2>/dev/null
    chown -c $user:$group ${pid}  1> /dev/null 2>/dev/null
    chown -c $user:$group ${lock} 1> /dev/null 2>/dev/null
    chown -c $user:$group ${log}  1> /dev/null 2>/dev/null


    # Creating Component Specific directories
    # Creating pidfile specific directory and changing its owner permissions
    if [ ! -d "$pid/$compName" ]; then
        if [ ${DEBUG} != "NO_DEBUG" ]; then
            echo "Creating Pidfile directory"
        fi
        createDir "$pid/$compName"
    fi

    if [ ! -d "$lock/$compName" ]; then
        if [ ${DEBUG} != "NO_DEBUG" ]; then
            echo "Creating lockfile directory"
        fi
        createDir "$lock/$compName"
    fi

    if [ ! -d "$log/$compName" ]; then
        if [ ${DEBUG} != "NO_DEBUG" ]; then
            echo "Creating log directory"
        fi
        createDir "$log/$compName"
    fi

    # Creating runtime specific directory and changing its owner permissions
    if [ ! -d $compPath ]; then
        if [ ${DEBUG} != "NO_DEBUG" ]; then
            echo "Creating Runtime Directory for $compName"
        fi
        createDir "$compPath"
    fi

    #change the permission for all component directory under var
    chown -c $user:$group "$pid/$compName"  1> /dev/null 2>/dev/null
    chown -c $user:$group "$lock/$compName"  1> /dev/null 2>/dev/null
    chown -c $user:$group "$log/$compName"  1> /dev/null 2>/dev/null
    chown -c $user:$group "$compPath"  1> /dev/null 2>/dev/null
    dir.getByName data
    chown -c $user:$group "${dir_return}"  1> /dev/null 2>/dev/null
    dir.getByName data2
    chown -c $user:$group "${dir_return}"  1> /dev/null 2>/dev/null
    dir.getByName data3
    chown -c $user:$group "${dir_return}"  1> /dev/null 2>/dev/null
    dir.getByName query
    chown -c $user:$group "${dir_return}"  1> /dev/null 2>/dev/null
    dir.getByName mirror
    chown -c $user:$group "${dir_return}"  1> /dev/null 2>/dev/null

    # setting up ulimit for thor and other component which needs it.
    ulimit -n 32768
    ulimit -c unlimited
    # for rtprio in Roxie
    ulimit -Hr 4
    # to enable, must also increase vm.nr_hugepages and/or vm.nr_overcommit_hugepages
    ulimit -l unlimited
}

start_dafilesrv() {
   /etc/init.d/dafilesrv status 1>/dev/null 2>/dev/null
   if [ $? -ne 0 ];then
      #Dafilesrv is not running so start it , before starting cleanup the lock and pid file.
      if [ ${DEBUG} != "NO_DEBUG" ]; then
        log_failure_msg "Pid or lock file exists, but process is not running"
      fi
      removePid ${PIDPATH}
      unlock ${LOCKPATH}

      noStatusCheck=1
      /etc/init.d/dafilesrv setup 1>/dev/null 2>/dev/null
      ulimit -n 32768
      ulimit -c unlimited
      startCmd ${compName} ${noStatusCheck}
      return $?
   else
      printf "Starting %-21s" "$compName.... "
      log_success_msg "Already started"
      return 0
   fi
}

startCmd() {
    noStatusCheck=$2
    printf "Starting %-21s" "$compName.... "
    if [ ${DEBUG} != "NO_DEBUG" ]; then
        echo "compName=$compName compPath=$compPath compProcessName=$compType"
    fi

    # use less heap when threaded
    export MALLOC_ARENA_MAX=8

    # Creating logfiles for component
    logDir=$log/${compName}
    logFile=$log/${compName}/${compName}_init.log


    if [ ${noStatusCheck} -ne 1 ]; then
<<<<<<< HEAD
      check_status ${PIDPATH} ${LOCKPATH} ${COMPPIDPATH} 1
      RCSTART=$?
      if [ ${RCSTART} -gt 1 ];then
        # take care of failure message in check_status function
        cleanup_component
        removePid ${PIDPATH}
        removePid ${COMPPIDPATH}
        unlock ${LOCKPATH}
      fi
      if [ ${RCSTART} -eq 0 ]; then
        #Since component is already started but current script is failed till returning 0
        log_success_msg "Already Started"
        return ${RCSTART}
      fi
=======
       check_status ${PIDPATH} ${LOCKPATH} ${COMPPIDPATH} 1
       RCSTART=$?
       if [ ${RCSTART} -ne 0 ];then
          if [ ${DEBUG} != "NO_DEBUG" ]; then
              log_failure_msg "fixing orphan :: check_status code is ${RCSTART}"              log_failure_msg "Pid or lock file exists, but process is not running"
          fi
          cleanup_component
          removePid ${PIDPATH}
          unlock ${LOCKPATH}
       else
          if [ ${DEBUG} != "NO_DEBUG" ]; then
              log_success_msg "Lock or Pid file already exists"
          else
              #Since component is already started but current script is failed till returning 0
              log_success_msg "Already started"
          fi
          return ${RCSTART}
       fi
>>>>>>> e7d01e24
    fi

    UMASK_ARG=""
    if [ -n "${umask}" ]; then
        UMASK_ARG="--umask ${umask}"
    fi

    EXEC_COMMAND="${bin_path}/init_${compType} "
    startcmd="${START_STOP_DAEMON} -S -p ${pid}/${compName}_init.pid -c ${user}:${group} -d ${compPath} ${UMASK_ARG} -m -x ${EXEC_COMMAND} -b  >>${logFile} 2>&1"

    issueTime=`date`
    logCommand="COMMAND:: $startcmd  ::Issued at $issueTime "
    echo $logCommand >> $logFile


    # Creating a Lock
    lockPath=${lock}/${compName}
    if [ ! -d $lockPath ]; then
        mkdir -p $lockPath >> $logFile 2>&1
    fi
    chown -c $user:$group $lockPath >> /dev/null 2>&1
    lock ${lock}/${compName}/${compName}.lock

    if [ $__lockCreated -eq 0 ]; then
        log_failure_msg "Cannot create the lock file, File locked by subsystem"
        return 3
    fi

    if [ ${DEBUG} != "NO_DEBUG" ]; then
        echo $startcmd
    fi
    eval $startcmd

    local WAITTIME=120
    local RCSTART=0

    while [ ${WAITTIME} -gt 0 ]
    do
        WAITTIME=`expr ${WAITTIME} - 1`
        check_status ${PIDPATH} ${LOCKPATH} ${COMPPIDPATH} 1
        RCSTART=$?
        if [ ${RCSTART} -eq 0 ]; then
          log_success_msg
          return 0;
        fi
        sleep 1
    done

    if [ ${WAITTIME} -eq 0 ]; then
        log_failure_msg "${compName} has timed out, but may still be starting"
    fi

    chmod 644 ${envfile}

    return ${RCSTART}
}

stop_component() {
    printf "Stopping %-21s" "${compName}... "

    ####
    ## This is handling for when daemon is running as an orphan daemon. That is process is
    ## not running but associated pidfile and/or lockfiles do exist.
    ###
    FAILED=0
    check_status ${PIDPATH} ${LOCKPATH} ${COMPPIDPATH} 0
    RCSTOP=$?
    if [ $RCSTOP -ne 0 ];then
       if [ ${DEBUG} != "NO_DEBUG" ]; then
          log_success_msg "Process already stopped :: check_status code is ${RCSTOP}"
       else
          log_success_msg "Already stopped"
       fi
       cleanup_component
       removePid ${PIDPATH}
       removePid ${COMPPIDPATH}
       unlock ${LOCKPATH}
       return 0
    fi

    stopcmd="${START_STOP_DAEMON} -K -p ${PIDPATH} >> tmp.txt 2>&1"

    if [ ${DEBUG} != "NO_DEBUG" ]; then
        echo "$stopcmd"
    fi

    eval $stopcmd
    check_status ${PIDPATH} ${LOCKPATH} ${COMPPIDPATH} 0
    RESULT="$?"

    if [ "${RESULT}" -eq 0 ] ; then
        while [ 1 ]
        do
            check_status ${PIDPATH} ${LOCKPATH} ${COMPPIDPATH} 0
            RCSTOP=$?
            if [ ${RCSTOP} -ne 0 ] ; then
               #Before exiting check whether init_<component> is still running or not
                while [ 1 ]
                do
                   checkPid ${PIDPATH}
                   if [ $__flagPid -eq 1 ];then
                        checkPidExist ${PIDPATH}
                        if [ $__pidExists -ne 1 ];then
                            removePid ${PIDPATH}
                            unlock ${LOCKPATH}
                            log_success_msg
                            return 0
                        fi
                    fi
                    sleep 1
                done
            fi
            sleep 1
       done
    else
        removePid ${PIDPATH}
        unlock ${LOCKPATH}
        log_success_msg
        RCSTOP=0
    fi
    return ${RCSTOP}
}


#--------------------------------------------------------------------------------
#                        Component Specific Functions
#--------------------------------------------------------------------------------


start_component() {
    if [ ${DEBUG} != "NO_DEBUG" ]; then
        echo "comp_return = $comp_return"
        echo "compName = $compName compPath = $compPath "
        echo "path = $PATH"
    fi


    # Creating logfiles for component
    logDir=$log/${compName}
    logFile=$log/${compName}/${compName}_init.log

    if [ ! -d $logDir ]; then
        mkdir -p $logDir >> tmp.txt 2>&1
        chown -c $user:$group $logDir >> /dev/null 2>&1
    fi

    if [ ! -f $logFile ]; then
        touch $logFile >> tmp.txt 2>&1
        chown -c $user:$group $logFile >> /dev/null 2>&1
    fi

    # Creating Runtime
    createRuntime $compName $compPath

    # starting Component
    configGenCmd $compName
    STAT=0;

    if [ ${runSetupOnly} -ne 1 ]
    then
        cd ${compPath} > $logFile 2>&1
        startCmd ${compName} 0
        STAT=$?
    fi
    return $STAT;
}

restart_component() {
    if strstr "${compType}" "dafilesrv" ;then
       /etc/init.d/dafilesrv status 1>/dev/null 2>/dev/null
       if [ $? -eq 0 ];then
         /etc/init.d/dafilesrv stop 2>/dev/null
       else
           echo "Component $compName was not running. Will start it now for you ...."
           removePid ${PIDPATH}
           removePid ${COMPPIDPATH}
           unlock ${LOCKPATH}
       fi
         /etc/init.d/dafilesrv start 2>/dev/null
    else
       check_status ${PIDPATH} ${LOCKPATH} ${COMPPIDPATH} 1
       RCRESTART=$?
       if [ $RCRESTART -ne 0 ];then
           echo "Component $compName was not running. Will start it now for you ...."
           removePid ${PIDPATH}
           removePid ${COMPPIDPATH}
           unlock ${LOCKPATH}
       else
           stop_component ${compName}
       fi
       start_component $compName
       check_status ${PIDPATH} ${LOCKPATH} ${COMPPIDPATH} 1
       RCRESTART=$?
       return $RCRESTART
    fi
}

status_component() {
  check_status ${PIDPATH} ${LOCKPATH} ${COMPPIDPATH} 1 
  RCSTATUS=$?
  getPid ${COMPPIDPATH}
  if [ ${RCSTATUS} -ne 0 ];then
    printf "%-15s is stopped" "$compName"
  else
    printf "%-15s ( pid %8s ) is running..." "${compName}" "${__pidValue}"
  fi
  echo ""
  return ${RCSTATUS}
}


setup_component() {
    printf "Setting %-22s" "$compName.... "
    runSetupOnly=1
    start_component ${compName}
    runSetupOnly=0
    if [ $? -eq 0 ];
    then
       log_success_msg ""
       return 0
    else
       log_failure_msg ""
       return 3
    fi
}

create_dropzone() {
    dropzones=`${configgen_path}/configgen -env ${envfile} -listdirs`
    for D in ${dropzones} ; do
    # Creating DropZone directory
    if [ ! -d ${D} ]; then
         mkdir -p $D > /dev/null 2>&1
         chown -c $user:$group $D > /dev/null 2>&1
         chmod 777 $D > /dev/null 2>&1
    fi
    done
}

check_user(){
    USER=$1
    id ${USER} > /dev/null
    if [ $? -eq 0 ];
    then
        return 1
    else
        return 0
    fi
}

check_group(){
    GROUP=$1
    touch /tmp/file.$$
    chgrp ${GROUP} /tmp/file.$$ > /dev/null 2>&1
    if [ $(stat -c %G /tmp/file.$$) = "${GROUP}" ];
    then
        rm -rf /tmp/file.$$
        return 1
    else
        rm -rf /tmp/file.$$
        return 0
    fi
}


add_user(){
    USER=$1
    GROUP=$2
    HOMEPATH=$3
    check_user ${USER}
    UFND=$?
    check_group ${GROUP}
    GFND=$?
    if [ ${GFND} -eq 1 ];
    then
        if [ ${UFND} -eq 1 ];
        then
            printf "Adding %s to group %s ..." "${USER}" "${GROUP}"
            CURRGROUPS=`id -nG ${USER} | tr ' ' ','`
            usermod -G ${CURRGROUPS},${GROUP} -c "${USER} Runtime User" ${USER}
            if [ $? -eq 0 ];
            then
                log_success_msg
            else
                log_failure_msg "Failed to add ${USER} to group ${GROUP}."
                return 1
            fi
        else
            printf "Adding %s to system ..." "${USER}"
            useradd -s ${SHELL} -r -m -d ${HOMEPATH} -g ${GROUP} -c "${USER} Runtime User" ${USER}
            passwd -l ${USER} 1>/dev/null 2>&1
            if [ $? -eq 0 ];
            then
                log_success_msg
            else
                log_failure_msg "Failed to add ${USER} to system."
                return 1
            fi
        fi
    else
        printf "Creating group %s ..." "${GROUP}"
        groupadd ${GROUP}
        if [ $? -eq 0 ];
        then
            log_success_msg
        else
            log_failure_msg "Failed to add group ${GROUP} to system."
            return 1
        fi
        if [ ${UFND} -eq 1 ];
        then
            printf "Adding %s to group %s ..." "${USER}" "${GROUP}"
            CURRGROUPS=`id -nG ${USER} | tr ' ' ','`
            usermod -G ${CURRGROUPS},${GROUP} -c "${USER} Runtime User" ${USER}
            if [ $? -eq 0 ];
            then
                log_success_msg
            else
                log_failure_msg "Failed to add ${USER} to group ${GROUP}."
                return 1
            fi
        else
            printf "Adding %s to system ..." "${USER}"
            useradd -s ${SHELL} -r -m -d ${HOMEPATH} -g ${GROUP} -c "${USER} Runtime User" ${USER}
            passwd -l ${USER} 1>/dev/null 2>&1
            if [ $? -eq 0 ];
            then
                log_success_msg
            else
                log_failure_msg "Failed to add ${USER} to system."
                return 1
            fi

        fi
    fi
    return 0
}

is_root(){
    if [ "$(id -u)" != "0" ]; then
        echo "This operation can be executed only by ROOT user"
        exit
    fi
}

is_user(){
    USER=$1
    if [ "$(id -u)" != "$(id -u ${USER})" ]; then
        echo "This operation should be run as ${USER}"
        exit
    fi
}


##
## Usage: is_python_installed <verion>
##    <version> (optional): format: <major>.<minor>
##         when specified return 0 if python version is equal or higher
##         than <version>. Otherwise return 1
##
is_python_installed () {
   _expected_version=$1

   which python > /dev/null 2>&1
   [ $? -ne 0 ] && return 1

   if [ -n "$_expected_version" ]
   then
      _actual_version=$(python -V 2>&1 | cut -d' ' -f 2 | cut -d '.' -f -2)
      echo $_actual_version | grep -q -e "^[0-9]\.[0-9]$"
      [ $? -ne 0 ] && return 1

      if [[ "$_actual_version" < "$_expected_version" ]]
      then
         return 1
      fi
   fi
   return 0
}

##
## Usage: run_cluster <script>  <flag> <ip list file>
##   script:  script file to run
##   flag (optional) :  1: exclude local host 0: run the script on all hosts in the cluster
##   ip list file (optional): when specified the ip list will be used instead of from
##      environment.xml
##
run_cluster() {
   _cmd=$1
   _exclude_local=0
   [ -n "$2" ] && _exclude_local=$2

   if [ -z "$3" ]
   then
      IPS0=$(${INSTALL_DIR}/sbin/configgen -env ${CONFIG_DIR}/${ENV_XML_FILE} -machines | \
         awk -F, '{print $1}'  | sort | uniq)
   else
      IPS0=$(cat $3)
   fi

   # Exclude local ip if requested
   if [ $_exclude_local -eq 1 ]
   then
      local_IPS=$(/sbin/ifconfig -a | grep "[[:space:]]*inet[[:space:]]" | \
          sed 's/^[[:space:]]\+//g' | cut -d ' ' -f 2 | cut -d':' -f 2)
      for ip in $IPS0
      do
         _found=0
         for lip in $local_IPS
         do
            if [ "$ip" = "$lip" ]
            then
               _found=1
               break
            fi
         done
         [ $_found -eq 0 ] && IPS="${IPS:+"$IPS\\n"}$ip"
      done
      IPS=$(echo -e $IPS)
   else
      IPS=$IPS0
   fi

   _num_hosts=$(echo $IPS | wc -w)
   echo "Total $_num_hosts to process"
   _num_passed=0
   _num_failed=0
   _num_processed=0
   _pregress=0
   _log_file=${LOG_DIR}/cluster/se_$(basename $_cmd)_$(date +%Y%m%d_%H%M%S).log
   [ ! -d ${LOG_DIR}/cluster ] && mkdir -p ${LOG_DIR}/cluster
   [ -e $_log_file ] && rm -rf $_log_file
   if [ "$RUN_CLUSTER_DISPLAY_OUTPUT" != "TRUE" ]
   then
      echo ""
      echo  -ne "Execution progress: ${_progress}%, succeed: $_num_passed, failed: $_num_failed \r"
   fi
   for ip in $IPS
   do
      if [ "$RUN_CLUSTER_DISPLAY_OUTPUT" = "TRUE" ]
      then
          echo
          eval $_cmd $ip | tee -a $_log_file 2>&1
      else
          eval $_cmd $ip >> $_log_file 2>&1
      fi

      if [ ${PIPESTATUS[0]} -eq 0 ]
      then
         _num_passed=$(expr $_num_passed \+ 1)
      else
         _num_failed=$(expr $_num_failed \+ 1)
      fi

      _num_processed=$(expr $_num_processed \+ 1)
      if [ "$RUN_CLUSTER_DISPLAY_OUTPUT" != "TRUE" ]
      then
         _progress=$(expr $_num_processed \* 100  / $_num_hosts)
         echo  -ne "Execution progress: ${_progress}%, succeed: $_num_passed, failed: $_num_failed \r"
      fi
   done

   echo ""
   if [ $_num_passed -ne $_num_processed ]
   then
      echo "There are errors when executing $(basename $_cmd)"
      echo "Check log $_log_file for details."
   else
      echo "$(basename $_cmd) run successfully on all hosts in the the cluster."
   fi
   echo ""
}

##
## Usage: cluster_tools_init
##    Initialization for cluster tools
##
cluster_tools_init() {

   set_environmentvars

   _cmd_prefix=
   [ "$(id -u)" != "0" ] && _cmd_prefix=sudo

   # Check and set log directory
   CLUSTER_LOG_DIR=${LOG_DIR}/cluster
   [ ! -d $LOG_DIR ]  && ${_cmd_prefix} /etc/init.d/hpcc-init status > /dev/null 2>&1

   [ ! -d $CLUSTER_LOG_DIR ] && mkdir -p $CLUSTER_LOG_DIR
   # workaround inconsistency of stat command
   cluster_log_dir_owner=$(ls -ld $CLUSTER_LOG_DIR | awk '{print $3}')
   [ "$cluster_log_dir_owner" != "${user}" ] && ${_cmd_prefix} chown ${user}:${user} $CLUSTER_LOG_DIR
}

##
## Cleanup component
##
cleanup_component() {

  # used to get variables for frunssh
  # Necessary for when we source in setvars, since we aren't using the start-stop-demon the $HOME will
  # be set to /root or some other location, and not the appropriate directory, causing problems
  # with $SSHidentityfile
  set_environmentvars
  HOME=${home}/${user}
  instancedir=${runtime}/${compName}
  if [ -e $instancedir/setvars ]; then
    source $instancedir/setvars
  fi

  # grab the PID of our component, and in the case it doesn't exist, the pid of the init file (in case
  # it somehow is still alive)
  local cpidpath=${COMPPIDPATH}
  if [ "${compType}" = "thor" ] && [ ! -f "${cpidpath}" ]; then
    # if run_thor is sent a SIGKILL, the normal COMPPIDPATH file will no longer exist, we catch this and
    # fall back to the {compName}_master.pid file that will still be available.
    cpidpath=$( echo $cpidpath | sed 's/\.pid/_master.pid/' )
  fi
  getPid ${cpidpath}
  local mpid=$__pidValue
  if [ $mpid -eq 0 ]; then
    getPid ${PIDPATH}
    mpid=$__pidValue
  fi

  # start with SIGTERM and then follow up with SIGKILL if unsuccessful
  if [ $mpid -ne 0 ] ; then
    # use the mpid we collected to grab the group pid of the process, to kill off all siblings at once
    local pgid=$( ps -p $mpid -o pid,pgid | grep $mpid | awk '{ print $2 }' )

    kill -15 -$pgid
    sleep 1
    local WAITTIME=5
    local RUNNING=1
    while [[ ${WAITTIME} -gt 0 ]]; do
      WAITTIME=`expr ${WAITTIME} - 1`
      kill -0 -$pgid &> /dev/null
      if [ $? -ne 0 ];then
        if [ ${DEBUG} != "NO_DEBUG" ];then
          echo "${compName} orphans cleaned up"
        fi
        RUNNING=0
        break;
      else
        if [ ${DEBUG} != "NO_DEBUG" ]; then
          echo "Waiting for ${compName} orphans to cleanup gracefully"
        fi
        sleep 1
      fi
    done

    if [[ ${RUNNING} -eq 1 ]]; then
      if [ ${DEBUG} != "NO_DEBUG" ]; then
        echo "sending SIGKILL to ${compName} orphans"
      fi
      kill -9 -$pgid
    fi
  fi
}<|MERGE_RESOLUTION|>--- conflicted
+++ resolved
@@ -429,7 +429,6 @@
 
 
     if [ ${noStatusCheck} -ne 1 ]; then
-<<<<<<< HEAD
       check_status ${PIDPATH} ${LOCKPATH} ${COMPPIDPATH} 1
       RCSTART=$?
       if [ ${RCSTART} -gt 1 ];then
@@ -444,26 +443,6 @@
         log_success_msg "Already Started"
         return ${RCSTART}
       fi
-=======
-       check_status ${PIDPATH} ${LOCKPATH} ${COMPPIDPATH} 1
-       RCSTART=$?
-       if [ ${RCSTART} -ne 0 ];then
-          if [ ${DEBUG} != "NO_DEBUG" ]; then
-              log_failure_msg "fixing orphan :: check_status code is ${RCSTART}"              log_failure_msg "Pid or lock file exists, but process is not running"
-          fi
-          cleanup_component
-          removePid ${PIDPATH}
-          unlock ${LOCKPATH}
-       else
-          if [ ${DEBUG} != "NO_DEBUG" ]; then
-              log_success_msg "Lock or Pid file already exists"
-          else
-              #Since component is already started but current script is failed till returning 0
-              log_success_msg "Already started"
-          fi
-          return ${RCSTART}
-       fi
->>>>>>> e7d01e24
     fi
 
     UMASK_ARG=""
