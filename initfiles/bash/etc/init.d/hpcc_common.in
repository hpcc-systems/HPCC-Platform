## hpcc_common.lib
################################################################################
#    HPCC SYSTEMS software Copyright (C) 2012 HPCC Systems.
#
#    Licensed under the Apache License, Version 2.0 (the "License");
#    you may not use this file except in compliance with the License.
#    You may obtain a copy of the License at
#
#       http://www.apache.org/licenses/LICENSE-2.0
#
#    Unless required by applicable law or agreed to in writing, software
#    distributed under the License is distributed on an "AS IS" BASIS,
#    WITHOUT WARRANTIES OR CONDITIONS OF ANY KIND, either express or implied.
#    See the License for the specific language governing permissions and
#    limitations under the License.
################################################################################
#
# A series of functions that are common to all hpcc-init processes
#

## cfg.parser parses an ini format file and when given a section places
## the associated variables with the section in to local scope.
##
## $1="<path to ini file>"
####

###<REPLACE>###

START_STOP_DAEMON=${INSTALL_DIR}/bin/start-stop-daemon

which_service(){
    SERV=`type --path service`
    if [ "${SERV}" == "" ]; then
        if [ -e "/sbin/service" ]; then
            SERV=/sbin/service
        elif [ -e "/usr/sbin/service" ]; then
            SERV=/usr/sbin/service
        fi
    fi
}

which_pidof(){
    PIDOF=`type --path pidof`
    if [ "${PIDOF}" == "" ]; then
        if [ -e /bin/pidof ]; then
	    PIDOF=/bin/pidof
	elif [ -e /sbin/pidof  ]; then
            PIDOF=/sbin/pidof
        elif [ -e /usr/sbin/pidof ]; then
            PIDOF=/usr/sbin/pidof
        fi
    fi
}

source  ${INSTALL_DIR}/etc/init.d/lock.sh
source  ${INSTALL_DIR}/etc/init.d/pid.sh
source  ${INSTALL_DIR}/etc/init.d/init-functions
source  ${INSTALL_DIR}/etc/init.d/export-path


cfg.parser () {
    [[ "${VERBOSE:-0}" -eq 1 ]] && log_begin_msg "Parsing $1 config file..."
    if [ ! -e $1 ] || [ $# -lt 1 ]; then
    [[ "${VERBOSE:-0}" -eq 1 ]] && log_end_msg 1 && return 1 || return 1
    fi
    IFS=$'\n' && ini=( $(cat $1 | sed -e 's/[ \t]*=[ \t]*/=/') )              # convert to line-array
    ini=( ${ini[*]//[;#]*/} )                   # remove comments
    ini=( ${ini[*]/#[/\}$'\n'cfg.section.} ) # set section prefix
    ini=( ${ini[*]/%]/ \(} )                 # convert text2function (1)
    ini=( ${ini[*]/=/=\( } )                 # convert item to array
    ini=( ${ini[*]/%/ \)} )                  # close array parenthesis
    ini=( ${ini[*]/%\( \)/\(\) \{} )         # convert text2function (2)
    ini=( ${ini[*]/%\} \)/\}} )              # remove extra parenthesis
    ini[0]=''                                # remove first element
    ini[${#ini[*]} + 1]='}'                  # add the last brace
    #echo "${ini[*]}"               # echoing the result
    eval "$(echo "${ini[*]}")"               # eval the result
    [[ "${VERBOSE:-0}" -eq 1 ]] && log_end_msg 0
}

## dir.parser parses the return of configgen -listcommondirs and builds local scope
## arrays for each return from the generator. It also builds an array of which
## elements can be used in the local scope ($dirArray).
##
## $@="line1 . . lineN"
##
dir.parser() {
    [[ "${VERBOSE:-0}" -eq 1 ]] && log_begin_msg "Parsing configgen data..."
        if [ $# -lt 1 ]; then
            [[ "${VERBOSE:-0}" -eq 1 ]] && log_end_msg 1 && return 1 || return 1
        fi
        IFS=$'\n' && cmp=( $@ )
        cmp=( ${cmp[*]/#/dir_} )
        cmp=( ${cmp[*]/=/= dirItem=} )
        cmp=( ${cmp[*]/=/=\(} )
        cmp=( ${cmp[*]/%/ \)} )
        eval "$(echo "${cmp[*]}")"
        for i in ${!dir_*}; do
            dirArray=( ${dirArray[@]} $i )
        done
    [[ "${VERBOSE:-0}" -eq 1 ]] && log_end_msg 0
}

## dir.getByName allows the user to pass the name of a directory from the <Directories/>
## tag they would like to receive and in return sets $dir_return in the local scope
## to the array that has been requested.
##
## $1="<directory name>"
##
dir.getByName(){
    dir_return=""
    name=$1
    [[ "${VERBOSE:-0}" -eq 1 ]] && log_begin_msg "Retrieving dir by name: $1..\
."
    for x in ${dirArray[@]}; do
            eval z=(\${${x}[@]})
            if [ $x = "dir_${name}" ]; then
            dir_return=`echo ${z[@]} | awk -F" " '{print $1}' | awk -F"=" '{print $2}'`
            fi
    done
    if [[ "${VERBOSE:-0}" -eq 1 ]]; then
    if [ ! -z "${dir_return}" ]; then
        log_end_msg 0
        else
        log_end_msg 1
        fi
    fi

}

## comp.parser parses the return of configgen and builds local scope arrays for each
## return from the generator. It also builds an array of which elements can be used in
## the local scope ($compArray).
##
## $@="line1 . . lineN"
##
comp.parser() {
    [[ "${VERBOSE:-0}" -eq 1 ]] && log_begin_msg "Parsing configgen data..."
        if [ $# -lt 1 ]; then
            [[ "${VERBOSE:-0}" -eq 1 ]] && log_end_msg 1 && return 1 || return 1
        fi
        IFS=$'\n' && cmp=( $@ )
        cmp=( ${cmp[*]/#/comp_} )
        cmp=( ${cmp[*]/=/= compType=} )
        cmp=( ${cmp[*]/;/ compPath=} )
        cmp=( ${cmp[*]/;/ compStat=} )
        cmp=( ${cmp[*]/=/=\(} )
        cmp=( ${cmp[*]/%/ \)} )
        eval "$(echo "${cmp[*]}")"
        for i in ${!comp_*}; do
            compArray=( ${compArray[@]} $i )
        done
    [[ "${VERBOSE:-0}" -eq 1 ]] && log_end_msg 0
}

## comp.getByType allows the user to pass the type of component for the local system they
## would like to recieve and in return sets $comp_return in the local scope to the array
## that has been requested.
##
## $1="<component type>"
##
comp.getByType() {
    comp_return=""
    type=$1
    [[ "${VERBOSE:-0}" -eq 1 ]] && log_begin_msg "Retrieving components by type: $1..."
    for x in ${compArray[@]}; do
            eval z=(\${${x}[@]})
            eval $z
            if [ $compType = "${type}" ]; then
                comp_return=${z[@]}
            fi
    done
    if [[ "${VERBOSE:-0}" -eq 1 ]]; then
        if [ ! -z ${comp_return} ]; then
            echo "Returning 0"
            log_end_msg 0
        else
            echo "Returning 1"
            log_end_msg 1
        fi
    fi
}

## comp.getByName allows the user to pass the type of component for the local system they
## would like to receive and in return sets $comp_return in the local scope to the array
## that has been requested.
##
## $1="<component type>"
##
comp.getByName() {
    comp_return=""
    name=$1
    [[ "${VERBOSE:-0}" -eq 1 ]] && log_begin_msg "Retrieving component by name: $1..\
."
    for x in ${compArray[@]}; do
            eval z=(\${${x}[@]})
            eval $z
            if [ $x = "comp_${name}" ]; then
            comp_return=${z[@]}
            fi
    done
    if [[ "${VERBOSE:-0}" -eq 1 ]]; then
    if [ ! -z "${comp_return}" ]; then
        log_end_msg 0
        else
        log_end_msg 1
        fi
    fi
}


## createDir allows the user to pass a directory to be created.
##
## $1="/dir/to/be/created/"
##
createDir() {
    dir=$1
    [[ "${VERBOSE:-0}" -eq 1 ]] && log_begin_msg "Creating ${dir} directory..."
    if [ ! -d $dir ]; then
    mkdir -p $dir
    [[ "${VERBOSE:-0}" -eq 1 ]] && log_end_msg $? && return $? || return $?
    fi
    [[ "${VERBOSE:-0}" -eq 1 ]] && log_end_msg 1 && return 1 || return 1
}

## removeDir allows the user to pass a directory to be removed.
##
## $1="/dir/to/be/removed/"
##
removeDir() {
    dir=$1
    [[ "${VERBOSE:-0}" -eq 1 ]] && log_begin_msg "Removing ${dir} directory..."
    if [ -d $dir ]; then
    rm -rf $dir
    [[ "${VERBOSE:-0}" -eq 1 ]] && log_end_msg $? && return $? || return $?
    fi
    [[ "${VERBOSE:-0}" -eq 1 ]] && log_end_msg 1 && return 1 || return 1
}


# returns OK if $1 contains $2
strstr() {
  [[ "${1#*$2*}" = "$1" ]] && return 1
  return 0
}

set_environmentvars() {
    HPCC_CONFIG=${HPCC_CONFIG:-${CONFIG_DIR}/${ENV_CONF_FILE}}

    ## Retrieve the Section to use from environment variable and if not set
    ## use default of "DEFAULT"
    ##
    SECTION=${SECTION:-DEFAULT}
    DEBUG=${DEBUG:-NO_DEBUG}

    cfg.parser ${HPCC_CONFIG}
    cfg.section.${SECTION}

    if [ ${DEBUG} != "NO_DEBUG" ]; then
        echo "\$runtime=$runtime"
        echo "\$path=$path"
        echo "\$configs=$configs"
        echo "\$configsbackup=$configsbackup"
        echo "\$user=$user"
        echo "\$lock=$lock"
        echo "\$pid=$pid"
        echo "\$log=$log"
        echo "\$environment=$environment"
        echo "\$interface=$interface"
        echo "\$autodetectipscript=$autodetectipscript"
        echo
    fi

    if [ -n "${umask}" ]; then
        umask $umask
    fi
}


set_componentvars() {
    compName=$1
    comp.getByName ${compName}
    compPath=`echo $comp_return | cut -d ' ' -f 2 | cut -d '=' -f 2 `
    compType=`echo $comp_return | cut -d ' ' -f 1 | cut -d '=' -f 2 `
    PIDPATH=${pid}/${compName}_init.pid
    LOCKPATH=${lock}/$compName/$compName.lock
    COMPPIDPATH=${pid}/${compName}.pid
}

get_commondirs() {
    componentFile="${path}/componentfiles/configxml"
    DIRS=`${configgen_path}/configgen -env ${envfile} -id ${componentFile} -listcommondirs`
    dir.parser ${DIRS}
}

configGenCmd() {
    componentFile="${path}/componentfiles/configxml"

    # Creating logfiles for component
    logDir=$log/${compName}
    logFile=$log/${compName}/${compName}_init.log

    configcmd="${configgen_path}/configgen -env ${envfile} -od ${runtime} -id ${componentFile} -c ${compName}"
    if [ ${DEBUG} != "NO_DEBUG" ]; then
        echo $configcmd
    else
        echo $configcmd >> $logFile
    fi
    su ${user} -c "$configcmd" >> $logFile 2>&1
}

createRuntime() {
    # Creating Directories for runtime environment
    if [ ! -d ${runtime} ]; then
        createDir ${runtime}
    fi

    if [ ! -d ${pid} ]; then
        createDir ${pid}
    fi

    if [ ! -d ${lock} ]; then
        createDir ${lock}
    fi

    if [ ! -d ${log} ]; then
        createDir ${log}
    fi


    chown -c $user:$group ${runtime}  1> /dev/null 2>/dev/null
    chown -c $user:$group ${pid}  1> /dev/null 2>/dev/null
    chown -c $user:$group ${lock} 1> /dev/null 2>/dev/null
    chown -c $user:$group ${log}  1> /dev/null 2>/dev/null


    # Creating Component Specific directories
    # Creating pidfile specific directory and changing its owner permissions
    if [ ! -d "$pid/$compName" ]; then
        if [ ${DEBUG} != "NO_DEBUG" ]; then
            echo "Creating Pidfile directory"
        fi
        createDir "$pid/$compName"
    fi

    if [ ! -d "$lock/$compName" ]; then
        if [ ${DEBUG} != "NO_DEBUG" ]; then
            echo "Creating lockfile directory"
        fi
        createDir "$lock/$compName"
    fi

    if [ ! -d "$log/$compName" ]; then
        if [ ${DEBUG} != "NO_DEBUG" ]; then
            echo "Creating log directory"
        fi
        createDir "$log/$compName"
    fi

    # Creating runtime specific directory and changing its owner permissions
    if [ ! -d $compPath ]; then
        if [ ${DEBUG} != "NO_DEBUG" ]; then
            echo "Creating Runtime Directory for $compName"
        fi
        createDir "$compPath"
    fi

    #change the permission for all component directory under var
    chown -c $user:$group "$pid/$compName"  1> /dev/null 2>/dev/null
    chown -c $user:$group "$lock/$compName"  1> /dev/null 2>/dev/null
    chown -c $user:$group "$log/$compName"  1> /dev/null 2>/dev/null
    chown -c $user:$group "$compPath"  1> /dev/null 2>/dev/null
    dir.getByName data
    chown -c $user:$group "${dir_return}"  1> /dev/null 2>/dev/null
    dir.getByName data2
    chown -c $user:$group "${dir_return}"  1> /dev/null 2>/dev/null
    dir.getByName data3
    chown -c $user:$group "${dir_return}"  1> /dev/null 2>/dev/null
    dir.getByName query
    chown -c $user:$group "${dir_return}"  1> /dev/null 2>/dev/null
    dir.getByName mirror
    chown -c $user:$group "${dir_return}"  1> /dev/null 2>/dev/null

    # setting up ulimit for thor and other component which needs it.
    ulimit -n 32768
    ulimit -c unlimited
    # for rtprio in Roxie
    ulimit -Hr 4
    # to enable, must also increase vm.nr_hugepages and/or vm.nr_overcommit_hugepages
    ulimit -l unlimited
}

start_dafilesrv() {
   /etc/init.d/dafilesrv status 1>/dev/null 2>/dev/null
   if [ $? -ne 0 ];then
      #Dafilesrv is not running so start it , before starting cleanup the lock and pid file.
      if [ ${DEBUG} != "NO_DEBUG" ]; then
        log_failure_msg "Pid or lock file exists, but process is not running"
      fi
      removePid ${PIDPATH}
      unlock ${LOCKPATH}

      noStatusCheck=1
      /etc/init.d/dafilesrv setup 1>/dev/null 2>/dev/null
      ulimit -n 32768
      ulimit -c unlimited
      startCmd ${compName} ${noStatusCheck}
      return $?
   else
      printf "Starting %-21s" "$compName.... "
      log_failure_msg "Already started"
      return 0
   fi
}

startCmd() {
    noStatusCheck=$2
    printf "Starting %-21s" "$compName.... "
    if [ ${DEBUG} != "NO_DEBUG" ]; then
        echo "compName=$compName compPath=$compPath compProcessName=$compType"
    fi

    # Creating logfiles for component
    logDir=$log/${compName}
    logFile=$log/${compName}/${compName}_init.log

    if [ ${noStatusCheck} -ne 1 ]; then
<<<<<<< HEAD
       check_status ${PIDPATH} ${LOCKPATH} ${COMPPIDPATH} 1 
=======
       check_status ${PIDPATH} ${LOCKPATH} ${COMPPIDPATH} 1
>>>>>>> 5d7c963a
       RCSTART=$?
       if [ ${RCSTART} -ne 0 ];then
          if [ ${DEBUG} != "NO_DEBUG" ]; then
              log_failure_msg "Pid or lock file exists, but process is not running"
          fi
          cleanup_component
          removePid ${PIDPATH}
          unlock ${LOCKPATH}
       else
          if [ ${DEBUG} != "NO_DEBUG" ]; then
              log_failure_msg "Lock or Pid file already exists"
          else
              #Since component is already started but current script is failed till returning 0
              log_failure_msg "Already Started"
          fi
          return ${RCSTART}
       fi
    fi

    UMASK_ARG=""
    if [ -n "${umask}" ]; then
        UMASK_ARG="--umask ${umask}"
    fi

    EXEC_COMMAND="${bin_path}/init_${compType} "
    startcmd="${START_STOP_DAEMON} -S -p ${pid}/${compName}_init.pid -c ${user}:${group} -d ${compPath} ${UMASK_ARG} -m -x ${EXEC_COMMAND} -b  >>${logFile} 2>&1"

    issueTime=`date`
    logCommand="COMMAND:: $startcmd  ::Issued at $issueTime "
    echo $logCommand >> $logFile


    # Creating a Lock
    lockPath=${lock}/${compName}
    if [ ! -d $lockPath ]; then
        mkdir -p $lockPath >> $logFile 2>&1
    fi
    chown -c $user:$group $lockPath >> /dev/null 2>&1
    lock ${lock}/${compName}/${compName}.lock

    if [ $__lockCreated -eq 0 ]; then
        log_failure_msg "Cannot create the lock file, File locked by subsystem"
        return 3
    fi

    if [ ${DEBUG} != "NO_DEBUG" ]; then
        echo $startcmd
    fi
    eval $startcmd

    local WAITTIME=120
    local RCSTART=0

    while [ ${WAITTIME} -gt 0 ]
    do
        WAITTIME=`expr ${WAITTIME} - 1`
        check_status ${PIDPATH} ${LOCKPATH} ${COMPPIDPATH} 1
        RCSTART=$?
        if [ ${RCSTART} -eq 0 ]; then
          log_success_msg
          return 0;
        fi
        sleep 1
    done

    if [ ${WAITTIME} -eq 0 ]; then
        log_failure_msg "${compName} has timed out, but may still be starting"
    elif [ $RCSTART -eq 1 ] || [ $RCSTART -eq 3 ];then
        if [ ${DEBUG} != "NO_DEBUG" ]; then
            log_failure_msg "${compName} is not running, Pidfile exists"
        else
            log_failure_msg
        fi
    else
        # RCSTART -eq 2
        if [ ${DEBUG} != "NO_DEBUG" ]; then
            log_failure_msg "${compName} is not running, lockfile exists"
        else
            log_failure_msg
        fi
    fi

    chmod 644 ${envfile}

    return ${RCSTART}
}

stop_component() {
    printf "Stopping %-21s" "${compName}... "

    ####
    ## This is handling for when daemon is running as an orphan daemon. That is process is
    ## not running but associated pidfile and/or lockfiles do exist.
    ###
    FAILED=0
    check_status ${PIDPATH} ${LOCKPATH} ${COMPPIDPATH} 0
    RCSTOP=$?
    if [ $RCSTOP -ne 0 ];then
       if [ ${DEBUG} != "NO_DEBUG" ]; then
          log_failure_msg "Failed: Process is not running"
       else
          log_failure_msg "Already Stopped"
       fi
       cleanup_component
       removePid ${PIDPATH}
       unlock ${LOCKPATH}
       return 0
    fi

    stopcmd="${START_STOP_DAEMON} -K -p ${PIDPATH} >> tmp.txt 2>&1"

    if [ ${DEBUG} != "NO_DEBUG" ]; then
        echo "$stopcmd"
    fi

    eval $stopcmd
    check_status ${PIDPATH} ${LOCKPATH} ${COMPPIDPATH} 0
    RESULT="$?"

    if [ "${RESULT}" -eq 0 ] ; then
        while [ 1 ]
        do
            check_status ${PIDPATH} ${LOCKPATH} ${COMPPIDPATH} 0
            RCSTOP=$?
            if [ ${RCSTOP} -ne 0 ] ; then
               #Before exiting check whether init_<component> is still running or not
                while [ 1 ]
                do
                   checkPid ${PIDPATH}
                   if [ $__flagPid -eq 1 ];then
                        checkPidExist ${PIDPATH}
                        if [ $__pidExists -ne 1 ];then
                            removePid ${PIDPATH}
                            unlock ${LOCKPATH}
                            log_success_msg
                            return 0
                        fi
                    fi
                    sleep 1
                done
            fi
            sleep 1
       done
    else
        removePid ${PIDPATH}
        unlock ${LOCKPATH}
        log_success_msg
        RCSTOP=0
    fi
    return ${RCSTOP}
}


#--------------------------------------------------------------------------------
#                        Component Specific Functions
#--------------------------------------------------------------------------------


start_component() {
    if [ ${DEBUG} != "NO_DEBUG" ]; then
        echo "comp_return = $comp_return"
        echo "compName = $compName compPath = $compPath "
        echo "path = $PATH"
    fi


    # Creating logfiles for component
    logDir=$log/${compName}
    logFile=$log/${compName}/${compName}_init.log

    if [ ! -d $logDir ]; then
        mkdir -p $logDir >> tmp.txt 2>&1
        chown -c $user:$group $logDir >> /dev/null 2>&1
    fi

    if [ ! -f $logFile ]; then
        touch $logFile >> tmp.txt 2>&1
        chown -c $user:$group $logFile >> /dev/null 2>&1
    fi

    # Creating Runtime
    createRuntime $compName $compPath

    # starting Component
    configGenCmd $compName
    STAT=0;

    if [ ${runSetupOnly} -ne 1 ]
    then
        cd ${compPath} > $logFile 2>&1
        startCmd ${compName} 0
        STAT=$?
    fi
    return $STAT;
}

restart_component() {
    if strstr "${compType}" "dafilesrv" ;then
       /etc/init.d/dafilesrv status 1>/dev/null 2>/dev/null
       if [ $? -eq 0 ];then
         /etc/init.d/dafilesrv stop 2>/dev/null
       else
           echo "Component $compName was not running. Will start it now for you ...."
           removePid ${PIDPATH}
           unlock ${LOCKPATH}
       fi
         /etc/init.d/dafilesrv start 2>/dev/null
    else
       check_status ${PIDPATH} ${LOCKPATH} ${COMPPIDPATH} 1
       RCRESTART=$?
       if [ $RCRESTART -ne 0 ];then
           echo "Component $compName was not running. Will start it now for you ...."
           removePid ${PIDPATH}
           unlock ${LOCKPATH}
       else
           stop_component ${compName}
       fi
       start_component $compName
       check_status ${PIDPATH} ${LOCKPATH} ${COMPPIDPATH} 1
       RCRESTART=$?
       return $RCRESTART
    fi
}

status_component() {
  sentinelFileCheck=1;
  check_status ${PIDPATH} ${LOCKPATH} ${COMPPIDPATH} ${sentinelFileCheck}
  RCSTATUS=$?
  getPid ${COMPPIDPATH}
  if [ ${RCSTATUS} -ne 0 ];then
    printf "%-15s is stopped" "$compName"
  else
    printf "%-15s ( pid %8s ) is running..." "${compName}" "${__pidValue}"
  fi
  echo ""
  return ${RCSTATUS}
}


setup_component() {
    printf "Setting %-22s" "$compName.... "
    runSetupOnly=1
    start_component ${compName}
    runSetupOnly=0
    if [ $? -eq 0 ];
    then
       log_success_msg ""
       return 0
    else
       log_failure_msg ""
       return 3
    fi
}

create_dropzone() {
    dropzones=`${configgen_path}/configgen -env ${envfile} -listdirs`
    for D in ${dropzones} ; do
    # Creating DropZone directory
    if [ ! -d ${D} ]; then
         mkdir -p $D > /dev/null 2>&1
         chown -c $user:$group $D > /dev/null 2>&1
         chmod 777 $D > /dev/null 2>&1
    fi
    done
}

check_user(){
    USER=$1
    id ${USER} > /dev/null
    if [ $? -eq 0 ];
    then
        return 1
    else
        return 0
    fi
}

check_group(){
    GROUP=$1
    touch /tmp/file.$$
    chgrp ${GROUP} /tmp/file.$$ > /dev/null 2>&1
    if [ $(stat -c %G /tmp/file.$$) = "${GROUP}" ];
    then
        rm -rf /tmp/file.$$
        return 1
    else
        rm -rf /tmp/file.$$
        return 0
    fi
}


add_user(){
    USER=$1
    GROUP=$2
    HOMEPATH=$3
    check_user ${USER}
    UFND=$?
    check_group ${GROUP}
    GFND=$?
    if [ ${GFND} -eq 1 ];
    then
        if [ ${UFND} -eq 1 ];
        then
            printf "Adding %s to group %s ..." "${USER}" "${GROUP}"
            CURRGROUPS=`id -nG ${USER} | tr ' ' ','`
            usermod -G ${CURRGROUPS},${GROUP} -c "${USER} Runtime User" ${USER}
            if [ $? -eq 0 ];
            then
                log_success_msg
            else
                log_failure_msg "Failed to add ${USER} to group ${GROUP}."
                return 1
            fi
        else
            printf "Adding %s to system ..." "${USER}"
            useradd -s ${SHELL} -r -m -d ${HOMEPATH} -g ${GROUP} -c "${USER} Runtime User" ${USER}
            passwd -l ${USER} 1>/dev/null 2>&1
            if [ $? -eq 0 ];
            then
                log_success_msg
            else
                log_failure_msg "Failed to add ${USER} to system."
                return 1
            fi
        fi
    else
        printf "Creating group %s ..." "${GROUP}"
        groupadd ${GROUP}
        if [ $? -eq 0 ];
        then
            log_success_msg
        else
            log_failure_msg "Failed to add group ${GROUP} to system."
            return 1
        fi
        if [ ${UFND} -eq 1 ];
        then
            printf "Adding %s to group %s ..." "${USER}" "${GROUP}"
            CURRGROUPS=`id -nG ${USER} | tr ' ' ','`
            usermod -G ${CURRGROUPS},${GROUP} -c "${USER} Runtime User" ${USER}
            if [ $? -eq 0 ];
            then
                log_success_msg
            else
                log_failure_msg "Failed to add ${USER} to group ${GROUP}."
                return 1
            fi
        else
            printf "Adding %s to system ..." "${USER}"
            useradd -s ${SHELL} -r -m -d ${HOMEPATH} -g ${GROUP} -c "${USER} Runtime User" ${USER}
            passwd -l ${USER} 1>/dev/null 2>&1
            if [ $? -eq 0 ];
            then
                log_success_msg
            else
                log_failure_msg "Failed to add ${USER} to system."
                return 1
            fi

        fi
    fi
    return 0
}

is_root(){
    if [ "$(id -u)" != "0" ]; then
        echo "This operation can be executed only by ROOT user"
        exit
    fi
}

is_user(){
    USER=$1
    if [ "$(id -u)" != "$(id -u ${USER})" ]; then
        echo "This operation should be run as ${USER}"
        exit
    fi
}


##
## Usage: is_python_installed <verion>
##    <version> (optional): format: <major>.<minor>
##         when specified return 0 if python version is equal or higher
##         than <version>. Otherwise return 1
##
is_python_installed () {
   _expected_version=$1

   which python > /dev/null 2>&1
   [ $? -ne 0 ] && return 1

   if [ -n "$_expected_version" ]
   then
      _actual_version=$(python -V 2>&1 | cut -d' ' -f 2 | cut -d '.' -f -2)
      echo $_actual_version | grep -q -e "^[0-9]\.[0-9]$"
      [ $? -ne 0 ] && return 1

      if [[ "$_actual_version" < "$_expected_version" ]]
      then
         return 1
      fi
   fi
   return 0
}

##
## Usage: run_cluster <script>  <flag> <ip list file>
##   script:  script file to run
##   flag (optional) :  1: exclude local host 0: run the script on all hosts in the cluster
##   ip list file (optional): when specified the ip list will be used instead of from
##      environment.xml
##
run_cluster() {
   _cmd=$1
   _exclude_local=0
   [ -n "$2" ] && _exclude_local=$2

   if [ -z "$3" ]
   then
      IPS0=$(${INSTALL_DIR}/sbin/configgen -env ${CONFIG_DIR}/${ENV_XML_FILE} -machines | \
         awk -F, '{print $1}'  | sort | uniq)
   else
      IPS0=$(cat $3)
   fi

   # Exclude local ip if requested
   if [ $_exclude_local -eq 1 ]
   then
      local_IPS=$(/sbin/ifconfig -a | grep "[[:space:]]*inet[[:space:]]" | \
          sed 's/^[[:space:]]\+//g' | cut -d ' ' -f 2 | cut -d':' -f 2)
      for ip in $IPS0
      do
         _found=0
         for lip in $local_IPS
         do
            if [ "$ip" = "$lip" ]
            then
               _found=1
               break
            fi
         done
         [ $_found -eq 0 ] && IPS="${IPS:+"$IPS\\n"}$ip"
      done
      IPS=$(echo -e $IPS)
   else
      IPS=$IPS0
   fi

   _num_hosts=$(echo $IPS | wc -w)
   echo "Total $_num_hosts to process"
   _num_passed=0
   _num_failed=0
   _num_processed=0
   _pregress=0
   _log_file=${LOG_DIR}/cluster/se_$(basename $_cmd)_$(date +%Y%m%d_%H%M%S).log
   [ ! -d ${LOG_DIR}/cluster ] && mkdir -p ${LOG_DIR}/cluster
   [ -e $_log_file ] && rm -rf $_log_file
   if [ "$RUN_CLUSTER_DISPLAY_OUTPUT" != "TRUE" ]
   then
      echo ""
      echo  -ne "Execution progress: ${_progress}%, succeed: $_num_passed, failed: $_num_failed \r"
   fi
   for ip in $IPS
   do
      if [ "$RUN_CLUSTER_DISPLAY_OUTPUT" = "TRUE" ]
      then
          echo
          eval $_cmd $ip | tee -a $_log_file 2>&1
      else
          eval $_cmd $ip >> $_log_file 2>&1
      fi

      if [ ${PIPESTATUS[0]} -eq 0 ]
      then
         _num_passed=$(expr $_num_passed \+ 1)
      else
         _num_failed=$(expr $_num_failed \+ 1)
      fi

      _num_processed=$(expr $_num_processed \+ 1)
      if [ "$RUN_CLUSTER_DISPLAY_OUTPUT" != "TRUE" ]
      then
         _progress=$(expr $_num_processed \* 100  / $_num_hosts)
         echo  -ne "Execution progress: ${_progress}%, succeed: $_num_passed, failed: $_num_failed \r"
      fi
   done

   echo ""
   if [ $_num_passed -ne $_num_processed ]
   then
      echo "There are errors when executing $(basename $_cmd)"
      echo "Check log $_log_file for details."
   else
      echo "$(basename $_cmd) run successfully on all hosts in the the cluster."
   fi
   echo ""
}

##
## Usage: cluster_tools_init
##    Initialization for cluster tools
##
cluster_tools_init() {

   set_environmentvars

   _cmd_prefix=
   [ "$(id -u)" != "0" ] && _cmd_prefix=sudo

   # Check and set log directory
   CLUSTER_LOG_DIR=${LOG_DIR}/cluster
   [ ! -d $LOG_DIR ]  && ${_cmd_prefix} /etc/init.d/hpcc-init status > /dev/null 2>&1

   [ ! -d $CLUSTER_LOG_DIR ] && mkdir -p $CLUSTER_LOG_DIR
   # workaround inconsistency of stat command
   cluster_log_dir_owner=$(ls -ld $CLUSTER_LOG_DIR | awk '{print $3}')
   [ "$cluster_log_dir_owner" != "${user}" ] && ${_cmd_prefix} chown ${user}:${user} $CLUSTER_LOG_DIR
}

##
## Cleanup component
##
cleanup_component() {

  # used to get variables for frunssh
  # Necessary for when we source in setvars, since we aren't using the start-stop-demon the $HOME will
  # be set to /root or some other location, and not the appropriate directory, causing problems
  # with $SSHidentityfile
  set_environmentvars
  HOME=${home}/${user}
  instancedir=${runtime}/${compName}
  if [ -e $instancedir/setvars ]; then
    source $instancedir/setvars
  fi

  # grab the PID of our component, and in the case it doesn't exist, the pid of the init file (in case
  # it somehow is still alive)
  local cpidpath=${COMPPIDPATH}
  if [ "${compType}" = "thor" ] && [ ! -f "${cpidpath}" ]; then
    # if run_thor is sent a SIGKILL, the normal COMPPIDPATH file will no longer exist, we catch this and
    # fall back to the {compName}_master.pid file that will still be available.
    cpidpath=$( echo $cpidpath | sed 's/\.pid/_master.pid/' )
  fi
  getPid ${cpidpath}
  local mpid=$__pidValue
  if [ $mpid -eq 0 ]; then
    getPid ${PIDPATH}
    mpid=$__pidValue
  fi

  # start with SIGTERM and then follow up with SIGKILL if unsuccessful
  if [ $mpid -ne 0 ] ; then
    # use the mpid we collected to grab the group pid of the process, to kill off all siblings at once
    local pgid=$( ps -p $mpid -o pid,pgid | grep $mpid | awk '{ print $2 }' )

    kill -15 -$pgid
    sleep 1
    local WAITTIME=5
    local RUNNING=1
    while [[ ${WAITTIME} -gt 0 ]]; do
      WAITTIME=`expr ${WAITTIME} - 1`
      kill -0 -$pgid &> /dev/null
      if [ $? -ne 0 ];then
        if [ ${DEBUG} != "NO_DEBUG" ];then
          echo "${compName} orphans cleaned up"
        fi
        RUNNING=0
        break;
      else
        if [ ${DEBUG} != "NO_DEBUG" ]; then
          echo "Waiting for ${compName} orphans to cleanup gracefully"
        fi
        sleep 1
      fi
    done

    if [[ ${RUNNING} -eq 1 ]]; then
      if [ ${DEBUG} != "NO_DEBUG" ]; then
        echo "sending SIGKILL to ${compName} orphans"
      fi
      kill -9 -$pgid
    fi

    # take care of thor slaves on remote nodes
    if [ "${compType}" = "thor" -a -e "${instancedir}/uslaves.start" ]; then
      nslaves=$( cat $instancedir/uslaves.start | wc -l )
      $bin_path/frunssh $instancedir/uslaves.start "/bin/sh -c '$bin_path/stop_slaves ${compName} ${INSTALL_DIR}/sbin/hpcc_setenv'" -i:$SSHidentityfile -u:$SSHusername -pe:$SSHpassword -t:$SSHtimeout -a:$SSHretries -n:$nslaves &> /dev/null
    fi
  fi
}<|MERGE_RESOLUTION|>--- conflicted
+++ resolved
@@ -425,11 +425,8 @@
     logFile=$log/${compName}/${compName}_init.log
 
     if [ ${noStatusCheck} -ne 1 ]; then
-<<<<<<< HEAD
        check_status ${PIDPATH} ${LOCKPATH} ${COMPPIDPATH} 1 
-=======
        check_status ${PIDPATH} ${LOCKPATH} ${COMPPIDPATH} 1
->>>>>>> 5d7c963a
        RCSTART=$?
        if [ ${RCSTART} -ne 0 ];then
           if [ ${DEBUG} != "NO_DEBUG" ]; then
