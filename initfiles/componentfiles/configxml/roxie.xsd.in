--- conflicted
+++ resolved
@@ -407,7 +407,6 @@
       <xs:field xpath="@name"/>
     </xs:key>
   </xs:element>
-<<<<<<< HEAD
  <xs:attributeGroup name="LDAP">
     <xs:attribute name="ldapUser" type="xs:string" use="optional" default="roxie">
       <xs:annotation>
@@ -426,8 +425,6 @@
     </xs:attribute>
  </xs:attributeGroup>
  <xs:attributeGroup name="Options">
-=======
-  <xs:attributeGroup name="Options">
     <xs:attribute name="allFilesDynamic" type="xs:boolean" use="optional" default="false">
       <xs:annotation>
         <xs:appinfo>
@@ -435,7 +432,6 @@
         </xs:appinfo>
       </xs:annotation>
     </xs:attribute>
->>>>>>> bb571a8b
     <xs:attribute name="allowRoxieOnDemand" type="xs:boolean" use="optional" default="false">
       <xs:annotation>
         <xs:appinfo>
