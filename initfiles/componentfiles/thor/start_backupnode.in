--- conflicted
+++ resolved
@@ -71,11 +71,7 @@
 else
     groupName=${THORNAME}
 fi
-<<<<<<< HEAD
-daliadmin server=$DALISERVER dfsgroup ${groupName} > $INSTANCE_DIR/slaves
-=======
-daliadmin $DALISERVER dfsgroup ${groupName} $INSTANCE_DIR/backupnode.slaves
->>>>>>> 7cff9a4a
+daliadmin server=$DALISERVER dfsgroup ${groupName} $INSTANCE_DIR/backupnode.slaves
 errcode=$?
 if [ 0 != ${errcode} ]; then
     echo 'failed to lookup dali group for $groupName'
