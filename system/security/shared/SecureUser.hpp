--- conflicted
+++ resolved
@@ -202,11 +202,8 @@
     virtual CDateTime & getPasswordExpiration(CDateTime& expirationDate){ assertex(false); return expirationDate; }
     virtual bool setPasswordExpiration(CDateTime& expirationDate) { assertex(false);return true; }
     virtual int getPasswordDaysRemaining() {assertex(false);return -1;}
-<<<<<<< HEAD
-=======
     virtual authStatus getAuthenticateStatus() {return m_authenticateStatus;}
     virtual void setAuthenticateStatus(authStatus status){m_authenticateStatus = status;}
->>>>>>> 3dac26bf
 
     virtual void copyTo(ISecUser& destination)
     {
@@ -222,10 +219,6 @@
         CDateTime tmpTime;
         destination.setPasswordExpiration(getPasswordExpiration(tmpTime));
         destination.setStatus(getStatus());
-<<<<<<< HEAD
-
-=======
->>>>>>> 3dac26bf
         if(m_parameters.get()==NULL)
             return;
         CriticalBlock b(crit);
