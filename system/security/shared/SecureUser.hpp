/*##############################################################################

    HPCC SYSTEMS software Copyright (C) 2012 HPCC Systems®.

    Licensed under the Apache License, Version 2.0 (the "License");
    you may not use this file except in compliance with the License.
    You may obtain a copy of the License at

       http://www.apache.org/licenses/LICENSE-2.0

    Unless required by applicable law or agreed to in writing, software
    distributed under the License is distributed on an "AS IS" BASIS,
    WITHOUT WARRANTIES OR CONDITIONS OF ANY KIND, either express or implied.
    See the License for the specific language governing permissions and
    limitations under the License.
############################################################################## */

#ifndef SECUREUSER_INCL
#define SECUREUSER_INCL


#include "seclib.hpp"
//#include "MD5.hpp"

class CSecureUser : implements ISecUser, implements ISecCredentials, public CInterface
{
private:
    StringBuffer    m_realm;
    StringBuffer    m_name;
    StringBuffer    m_pw;
    StringBuffer    m_encodedPw;
    authStatus      m_authenticateStatus;
    StringBuffer    m_fullname;
    StringBuffer    m_firstname;
    StringBuffer    m_lastname;
    StringBuffer    m_employeeID;
    StringBuffer    m_distinguishedName;
    unsigned        m_userID;
    StringBuffer    m_Fqdn;
    StringBuffer    m_Peer;
    SecUserStatus   m_status;
    Owned<IProperties> m_parameters;
    unsigned        m_sessionToken;
    StringBuffer    m_signature;

    CriticalSection crit;
public:
    IMPLEMENT_IINTERFACE

    CSecureUser(const char *name, const char *pw) : 
        m_name(name), m_pw(pw), m_authenticateStatus(AS_UNKNOWN), m_userID(0), m_status(SecUserStatus_Unknown), m_sessionToken(0)
    {
    }

    virtual ~CSecureUser()
    {
    }

//interface ISecUser
    const char * getName()
    {
        return m_name.str();
    }
    
    bool setName(const char * name)
    {
        m_name.clear().append(name);
        return true;
    }
    
    const char * getFullName()
    {
        return m_fullname.str();
    }
    
    bool setFullName(const char * name)
    {
        m_fullname.clear().append(name);
        return TRUE;
    }

    virtual const char * getFirstName()
    {
        return m_firstname.str();
    }

    virtual bool setFirstName(const char * fname)
    {
        if(fname != NULL)
        {
            m_firstname.clear().append(fname);
        }
        return true;
    }

    virtual const char * getLastName()
    {
        return m_lastname.str();
    }
    virtual bool setLastName(const char * lname)
    {
        if(lname != NULL)
        {
            m_lastname.clear().append(lname);
        }
        return true;
    }

    const char * getEmployeeID()
    {
        return m_employeeID.str();
    }

    bool setEmployeeID(const char * emplID)
    {
        m_employeeID.set(emplID);
        return true;
    }

    const char * getDistinguishedName()
    {
        return m_distinguishedName.str();
    }

    bool setDistinguishedName(const char * dn)
    {
        m_distinguishedName.set(dn);
        return true;
    }

    const char * getRealm()
    {
        return m_realm.str();
    }
    bool setRealm(const char * name)
    {
        m_realm.clear().append(name);
        return true;
    }
    const char * getFqdn()
    {
        return m_Fqdn.str();
    }
    bool setFqdn(const char * Fqdn)
    {
        m_Fqdn.clear().append(Fqdn);
        return true;
    }
   const char *getPeer()
   {
        return m_Peer.str();
   }
   bool setPeer(const char *Peer)
   {
       m_Peer.clear().append(Peer);
       return true;
   }

    virtual SecUserStatus getStatus()
    {
        return m_status;
    }

    virtual bool setStatus(SecUserStatus Status)
    {
        m_status = Status;
        return true;
    }

    ISecCredentials & credentials()
    {
        return *this;
    }

    void setProperty(const char* name, const char* value)
    {
        if (!m_parameters)
            m_parameters.setown(createProperties(false));
        m_parameters->setProp(name, value);
    }

    const char* getProperty(const char* name)
    {
        if (m_parameters)
            return m_parameters->queryProp(name);
        return NULL;
    }

    void setPropertyInt(const char* name, int value)
    {
        if (!m_parameters)
            m_parameters.setown(createProperties(false));
        m_parameters->setProp(name, value);
    }

    int getPropertyInt(const char* name)
    {
        if (m_parameters)
            return m_parameters->getPropInt(name);
        return 0;
    }

    IPropertyIterator * getPropertyIterator() const override
    {
        return (m_parameters.get() ? m_parameters->getIterator() : nullptr);
    }



//interface ISecCredentials
    bool setPassword(const char * pw)
    {
        m_pw.clear();
        m_pw.append(pw);
        return true;
    }
    const char* getPassword()
    {
        return m_pw.str();
    }

    void setSessionToken(unsigned token)
<<<<<<< HEAD
    {
        m_sessionToken = token;
    }

    unsigned getSessionToken()
    {
        return m_sessionToken;
    }

=======
    {
        m_sessionToken = token;
    }

    unsigned getSessionToken()
    {
        return m_sessionToken;
    }

>>>>>>> 6921f478
    void setSignature(const char * signature)
    {
        m_signature.clear().append(signature);
    }

    const char * getSignature()
    {
        return m_signature.str();
    }

    virtual unsigned getUserID()
    {
        return m_userID;
    }

    virtual CDateTime & getPasswordExpiration(CDateTime& expirationDate){ return expirationDate; }
    virtual bool setPasswordExpiration(CDateTime& expirationDate) { return true; }
    virtual int getPasswordDaysRemaining() {return scPasswordNeverExpires;}//never expires
    virtual authStatus getAuthenticateStatus() {return m_authenticateStatus;}
    virtual void setAuthenticateStatus(authStatus status){m_authenticateStatus = status;}

    virtual void copyTo(ISecUser& destination)
    {
        destination.setAuthenticateStatus(getAuthenticateStatus());
        destination.setName(getName());
        destination.setFullName(getFullName());
        destination.setFirstName(getFirstName());
        destination.setLastName(getLastName());
        destination.setEmployeeID(getEmployeeID());
        destination.setRealm(getRealm());
        destination.setFqdn(getFqdn());
        destination.setPeer(getPeer());
        destination.credentials().setPassword(credentials().getPassword());
        destination.credentials().setSessionToken(credentials().getSessionToken());
        destination.credentials().setSignature(credentials().getSignature());
        CDateTime exp;
        credentials().getPasswordExpiration(exp);
        destination.credentials().setPasswordExpiration(exp);
        CDateTime tmpTime;
        destination.setPasswordExpiration(getPasswordExpiration(tmpTime));
        destination.setStatus(getStatus());
        if(m_parameters.get()==NULL)
            return;
        CriticalBlock b(crit);
        Owned<IPropertyIterator> Itr = m_parameters->getIterator();
        Itr->first();
        while(Itr->isValid())
        {
            destination.setProperty(Itr->getPropKey(),m_parameters->queryProp(Itr->getPropKey()));
            Itr->next();
        }


//      DBGLOG("Copied name %s to %s",getName(),destination.getName());
    }

    ISecUser * clone()
    {
        //DBGLOG("Beginning of clone()");
        CSecureUser* newuser = new CSecureUser(m_name.str(), m_pw.str());
        //DBGLOG("Before copy to");
        if(newuser)
            copyTo(*newuser);
    //DBGLOG("After copy to");
        return newuser;
    }

};

#endif // SECUREUSER_INCL
//end<|MERGE_RESOLUTION|>--- conflicted
+++ resolved
@@ -220,7 +220,6 @@
     }
 
     void setSessionToken(unsigned token)
-<<<<<<< HEAD
     {
         m_sessionToken = token;
     }
@@ -230,17 +229,6 @@
         return m_sessionToken;
     }
 
-=======
-    {
-        m_sessionToken = token;
-    }
-
-    unsigned getSessionToken()
-    {
-        return m_sessionToken;
-    }
-
->>>>>>> 6921f478
     void setSignature(const char * signature)
     {
         m_signature.clear().append(signature);
