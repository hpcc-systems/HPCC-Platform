/*##############################################################################

    HPCC SYSTEMS software Copyright (C) 2012 HPCC Systems®.

    Licensed under the Apache License, Version 2.0 (the "License");
    you may not use this file except in compliance with the License.
    You may obtain a copy of the License at

       http://www.apache.org/licenses/LICENSE-2.0

    Unless required by applicable law or agreed to in writing, software
    distributed under the License is distributed on an "AS IS" BASIS,
    WITHOUT WARRANTIES OR CONDITIONS OF ANY KIND, either express or implied.
    See the License for the specific language governing permissions and
    limitations under the License.
############################################################################## */

// LDAP prototypes use char* where they should be using const char *, resulting in lots of spurious warnings
#pragma warning( disable : 4786 )
#ifdef __GNUC__
#pragma GCC diagnostic ignored "-Wwrite-strings"
#endif

#include "permissions.ipp"
#include "aci.ipp"
#include "ldapsecurity.ipp"
#include "jsmartsock.hpp"
#include "jrespool.tpp"
#include "mpbase.hpp"
#include "dautils.hpp"
#include "dasds.hpp"

#undef new
#include <map>
#include <string>
#include <set>
#if defined(_DEBUG) && defined(_WIN32) && !defined(USING_MPATROL)
 #define new new(_NORMAL_BLOCK, __FILE__, __LINE__)
#endif

#ifdef _WIN32
#include <lm.h>
#define LdapRename ldap_rename_ext_s
    LDAPMessage* (*LdapFirstEntry)(LDAP*, LDAPMessage*) = &ldap_first_entry;
    LDAPMessage* (*LdapNextEntry)(LDAP* ld, LDAPMessage* entry) = &ldap_next_entry;
#else
#define LdapRename ldap_rename_s
    LDAPMessage* (__stdcall *LdapFirstEntry)(LDAP*, LDAPMessage*) = &ldap_first_message;
    LDAPMessage* (__stdcall *LdapNextEntry)(LDAP* ld, LDAPMessage* entry) = &ldap_next_message;
#endif

#define LDAPSEC_MAX_RETRIES 2
#define LDAPSEC_RETRY_WAIT  3

#ifdef _WIN32 
#define LDAP_NO_ATTRS "1.1"
#endif

#define PWD_NEVER_EXPIRES (__int64)0x8000000000000000

const char* UserFieldNames[] = { "@id", "@name", "@fullname", "@passwordexpiration" };

const char* getUserFieldNames(UserField field)
{
    if (field < UFterm)
        return UserFieldNames[field];
    return NULL;
}

const char* GroupFieldNames[] = { "@name", "@managedby", "@desc" };

const char* getGroupFieldNames(GroupField field)
{
    if (field < GFterm)
        return GroupFieldNames[field];
    return NULL;
}

const char* ResourceFieldNames[] = { "@name", "@desc" };

const char* getResourceFieldNames(ResourceField field)
{
    if (field < RFterm)
        return ResourceFieldNames[field];
    return NULL;
}

class CSecItemIterator: public CInterfaceOf<ISecItemIterator>
{
    IArrayOf<IPropertyTree> attrs;
    unsigned index;
public:
    CSecItemIterator(IArrayOf<IPropertyTree>& trees)
    {
        ForEachItemIn(t, trees)
            attrs.append(*LINK(&trees.item(t)));
        index = 0;
    }

    virtual ~CSecItemIterator()
    {
        attrs.kill();
    }

    bool  first()
    {
        index = 0;
        return (attrs.ordinality()!=0);
    }

    bool  next()
    {
        index++;
        return (index<attrs.ordinality());
    }

    bool  isValid()
    {
        return (index<attrs.ordinality());
    }

    IPropertyTree &  query()
    {
        return attrs.item(index);
    }
};

class CLoadBalancer : public CInterface, implements IInterface
{
private:
    StringArray hostArray;
    unsigned    nextIndex;
    Mutex       m_mutex;

public:
    IMPLEMENT_IINTERFACE

    CLoadBalancer(const char* addrlist)
    {
        char *copyFullText = strdup(addrlist);
        char *saveptr;
        char *ip = strtok_r(copyFullText, "|", &saveptr);
        while (ip != NULL)
        {
            if (isdigit(*ip))
            {
                char *dash = strrchr(ip, '-');
                if (dash)
                {
                    *dash = 0;
                    int last = atoi(dash+1);
                    char *dot = strrchr(ip, '.');
                    *dot = 0;
                    int first = atoi(dot+1);
                    for (int i = first; i <= last; i++)
                    {
                        StringBuffer t;
                        t.append(ip).append('.').append(i);
                        hostArray.append(t.str());
                    }
                }
                else
                {
                    hostArray.append(ip);
                }
            }
            else
            {
                hostArray.append(ip);
            }
            ip = strtok_r(NULL, "|", &saveptr);
        }
        free(copyFullText);

        if(hostArray.length() == 0)
        {
            throw MakeStringException(-1, "No valid ldap server address specified");
        }

        Owned<IRandomNumberGenerator> random = createRandomNumberGenerator();
        random->seed((unsigned)get_cycles_now());

        unsigned i = hostArray.ordinality();
        while (i > 1)
        {
            unsigned j = random->next() % i;
            i--;
            hostArray.swap(i, j);
        }

        nextIndex = 0;

        for(unsigned ind = 0; ind < hostArray.length(); ind++)
        {
            DBGLOG("Added ldap server %s", hostArray.item(ind));
        }
    }

    virtual ~CLoadBalancer()
    {
    }

    const char* next()
    {
        unsigned curindex = 0;
        
        {
            synchronized block(m_mutex);
            curindex = nextIndex;
            ++nextIndex %= hostArray.ordinality();
        }

        return (hostArray.item(curindex));
    }
};


inline bool LdapServerDown(int rc)
{
    return rc==LDAP_SERVER_DOWN||rc==LDAP_UNAVAILABLE||rc==LDAP_TIMEOUT;
}

class CLdapConfig : public CInterface, implements ILdapConfig
{
private:
    LdapServerType       m_serverType; 
    StringAttr           m_cfgServerType;//LDAP Server type name (ActiveDirectory, Fedora389, etc)

    Owned<IPropertyTree> m_cfg;

    Owned<CLoadBalancer> m_ldaphosts;
    int                  m_ldapport;
    int                  m_ldap_secure_port;
    StringBuffer         m_protocol;
    StringBuffer         m_basedn;
    StringBuffer         m_domain;
    StringBuffer         m_authmethod;

    StringBuffer         m_user_basedn;
    StringBuffer         m_group_basedn;
    StringBuffer         m_resource_basedn;
    StringBuffer         m_filescope_basedn;
    StringBuffer         m_workunitscope_basedn;
    StringBuffer         m_sudoers_basedn;
    StringBuffer         m_template_name;

    StringBuffer         m_sysuser;
    StringBuffer         m_sysuser_commonname;
    StringBuffer         m_sysuser_password;
    StringBuffer         m_sysuser_basedn;

    bool                 m_sysuser_specified;
    StringBuffer         m_sysuser_dn;

    int                  m_maxConnections;
    
    StringBuffer         m_sdfieldname;
public:
    IMPLEMENT_IINTERFACE

    CLdapConfig(IPropertyTree* cfg)
    {
        int version = LDAP_VERSION3;
        ldap_set_option( NULL, LDAP_OPT_PROTOCOL_VERSION, &version);

        m_cfg.set(cfg);

        //Check for LDAP Server type in config
        m_serverType = LDAPSERVER_UNKNOWN;
        m_cfgServerType.set(cfg->queryProp(".//@serverType"));
        if (m_cfgServerType.length())
        {
            if (0 == stricmp(m_cfgServerType, "ActiveDirectory"))
                m_serverType = ACTIVE_DIRECTORY;
            else if (0 == stricmp(m_cfgServerType, "389DirectoryServer"))//uses iPlanet style ACI
                m_serverType = OPEN_LDAP;
            else if (0 == stricmp(m_cfgServerType, "OpenLDAP"))
                m_serverType = OPEN_LDAP;
            else if (0 == stricmp(m_cfgServerType, "Fedora389"))
                m_serverType = OPEN_LDAP;
            else if (0 == stricmp(m_cfgServerType, "iPlanet"))
                m_serverType = IPLANET;
            else
                throw MakeStringException(-1, "Unknown LDAP serverType '%s' specified",m_cfgServerType.get());
        }
        else
        {
            DBGLOG("LDAP serverType not specified, will try to deduce");
        }

        StringBuffer hostsbuf;
        cfg->getProp(".//@ldapAddress", hostsbuf);
        if(hostsbuf.length() == 0)
        {
            throw MakeStringException(-1, "ldapAddress not found in config");
        }
        m_ldaphosts.setown(new CLoadBalancer(hostsbuf.str()));

        cfg->getProp(".//@ldapProtocol", m_protocol);
        if(m_protocol.length() == 0)
        {
            m_protocol.append("ldap");
        }
        
        StringBuffer portbuf;
        cfg->getProp(".//@ldapPort", portbuf);
        if(portbuf.length() == 0)
            m_ldapport = 389;
        else
            m_ldapport = atoi(portbuf.str());

        portbuf.clear();
        cfg->getProp(".//@ldapSecurePort", portbuf);
        if(portbuf.length() == 0)
            m_ldap_secure_port = 636;
        else
            m_ldap_secure_port = atoi(portbuf.str());

        StringBuffer hostbuf, dcbuf;
        int rc = 0;
        getLdapHost(hostbuf);
        for(int retries = 0; retries <= LDAPSEC_MAX_RETRIES; retries++)
        {
            rc = LdapUtils::getServerInfo(hostbuf.str(), m_ldapport, dcbuf, m_serverType, cfg->queryProp(".//@ldapDomain"));
            if(!LdapServerDown(rc) || retries > LDAPSEC_MAX_RETRIES)
                break;
            sleep(LDAPSEC_RETRY_WAIT);
            if(retries < LDAPSEC_MAX_RETRIES)
            {
                DBGLOG("Server %s temporarily unreachable.", hostbuf.str());
                // Retrying next ldap sever, might be the same server
                hostbuf.clear();
                getLdapHost(hostbuf);
                DBGLOG("Retrying with %s...", hostbuf.str());
            }
        }
        if(rc != LDAP_SUCCESS)
        {
            throw MakeStringException(-1, "getServerInfo error - %s", ldap_err2string(rc));
        }
        const char* basedn = cfg->queryProp(".//@commonBasedn");
        if(basedn == NULL || *basedn == '\0')
        {
            basedn = dcbuf.str();
        }
        LdapUtils::cleanupDn(basedn, m_basedn);

        StringBuffer user_basedn;
        cfg->getProp(".//@usersBasedn", user_basedn);
        if(user_basedn.length() == 0)
        {
            throw MakeStringException(-1, "users basedn not found in config");
        }
        LdapUtils::normalizeDn(user_basedn.str(), m_basedn.str(), m_user_basedn);
        
        StringBuffer group_basedn;
        cfg->getProp(".//@groupsBasedn", group_basedn);
        if(group_basedn.length() == 0)
        {
            throw MakeStringException(-1, "groups basedn not found in config");
        }
        LdapUtils::normalizeDn(group_basedn.str(), m_basedn.str(), m_group_basedn);

        StringBuffer dnbuf;
        cfg->getProp(".//@modulesBasedn", dnbuf);
        if(dnbuf.length() == 0)
            cfg->getProp(".//@resourcesBasedn", dnbuf);
        if(dnbuf.length() > 0)
            LdapUtils::normalizeDn(dnbuf.str(), m_basedn.str(), m_resource_basedn);

        dnbuf.clear();
        cfg->getProp(".//@filesBasedn", dnbuf);
        if(dnbuf.length() > 0)
            LdapUtils::normalizeDn(dnbuf.str(), m_basedn.str(), m_filescope_basedn);

        dnbuf.clear();
        cfg->getProp(".//@workunitsBasedn", dnbuf);
        if(dnbuf.length() > 0)
            LdapUtils::normalizeDn(dnbuf.str(), m_basedn.str(), m_workunitscope_basedn);
        
        if(m_resource_basedn.length() + m_filescope_basedn.length() + m_workunitscope_basedn.length() == 0)
        {
            throw MakeStringException(-1, "One of the following basedns need to be defined: modulesBasedn, resourcesBasedn, filesBasedn or workunitScopesBasedn.");
        }

        dnbuf.clear();
        cfg->getProp(".//@sudoersBasedn", dnbuf);
        if(dnbuf.length() == 0)
            dnbuf.append("ou=SUDOers");
        LdapUtils::normalizeDn(dnbuf.str(), m_basedn.str(), m_sudoers_basedn);

        cfg->getProp(".//@templateName", m_template_name);
        cfg->getProp(".//@authMethod", m_authmethod);
        cfg->getProp(".//@ldapDomain", m_domain);
        if(m_domain.length() == 0)
        {
            const char* dptr = strchr(m_basedn.str(), '=');
            if(dptr != NULL)
            {
                dptr++;
                while(*dptr != 0 && *dptr != ',')
                {
                    char c = *dptr++;
                    m_domain.append(c);
                }
            }
        }

        m_sysuser_specified = true;
        cfg->getProp(".//@systemUser", m_sysuser);
        if(m_sysuser.length() == 0)
        {
            m_sysuser_specified = false;
        }

        cfg->getProp(".//@systemCommonName", m_sysuser_commonname);
        if(m_sysuser_specified && (m_sysuser_commonname.length() == 0))
        {
            throw MakeStringException(-1, "SystemUser commonname is empty");
        }

        StringBuffer passbuf;
        cfg->getProp(".//@systemPassword", passbuf);
        decrypt(m_sysuser_password, passbuf.str());

        StringBuffer sysuser_basedn;
        cfg->getProp(".//@systemBasedn", sysuser_basedn);

        if(sysuser_basedn.length() == 0)
        {
            if(m_serverType == ACTIVE_DIRECTORY)
                LdapUtils::normalizeDn( "cn=Users", m_basedn.str(), m_sysuser_basedn);
            else if(m_serverType == IPLANET)
                m_sysuser_basedn.append("ou=administrators,ou=topologymanagement,o=netscaperoot");
            else if(m_serverType == OPEN_LDAP)
                m_sysuser_basedn.append(m_basedn.str());
        }
        else
        {
            if(m_serverType == ACTIVE_DIRECTORY)
                LdapUtils::normalizeDn(sysuser_basedn.str(), m_basedn.str(), m_sysuser_basedn);
            else
                m_sysuser_basedn.append(sysuser_basedn.str());
        }

        if(m_sysuser_specified)
        {
            if(m_serverType == IPLANET)
                m_sysuser_dn.append("uid=").append(m_sysuser.str()).append(",").append(m_sysuser_basedn.str());
            else if(m_serverType == ACTIVE_DIRECTORY)
                m_sysuser_dn.append("cn=").append(m_sysuser_commonname.str()).append(",").append(m_sysuser_basedn.str());
            else if(m_serverType == OPEN_LDAP)
            {
                if (0==strcmp("Directory Manager",m_sysuser_commonname.str()))
                    m_sysuser_dn.append("cn=").append(m_sysuser_commonname.str()).append(",").append(m_sysuser_basedn.str());
                else
                    m_sysuser_dn.append("uid=").append(m_sysuser_commonname.str()).append(",").append(m_sysuser_basedn.str()).append(",").append(m_basedn.str());
            }
        }

        m_maxConnections = cfg->getPropInt(".//@maxConnections", DEFAULT_LDAP_POOL_SIZE);
        if(m_maxConnections <= 0)
            m_maxConnections = DEFAULT_LDAP_POOL_SIZE;

        if(m_serverType == ACTIVE_DIRECTORY)
            m_sdfieldname.append("ntSecurityDescriptor");
        else if(m_serverType == IPLANET)
            m_sdfieldname.append("aci");
        else if(m_serverType == OPEN_LDAP)
            m_sdfieldname.append("aci");
    }

    virtual LdapServerType getServerType()
    {
        return m_serverType;
    }

    virtual const char * getCfgServerType() const
    {
        return m_cfgServerType.get();
    }

    virtual const char* getSdFieldName()
    {
        return m_sdfieldname.str();
    }

    virtual StringBuffer& getLdapHost(StringBuffer& hostbuf)
    {
        hostbuf.clear();
        try
        {
            hostbuf.append(m_ldaphosts->next());
        }
        catch(IException* e)
        {
            StringBuffer emsg;
            e->errorMessage(emsg);
            DBGLOG("getLdapHost exception - %s", emsg.str());
            e->Release();
        }
        catch(...)
        {
            DBGLOG("getLdapHost unknown exception");
        }

        return hostbuf;
    }

    virtual void markDown(const char* ldaphost)
    {
        //SocketEndpoint ep(ldaphost, 0);
        //m_ldaphosts->setStatus(ep, false);
    }

    virtual int getLdapPort()
    {
        return m_ldapport;
    }

    virtual int getLdapSecurePort()
    {
        return m_ldap_secure_port;
    }

    virtual const char* getProtocol()
    {
        return m_protocol.str();
    }


    virtual const char* getBasedn()
    {
        return m_basedn.str();
    }

    virtual const char* getDomain()
    {
        return m_domain.str();
    }

    virtual const char* getAuthMethod()
    {
        return m_authmethod.str();
    }

    virtual const char* getUserBasedn()
    {
        return m_user_basedn.str();
    }

    virtual const char* getGroupBasedn()
    {
        return m_group_basedn.str();
    }

    virtual const char* getResourceBasedn(SecResourceType rtype)
    {
        if(rtype == RT_DEFAULT || rtype == RT_MODULE || rtype == RT_SERVICE)
            return m_resource_basedn.str();
        else if(rtype == RT_FILE_SCOPE)
            return m_filescope_basedn.str();
        else if(rtype == RT_WORKUNIT_SCOPE)
            return m_workunitscope_basedn.str();
        else if(rtype == RT_SUDOERS)
            return m_sudoers_basedn.str();
        else
            return m_resource_basedn.str();
    }

    virtual const char* getTemplateName()
    {
        return m_template_name.str();
    }

    virtual const char* getSysUser()
    {
        return m_sysuser.str();
    }

    virtual const char* getSysUserDn()
    {
        return m_sysuser_dn.str();
    }

    virtual const char* getSysUserCommonName()
    {
        return m_sysuser_commonname.str();
    }

    virtual const char* getSysUserPassword()
    {
        return m_sysuser_password.str();
    }

    virtual const char* getSysUserBasedn()
    {
        return m_sysuser_basedn.str();
    }

    virtual bool sysuserSpecified()
    {
        return m_sysuser_specified;
    }

    virtual int getMaxConnections()
    {
        return m_maxConnections;
    }

    // For now, only sets default resourcebasedn, since it's only used by ESP services
    virtual void setResourceBasedn(const char* rbasedn, SecResourceType rtype)
    {
        if(rbasedn == NULL || rbasedn[0] == '\0')
            return;

        if(rtype == RT_DEFAULT || rtype == RT_MODULE || rtype == RT_SERVICE)
        {
            LdapUtils::normalizeDn(rbasedn, m_basedn.str(), m_resource_basedn);
        }
        else if(rtype == RT_FILE_SCOPE)
        {
            LdapUtils::normalizeDn(rbasedn, m_basedn.str(), m_filescope_basedn);
        }
        else if(rtype == RT_WORKUNIT_SCOPE)
        {
            LdapUtils::normalizeDn(rbasedn, m_basedn.str(), m_workunitscope_basedn);
        }
        else
        {
            LdapUtils::normalizeDn(rbasedn, m_basedn.str(), m_resource_basedn);
        }
    }

    virtual void getDefaultSysUserBasedn(StringBuffer& sysuser_basedn)
    {
        if(m_serverType == ACTIVE_DIRECTORY)
            LdapUtils::normalizeDn( "cn=Users", m_basedn.str(), sysuser_basedn);
        else if(m_serverType == IPLANET)
            sysuser_basedn.append("ou=administrators,ou=topologymanagement,o=netscaperoot");
    }
};


class CLdapConnection : public CInterface, implements ILdapConnection
{
private:
    LDAP                *m_ld;
    Owned<CLdapConfig>   m_ldapconfig;

    time_t               m_lastaccesstime;
    bool                 m_connected;

public:
    IMPLEMENT_IINTERFACE

    CLdapConnection(CLdapConfig* ldapconfig)
    {
        m_ldapconfig.setown(LINK(ldapconfig));
        m_ld = NULL;
        m_connected = false;
        m_lastaccesstime = 0;
    }

    ~CLdapConnection()
    {
        if(m_ld != NULL)
        {
            LDAP_UNBIND(m_ld);
        }
    }

    virtual int connect(const char* ldapserver, const char* protocol)
    {
        if(!ldapserver || *ldapserver == '\0')
            return -1;

        m_ld = LdapUtils::LdapInit(protocol, ldapserver, m_ldapconfig->getLdapPort(), m_ldapconfig->getLdapSecurePort());
        int rc = LDAP_SUCCESS;
        if(m_ldapconfig->sysuserSpecified())
            rc =  LdapUtils::LdapBind(m_ld, m_ldapconfig->getDomain(), m_ldapconfig->getSysUser(), m_ldapconfig->getSysUserPassword(), m_ldapconfig->getSysUserDn(), m_ldapconfig->getServerType(), m_ldapconfig->getAuthMethod());
        else
            rc =  LdapUtils::LdapBind(m_ld, m_ldapconfig->getDomain(), NULL, NULL, NULL, m_ldapconfig->getServerType(), m_ldapconfig->getAuthMethod());

        if(rc == LDAP_SUCCESS)
        {
            time(&m_lastaccesstime);
            m_connected = true;
            const char * ldap = NULL;
            switch (m_ldapconfig->getServerType())
            {
            case ACTIVE_DIRECTORY:
                ldap = "Active Directory";
                break;
            case OPEN_LDAP:
                ldap = "OpenLDAP";
                break;
            case IPLANET:
                ldap = "iplanet";
                break;
            default:
                ldap = "unknown";
                break;
            }
            DBGLOG("Connected to '%s' LdapServer %s using protocol %s", ldap, ldapserver, protocol);
        }
        else
        {
            DBGLOG("LDAP: sysuser bind failed - %s", ldap_err2string(rc));
            LDAP_UNBIND(m_ld);
            m_ld = NULL;
        }

        return rc;
    }

    virtual bool connect(bool force_ssl = false)
    {
        StringBuffer hostbuf;
        m_ldapconfig->getLdapHost(hostbuf);
        int rc = LDAP_SERVER_DOWN;
        const char* proto;
        if(force_ssl)
            proto = "ldaps";
        else
            proto = m_ldapconfig->getProtocol();
        
        for(int retries = 0; retries <= LDAPSEC_MAX_RETRIES; retries++)
        {
            rc = connect(hostbuf.str(), proto);
            if(!LdapServerDown(rc) || retries > LDAPSEC_MAX_RETRIES)
                break;
            sleep(LDAPSEC_RETRY_WAIT);
            if(retries < LDAPSEC_MAX_RETRIES)
                DBGLOG("Server temporarily unreachable, retrying ...");
            // Retrying next ldap sever, might be the same server
            hostbuf.clear();
            m_ldapconfig->getLdapHost(hostbuf);
        }

        if(rc == LDAP_SERVER_DOWN)
        {
            StringBuffer dc;
            LdapUtils::getDcName(m_ldapconfig->getDomain(), dc);
            if(dc.length() > 0)
            {
                WARNLOG("Using automatically obtained LDAP Server %s", dc.str());
                rc = connect(dc.str(), proto);
            }
        }
        if(rc == LDAP_SUCCESS)
            return true;
        else
            return false;
    }

    virtual LDAP* getLd()
    {
        return m_ld;
    }

    virtual bool validate()
    {
        time_t now;
        time(&now);

        if(!m_connected)
            return connect();
        else if(now - m_lastaccesstime <= 300)
            return true;
        else
        {
            bool ok = false;
            LDAPMessage* msg = NULL;
            
            TIMEVAL timeOut = {LDAPTIMEOUT,0};
            int err = ldap_search_ext_s(m_ld, NULL, LDAP_SCOPE_BASE, "objectClass=*", NULL, 0, NULL, NULL, &timeOut, 1, &msg);

            if(err == LDAP_SUCCESS)
            {
                ok = true;
            }

            if(msg != NULL)
                ldap_msgfree(msg);
            
            if(!ok)
            {
                if(m_ld != NULL)
                {
                    LDAP_UNBIND(m_ld);
                    m_ld = NULL;
                    m_connected = false;
                }
                DBGLOG("cached connection invalid, creating a new connection");
                return connect();
            }
            else
            {
                time(&m_lastaccesstime);
            }
        }

        return true;
    }
};

class CLdapConnectionPool : public CInterface, implements ILdapConnectionPool
{
private:
    int m_maxsize;
    int m_currentsize;
    IArrayOf<ILdapConnection> m_connections;
    Monitor m_monitor;
    Owned<CLdapConfig> m_ldapconfig;

public:
    IMPLEMENT_IINTERFACE

    CLdapConnectionPool(CLdapConfig* ldapconfig)
    {
        m_ldapconfig.setown(LINK(ldapconfig));
        m_maxsize = m_ldapconfig->getMaxConnections();
        m_currentsize = 0;
        // Set LDAP version to 3
        int version = LDAP_VERSION3;
        ldap_set_option( NULL, LDAP_OPT_PROTOCOL_VERSION, &version);
    }

    virtual ILdapConnection* getConnection()
    {
        synchronized block(m_monitor);
        ForEachItemIn(x, m_connections)
        {
            CLdapConnection* curcon = (CLdapConnection*)&(m_connections.item(x));
            if(curcon != NULL && !curcon->IsShared())
            {
                //PrintLog("Reusing an LDAP connection");
                if(curcon->validate())
                    return LINK(curcon);
                else
                    throw MakeStringException(-1, "Connecting/authenticating to ldap server in re-validation failed");
            }
        }

        //PrintLog("Creating new connection");
        CLdapConnection* newcon = new CLdapConnection(m_ldapconfig.get());
        if(newcon != NULL)
        {
            if(!newcon->connect())
            {
                throw MakeStringException(-1, "Connecting/authenticating to ldap server failed");
            }
            
            if(m_currentsize <= m_maxsize)
            {
                m_connections.append(*newcon);
                m_currentsize++;
                return LINK(newcon);
            }
            else
            {
                return newcon;
            }
        }
        else
        {
            throw MakeStringException(-1, "Failed to create new ldap connection");
        }
    }

    virtual ILdapConnection* getSSLConnection()
    {
        CLdapConnection* newcon = new CLdapConnection(m_ldapconfig.get());
        if(newcon != NULL)
        {
            if(!newcon->connect(true))
            {
                throw MakeStringException(-1, "Connecting/authenticating to ldap server via ldaps failed");
            }
            return newcon;
        }
        else
        {
            throw MakeStringException(-1, "Failed to create new ldap connection");
        }
    }

};

#define LDAP_CONNECTION_TIMEOUT INFINITE

//------------ New Connection Pool Implementation ------------//
class CLdapConnectionManager : public CInterface, implements IResourceFactory<CLdapConnection>
{
    Owned<CLdapConfig>   m_ldapconfig;
    
public:
    IMPLEMENT_IINTERFACE;
    
    CLdapConnectionManager(CLdapConfig* ldapconfig)
    {
        m_ldapconfig.setown(LINK(ldapconfig));
    }

    CLdapConnection* createResource()
    {
        CLdapConnection* newcon = new CLdapConnection(m_ldapconfig.get());
        if(newcon != NULL)
        {
            if(!newcon->connect())
            {
                throw MakeStringException(-1, "Connecting/authenticating to ldap server failed");
            }
            
            return newcon;
        }
        else
        {
            throw MakeStringException(-1, "Failed to create new ldap connection");
        }
    }
};

class CLdapConnectionPool2 : public CInterface, implements ILdapConnectionPool
{
private:
    int m_maxsize;
    Owned<CLdapConfig> m_ldapconfig;
    Owned<CResourcePool<CLdapConnection> > m_connections;
public:
    IMPLEMENT_IINTERFACE

    CLdapConnectionPool2(CLdapConfig* ldapconfig)
    {
        m_ldapconfig.setown(LINK(ldapconfig));
        m_maxsize = m_ldapconfig->getMaxConnections();
        // Set LDAP version to 3
        int version = LDAP_VERSION3;
        ldap_set_option( NULL, LDAP_OPT_PROTOCOL_VERSION, &version);

        m_connections.setown(new CResourcePool<CLdapConnection>);
        Owned<CLdapConnectionManager> poolMgr = new CLdapConnectionManager(ldapconfig);
        m_connections->init(m_maxsize, poolMgr.get());
    }

    virtual ILdapConnection* getConnection()
    {
        Owned<CLdapConnection> con;
        try
        {
            con.setown(m_connections->get(LDAP_CONNECTION_TIMEOUT));
        }
        catch(IException* e)
        {
            StringBuffer emsg;
            e->errorMessage(emsg);
            DBGLOG("getConnection exception - %s", emsg.str());
            e->Release();
        }
        catch(...)
        {
            DBGLOG("getConnection unknown exception");
        }

        if(con.get())
        {
            if(con->validate())
                return con.getLink();
            else
                throw MakeStringException(-1, "Connecting/authenticating to ldap server in re-validation failed");
        }
        else
                throw MakeStringException(-1, "Failed to get an LDAP Connection.");
    }

    virtual ILdapConnection* getSSLConnection()
    {
        CLdapConnection* newcon = new CLdapConnection(m_ldapconfig.get());
        if(newcon != NULL)
        {
            if(!newcon->connect(true))
            {
                throw MakeStringException(-1, "Connecting/authenticating to ldap server via ldaps failed");
            }
            return newcon;
        }
        else
        {
            throw MakeStringException(-1, "Failed to create new ldap connection");
        }
    }
};


struct ltstr
{
    bool operator()(const char* s1, const char* s2) const { return strcmp(s1, s2) < 0; }
};


//--------------------------------------------
// This helper class ensures memory allocate by calls
// to ldap_first_attribute/ldap_next_attribute gets freed
//--------------------------------------------
class CLDAPGetAttributesWrapper
{
private:
        LDAP *          ld;
        LDAPMessage *   entry;
        BerElement *    elem;
        char *          attribute;
public:
    CLDAPGetAttributesWrapper(LDAP * _ld, LDAPMessage * _entry)
        : ld(_ld), entry(_entry)
    {
        elem = NULL;
        attribute = NULL;
    }

    ~CLDAPGetAttributesWrapper()
    {
        if (attribute)
            ldap_memfree(attribute);
        if (elem)
            ber_free(elem, 0);
    }

    inline char * getFirst()
    {
        return attribute = ldap_first_attribute(ld, entry, &elem);
    }

    inline char * getNext()
    {
        if (attribute)
            ldap_memfree(attribute);
        return attribute = ldap_next_attribute(ld, entry, elem);
    }
};

class CLDAPMessage
{
public:
    LDAPMessage *msg;
    CLDAPMessage()       { msg = NULL; }
    ~CLDAPMessage()      { ldapMsgFree(); }
    inline void ldapMsgFree()  { if (msg) { ldap_msgfree(msg); msg = NULL;} }
    inline operator LDAPMessage *() const { return msg; }
};

//------------------------------------------------------
// class CPagedLDAPSearch
//
//  Performs a "paged" LDAP search, which allows for
//  searching when there are over 1000 matching entries. Also
//  works when there are less than 1000, but not as efficient as
//  simply calling ldap_search_ext_s()
//------------------------------------------------------
#define MAX_ENTRIES 1000
class CPagedLDAPSearch
{
private:
    LDAP *          m_pLdapConn;
    char *          m_pszDN;
    unsigned long   m_scope;
    char *          m_pszFilter;
    char * *        m_pszAttrs;

    bool            m_morePages;
    struct berval * m_pCookie;
    LDAPMessage *   m_pPageEntry;
    LDAPMessage *   m_pPageBlock;

    //local helper class, ensures ldap Page Control memory freed
    class CPageControlMemWrapper
    {
        LDAPControl *   m_pageControl;
        LDAPControl **  m_returnedCtrls;
    public:
        CPageControlMemWrapper()                        { m_pageControl = NULL; m_returnedCtrls = NULL; }
        void setPageControl(LDAPControl * _pageCtrl)    { m_pageControl = _pageCtrl; }
        void setRetControls(LDAPControl ** _retCtrls)   { m_returnedCtrls = _retCtrls; }
        virtual ~CPageControlMemWrapper()
        {
            if (m_pageControl)
                ldap_control_free(m_pageControl);
            if (m_returnedCtrls)
                ldap_controls_free(m_returnedCtrls);
        }
    };

    //---------------------------------------------------
    // Request next page of search results
    //---------------------------------------------------
    bool requestNextPage()
    {
        if (!m_morePages)
            return false;

        CPageControlMemWrapper pageCtrlMem;
        TIMEVAL timeOut = {LDAPTIMEOUT,0};
        try
        {
#ifdef LDAP_API_FEATURE_PAGED_RESULTS
            LDAPControl * pageControl = NULL;
            int rc = ldap_create_page_control(m_pLdapConn, MAX_ENTRIES, m_pCookie, false, &pageControl);//cookie gets set on first call to ldap_parse_page_control()
            if (rc != LDAP_SUCCESS)
            {
                int err = GetLastError();
                throw MakeStringException(-1, "ldap_create_page_control failed with 0x%x (%s)",err, ldap_err2string( err ));
            }
            pageCtrlMem.setPageControl(pageControl);
            LDAPControl * svrCtrls[] = { pageControl, NULL };

            if (m_pPageBlock)
                ldap_msgfree(m_pPageBlock);
            rc = ldap_search_ext_s(m_pLdapConn, m_pszDN, m_scope, m_pszFilter, m_pszAttrs, 0, svrCtrls, NULL, &timeOut, 0, &m_pPageBlock);
            if (rc != LDAP_SUCCESS)
            {
                int err = GetLastError();
                if (err && rc != LDAP_PARTIAL_RESULTS)//389DirectoryServer sometimes returns rc, but GetLastError returns 0. In this scenario continuing the query succeeds
                {
                    if (m_pCookie)
                    {
                        ber_bvfree(m_pCookie);
                        m_pCookie = NULL;
                    }
                    throw MakeStringException(-1, "ldap_search_ext_s failed with 0x%x (%s)",err, ldap_err2string( err ));
                }
            }

            unsigned long l_errcode;
            LDAPControl **  returnedCtrls = NULL;
#ifdef _WIN32
            rc = ldap_parse_result(m_pLdapConn, m_pPageBlock, &l_errcode, NULL, NULL, NULL, &returnedCtrls, false);
#else
            rc = ldap_parse_result(m_pLdapConn, m_pPageBlock, (int*)&l_errcode, NULL, NULL, NULL, &returnedCtrls, false);
#endif
            if (m_pCookie)
            {
                ber_bvfree(m_pCookie);
                m_pCookie = NULL;
            }

            if (rc != LDAP_SUCCESS)
            {
                int err = GetLastError();
                if (err)
                {
                    throw MakeStringException(-1, "ldap_parse_result failed with 0x%x (%s)",err, ldap_err2string( err ));
                }
                else
                {
                    DBGLOG("ldap_parse_result returned unexpected rc=%x, err=%x, ignoring",rc,err);
                }
            }

            pageCtrlMem.setRetControls(returnedCtrls);
            unsigned long totCount;
#ifdef _WIN32
            rc = ldap_parse_page_control(m_pLdapConn, returnedCtrls, &totCount, &m_pCookie);//sets cookie for next call to ldap_create_page_control()
#else
            rc = ldap_parse_page_control(m_pLdapConn, returnedCtrls, (int*)&totCount, &m_pCookie);//sets cookie for next call to ldap_create_page_control()
#endif
            if (rc != LDAP_SUCCESS)
            {
                int err = GetLastError();
                if (err)
                {
                    throw MakeStringException(-1, "ldap_parse_page_control failed with 0x%x (%s)",err, ldap_err2string( err ));
                }
                else
                {
                    DBGLOG("ldap_parse_page_control returned unexpected rc=%x, err=%x, ignoring",rc,err);
                }
            }

            if (!(m_pCookie && m_pCookie->bv_val != NULL && (strlen(m_pCookie->bv_val) > 0)))
                m_morePages = false;
#else
            int rc = ldap_search_ext_s(m_pLdapConn, m_pszDN, m_scope, m_pszFilter, m_pszAttrs, 0, NULL, NULL, &timeOut, 0, &m_pPageBlock);
            m_morePages = false;
            if (rc != LDAP_SUCCESS)
            {
                throw MakeStringException(-1, "ldap_search_ext_s failed with 0x%x (%s)",rc, ldap_err2string( rc ));
            }
#endif
        }

        catch(IException* e)
        {
            StringBuffer emsg;
            e->errorMessage(emsg);
            throw MakeStringException(-1, "LDAP Paged Search - %s", emsg.str());
        }

        catch(...)
        {
            throw MakeStringException(-1, "Unknown Exception calling LDAP Paged Search");
        }

        return true;
    }

public:

    CPagedLDAPSearch(LDAP* _pLdapConn, char * _pszDN, unsigned long _scope, char * _pszFilter, char * _pszAttrs[])
    {
        m_pLdapConn =_pLdapConn;
        m_pszDN = _pszDN;
        m_scope = _scope;
        m_pszFilter = _pszFilter;
        m_pszAttrs = _pszAttrs;

        m_pCookie = NULL;
        m_morePages = true;
        m_pPageEntry = NULL;
        m_pPageBlock = NULL;
    }

    virtual ~CPagedLDAPSearch()
    {
        if (m_pPageBlock)
            ldap_msgfree(m_pPageBlock);
        if (m_pCookie)
            ber_bvfree(m_pCookie);
    }

    //---------------------------------------------------
    // Returns the count of the matching DN/filter/scope entries
    //---------------------------------------------------
    unsigned countEntries()
    {
        unsigned count = 0;
        while (requestNextPage())
            count += ldap_count_entries(m_pLdapConn, m_pPageBlock);
        return count;
    }

    //---------------------------------------------------
    // Get the first/next entry
    // Returns NULL when no more
    //---------------------------------------------------
    LDAPMessage * getFirstEntry()
    {
        if (!requestNextPage())
        {
            m_morePages = false;
            return NULL;
        }
        return getNextEntry();
    }

    LDAPMessage * getNextEntry()
    {
        if (!m_pPageEntry)
            m_pPageEntry = LdapFirstEntry(m_pLdapConn, m_pPageBlock);
        else
            m_pPageEntry = LdapNextEntry(m_pLdapConn, m_pPageEntry);

        if (!m_pPageEntry)
        {
            if (!requestNextPage())
                return NULL;
            m_pPageEntry = LdapFirstEntry(m_pLdapConn, m_pPageBlock);
        }
        return m_pPageEntry;
    }
};

static CriticalSection  mpaCrit;
static __int64 getMaxPwdAge(Owned<ILdapConnectionPool> _conns, const char * _baseDN)
{
    static time_t   lastPwdAgeCheck = 0;
    static __int64  maxPwdAge = PWD_NEVER_EXPIRES;
    #define HOURLY  ((time_t)(60*60*1000))

    CriticalBlock block(mpaCrit);
    if (lastPwdAgeCheck != 0 && (((msTick() - lastPwdAgeCheck) < HOURLY)))//in case it was retrieved whilst this thread blocked
        return maxPwdAge;

    DBGLOG("Retrieving LDAP 'maxPwdAge'");
    char* attrs[] = {"maxPwdAge", NULL};
    CLDAPMessage searchResult;
    TIMEVAL timeOut = {LDAPTIMEOUT,0};
    Owned<ILdapConnection> lconn = _conns->getConnection();
    LDAP* sys_ld = ((CLdapConnection*)lconn.get())->getLd();
    int result = ldap_search_ext_s(sys_ld, (char*)_baseDN, LDAP_SCOPE_BASE, NULL,
        attrs, 0, NULL, NULL, &timeOut, LDAP_NO_LIMIT, &searchResult.msg);
    if(result != LDAP_SUCCESS)
    {
        DBGLOG("ldap_search_ext_s error: %s, when searching maxPwdAge", ldap_err2string( result ));
        return 0;
    }
    unsigned entries = ldap_count_entries(sys_ld, searchResult);
    if(entries == 0)
    {
        DBGLOG("ldap_search_ext_s error: Could not find maxPwdAge");
        return 0;
    }
    maxPwdAge = 0;
    CLDAPGetValuesLenWrapper vals(sys_ld, searchResult.msg, "maxPwdAge");
    if (vals.hasValues())
    {
        const char *val = vals.queryCharValue(0);
        if (val && *val)
        {
            if (*val == '-')
                ++val;
            for (int x=0; val[x]; x++)
                maxPwdAge = maxPwdAge * 10 + ( (int)val[x] - '0');
        }
    }
    else
        maxPwdAge = PWD_NEVER_EXPIRES;
    lastPwdAgeCheck = msTick();
    return maxPwdAge;
}

static CriticalSection  lcCrit;
class CLdapClient : public CInterface, implements ILdapClient
{
private:
    Owned<ILdapConnectionPool> m_connections;
    IPermissionProcessor* m_pp;     
    //int                  m_defaultFileScopePermission;
    //int                  m_defaultWorkunitScopePermission;
    Owned<CLdapConfig>   m_ldapconfig;
    StringBuffer         m_pwscheme;
    bool                 m_domainPwdsNeverExpire;//no domain policy for password expiration

public:
    IMPLEMENT_IINTERFACE

    CLdapClient(IPropertyTree* cfg)
    {
        m_ldapconfig.setown(new CLdapConfig(cfg));
        if(cfg && cfg->getPropBool("@useRealConnectionPool", false))
            m_connections.setown(new CLdapConnectionPool2(m_ldapconfig.get())); 
        else
            m_connections.setown(new CLdapConnectionPool(m_ldapconfig.get()));  
        m_pp = NULL;
        //m_defaultFileScopePermission = -2;
        //m_defaultWorkunitScopePermission = -2;
    }

    virtual void init(IPermissionProcessor* pp)
    {
        m_pp = pp;
        static bool createdOU = false;
        CriticalBlock block(lcCrit);
        if (!createdOU)
        {
<<<<<<< HEAD
            try
            {
                addDC(m_ldapconfig->getBasedn());
            }
            catch(...)
            {
            }
            try
            {
                addGroup("Directory Administrators", NULL, NULL, m_ldapconfig->getBasedn());
            }
            catch(...)
=======
            if(m_ldapconfig->getServerType() == OPEN_LDAP)
>>>>>>> fe52125b
            {
                try
                {
                    addDC(m_ldapconfig->getBasedn());
                }
                catch(...)
                {
                }
                try
                {
                    addGroup("Directory Administrators", m_ldapconfig->getBasedn());
                }
                catch(...)
                {
                }
            }
            createLdapBasedn(NULL, m_ldapconfig->getResourceBasedn(RT_DEFAULT), PT_ADMINISTRATORS_ONLY);
            createLdapBasedn(NULL, m_ldapconfig->getResourceBasedn(RT_FILE_SCOPE), PT_ADMINISTRATORS_ONLY);
            createLdapBasedn(NULL, m_ldapconfig->getResourceBasedn(RT_WORKUNIT_SCOPE), PT_ADMINISTRATORS_ONLY);
            createLdapBasedn(NULL, m_ldapconfig->getResourceBasedn(RT_SUDOERS), PT_ADMINISTRATORS_ONLY);

            createLdapBasedn(NULL, m_ldapconfig->getUserBasedn(), PT_ADMINISTRATORS_ONLY);
            createLdapBasedn(NULL, m_ldapconfig->getGroupBasedn(), PT_ADMINISTRATORS_ONLY);
            createdOU = true;
        }
    }

    virtual LdapServerType getServerType()
    {
        return m_ldapconfig->getServerType();
    }

    virtual ILdapConfig* getLdapConfig()
    {
        return m_ldapconfig.get();
    }

    virtual void setResourceBasedn(const char* rbasedn, SecResourceType rtype)
    {
        m_ldapconfig->setResourceBasedn(rbasedn, rtype);
        createLdapBasedn(NULL, m_ldapconfig->getResourceBasedn(rtype), PT_ADMINISTRATORS_ONLY);
    }

    void calcPWExpiry(CDateTime &dt, unsigned len, char * val)
    {
        __int64 time = 0;
        for (unsigned x=0; x < len; x++)
            time = time * 10 + ( (int)val[x] - '0');
        time += getMaxPwdAge(m_connections,(char*)m_ldapconfig->getBasedn() );
        dt.setFromFILETIME(time);
        dt.adjustTime(dt.queryUtcToLocalDelta());
    }

    virtual bool authenticate(ISecUser& user)
    {
        {
            char        *attribute;
            user.setAuthenticateStatus(AS_UNEXPECTED_ERROR);//assume the worst

            const char* username = user.getName();
            const char* password = user.credentials().getPassword();
            if(!username || !*username || !password || !*password)
                return false;

            if (getMaxPwdAge(m_connections,(char*)m_ldapconfig->getBasedn()) != PWD_NEVER_EXPIRES)
                m_domainPwdsNeverExpire = false;
            else
                m_domainPwdsNeverExpire = true;

            const char* sysuser = m_ldapconfig->getSysUser();
            bool sysUser = false;
            if(sysuser && *sysuser && (strcmp(username, sysuser) == 0))
            {
                if(strcmp(password, m_ldapconfig->getSysUserPassword()) == 0)
                {
                    user.setFullName(m_ldapconfig->getSysUserCommonName());
                    user.setAuthenticateStatus(AS_AUTHENTICATED);
                    if (m_ldapconfig->getServerType() != ACTIVE_DIRECTORY)
                        return true;
                    sysUser = true;
                }
                else
                {
                    user.setAuthenticateStatus(AS_INVALID_CREDENTIALS);
                    return false;
                }
            }

            StringBuffer filter;
            // Retrieve user's dn with system connection
            if(m_ldapconfig->getServerType() == ACTIVE_DIRECTORY)
                filter.append("sAMAccountName=");
            else
                filter.append("uid=");
            filter.append(username);

            char* attrs[] = {"cn", "userAccountControl", "pwdLastSet", "givenName", "sn", NULL};

            Owned<ILdapConnection> lconn = m_connections->getConnection();
            LDAP* sys_ld = ((CLdapConnection*)lconn.get())->getLd();
            CLDAPMessage searchResult;
            TIMEVAL timeOut = {LDAPTIMEOUT,0};
            int result = ldap_search_ext_s(sys_ld,
                            (char*)m_ldapconfig->getUserBasedn(), //distinguished name of the entry at which to start the search
                            LDAP_SCOPE_SUBTREE,
                            (char*)filter.str(), //search filter
                            attrs,
                            0, //attribute types and values are to be returned, nonzero if only types are required
                            NULL,
                            NULL,
                            &timeOut,
                            LDAP_NO_LIMIT,
                            &searchResult.msg);

            if(result != LDAP_SUCCESS)
            {
                DBGLOG("ldap_search_ext_s error: %s, when searching %s under %s", ldap_err2string( result ), filter.str(), m_ldapconfig->getUserBasedn());
                return false;
            }

            unsigned entries = ldap_count_entries(sys_ld, searchResult);
            if(entries == 0)
            {
                searchResult.ldapMsgFree();
                TIMEVAL timeOut = {LDAPTIMEOUT,0};
                result = ldap_search_ext_s(sys_ld, (char*)m_ldapconfig->getSysUserBasedn(), LDAP_SCOPE_SUBTREE, (char*)filter.str(), attrs, 0, NULL, NULL, &timeOut, LDAP_NO_LIMIT, &searchResult.msg);
                if(result != LDAP_SUCCESS)
                {
                    DBGLOG("ldap_search_ext_s error: %s, when searching %s under %s", ldap_err2string( result ), filter.str(), m_ldapconfig->getSysUserBasedn());
                    user.setAuthenticateStatus(AS_INVALID_CREDENTIALS);
                    return false;
                }

                entries = ldap_count_entries(sys_ld, searchResult);
                if(entries == 0)
                {
                    DBGLOG("LDAP: User %s not found", username);
                    user.setAuthenticateStatus(AS_INVALID_CREDENTIALS);
                    return false;
                }
            }

            LDAPMessage *entry = LdapFirstEntry(sys_ld, searchResult);
            if(entry == NULL)
            {
                DBGLOG("LDAP: Can't find entry for user %s", username);
                return false;
            }
            bool accountPwdNeverExpires = false;

            CLDAPGetAttributesWrapper   atts(sys_ld, searchResult);
            for ( attribute = atts.getFirst();
                  attribute != NULL;
                  attribute = atts.getNext())
            {
                if(stricmp(attribute, "cn") == 0)
                {
                    CLDAPGetValuesLenWrapper vals(sys_ld, entry, attribute);
                    if (vals.hasValues())
                        user.setFullName(vals.queryCharValue(0));
                }
                else if((stricmp(attribute, "givenName") == 0))
                {
                    CLDAPGetValuesLenWrapper vals(sys_ld, entry, attribute);
                    if (vals.hasValues())
                        user.setFirstName(vals.queryCharValue(0));
                }
                else if((stricmp(attribute, "sn") == 0))
                {
                    CLDAPGetValuesLenWrapper vals(sys_ld, entry, attribute);
                    if (vals.hasValues())
                        user.setLastName(vals.queryCharValue(0));
                }
                else if((stricmp(attribute, "userAccountControl") == 0))
                {
                    //UF_DONT_EXPIRE_PASSWD 0x10000
                    CLDAPGetValuesLenWrapper vals(sys_ld, entry, attribute);
                    if (vals.hasValues())
                        if (atoi((char*)vals.queryCharValue(0)) & 0x10000)//this can be true at the account level, even if domain policy requires password
                            accountPwdNeverExpires = true;
                }
                else if((stricmp(attribute, "pwdLastSet") == 0))
                {
                    /*pwdLastSet is the date and time that the password for this account was last changed. This
                    value is stored as a large integer that represents the number of 100 nanosecond intervals
                    since January 1, 1601 (UTC), also known as a FILETIME value. If this value is set
                    to 0 and the User-Account-Control attribute does not contain the UF_DONT_EXPIRE_PASSWD
                    flag, then the user must set the password at the next logon.
                    */
                    CLDAPGetValuesLenWrapper valsLen(sys_ld, entry, attribute);
                    if (valsLen.hasValues())
                    {
                        CDateTime expiry;
                        if (!m_domainPwdsNeverExpire && !accountPwdNeverExpires)
                        {
                            char * val = (char*)valsLen.queryCharValue(0);
                            calcPWExpiry(expiry, (unsigned)strlen(val), val);
                        }
                        else
                        {
                            expiry.clear();
                            DBGLOG("LDAP: Password never expires for user %s", username);
                        }
                        user.setPasswordExpiration(expiry);
                    }
                }
            }

            char *userdn = ldap_get_dn(sys_ld, entry);
            if(userdn == NULL || strlen(userdn) == 0)
            {
                DBGLOG("LDAP: dn not found for user %s", username);
                return false;
            }

            StringBuffer userdnbuf;
            userdnbuf.append(userdn);
            ldap_memfree(userdn);

            if (sysUser)
                return true;//sysuser authenticated above

            StringBuffer hostbuf;
            m_ldapconfig->getLdapHost(hostbuf);
            int rc = LDAP_SERVER_DOWN;
            char *ldap_errstring=NULL;

            for(int retries = 0; retries <= LDAPSEC_MAX_RETRIES; retries++)
            {
                DBGLOG("LdapBind for user %s (retries=%d).", username, retries);
                {
#ifdef NULL_DALIUSER_STACKTRACE
                    //following debug code to be removed
                    if (!username)
                    {
                        DBGLOG("UNEXPECTED USER (NULL) in ldapconnection.cpp authenticate() line %d", __LINE__);
                        PrintStackReport();
                    }
#endif
                    LDAP* user_ld = LdapUtils::LdapInit(m_ldapconfig->getProtocol(), hostbuf.str(), m_ldapconfig->getLdapPort(), m_ldapconfig->getLdapSecurePort());
                    rc = LdapUtils::LdapBind(user_ld, m_ldapconfig->getDomain(), username, password, userdnbuf.str(), m_ldapconfig->getServerType(), m_ldapconfig->getAuthMethod());
                    if(rc != LDAP_SUCCESS)
                        ldap_get_option(user_ld, LDAP_OPT_ERROR_STRING, &ldap_errstring);
                    LDAP_UNBIND(user_ld);
                }
                DBGLOG("finished LdapBind for user %s, rc=%d", username, rc);
                if(!LdapServerDown(rc) || retries > LDAPSEC_MAX_RETRIES)
                    break;
                sleep(LDAPSEC_RETRY_WAIT);
                if(retries < LDAPSEC_MAX_RETRIES)
                    DBGLOG("Server temporarily unreachable, retrying ...");
                // Retrying next ldap sever, might be the same server
                hostbuf.clear();
                m_ldapconfig->getLdapHost(hostbuf);
            }

            if(rc == LDAP_SERVER_DOWN)
            {
                StringBuffer dc;
                LdapUtils::getDcName(NULL, dc);
                if(dc.length() > 0)
                {
                    WARNLOG("Using automatically obtained LDAP Server %s", dc.str());
                    LDAP* user_ld = LdapUtils::LdapInit(m_ldapconfig->getProtocol(), dc.str(), m_ldapconfig->getLdapPort(), m_ldapconfig->getLdapSecurePort());
                    rc = LdapUtils::LdapBind(user_ld, m_ldapconfig->getDomain(), username, password, userdnbuf.str(), m_ldapconfig->getServerType(), m_ldapconfig->getAuthMethod());
                    if(rc != LDAP_SUCCESS)
                        ldap_get_option(user_ld, LDAP_OPT_ERROR_STRING, &ldap_errstring);
                    LDAP_UNBIND(user_ld);
                }
            }
            if(rc != LDAP_SUCCESS)
            {
                if (ldap_errstring && *ldap_errstring && strstr(ldap_errstring, " data "))//if extended error strings are available (they are not in windows clients)
                {
#ifdef _DEBUG
                    DBGLOG("LDAPBIND ERR: RC=%d, - '%s'", rc, ldap_errstring);
#endif
                    if (strstr(ldap_errstring, "data 532"))//80090308: LdapErr: DSID-0C0903A9, comment: AcceptSecurityContext error, data 532, v1db0.
                    {
                        DBGLOG("LDAP: Password Expired(1) for user %s", username);
                        user.setAuthenticateStatus(AS_PASSWORD_VALID_BUT_EXPIRED);
                    }
                    else if (strstr(ldap_errstring, "data 773"))//User must reset password "80090308: LdapErr: DSID-0C0903A9, comment: AcceptSecurityContext error, data 773, v1db1'
                    {
                        DBGLOG("LDAP: User %s Must Reset Password", username);
                        user.setAuthenticateStatus(AS_PASSWORD_VALID_BUT_EXPIRED);
                    }
                    else
                    {
                        DBGLOG("LDAP: Authentication(1) for user %s failed - %s", username, ldap_err2string(rc));
                        user.setAuthenticateStatus(AS_INVALID_CREDENTIALS);
                    }
                }
                else
                {
                    //This path is typical if running ESP on Windows. We have no way
                    //to determine if password entered is valid but expired
                    if (user.getPasswordDaysRemaining() == scPasswordExpired)
                    {
                        DBGLOG("LDAP: Password Expired(2) for user %s", username);
                        user.setAuthenticateStatus(AS_PASSWORD_EXPIRED);
                    }
                    else
                    {
                        DBGLOG("LDAP: Authentication(2) for user %s failed - %s", username, ldap_err2string(rc));
                        user.setAuthenticateStatus(AS_INVALID_CREDENTIALS);
                    }
                }
                return false;
            }
            user.setAuthenticateStatus(AS_AUTHENTICATED);
        }
        //Always retrieve user info(SID, UID, fullname, etc) for Active Directory, when the user first logs in.
        if((m_ldapconfig->getServerType() == ACTIVE_DIRECTORY) && (m_pp != NULL))
            m_pp->retrieveUserInfo(user);

        return true;
    };

    virtual bool authorize(SecResourceType rtype, ISecUser& user, IArrayOf<ISecResource>& resources)
    {
        bool ok = false;
        const char* basedn = m_ldapconfig->getResourceBasedn(rtype);
        if(basedn == NULL || *basedn == '\0')
        {
            DBGLOG("corresponding basedn is not defined for authorize");
            return false;
        }

        const char* username = user.getName();
        if(!username || !*username)
            return false;

        const char* sysuser = m_ldapconfig->getSysUser();
        if(sysuser && *sysuser && (strcmp(username, sysuser) == 0))
        {
            ForEachItemIn(x, resources)
            {
                ISecResource* res = &resources.item(x);
                if(!res)
                    continue;
                if(rtype == RT_MODULE)
                {
                    StringBuffer filter;
                    if(m_ldapconfig->getServerType() == ACTIVE_DIRECTORY)
                        filter.append("name=");
                    else
                        filter.append("ou=");
                    filter.append(res->getName());
                    int count = countEntries(m_ldapconfig->getResourceBasedn(rtype), (char*)filter.str(), 10);
                    if(count != 0)
                        res->setAccessFlags(SecAccess_Full);
                    else
                        res->setAccessFlags(-1);
                }
                else
                    res->setAccessFlags(SecAccess_Full);
            }
            return true;
        }

        if(rtype == RT_FILE_SCOPE)
        {
            int defaultFileScopePermission = queryDefaultPermission(user);
            IArrayOf<ISecResource> non_emptylist;
            ForEachItemIn(x, resources)
            {
                ISecResource& res = resources.item(x);
                const char* res_name = res.getName();
                if(res_name == NULL || *res_name == '\0')
                    res.setAccessFlags(defaultFileScopePermission); //res.setAccessFlags(m_defaultFileScopePermission);
                else 
                    non_emptylist.append(*LINK(&res));
            }

            ok = authorizeScope(user, non_emptylist, basedn);
            //if(ok && m_defaultFileScopePermission != -2)
            if(ok && defaultFileScopePermission != -2)
            {
                ForEachItemIn(x, non_emptylist)
                {
                    ISecResource& res = non_emptylist.item(x);
                    if(res.getAccessFlags() == -1)
                        res.setAccessFlags(defaultFileScopePermission); //res.setAccessFlags(m_defaultFileScopePermission);
                }
            }

            return ok;
        }
        else if(rtype == RT_WORKUNIT_SCOPE)
        {
            int defaultWorkunitScopePermission = -2;
            //if(m_defaultWorkunitScopePermission == -2)
            {
                const char* basebasedn = strchr(basedn, ',') + 1;
                StringBuffer baseresource;
                baseresource.append(basebasedn-basedn-4, basedn+3);
                IArrayOf<ISecResource> base_resources;
                base_resources.append(*(new CLdapSecResource(baseresource.str())));
                bool baseok = authorizeScope(user, base_resources, basebasedn);
                if(baseok)
                {
                    defaultWorkunitScopePermission = base_resources.item(0).getAccessFlags();
                }
            }
            IArrayOf<ISecResource> non_emptylist;
            ForEachItemIn(x, resources)
            {
                ISecResource& res = resources.item(x);
                const char* res_name = res.getName();
                if(res_name == NULL || *res_name == '\0')
                    res.setAccessFlags(defaultWorkunitScopePermission);
                else 
                    non_emptylist.append(*LINK(&res));
            }
            ok = authorizeScope(user, non_emptylist, basedn);
            if(ok && defaultWorkunitScopePermission != -2)
            {
                ForEachItemIn(x, non_emptylist)
                {
                    ISecResource& res = non_emptylist.item(x);
                    if(res.getAccessFlags() == -1)
                        res.setAccessFlags(defaultWorkunitScopePermission);
                }
            }

            return ok;
        }
        else
        {
            IArrayOf<CSecurityDescriptor> sdlist;
            ForEachItemIn(x, resources)
            {
                ISecResource& res = resources.item(x);
                const char* resourcename = res.getName();
                CSecurityDescriptor* sd = new CSecurityDescriptor(resourcename);
                sdlist.append(*sd);
            }

            getSecurityDescriptors(rtype, sdlist);
            if(m_pp != NULL)
                ok = m_pp->getPermissions(user, sdlist, resources);
            return ok;
        }
    }

    // Returns true if all resources are correctly added, otherwise returns false.
    virtual bool addResources(SecResourceType rtype, ISecUser& user, IArrayOf<ISecResource>& resources, SecPermissionType ptype, const char* basedn)
    {
        bool ret = true;

        for(unsigned i = 0; i < resources.length(); i++)
        {
            ISecResource* resource = &resources.item(i);
            if(resource != NULL)
            {
                bool oneret = addResource(rtype, user, resource, ptype, basedn);
                ret = ret && oneret; 
            }
        }

        return ret;
    }

    virtual bool getUserInfo(ISecUser& user, const char* infotype)
    {
        char        *attribute;
        LDAPMessage *message;

        const char* username = user.getName();

        if(username == NULL || strlen(username) == 0)
        {
            DBGLOG("LDAP: getUserInfo : username is empty");
            return false;
        }
        
        if(infotype && stricmp(infotype, "sudoers") == 0)
        {
            CLdapSecUser* ldapuser = dynamic_cast<CLdapSecUser*>(&user);

            TIMEVAL timeOut = {LDAPTIMEOUT,0};   
            Owned<ILdapConnection> lconn = m_connections->getConnection();
            LDAP* ld = ((CLdapConnection*)lconn.get())->getLd();

            StringBuffer filter("sudoUser=");
            filter.append(username);
            char  *attrs[] = {"sudoHost", "sudoCommand", "sudoOption", NULL};
            const char* basedn = m_ldapconfig->getResourceBasedn(RT_SUDOERS);
            CLDAPMessage searchResult;
            int rc = ldap_search_ext_s(ld, (char*)basedn, LDAP_SCOPE_SUBTREE, (char*)filter.str(), attrs, 0, NULL, NULL, &timeOut, LDAP_NO_LIMIT, &searchResult.msg);

            if ( rc != LDAP_SUCCESS )
            {
                DBGLOG("ldap_search_ext_s error: %s, when searching %s under %s", ldap_err2string( rc ), filter.str(), basedn);
                ldapuser->setSudoersEnabled(false);
                ldapuser->setInSudoers(false);
                return false;
            }
            
            ldapuser->setSudoersEnabled(true);

            unsigned entries = ldap_count_entries(ld, searchResult);
            if(entries == 0)
            {
                ldapuser->setInSudoers(false);
                return true;
            }

            message = LdapFirstEntry(ld, searchResult);
            if(message == NULL)
            {
                ldapuser->setInSudoers(false);
                return true;
            }

            ldapuser->setInSudoers(true);
            CLDAPGetAttributesWrapper   atts(ld, searchResult);
            for ( attribute = atts.getFirst();
                  attribute != NULL;
                  attribute = atts.getNext())
            {
                CLDAPGetValuesLenWrapper vals(ld, message, attribute);
                if (vals.hasValues())
                {
                    if(stricmp(attribute, "sudoHost") == 0)
                        ldapuser->setSudoHost(vals.queryCharValue(0));
                    else if(stricmp(attribute, "sudoCommand") == 0)
                        ldapuser->setSudoCommand(vals.queryCharValue(0));
                    else if(stricmp(attribute, "sudoOption") == 0)
                        ldapuser->setSudoOption(vals.queryCharValue(0));
                }
            }
            return true;
        }
        else
        {
            StringBuffer filter;
            const char* basedn = m_ldapconfig->getUserBasedn();
            if(m_ldapconfig->getServerType() == ACTIVE_DIRECTORY)
            {
                filter.append("sAMAccountName=");
            }
            else
            {
                filter.append("uid=");
                if(stricmp(username, m_ldapconfig->getSysUser()) == 0)
                    basedn = m_ldapconfig->getSysUserBasedn();
            }

            filter.append(user.getName());

            TIMEVAL timeOut = {LDAPTIMEOUT,0};   
            
            Owned<ILdapConnection> lconn = m_connections->getConnection();
            LDAP* ld = ((CLdapConnection*)lconn.get())->getLd();

            char        *attrs[] = {"cn", "givenName", "sn", "gidnumber", "uidnumber", "homedirectory", "loginshell", "objectClass", NULL};
            CLDAPMessage searchResult;
            int rc = ldap_search_ext_s(ld, (char*)basedn, LDAP_SCOPE_SUBTREE, (char*)filter.str(), attrs, 0, NULL, NULL, &timeOut, LDAP_NO_LIMIT,   &searchResult.msg );

            if ( rc != LDAP_SUCCESS )
            {
                DBGLOG("ldap_search_ext_s error: %s, when searching %s under %s", ldap_err2string( rc ), filter.str(), basedn);
                return false;
            }

            ((CLdapSecUser*)&user)->setPosixenabled(false);
            // Go through the search results by checking message types
            for(message = LdapFirstEntry( ld, searchResult); message != NULL; message = ldap_next_entry(ld, message))
            {
                CLDAPGetAttributesWrapper   atts(ld, searchResult);
                for ( attribute = atts.getFirst();
                      attribute != NULL;
                      attribute = atts.getNext())
                {
                    CLDAPGetValuesLenWrapper vals(ld, message, attribute);
                    if (vals.hasValues())
                    {
                        if(stricmp(attribute, "cn") == 0)
                            user.setFullName(vals.queryCharValue(0));
                        else if(stricmp(attribute, "givenName") == 0)
                            user.setFirstName(vals.queryCharValue(0));
                        else if(stricmp(attribute, "sn") == 0)
                            user.setLastName(vals.queryCharValue(0));
                        else if(stricmp(attribute, "gidnumber") == 0)
                            ((CLdapSecUser*)&user)->setGidnumber(vals.queryCharValue(0));
                        else if(stricmp(attribute, "uidnumber") == 0)
                            ((CLdapSecUser*)&user)->setUidnumber(vals.queryCharValue(0));
                        else if(stricmp(attribute, "homedirectory") == 0)
                            ((CLdapSecUser*)&user)->setHomedirectory(vals.queryCharValue(0));
                        else if(stricmp(attribute, "loginshell") == 0)
                            ((CLdapSecUser*)&user)->setLoginshell(vals.queryCharValue(0));
                        else if(stricmp(attribute, "objectClass") == 0)
                        {
                            int valind = 0;
                            while(vals.queryCharValue(valind))
                            {
                                if(stricmp(vals.queryCharValue(valind), "posixAccount") == 0)
                                {
                                    ((CLdapSecUser*)&user)->setPosixenabled(true);
                                    break;
                                }
                                valind++;
                            }
                        }
                    }
                }
            }
            return true;
        }
    }

    ISecUser* lookupUser(unsigned uid)
    {
        StringBuffer sysuser;
        sysuser.append(m_ldapconfig->getSysUser());
        if(sysuser.length() == 0)
        {
#ifdef _WIN32
            char uname[128];
            unsigned long len = 128;
            int rc = GetUserName(uname, &len);
            if(rc != 0)
                sysuser.append(len, uname);
            else
                throw MakeStringException(-1, "Error getting current user's username, error code = %d", rc);
#else
            throw MakeStringException(-1, "systemUser not found in config");
#endif
        }
        
        MemoryBuffer usersidbuf;
        StringBuffer usersidstr;

        if(m_ldapconfig->getServerType() == ACTIVE_DIRECTORY)
        {
            if(m_pp != NULL)
                m_pp->lookupSid(sysuser.str(), usersidbuf);
            if(usersidbuf.length() == 0)
            {
                throw MakeStringException(-1, "system user %s's SID not found", sysuser.str());
            }

            int sidlen = usersidbuf.length();
            char* uidbuf = (char*)&uid;
            for(int i = 0; i < 4; i++)
            {
                usersidbuf.writeDirect(sidlen -4 + i, 1, (uidbuf + 3 - i));
            }
            LdapUtils::bin2str(usersidbuf, usersidstr);
        }
        else
        {
            usersidbuf.append(uid);
        }

        char        *attribute;
        LDAPMessage *message;

        StringBuffer filter;
        if(m_ldapconfig->getServerType() == ACTIVE_DIRECTORY)
        {
            filter.append("objectSid=").append(usersidstr.str());
        }
        else
        {
            filter.appendf("entryid=%d", uid);
        }

        TIMEVAL timeOut = {LDAPTIMEOUT,0}; 

        Owned<ILdapConnection> lconn = m_connections->getConnection();
        LDAP* ld = ((CLdapConnection*)lconn.get())->getLd();

        char* act_fieldname;
        if(m_ldapconfig->getServerType() == ACTIVE_DIRECTORY)
        {
            act_fieldname = "sAMAccountName";
        }
        else
        {
            act_fieldname = "uid";
        }
            
        char        *attrs[] = {"cn", act_fieldname, NULL};
        CLDAPMessage searchResult;
        int rc = ldap_search_ext_s(ld, (char*)m_ldapconfig->getUserBasedn(), LDAP_SCOPE_SUBTREE, (char*)filter.str(), attrs, 0, NULL, NULL, &timeOut, LDAP_NO_LIMIT,    &searchResult.msg );

        if ( rc != LDAP_SUCCESS )
        {
            DBGLOG("ldap_search_ext_s error: %s, when searching %s under %s", ldap_err2string( rc ), filter.str(), m_ldapconfig->getUserBasedn());
            return NULL;
        }

        if(ldap_count_entries(ld, searchResult) < 1)
        {
            DBGLOG("No entries are found for user with uid %0X", uid);
            return NULL;
        }

        CLdapSecUser* ldapuser = new CLdapSecUser("", "");

        // Go through the search results by checking message types
        for(message = LdapFirstEntry( ld, searchResult); message != NULL; message = ldap_next_entry(ld, message))
        {
            CLDAPGetAttributesWrapper   atts(ld, searchResult);
            for ( attribute = atts.getFirst();
                  attribute != NULL;
                  attribute = atts.getNext())
            {
                CLDAPGetValuesLenWrapper vals(ld, message, attribute);
                if (vals.hasValues())
                {
                    if(stricmp(attribute, "cn") == 0)
                        ldapuser->setFullName(vals.queryCharValue(0));
                    else if(stricmp(attribute, act_fieldname) == 0)
                        ldapuser->setName(vals.queryCharValue(0));
                }
            }
        }

        ldapuser->setUserID(uid);
        ldapuser->setUserSid(usersidbuf.length(), usersidbuf.toByteArray());
        
        // Since we've got the SID for the user, cache it for later uses.
        MemoryBuffer mb;
        if(m_pp != NULL)
            m_pp->getCachedSid(ldapuser->getName(), mb);
        if(mb.length() == 0)
        {
            m_pp->cacheSid(ldapuser->getName(), usersidbuf.length(), usersidbuf.toByteArray());
        }

        return ldapuser;
    }

    bool lookupAccount(MemoryBuffer& sidbuf, StringBuffer& account_name, ACT_TYPE& act_type)
    {
        char        *attribute;
        LDAPMessage *message;

        char* act_fieldname;

        StringBuffer filter;
        if(m_ldapconfig->getServerType() == ACTIVE_DIRECTORY)
        {
            act_fieldname = "sAMAccountName";
            StringBuffer usersidstr;
            LdapUtils::bin2str(sidbuf, usersidstr);
            filter.append("objectSid=").append(usersidstr.str());
        }
        else
        {
            unsigned* uid = (unsigned*)sidbuf.toByteArray();
            filter.appendf("entryid=%d", *uid);
            act_fieldname = "uid";
        }

        TIMEVAL timeOut = {LDAPTIMEOUT,0}; 

        Owned<ILdapConnection> lconn = m_connections->getConnection();
        LDAP* ld = ((CLdapConnection*)lconn.get())->getLd();
        
        char  *attrs[] = {"cn", act_fieldname, "objectClass", NULL};
        CLDAPMessage searchResult;
        int rc = ldap_search_ext_s(ld, (char*)m_ldapconfig->getUserBasedn(), LDAP_SCOPE_SUBTREE, (char*)filter.str(), attrs, 0, NULL, NULL, &timeOut, LDAP_NO_LIMIT,    &searchResult.msg );

        if ( rc != LDAP_SUCCESS )
        {
            DBGLOG("ldap_search_ext_s error: %s, when searching %s under %s", ldap_err2string( rc ), filter.str(), m_ldapconfig->getUserBasedn());
            return false;
        }

        if(ldap_count_entries(ld, searchResult) < 1)
        {
            searchResult.ldapMsgFree();
            rc = ldap_search_ext_s(ld, (char*)m_ldapconfig->getGroupBasedn(), LDAP_SCOPE_SUBTREE, (char*)filter.str(), attrs, 0, NULL, NULL, &timeOut, LDAP_NO_LIMIT,   &searchResult.msg );
            if(ldap_count_entries(ld, searchResult) < 1)
            {
                searchResult.ldapMsgFree();
                rc = ldap_search_ext_s(ld, (char*)m_ldapconfig->getSysUserBasedn(), LDAP_SCOPE_SUBTREE, (char*)filter.str(), attrs, 0, NULL, NULL, &timeOut, LDAP_NO_LIMIT, &searchResult.msg );
                //DBGLOG("No entries are found");
                return false;
            }
        }

        StringBuffer act_name;
        StringBuffer cnbuf;

        // Go through the search results by checking message types
        for(message = LdapFirstEntry( ld, searchResult); message != NULL; message = ldap_next_entry(ld, message))
        {
            CLDAPGetAttributesWrapper   atts(ld, searchResult);
            for ( attribute = atts.getFirst();
                  attribute != NULL;
                  attribute = atts.getNext())
            {
                CLDAPGetValuesLenWrapper vals(ld, message, attribute);
                if (vals.hasValues())
                {
                    if(stricmp(attribute, act_fieldname) == 0)
                        act_name.clear().append(vals.queryCharValue(0));
                    else if(stricmp(attribute, "cn") == 0)
                        cnbuf.clear().append(vals.queryCharValue(0));
                    else if(stricmp(attribute, "objectClass") == 0)
                    {
                        int i = 0;
                        while(vals.queryCharValue(i) != NULL)
                        {
                            if(stricmp(vals.queryCharValue(i), "person") == 0)
                                act_type = USER_ACT;
                            else if(stricmp(vals.queryCharValue(i), "group") == 0)
                                act_type = GROUP_ACT;
                            i++;
                        }
                    }
                }
            }
        }

        if(act_type == USER_ACT)
            account_name.append(act_name.str());
        else
            account_name.append(cnbuf.str());

        return true;
    }

    virtual void lookupSid(const char* basedn, const char* filter, MemoryBuffer& act_sid)
    {
        char        *attribute;       
        LDAPMessage *message;

        TIMEVAL timeOut = {LDAPTIMEOUT,0};   

        Owned<ILdapConnection> lconn = m_connections->getConnection();
        LDAP* ld = ((CLdapConnection*)lconn.get())->getLd();

        char* fieldname;
        if(m_ldapconfig->getServerType() == ACTIVE_DIRECTORY)
            fieldname = "objectSid";
        else
            fieldname = "entryid";

        char        *attrs[] = {fieldname, NULL};
        CLDAPMessage searchResult;
        int rc = ldap_search_ext_s(ld, (char*)basedn, LDAP_SCOPE_SUBTREE, (char*)filter, attrs, 0, NULL, NULL, &timeOut, LDAP_NO_LIMIT, &searchResult.msg );

        if ( rc != LDAP_SUCCESS )
        {
            DBGLOG("ldap_search_ext_s error: %s, when searching %s under %s", ldap_err2string( rc ), filter, basedn);
            return;
        }

        message = LdapFirstEntry( ld, searchResult);
        if(message != NULL)
        {
            CLDAPGetAttributesWrapper   atts(ld, searchResult);
            for ( attribute = atts.getFirst();
                  attribute != NULL;
                  attribute = atts.getNext())
            {
                if(0 == stricmp(attribute, fieldname))
                {
                    CLDAPGetValuesLenWrapper valsLen(ld, message, attribute);
                    if (valsLen.hasValues())
                    {
                        struct berval* val = valsLen.queryBValues()[0];
                        if(val != NULL)
                        {
                            int len = val->bv_len;
                            act_sid.append(val->bv_len, val->bv_val);
                        }
                    }
                    break;
                }
            }
        }
    }

    virtual void lookupSid(const char* act_name, MemoryBuffer& act_sid, ACT_TYPE act_type)
    {
        StringBuffer filter;
        const char* basedn;
        if(act_type == USER_ACT)
        {
            if(m_ldapconfig->getServerType() == ACTIVE_DIRECTORY)
                filter.append("sAMAccountName=").append(act_name);
            else
                filter.append("uid=").append(act_name);

            basedn = m_ldapconfig->getUserBasedn();
            lookupSid(basedn, filter.str(), act_sid);
            if(act_sid.length() == 0)
            {
                StringBuffer basebuf;
                if(m_ldapconfig->getServerType() == ACTIVE_DIRECTORY)
                    basebuf.append("cn=Users,").append(m_ldapconfig->getBasedn());
                else if(stricmp(act_name, m_ldapconfig->getSysUser()) == 0)
                    basebuf.append(m_ldapconfig->getSysUserBasedn());
                else
                    basebuf.append("ou=People,").append(m_ldapconfig->getBasedn());

                lookupSid(basebuf.str(), filter.str(), act_sid);
            }
        }
        else
        {
            filter.append("cn=").append(act_name);
            basedn = m_ldapconfig->getGroupBasedn();
            lookupSid(basedn, filter.str(), act_sid);
            if(act_sid.length() == 0)
            {
                StringBuffer basebuf;
                basebuf.append("cn=Users,").append(m_ldapconfig->getBasedn());
                lookupSid(basebuf.str(), filter.str(), act_sid);
                if(act_sid.length() == 0)
                {
                    basebuf.clear();
                    basebuf.append("cn=Builtin,").append(m_ldapconfig->getBasedn());
                    lookupSid(basebuf.str(), filter.str(), act_sid);
                }
            }       
        }

    }

    virtual void setPermissionProcessor(IPermissionProcessor* pp)
    {
        m_pp = pp;
    }

    virtual bool retrieveUsers(IUserArray& users)
    {
        return retrieveUsers("", users);
    }

    virtual bool retrieveUsers(const char* searchstr, IUserArray& users)
    {
        char        *attribute;
        LDAPMessage *message;

        StringBuffer filter;
        if(m_ldapconfig->getServerType() == ACTIVE_DIRECTORY)
            filter.append("objectClass=User");
        else
            filter.append("objectClass=inetorgperson");

        TIMEVAL timeOut = {LDAPTIMEOUT,0};   

        Owned<ILdapConnection> lconn = m_connections->getConnection();
        LDAP* ld = ((CLdapConnection*)lconn.get())->getLd();

        char* act_fieldname;
        char* sid_fieldname;
        if(m_ldapconfig->getServerType() == ACTIVE_DIRECTORY)
        {
            act_fieldname = "sAMAccountName";
            sid_fieldname = "objectSid";
        }
        else
        {
            act_fieldname = "uid";
            sid_fieldname = "entryid";
        }

        if(searchstr && *searchstr && strcmp(searchstr, "*") != 0)
        {
            filter.insert(0, "(&(");
            filter.appendf(")(|(%s=*%s*)(%s=*%s*)(%s=*%s*)))", act_fieldname, searchstr, "givenName", searchstr, "sn", searchstr);
        }

        char *attrs[] = {act_fieldname, sid_fieldname, "cn", "userAccountControl", "pwdLastSet", NULL};

        CPagedLDAPSearch pagedSrch(ld, (char*)m_ldapconfig->getUserBasedn(), LDAP_SCOPE_SUBTREE, (char*)filter.str(), attrs);
        for (message = pagedSrch.getFirstEntry(); message; message = pagedSrch.getNextEntry())
        {
            bool accountPwdNeverExpires = false;
            Owned<ISecUser> user = new CLdapSecUser("", "");
            // Go through the search results by checking message types
            CLDAPGetAttributesWrapper   atts(ld, message);
            for ( attribute = atts.getFirst();
                  attribute != NULL;
                  attribute = atts.getNext())
            {
                CLDAPGetValuesLenWrapper vals(ld, message, attribute);
                if (!vals.hasValues())
                    continue;
                if(stricmp(attribute, "cn") == 0)
                {
                    CLDAPGetValuesLenWrapper vals(ld, message, attribute);
                    if (vals.hasValues())
                        user->setFullName(vals.queryCharValue(0));
                }
                else if (stricmp(attribute, "userAccountControl") == 0)
                {
                    //UF_DONT_EXPIRE_PASSWD 0x10000
                    CLDAPGetValuesLenWrapper vals(ld, message, attribute);
                    if (vals.hasValues())
                        if (atoi((char*)vals.queryCharValue(0)) & 0x10000)//this can be true at the account level, even if domain policy requires password
                            accountPwdNeverExpires = true;
                }
                else if(stricmp(attribute, "pwdLastSet") == 0)
                {
                    CDateTime expiry;
                    if (!m_domainPwdsNeverExpire && !accountPwdNeverExpires)
                    {
                        CLDAPGetValuesLenWrapper valsLen(ld, message, attribute);
                        if (valsLen.hasValues())
                        {
                            struct berval* val = valsLen.queryBValues()[0];
                            calcPWExpiry(expiry, (unsigned)val->bv_len, val->bv_val);
                        }
                    }
                    else
                        expiry.clear();
                    user->setPasswordExpiration(expiry);
                }
                else if(stricmp(attribute, act_fieldname) == 0)
                {
                    CLDAPGetValuesLenWrapper vals(ld, message, attribute);
                    if (vals.hasValues())
                        user->setName(vals.queryCharValue(0));
                }
                else if(stricmp(attribute, sid_fieldname) == 0)
                {
                    if(m_ldapconfig->getServerType() == ACTIVE_DIRECTORY)
                    {
                        CLDAPGetValuesLenWrapper valsLen(ld, message, attribute);
                        if (valsLen.hasValues())
                        {
                            struct berval* val = valsLen.queryBValues()[0];
                            if(val != NULL)
                            {
                                unsigned uid = val->bv_val[val->bv_len - 4];
                                int i;
                                for(i = 3; i > 0; i--)
                                {
                                    uid = (uid << 8) + val->bv_val[val->bv_len - i];
                                }
                                ((CLdapSecUser*)user.get())->setUserID(uid);
                            }
                        }
                    }
                    else
                    {
                        CLDAPGetValuesLenWrapper vals(ld, message, attribute);
                        if (vals.hasValues())
                            ((CLdapSecUser*)user.get())->setUserID(atoi(vals.queryCharValue(0)));
                    }
                }
            }
            if (user->getName() && *user->getName())
                users.append(*LINK(user.get()));
        }

        return true;
    }

    virtual IPropertyTreeIterator* getUserIterator(const char* userName)
    {
        IUserArray users;
        retrieveUsers(userName, users);
        Owned<IPropertyTree> usersTree = createPTree("Users");
        ForEachItemIn(i, users)
            addUserTree(users.item(i), usersTree);

        return usersTree->getElements("*");
    }

    void addUserTree(ISecUser& usr, IPropertyTree* users)
    {
        const char* usrName = usr.getName();
        if(!usrName || !*usrName)
            return;

        const char* fullName = usr.getFullName();
        StringBuffer sb;
        switch (usr.getPasswordDaysRemaining())//-1 if expired, -2 if never expires
        {
        case scPasswordExpired:
            sb.set("Expired");
            break;
        case scPasswordNeverExpires:
            sb.set("Never");
            break;
        default:
            CDateTime dt;
            usr.getPasswordExpiration(dt);
            dt.getDateString(sb);
            break;
        }

        Owned<IPTree> userTree = createPTree("User");
        userTree->addProp(getUserFieldNames(UFName), usrName);
        if (fullName && *fullName)
            userTree->addProp(getUserFieldNames(UFFullName), fullName);
        userTree->addPropInt(getUserFieldNames(UFUserID), usr.getUserID());
        userTree->addProp(getUserFieldNames(UFPasswordExpiration), sb.str());
        users->addPropTree("User", userTree.getClear());
    }

    ISecItemIterator* getUsersSorted(const char* userName, UserField* sortOrder, const unsigned pageStartFrom, const unsigned pageSize, unsigned* total, __int64* cacheHint)
    {
        class CElementsPager : public CSimpleInterface, implements IElementsPager
        {
            ILdapClient* ldapClient;
            StringAttr userName;
            StringAttr sortOrder;

        public:
            IMPLEMENT_IINTERFACE_USING(CSimpleInterface);

            CElementsPager(ILdapClient* _ldapClient, const char* _userName, const char*_sortOrder)
                : ldapClient(_ldapClient), userName(_userName), sortOrder(_sortOrder) { };
            virtual IRemoteConnection* getElements(IArrayOf<IPropertyTree>& elements)
            {
                StringArray unknownAttributes;
                Owned<IPropertyTreeIterator> iter = ldapClient->getUserIterator(userName.get());
                sortElements(iter, sortOrder.get(), NULL, NULL, unknownAttributes, elements);
                return NULL;
            }
            virtual bool allMatchingElementsReceived() { return true; }//For now, ldap always returns all of matched users.
        };

        StringBuffer so;
        if (sortOrder)
        {
            for (unsigned i=0;sortOrder[i]!=UFterm;i++)
            {
                if (so.length())
                    so.append(',');
                int fmt = sortOrder[i];
                if (fmt&UFreverse)
                    so.append('-');
                if (fmt&UFnocase)
                    so.append('?');
                if (fmt&UFnumeric)
                    so.append('#');
                so.append(getUserFieldNames((UserField) (fmt&0xff)));
            }
        }
        IArrayOf<IPropertyTree> results;
        Owned<IElementsPager> elementsPager = new CElementsPager(this, userName, so.length()?so.str():NULL);
        Owned<IRemoteConnection> conn=getElementsPaged(elementsPager, pageStartFrom, pageSize, NULL, "", cacheHint, results, total, NULL, false);
        return new CSecItemIterator(results);
    }

    virtual bool userInGroup(const char* userdn, const char* groupdn)
    {
        const char* fldname;
        if(m_ldapconfig->getServerType() == ACTIVE_DIRECTORY)
            fldname = "member";
        else
            fldname = "uniquemember";

        Owned<ILdapConnection> lconn = m_connections->getConnection();
        LDAP* ld = ((CLdapConnection*)lconn.get())->getLd();

        int rc = LDAP_COMPARE_EXT_S(ld, (const char*)groupdn, (const char*)fldname, (const char*)userdn,0,0,0);
#ifndef _WIN32
        if (rc == -3)//389DirectoryServer always seems to return -3
            rc = ldap_compare_s(ld, groupdn, fldname, userdn);
#endif
        if(rc == LDAP_COMPARE_TRUE)
            return true;
        else
            return false;
    }

    // Update user's firstname, lastname (plus displayname for active directory).
    virtual bool updateUser(const char* type, ISecUser& user)
    {
        const char* username = user.getName();
        if(!username || !*username)
            return false;

        StringBuffer userdn;
        getUserDN(username, userdn);

        int rc = LDAP_SUCCESS;

        if(!type || !*type || stricmp(type, "names") == 0)
        {
            StringBuffer cnbuf;
            const char* fname = user.getFirstName();
            const char* lname = user.getLastName();
            if(fname && *fname && lname && *lname)
            {
                cnbuf.append(fname).append(" ").append(lname);
            }
            else
                throw MakeStringException(-1, "Please specify both firstname and lastname");

            char *gn_values[] = { (char*)fname, NULL };
            LDAPMod gn_attr = {
                LDAP_MOD_REPLACE,
                "givenName",
                gn_values
            };

            char *sn_values[] = { (char*)lname, NULL };
            LDAPMod sn_attr = {
                LDAP_MOD_REPLACE,
                "sn",
                sn_values
            };

            char *cn_values[] = {(char*)cnbuf.str(), NULL };
            LDAPMod cn_attr = 
            {
                LDAP_MOD_REPLACE,
                "cn",
                cn_values
            };

            char *dispname_values[] = {(char*)cnbuf.str(), NULL };
            LDAPMod dispname_attr = 
            {
                LDAP_MOD_REPLACE,
                "displayName",
                dispname_values
            };

            LDAPMod *attrs[4];
            int ind = 0;
        
            attrs[ind++] = &gn_attr;
            attrs[ind++] = &sn_attr;

            if(m_ldapconfig->getServerType() == ACTIVE_DIRECTORY)
            {
                attrs[ind++] = &dispname_attr;
            }
            else
            {
                attrs[ind++] = &cn_attr;
            }
            
            attrs[ind] = NULL;
            
            Owned<ILdapConnection> lconn = m_connections->getConnection();
            LDAP* ld = ((CLdapConnection*)lconn.get())->getLd();

            rc = ldap_modify_ext_s(ld, (char*)userdn.str(), attrs, NULL, NULL);
            if (rc == LDAP_SUCCESS && m_ldapconfig->getServerType() == ACTIVE_DIRECTORY)
            {
                StringBuffer newrdn("cn=");
                newrdn.append(cnbuf.str());
                rc = LdapRename(ld, (char*)userdn.str(), (char*)newrdn.str(), NULL, true, NULL, NULL);
            }
        }
        else if(stricmp(type, "posixenable") == 0)
        {
            if(m_ldapconfig->getServerType() == ACTIVE_DIRECTORY)
                throw MakeStringException(-1, "posixAccount isn't applicable to Active Directory");

            CLdapSecUser* ldapuser = dynamic_cast<CLdapSecUser*>(&user);

            char* oc_values[] = {"posixAccount", NULL};
            LDAPMod oc_attr = {
                LDAP_MOD_ADD,
                "objectclass",
                oc_values
            };

            char* oc1_values[] = {"shadowAccount", NULL};
            LDAPMod oc1_attr = {
                LDAP_MOD_ADD,
                "objectclass",
                oc1_values
            };

            char *gidnum_values[] = { (char*)ldapuser->getGidnumber(), NULL };
            LDAPMod gidnum_attr = {
                LDAP_MOD_REPLACE,
                "gidnumber",
                gidnum_values
            };

            char *uidnum_values[] = { (char*)ldapuser->getUidnumber(), NULL };
            LDAPMod uidnum_attr = {
                LDAP_MOD_REPLACE,
                "uidnumber",
                uidnum_values
            };

            char *homedir_values[] = {(char*)ldapuser->getHomedirectory(), NULL };
            LDAPMod homedir_attr =
            {
                LDAP_MOD_REPLACE,
                "homedirectory",
                homedir_values
            };

            char *loginshell_values[] = {(char*)ldapuser->getLoginshell(), NULL };
            LDAPMod loginshell_attr = 
            {
                LDAP_MOD_REPLACE,
                "loginshell",
                loginshell_values
            };

            LDAPMod *attrs[7];
            int ind = 0;
        
            attrs[ind++] = &gidnum_attr;
            attrs[ind++] = &uidnum_attr;
            attrs[ind++] = &homedir_attr;
            attrs[ind++] = &loginshell_attr;
            Owned<ILdapConnection> lconn = m_connections->getConnection();
            LDAP* ld = ((CLdapConnection*)lconn.get())->getLd();
            int compresult = LDAP_COMPARE_EXT_S(ld, (const char*)userdn.str(), (const char*)"objectclass", (const char*)"posixAccount",0,0,0);
#ifndef _WIN32
            if (compresult == -3)//389DirectoryServer always seems to return -3
                compresult = ldap_compare_s(ld, userdn.str(), "objectclass", "posixAccount");
#endif
            if(compresult != LDAP_COMPARE_TRUE)
                attrs[ind++] = &oc_attr;
            compresult = LDAP_COMPARE_EXT_S(ld, (const char*)userdn.str(), (const char*)"objectclass", (const char*)"shadowAccount",0,0,0);
#ifndef _WIN32
            if (compresult == -3)//389DirectoryServer always seems to return -3
                compresult = ldap_compare_s(ld, userdn.str(), "objectclass", "shadowAccount");
#endif
            if(compresult != LDAP_COMPARE_TRUE)
                attrs[ind++] = &oc1_attr;
            attrs[ind] = NULL;
            rc = ldap_modify_ext_s(ld, (char*)userdn.str(), attrs, NULL, NULL);
        }
        else if(stricmp(type, "posixdisable") == 0)
        {
            if(m_ldapconfig->getServerType() == ACTIVE_DIRECTORY)
                throw MakeStringException(-1, "posixAccount isn't applicable to Active Directory");

            Owned<ILdapConnection> lconn = m_connections->getConnection();
            LDAP* ld = ((CLdapConnection*)lconn.get())->getLd();
            int compresult = LDAP_COMPARE_EXT_S(ld, (const char*)userdn.str(), (const char*)"objectclass", (const char*)"posixAccount",0,0,0);
#ifndef _WIN32
            if (compresult == -3)//389DirectoryServer always seems to return -3
                compresult = ldap_compare_s(ld, userdn.str(), "objectclass", "posixAccount");
#endif
            if(compresult != LDAP_COMPARE_TRUE)
            {
                rc = LDAP_SUCCESS;
            }
            else
            {

                CLdapSecUser* ldapuser = dynamic_cast<CLdapSecUser*>(&user);

                char* oc_values[] = {"posixAccount", NULL};
                LDAPMod oc_attr = {
                    LDAP_MOD_DELETE,
                    "objectclass",
                    oc_values
                };

                char* oc1_values[] = {"shadowAccount", NULL};
                LDAPMod oc1_attr = {
                    LDAP_MOD_DELETE,
                    "objectclass",
                    oc1_values
                };

                char *gidnum_values[] = { NULL };
                LDAPMod gidnum_attr = {
                    LDAP_MOD_DELETE,
                    "gidnumber",
                    gidnum_values
                };

                char *uidnum_values[] = {NULL };
                LDAPMod uidnum_attr = {
                    LDAP_MOD_DELETE,
                    "uidnumber",
                    uidnum_values
                };

                char *homedir_values[] = { NULL };
                LDAPMod homedir_attr =
                {
                    LDAP_MOD_DELETE,
                    "homedirectory",
                    homedir_values
                };

                char *loginshell_values[] = { NULL };
                LDAPMod loginshell_attr =
                {
                    LDAP_MOD_DELETE,
                    "loginshell",
                    loginshell_values
                };

                LDAPMod *attrs[7];
                int ind = 0;
            
                attrs[ind++] = &gidnum_attr;
                attrs[ind++] = &uidnum_attr;
                attrs[ind++] = &homedir_attr;
                attrs[ind++] = &loginshell_attr;
                attrs[ind++] = &oc_attr;
                attrs[ind++] = &oc1_attr;
                attrs[ind] = NULL;

                rc = ldap_modify_ext_s(ld, (char*)userdn.str(), attrs, NULL, NULL);
            }
        }
        else if(stricmp(type, "sudoersadd") == 0)
        {
            CLdapSecUser* ldapuser = dynamic_cast<CLdapSecUser*>(&user);

            char *cn_values[] = {(char*)username, NULL };
            LDAPMod cn_attr =
            {
                LDAP_MOD_ADD,
                "cn",
                cn_values
            };

            char *oc_values[] = {"sudoRole", NULL };
            LDAPMod oc_attr =
            {
                LDAP_MOD_ADD,
                "objectClass",
                oc_values
            };

            char *user_values[] = {(char*)username, NULL };
            LDAPMod user_attr =
            {
                LDAP_MOD_ADD,
                "sudoUser",
                user_values
            };

            char* sudoHost = (char*)ldapuser->getSudoHost();
            char* sudoCommand = (char*)ldapuser->getSudoCommand();
            char* sudoOption = (char*)ldapuser->getSudoOption();

            char *host_values[] = {sudoHost, NULL };
            LDAPMod host_attr = 
            {
                LDAP_MOD_ADD,
                "sudoHost",
                host_values
            };
            char *cmd_values[] = {sudoCommand, NULL };
            LDAPMod cmd_attr = 
            {
                LDAP_MOD_ADD,
                "sudoCommand",
                cmd_values
            };
            char *option_values[] = {sudoOption, NULL };
            LDAPMod option_attr = 
            {
                LDAP_MOD_ADD,
                "sudoOption",
                option_values
            };

            LDAPMod *attrs[8];
            int ind = 0;
            
            attrs[ind++] = &cn_attr;
            attrs[ind++] = &oc_attr;
            attrs[ind++] = &user_attr;
            if(sudoHost && *sudoHost)
                attrs[ind++] = &host_attr;
            if(sudoCommand && *sudoCommand)
                attrs[ind++] = &cmd_attr;
            if(sudoOption && *sudoOption)
                attrs[ind++] = &option_attr;

            attrs[ind] = NULL;

            Owned<ILdapConnection> lconn = m_connections->getConnection();
            LDAP* ld = ((CLdapConnection*)lconn.get())->getLd();
            StringBuffer dn;
            dn.append("cn=").append(username).append(",").append(m_ldapconfig->getResourceBasedn(RT_SUDOERS));
            int rc = ldap_add_ext_s(ld, (char*)dn.str(), attrs, NULL, NULL);
            if ( rc != LDAP_SUCCESS )
            {
                if(rc == LDAP_ALREADY_EXISTS)
                {
                    throw MakeStringException(-1, "can't add %s to sudoers, an LDAP object with this name already exists", username);
                }
                else
                {
                    DBGLOG("error adding %s to sudoers: %s", username, ldap_err2string( rc ));
                    throw MakeStringException(-1, "error adding %s to sudoers: %s", username, ldap_err2string( rc ));
                }
            }
        }
        else if(stricmp(type, "sudoersdelete") == 0)
        {
            StringBuffer dn;
            dn.append("cn=").append(username).append(",").append(m_ldapconfig->getResourceBasedn(RT_SUDOERS));

            Owned<ILdapConnection> lconn = m_connections->getConnection();
            LDAP* ld = ((CLdapConnection*)lconn.get())->getLd();

            int rc = ldap_delete_ext_s(ld, (char*)dn.str(), NULL, NULL);

            if ( rc != LDAP_SUCCESS )
            {
                throw MakeStringException(-1, "Error deleting user %s from sudoers: %s", username, ldap_err2string(rc));
            }
        }
        else if(stricmp(type, "sudoersupdate") == 0)
        {
            CLdapSecUser* ldapuser = dynamic_cast<CLdapSecUser*>(&user);

            char* sudoHost = (char*)ldapuser->getSudoHost();
            char* sudoCommand = (char*)ldapuser->getSudoCommand();
            char* sudoOption = (char*)ldapuser->getSudoOption();

            char *host_values[] = {(sudoHost&&*sudoHost)?sudoHost:NULL, NULL };
            LDAPMod host_attr =
            {
                LDAP_MOD_REPLACE,
                "sudoHost",
                host_values
            };

            char *cmd_values[] = {(sudoCommand&&*sudoCommand)?sudoCommand:NULL, NULL };
            LDAPMod cmd_attr =
            {
                LDAP_MOD_REPLACE,
                "sudoCommand",
                cmd_values
            };

            char *option_values[] = {(sudoOption&&*sudoOption)?sudoOption:NULL, NULL };
            LDAPMod option_attr =
            {
                LDAP_MOD_REPLACE,
                "sudoOption",
                option_values
            };

            LDAPMod *attrs[4];
            int ind = 0;

            attrs[ind++] = &host_attr;
            attrs[ind++] = &cmd_attr;
            attrs[ind++] = &option_attr;

            attrs[ind] = NULL;

            Owned<ILdapConnection> lconn = m_connections->getConnection();
            LDAP* ld = ((CLdapConnection*)lconn.get())->getLd();
            StringBuffer dn;
            dn.append("cn=").append(username).append(",").append(m_ldapconfig->getResourceBasedn(RT_SUDOERS));
            int rc = ldap_modify_ext_s(ld, (char*)dn.str(), attrs, NULL, NULL);
            if ( rc != LDAP_SUCCESS )
            {
                DBGLOG("error modifying sudoers for user %s: %s", username, ldap_err2string( rc ));
                throw MakeStringException(-1, "error modifying sudoers for user %s: %s", username, ldap_err2string( rc ));
            }
        }

        if (rc == LDAP_SUCCESS )
            DBGLOG("User %s successfully updated", username);
        else
            throw MakeStringException(-1, "Error updating user %s - %s", username, ldap_err2string( rc ));

        return true;
    }

    virtual bool changePasswordSSL(const char* username, const char* newPassword)
    {
        Owned<ILdapConnection> lconn;
        try
        {
            lconn.setown(m_connections->getSSLConnection());
        }
        catch(IException*)
        {
            throw MakeStringException(-1, "Failed to set user %s's password because of not being able to create an SSL connection to the ldap server. To set an Active Directory user's password from Linux, you need to enable SSL on the Active Directory ldap server", username);
        }

        LDAP* ld = ((CLdapConnection*)lconn.get())->getLd();

        char        *attribute, **values = NULL;
        LDAPMessage *message;

        TIMEVAL timeOut = {LDAPTIMEOUT,0};

        StringBuffer filter;
        filter.append("sAMAccountName=").append(username);

        char        *attrs[] = {"distinguishedName", NULL};
        CLDAPMessage searchResult;
        int rc = ldap_search_ext_s(ld, (char*)m_ldapconfig->getUserBasedn(), LDAP_SCOPE_SUBTREE, (char*)filter.str(), attrs, 0, NULL, NULL, &timeOut, LDAP_NO_LIMIT,    &searchResult.msg );

        if ( rc != LDAP_SUCCESS )
        {
            DBGLOG("ldap_search_ext_s error: %s, when searching %s under %s", ldap_err2string( rc ), filter.str(), m_ldapconfig->getUserBasedn());
            return false;
        }

        StringBuffer userdn;
        message = LdapFirstEntry( ld, searchResult);
        if(message != NULL)
        {
            CLDAPGetAttributesWrapper   atts(ld, searchResult);
            for ( attribute = atts.getFirst();
                  attribute != NULL;
                  attribute = atts.getNext())
            {
                if(0 == stricmp(attribute, "distinguishedName"))
                {
                    CLDAPGetValuesLenWrapper vals(ld, message, attribute);
                    if (vals.hasValues())
                        userdn.set(vals.queryCharValue(0));
                    break;
                }
            }
        }

        if(userdn.length() == 0)
        {
            throw MakeStringException(-1, "can't find dn for user %s", username);
        }

        LDAPMod modPassword;
        LDAPMod *modEntry[2];
        struct berval pwdBerVal;
        struct berval *pwd_attr[2];
        unsigned short pszPasswordWithQuotes[1024];

        modEntry[0] = &modPassword;
        modEntry[1] = NULL;

        modPassword.mod_op = LDAP_MOD_REPLACE | LDAP_MOD_BVALUES;
        modPassword.mod_type =  "unicodePwd";
        modPassword.mod_vals.modv_bvals = pwd_attr;

        pwd_attr[0] = &pwdBerVal;
        pwd_attr[1]= NULL;

        StringBuffer quotedPasswd("\"");
        quotedPasswd.append(newPassword).append("\"");
        ConvertCToW(pszPasswordWithQuotes, quotedPasswd);

        pwdBerVal.bv_len = quotedPasswd.length() * sizeof(unsigned short);
        pwdBerVal.bv_val = (char*)pszPasswordWithQuotes;

        rc = ldap_modify_ext_s(ld, (char*)userdn.str(), modEntry, NULL, NULL);

        if (rc == LDAP_SUCCESS )
            DBGLOG("User %s's password has been changed successfully", username);
        else
        {
            StringBuffer errmsg;
            errmsg.appendf("Error setting password for %s - (%d) %s.", username, rc, ldap_err2string( rc ));
            if(rc == LDAP_UNWILLING_TO_PERFORM)
                errmsg.append(" The ldap server refused to change the password. Usually this is because your new password doesn't satisfy the domain policy.");

            throw MakeStringExceptionDirect(-1, errmsg.str());
        }

        return true;
    }

    virtual bool queryPasswordStatus(ISecUser& user, const char* password)
    {
        char *ldap_errstring = NULL;
        const char * username = user.getName();

        StringBuffer userdn;
        getUserDN(user.getName(), userdn);

        StringBuffer hostbuf;
        m_ldapconfig->getLdapHost(hostbuf);

        LDAP* user_ld = LdapUtils::LdapInit(m_ldapconfig->getProtocol(), hostbuf.str(), m_ldapconfig->getLdapPort(), m_ldapconfig->getLdapSecurePort());
        int rc = LdapUtils::LdapBind(user_ld, m_ldapconfig->getDomain(), username, password, userdn, m_ldapconfig->getServerType(), m_ldapconfig->getAuthMethod());
        if(rc != LDAP_SUCCESS)
            ldap_get_option(user_ld, LDAP_OPT_ERROR_STRING, &ldap_errstring);
        LDAP_UNBIND(user_ld);

        //Error string ""80090308: LdapErr: DSID-0C0903A9, comment: AcceptSecurityContext error, data 532, v1db0."
        //is returned if pw valid but expired
        if(rc == LDAP_SUCCESS || strstr(ldap_errstring, "data 532") || strstr(ldap_errstring, "data 773"))//
            return true;
        else
            return false;
    }

    virtual bool updateUserPassword(ISecUser& user, const char* newPassword, const char* currPassword)
    {
        const char* username = user.getName();
        if(!username || !*username)
            return false;

        if (currPassword)
        {
            //User will not be authenticated if their password was expired,
            //so check here that they provided a valid one in the "change
            //password" form (use the one they type, not the one in the secuser)
            bool validated = queryPasswordStatus(user, currPassword);
            if (!validated)
                throw MakeStringException(-1, "Password not changed, invalid credentials");
        }

        return updateUserPassword(username, newPassword);
    }

    virtual bool updateUserPassword(const char* username, const char* newPassword)
    {
        if(!username || !*username)
            return false;

        const char* sysuser = m_ldapconfig->getSysUser();
        if(sysuser && *sysuser && strcmp(username, sysuser) == 0)
            throw MakeStringException(-1, "You can't change password of the system user.");

        LdapServerType servertype = m_ldapconfig->getServerType();
        bool ret = true;
        if(servertype == ACTIVE_DIRECTORY)
        {
#ifdef _WIN32
            DWORD nStatus = 0;
            // The application has to run on the same domain as ldap host, and under an administrative user.
            USER_INFO_1003 usriSetPassword;
            StringBuffer fullserver("\\\\");
            StringBuffer server;
            m_ldapconfig->getLdapHost(server);
            fullserver.append(server.str());
            LPWSTR whost = (LPWSTR)alloca((fullserver.length() +1) * sizeof(WCHAR));
            ConvertCToW((unsigned short *)whost, fullserver.str());

            LPWSTR wusername = (LPWSTR)alloca((strlen(username) + 1) * sizeof(WCHAR));
            ConvertCToW((unsigned short *)wusername, username);
            LPWSTR wnewpasswd = (LPWSTR)alloca((strlen(newPassword) + 1) * sizeof(WCHAR));
            ConvertCToW((unsigned short *)wnewpasswd, newPassword);
            usriSetPassword.usri1003_password  = wnewpasswd;
            nStatus = NetUserSetInfo(whost, wusername,  1003, (LPBYTE)&usriSetPassword, NULL);

            if (nStatus == NERR_Success)
            {
                DBGLOG("User %s's password has been changed successfully", username);
                return true;
            }
            else
            {
                StringBuffer errcode, errmsg;

                if(nStatus == ERROR_ACCESS_DENIED)
                {
                    errcode.append("ERROR_ACCESS_DENIED");
                    errmsg.append("The user does not have access to the requested information.");
                }
                else if(nStatus == ERROR_INVALID_PASSWORD)
                {
                    errcode.append("ERROR_INVALID_PASSWORD");
                    errmsg.append("The user has entered an invalid password.");
                }
                else if(nStatus == NERR_InvalidComputer)
                {
                    errcode.append("NERR_InvalidComputer");
                    errmsg.append("The computer name is invalid.");
                }
                else if(nStatus == NERR_NotPrimary)
                {
                    errcode.append("NERR_NotPrimary");
                    errmsg.append("The operation is allowed only on the primary domain controller of the domain.");
                }
                else if(nStatus == NERR_UserNotFound)
                {
                    errcode.append("NERR_UserNotFound");
                    errmsg.append("The user name could not be found.");
                }
                else if(nStatus == NERR_PasswordTooShort)
                {
                    errcode.append("NERR_PasswordTooShort");
                    errmsg.append("The password is shorter than required. ");
                }
                else if(nStatus == ERROR_LOGON_FAILURE)
                {
                    errcode.append("ERROR_LOGON_FAILURE");
                    errmsg.append("To be able to reset password this way, esp has to run under an administrative user on the same domain as the active directory. ");
                }
                else
                {
                    errcode.appendf("%d", nStatus);
                    errmsg.append("");
                }
                // For certain errors just return, other errors try changePasswordSSL.
                if(nStatus == ERROR_INVALID_PASSWORD || nStatus == NERR_UserNotFound || nStatus == NERR_PasswordTooShort)
                    throw MakeStringException(-1, "An error has occurred while setting password with NetUserSetInfo for %s: %s - %s\n", username, errcode.str(), errmsg.str());
                else
                    DBGLOG("An error has occurred while setting password with NetUserSetInfo for %s: %s - %s\n", username, errcode.str(), errmsg.str());
            }
            DBGLOG("Trying changePasswordSSL to change password over regular SSL connection.");
#endif
            changePasswordSSL(username, newPassword);
        }
        else
        {
            StringBuffer filter;
            filter.append("uid=").append(username);

            char        **values = NULL;
            LDAPMessage *message;

            TIMEVAL timeOut = {LDAPTIMEOUT,0};

            Owned<ILdapConnection> lconn = m_connections->getConnection();
            LDAP* ld = ((CLdapConnection*)lconn.get())->getLd();

            char        *attrs[] = {LDAP_NO_ATTRS, NULL};
            CLDAPMessage searchResult;
            int rc = ldap_search_ext_s(ld, (char*)m_ldapconfig->getUserBasedn(), LDAP_SCOPE_SUBTREE, (char*)filter.str(), attrs, 0, NULL, NULL, &timeOut, LDAP_NO_LIMIT,    &searchResult.msg );

            if ( rc != LDAP_SUCCESS )
            {
                DBGLOG("ldap_search_ext_s error: %s, when searching %s under %s", ldap_err2string( rc ), filter.str(), m_ldapconfig->getUserBasedn());
                return false;
            }

            StringBuffer userdn;
            message = LdapFirstEntry( ld, searchResult);

            if(message != NULL)
            {
                char *p = ldap_get_dn(ld, message);
                userdn.append(p);
                ldap_memfree(p);
            }
            char* passwdvalue[] = { (char*)newPassword, NULL };
            LDAPMod pmod =
            {
                LDAP_MOD_REPLACE,
                "userpassword",
                passwdvalue
            };

            LDAPMod* pmods[] = {&pmod, NULL};
            rc = ldap_modify_ext_s(ld, (char*)userdn.str(), pmods, NULL, NULL);

            if (rc == LDAP_SUCCESS )
                DBGLOG("User %s's password has been changed successfully", username);
            else
            {
                StringBuffer errmsg;
                errmsg.appendf("Error changing password for %s - (%d) %s.", username, rc, ldap_err2string( rc ));
                if(rc == LDAP_UNWILLING_TO_PERFORM)
                    errmsg.append(" The ldap server refused to execute the password change action, one of the reasons might be that the new password you entered doesn't satisfy the policy requirement.");

                throw MakeStringExceptionDirect(-1, errmsg.str());
            }
        }
        return true;
    }

    virtual bool getResources(SecResourceType rtype, const char * basedn, const char* prefix, IArrayOf<ISecResource>& resources)
    {
        char        *attribute;
        LDAPMessage *message;

        StringBuffer basednbuf;
        LdapUtils::normalizeDn(basedn, m_ldapconfig->getBasedn(), basednbuf);
        StringBuffer filter("objectClass=*");

        TIMEVAL timeOut = {LDAPTIMEOUT,0};   

        Owned<ILdapConnection> lconn = m_connections->getConnection();
        LDAP* ld = ((CLdapConnection*)lconn.get())->getLd();

        const char* fldname;
        LdapServerType servertype = m_ldapconfig->getServerType();
        if(servertype == ACTIVE_DIRECTORY && (rtype == RT_DEFAULT || rtype == RT_MODULE || rtype == RT_SERVICE))
            fldname = "name";
        else
            fldname = "ou";
        char        *attrs[] = {(char*)fldname, "description", NULL};

        CPagedLDAPSearch pagedSrch(ld, (char*)basednbuf.str(), LDAP_SCOPE_ONELEVEL, (char*)filter.str(), attrs);
        for (message = pagedSrch.getFirstEntry(); message; message = pagedSrch.getNextEntry())
        {
            // Go through the search results by checking message types
            CLDAPGetAttributesWrapper   atts(ld, message);
            for ( attribute = atts.getFirst();
                  attribute != NULL;
                  attribute = atts.getNext())
            {
                StringBuffer descbuf;
                StringBuffer curname;

                CLDAPGetValuesLenWrapper vals(ld, message, attribute);
                if (vals.hasValues())
                {
                    const char* val = vals.queryCharValue(0);
                    if(val != NULL)
                    {
                        if(stricmp(attribute, fldname) == 0)
                        {
                            curname.append(val);
                        }
                        else if(stricmp(attribute, "description") == 0)
                        {
                            descbuf.append(val);
                        }
                    }
                }

                if(curname.length() == 0)
                    continue;
                StringBuffer resourcename;
                if(prefix != NULL && *prefix != '\0')
                    resourcename.append(prefix);
                resourcename.append(curname.str());
                CLdapSecResource* resource = new CLdapSecResource(resourcename.str());
                resource->setDescription(descbuf.str());
                resources.append(*resource);
                if(rtype == RT_FILE_SCOPE || rtype == RT_WORKUNIT_SCOPE)
                {
                    StringBuffer nextbasedn;
                    nextbasedn.append("ou=").append(curname.str()).append(",").append(basedn);
                    StringBuffer nextprefix;
                    if(prefix != NULL && *prefix != '\0')
                        nextprefix.append(prefix);
                    nextprefix.append(curname.str()).append("::");
                    getResources(rtype, nextbasedn.str(), nextprefix.str(), resources);
                }
            }
        }

        return true;
    }

    virtual bool getResourcesEx(SecResourceType rtype, const char * basedn, const char* prefix, const char* searchstr, IArrayOf<ISecResource>& resources)
    {
        char        *attribute;
        LDAPMessage *message;

        StringBuffer basednbuf;
        LdapUtils::normalizeDn(basedn, m_ldapconfig->getBasedn(), basednbuf);
        StringBuffer filter("objectClass=*");
        if(searchstr && *searchstr && strcmp(searchstr, "*") != 0)
        {
            filter.insert(0, "(&(");
            filter.appendf(")(|(%s=*%s*)))", "uNCName", searchstr);
        }

        TIMEVAL timeOut = {LDAPTIMEOUT,0};

        Owned<ILdapConnection> lconn = m_connections->getConnection();
        LDAP* ld = ((CLdapConnection*)lconn.get())->getLd();

        const char* fldname;
        LdapServerType servertype = m_ldapconfig->getServerType();
        if(servertype == ACTIVE_DIRECTORY && (rtype == RT_DEFAULT || rtype == RT_MODULE || rtype == RT_SERVICE))
            fldname = "name";
        else
            fldname = "ou";
        char        *attrs[] = {(char*)fldname, "description", NULL};

        CPagedLDAPSearch pagedSrch(ld, (char*)basednbuf.str(), LDAP_SCOPE_ONELEVEL, (char*)filter.str(), attrs);
        for (message = pagedSrch.getFirstEntry(); message; message = pagedSrch.getNextEntry())
        {
            // Go through the search results by checking message types
            StringBuffer descbuf;
            StringBuffer curname;
            CLDAPGetAttributesWrapper   atts(ld, message);
            for ( attribute = atts.getFirst();
                  attribute != NULL;
                  attribute = atts.getNext())
            {
                CLDAPGetValuesLenWrapper vals(ld, message, attribute);
                if (vals.hasValues())
                {
                    const char * val = vals.queryCharValue(0);
                    if(val != NULL)
                    {
                        if(stricmp(attribute, fldname) == 0)
                        {
                            curname.append(val);
                        }
                        else if(stricmp(attribute, "description") == 0)
                        {
                            descbuf.append(val);
                        }
                    }
                }
            }
            if(curname.length() == 0)
                continue;
            StringBuffer resourcename;
            if(prefix != NULL && *prefix != '\0')
                resourcename.append(prefix);
            resourcename.append(curname.str());
            CLdapSecResource* resource = new CLdapSecResource(resourcename.str());
            resource->setDescription(descbuf.str());
            resources.append(*resource);
            if(rtype == RT_FILE_SCOPE || rtype == RT_WORKUNIT_SCOPE)
            {
                StringBuffer nextbasedn;
                nextbasedn.append("ou=").append(curname.str()).append(",").append(basedn);
                StringBuffer nextprefix;
                if(prefix != NULL && *prefix != '\0')
                    nextprefix.append(prefix);
                nextprefix.append(curname.str()).append("::");
                getResources(rtype, nextbasedn.str(), nextprefix.str(), resources);
            }
        }

        return true;
    }

    virtual IPropertyTreeIterator* getResourceIterator(SecResourceType rtype, const char * basedn,
        const char* prefix, const char* resourceName, unsigned extraNameFilter)
    {
        IArrayOf<ISecResource> resources;
        getResourcesEx(rtype, basedn, prefix, resourceName, resources);

        Owned<IPTree> resourceTree = createPTree("Resources");
        ForEachItemIn(i, resources)
        {
            ISecResource& resource = resources.item(i);
            const char* resourceName = resource.getName();
            if (!resourceName || !*resourceName)
                continue;
            if (checkResourceNameExtraFilter(rtype, resourceName, extraNameFilter))
                addResourceTree(resourceName, resource.getDescription(), resourceTree);
        }
        return resourceTree->getElements("*");
    }

    bool checkResourceNameExtraFilter(SecResourceType rtype, const char* name, unsigned extraNameFilter)
    {
        if((rtype == RT_FILE_SCOPE) && (extraNameFilter & RF_RT_FILE_SCOPE_FILE) && strieq(name, "file"))
            return false;
        if((rtype == RT_MODULE) && (extraNameFilter & RF_RT_MODULE_NO_REPOSITORY) && strnicmp(name, "repository.", 11))
            return false;
        return true;
    }

    void addResourceTree(const char* name, const char* desc, IPropertyTree* elements)
    {
        if (!name || !*name)
            return;

        Owned<IPTree> element = createPTree();
        element->addProp(getResourceFieldNames(RFName), name);
        if (desc && *desc)
            element->addProp(getResourceFieldNames(RFDesc), desc);
        elements->addPropTree("Resource", element.getClear());
    }

    ISecItemIterator* getResourcesSorted(SecResourceType rtype, const char * basedn, const char* resourceName, unsigned extraNameFilter,
        ResourceField* sortOrder, const unsigned pageStartFrom, const unsigned pageSize, unsigned* total, __int64* cacheHint)
    {
        class CElementsPager : public CSimpleInterface, implements IElementsPager
        {
            ILdapClient* ldapClient;
            StringAttr sortOrder, basedn, resourceName;
            SecResourceType rtype;
            unsigned extraNameFilter;

        public:
            IMPLEMENT_IINTERFACE_USING(CSimpleInterface);

            CElementsPager(ILdapClient* _ldapClient, SecResourceType _rtype, const char * _basedn, const char* _resourceName,
                unsigned _extraNameFilter, const char*_sortOrder) : ldapClient(_ldapClient), rtype(_rtype), basedn(_basedn),
                resourceName(_resourceName), extraNameFilter(_extraNameFilter), sortOrder(_sortOrder) { };
            virtual IRemoteConnection* getElements(IArrayOf<IPropertyTree>& elements)
            {
                StringArray unknownAttributes;
                Owned<IPropertyTreeIterator> iter = ldapClient->getResourceIterator(rtype, basedn.get(), "", resourceName.get(), extraNameFilter);
                sortElements(iter, sortOrder.get(), NULL, NULL, unknownAttributes, elements);
                return NULL;
            }
            virtual bool allMatchingElementsReceived() { return true; }//For now, ldap always returns all of matched users.
        };

        StringBuffer so;
        if (sortOrder)
        {
            for (unsigned i=0;sortOrder[i]!=RFterm;i++)
            {
                if (so.length())
                    so.append(',');
                int fmt = sortOrder[i];
                if (fmt&UFreverse)
                    so.append('-');
                if (fmt&UFnocase)
                    so.append('?');
                if (fmt&UFnumeric)
                    so.append('#');
                so.append(getUserFieldNames((UserField) (fmt&0xff)));
            }
        }
        IArrayOf<IPropertyTree> results;
        Owned<IElementsPager> elementsPager = new CElementsPager(this, rtype, basedn, resourceName, extraNameFilter, so.length()?so.str():NULL);
        Owned<IRemoteConnection> conn=getElementsPaged(elementsPager, pageStartFrom, pageSize, NULL, "", cacheHint, results, total, NULL, false);
        return new CSecItemIterator(results);
    }

    virtual bool getPermissionsArray(const char* basedn, SecResourceType rtype, const char* name, IArrayOf<CPermission>& permissions)
    {
        StringBuffer basednbuf;
        LdapUtils::normalizeDn(basedn, m_ldapconfig->getBasedn(), basednbuf);
        Owned<CSecurityDescriptor> sd = new CSecurityDescriptor(name);
        IArrayOf<CSecurityDescriptor> sdlist;
        sdlist.append(*LINK(sd));
        if(rtype == RT_FILE_SCOPE || rtype == RT_WORKUNIT_SCOPE)
            getSecurityDescriptorsScope(sdlist, basednbuf.str());
        else
            getSecurityDescriptors(sdlist, basednbuf.str());

        m_pp->getPermissionsArray(sd.get(), permissions);

        return true;
    }

    virtual void getAllGroups(StringArray & groups, StringArray & managedBy, StringArray & descriptions)
    {
        if(m_ldapconfig->getServerType() == ACTIVE_DIRECTORY)
        {
            groups.append("Authenticated Users");
            managedBy.append("");
            descriptions.append("");
            groups.append("Administrators");
            managedBy.append("");
            descriptions.append("");
        }
        else
        {
            groups.append("Directory Administrators");
            managedBy.append("");
            descriptions.append("");
        }

        char        *attribute;
        LDAPMessage *message;

        StringBuffer filter;

        if(m_ldapconfig->getServerType() == ACTIVE_DIRECTORY)
            filter.append("objectClass=group");
        else
            filter.append("objectClass=groupofuniquenames");

        TIMEVAL timeOut = {LDAPTIMEOUT,0};

        Owned<ILdapConnection> lconn = m_connections->getConnection();
        LDAP* ld = ((CLdapConnection*)lconn.get())->getLd();
        char *attrs[] = {"cn", "managedBy", "description", NULL};

        CPagedLDAPSearch pagedSrch(ld, (char*)m_ldapconfig->getGroupBasedn(), LDAP_SCOPE_SUBTREE, (char*)filter.str(), attrs);
        for (message = pagedSrch.getFirstEntry(); message; message = pagedSrch.getNextEntry())
        {
            // Go through the search results by checking message types
            CLDAPGetAttributesWrapper   atts(ld, message);
            for ( attribute = atts.getFirst();
                  attribute != NULL;
                  attribute = atts.getNext())
            {
                CLDAPGetValuesLenWrapper vals(ld, message, attribute);
                if (!vals.hasValues())
                    continue;
                if(stricmp(attribute, "cn") == 0)
                {
                    groups.append(vals.queryCharValue(0));
                    managedBy.append("");
                    descriptions.append("");
                }
                else if(stricmp(attribute, "managedBy") == 0)
                    managedBy.replace(vals.queryCharValue(0), groups.length() - 1);
                else if(stricmp(attribute, "description") == 0)
                    descriptions.replace(vals.queryCharValue(0), groups.length() - 1);
            }
        }

    }

    virtual IPropertyTreeIterator* getGroupIterator()
    {
        StringArray groupNames, managedBy, descriptions;
        getAllGroups(groupNames, managedBy, descriptions);

        Owned<IPTree> groups = createPTree("Groups");
        ForEachItemIn(i, groupNames)
            addGroupTree(groupNames.item(i), managedBy.item(i), descriptions.item(i), groups);
        return groups->getElements("*");
    }

    void addGroupTree(const char* name, const char* manageBy, const char* desc, IPropertyTree* groups)
    {
        if (!name || !*name)
            return;

        Owned<IPTree> group = createPTree();
        group->addProp(getGroupFieldNames(GFName), name);
        if (manageBy && *manageBy)
            group->addProp(getGroupFieldNames(GFManagedBy), manageBy);
        if (desc && *desc)
            group->addProp(getGroupFieldNames(GFDesc), desc);
        groups->addPropTree("Group", group.getClear());
    }

    ISecItemIterator* getGroupsSorted(GroupField* sortOrder, const unsigned pageStartFrom, const unsigned pageSize, unsigned* total, __int64* cacheHint)
    {
        class CElementsPager : public CSimpleInterface, implements IElementsPager
        {
            ILdapClient* ldapClient;
            StringAttr sortOrder;

        public:
            IMPLEMENT_IINTERFACE_USING(CSimpleInterface);

            CElementsPager(ILdapClient* _ldapClient, const char*_sortOrder)
                : ldapClient(_ldapClient), sortOrder(_sortOrder) { };
            virtual IRemoteConnection* getElements(IArrayOf<IPropertyTree>& elements)
            {
                StringArray unknownAttributes;
                Owned<IPropertyTreeIterator> iter = ldapClient->getGroupIterator();
                sortElements(iter, sortOrder.get(), NULL, NULL, unknownAttributes, elements);
                return NULL;
            }
            virtual bool allMatchingElementsReceived() { return true; }//For now, ldap always returns all of matched users.
        };

        StringBuffer so;
        if (sortOrder)
        {
            for (unsigned i=0;sortOrder[i]!=GFterm;i++)
            {
                if (so.length())
                    so.append(',');
                int fmt = sortOrder[i];
                if (fmt&UFreverse)
                    so.append('-');
                if (fmt&UFnocase)
                    so.append('?');
                if (fmt&UFnumeric)
                    so.append('#');
                so.append(getUserFieldNames((UserField) (fmt&0xff)));
            }
        }
        IArrayOf<IPropertyTree> results;
        Owned<IElementsPager> elementsPager = new CElementsPager(this, so.length()?so.str():NULL);
        Owned<IRemoteConnection> conn=getElementsPaged(elementsPager, pageStartFrom, pageSize, NULL, "", cacheHint, results, total, NULL, false);
        return new CSecItemIterator(results);
    }

    virtual bool changePermission(CPermissionAction& action)
    {
        StringBuffer basednbuf;
        LdapUtils::normalizeDn(action.m_basedn.str(), m_ldapconfig->getBasedn(), basednbuf);
        Owned<CSecurityDescriptor> sd = new CSecurityDescriptor(action.m_rname.str());
        IArrayOf<CSecurityDescriptor> sdlist;
        sdlist.append(*LINK(sd));
        if(action.m_rtype == RT_FILE_SCOPE || action.m_rtype == RT_WORKUNIT_SCOPE)
            getSecurityDescriptorsScope(sdlist, basednbuf.str());
        else
            getSecurityDescriptors(sdlist, basednbuf.str());

        if(m_ldapconfig->getServerType() != ACTIVE_DIRECTORY)
        {
            StringBuffer act_dn;
            if(action.m_account_type == GROUP_ACT)
                getGroupDN(action.m_account_name.str(), act_dn);
            else
                getUserDN(action.m_account_name.str(), act_dn);
            
            action.m_account_name.clear().append(act_dn.str());
        }

        Owned<CSecurityDescriptor> newsd = m_pp->changePermission(sd.get(), action);

        StringBuffer normdnbuf;
        LdapServerType servertype = m_ldapconfig->getServerType();
        name2dn(action.m_rtype, action.m_rname.str(), action.m_basedn.str(), normdnbuf);

        char *empty_values[] = { NULL };

        int numberOfSegs = m_pp->sdSegments(newsd.get());

        LDAPMod *attrs[2];
        LDAPMod sd_attr;
        if(newsd->getDescriptor().length() > 0)
        {
            struct berval** sd_values = (struct berval**)alloca(sizeof(struct berval*)*(numberOfSegs+1));
            MemoryBuffer& sdbuf = newsd->getDescriptor();

            // Active Directory acutally has only one segment.
            if(servertype == ACTIVE_DIRECTORY)
            {
                struct berval* sd_val = (struct berval*)alloca(sizeof(struct berval));
                sd_val->bv_len = sdbuf.length();
                sd_val->bv_val = (char*)sdbuf.toByteArray();
                sd_values[0] = sd_val;
                sd_values[1] = NULL;

                sd_attr.mod_type = "nTSecurityDescriptor";
            }
            else
            {
                const char* bbptr = sdbuf.toByteArray();
                const char* bptr = sdbuf.toByteArray();
                int sdbuflen = sdbuf.length();
                int segind;
                for(segind = 0; segind < numberOfSegs; segind++)
                {
                    if(bptr - bbptr >= sdbuflen)
                        break;
                    while(*bptr == '\0' && (bptr - bbptr) < sdbuflen)
                        bptr++;

                    const char* eptr = bptr;
                    while(*eptr != '\0' && (eptr - bbptr) < sdbuflen)
                        eptr++;

                    struct berval* sd_val = (struct berval*)alloca(sizeof(struct berval));
                    sd_val->bv_len = eptr - bptr;
                    sd_val->bv_val = (char*)bptr;
                    sd_values[segind] = sd_val;

                    bptr = eptr + 1;
                }
                sd_values[segind] = NULL;

                sd_attr.mod_type = (char*)m_ldapconfig->getSdFieldName();
            }
            sd_attr.mod_op = LDAP_MOD_REPLACE | LDAP_MOD_BVALUES;
            sd_attr.mod_vals.modv_bvals = sd_values;

            attrs[0] = &sd_attr;
        }
        else
        {
            if(m_ldapconfig->getServerType() == OPEN_LDAP)
                throw MakeStringException(-1, "removing all permissions for openldap is currently not supported");

            sd_attr.mod_op = LDAP_MOD_DELETE;
            sd_attr.mod_type = (char*)m_ldapconfig->getSdFieldName();
            sd_attr.mod_vals.modv_strvals = empty_values;
            attrs[0] = &sd_attr;
        }

        attrs[1] = NULL;

        Owned<ILdapConnection> lconn = m_connections->getConnection();
        LDAP* ld = ((CLdapConnection*)lconn.get())->getLd();
        int rc = ldap_modify_ext_s(ld, (char*)normdnbuf.str(), attrs, NULL, NULL);
        if ( rc != LDAP_SUCCESS )
        {
            throw MakeStringException(-1, "ldap_modify_ext_s error: %d %s", rc, ldap_err2string( rc ));
        }

        return true;
    }

    virtual void getGroups(const char *user, StringArray& groups)
    {
        if(m_ldapconfig->getServerType() == ACTIVE_DIRECTORY)
        {
            char        *attribute;
            LDAPMessage *message;

            if(user == NULL || strlen(user) == 0)
                return;
            StringBuffer filter("sAMAccountName=");
            filter.append(user);

            TIMEVAL timeOut = {LDAPTIMEOUT,0};   

            Owned<ILdapConnection> lconn = m_connections->getConnection();
            LDAP* ld = ((CLdapConnection*)lconn.get())->getLd();

            char        *attrs[] = {"memberOf", NULL};
            CLDAPMessage searchResult;
            int rc = ldap_search_ext_s(ld, (char*)m_ldapconfig->getUserBasedn(), LDAP_SCOPE_SUBTREE, (char*)filter.str(), attrs, 0, NULL, NULL, &timeOut, LDAP_NO_LIMIT,    &searchResult.msg );

            if ( rc != LDAP_SUCCESS )
            {
                DBGLOG("ldap_search_ext_s error: %s, when searching %s under %s", ldap_err2string( rc ), filter.str(), m_ldapconfig->getUserBasedn());
                return;
            }
            
            unsigned entries = ldap_count_entries(ld, searchResult);
            if(entries == 0)
            {
                searchResult.ldapMsgFree();
                rc = ldap_search_ext_s(ld, (char*)m_ldapconfig->getSysUserBasedn(), LDAP_SCOPE_SUBTREE, (char*)filter.str(), attrs, 0, NULL, NULL, &timeOut, LDAP_NO_LIMIT, &searchResult.msg );

                if ( rc != LDAP_SUCCESS )
                {
                    DBGLOG("ldap_search_ext_s error: %s, when searching %s under %s", ldap_err2string( rc ), filter.str(), m_ldapconfig->getSysUserBasedn());
                    return;
                }
            }

            // Go through the search results by checking message types
            for(message = LdapFirstEntry( ld, searchResult); message != NULL; message = ldap_next_entry(ld, message))
            {
                CLDAPGetAttributesWrapper   atts(ld, searchResult);
                for ( attribute = atts.getFirst();
                      attribute != NULL;
                      attribute = atts.getNext())
                {
                    if(0 == stricmp(attribute, "memberOf"))
                    {
                        CLDAPGetValuesLenWrapper vals(ld, message, attribute);
                        if (vals.hasValues())
                        {
                            for (int i = 0; vals.queryBValues()[ i ] != NULL; i++ )
                            {
                                const char* val = vals.queryCharValue(i);
                                char* comma = strchr((char*)val, ',');
                                StringBuffer groupname;
                                groupname.append(comma - val -3, val+3);
                                groups.append(groupname.str());
                            }
                        }
                    }
                }
            }
        }
        else
        {
            StringArray allgroups;
            StringArray allgroupManagedBy;
            StringArray allgroupDescription;
            getAllGroups(allgroups, allgroupManagedBy, allgroupDescription);
            for(unsigned i = 0; i < allgroups.length(); i++)
            {
                const char* grp = allgroups.item(i);
                StringBuffer grpdn, usrdn;
                getUserDN(user, usrdn);
                getGroupDN(grp, grpdn);
                if(userInGroup(usrdn.str(), grpdn.str()))
                {
                    groups.append(grp);
                }
            }
        }       
    }

    virtual void changeUserGroup(const char* action, const char* username, const char* groupname)
    {
        StringBuffer userdn, groupdn;
        getUserDN(username, userdn);
        getGroupDN(groupname, groupdn);
        // Not needed for Active Directory
        // changeUserMemberOf(action, userdn.str(), groupdn.str());
        changeGroupMember(action, groupdn.str(), userdn.str());
    }

    virtual bool deleteUser(ISecUser* user)
    {
        if(user == NULL)
            return false;
        const char* username = user->getName();
        if(username == NULL || *username == '\0')
            return false;

        StringBuffer userdn;
        getUserDN(username, userdn);
        
        Owned<ILdapConnection> lconn = m_connections->getConnection();
        LDAP* ld = ((CLdapConnection*)lconn.get())->getLd();
        
        int rc = ldap_delete_ext_s(ld, (char*)userdn.str(), NULL, NULL);

        if ( rc != LDAP_SUCCESS )
        {
            throw MakeStringException(-1, "error deleting user %s: %s", username, ldap_err2string(rc));
        }

        StringArray grps;
        getGroups(username, grps);
        ForEachItemIn(x, grps)
        {
            const char* grp = grps.item(x);
            if(!grp || !*grp)
                continue;
            changeUserGroup("delete", username, grp);
        }

        //Remove tempfile scope for this user
        StringBuffer resName(queryDfsXmlBranchName(DXB_Internal));
        resName.append("::").append(username);
        deleteResource(RT_FILE_SCOPE, resName.str(), m_ldapconfig->getResourceBasedn(RT_FILE_SCOPE));
        
        return true;
    }

    virtual void addGroup(const char* groupname, const char * groupOwner, const char * groupDesc)
    {
        if(groupname == NULL || *groupname == '\0')
            throw MakeStringException(-1, "Can't add group, groupname is empty");

        addGroup(groupname, groupOwner, groupDesc, m_ldapconfig->getGroupBasedn());
    }

    virtual void addGroup(const char* groupname, const char * groupOwner, const char * groupDesc, const char* basedn)
    {
        if(groupname == NULL || *groupname == '\0')
            return;

        if(m_ldapconfig->getServerType() == ACTIVE_DIRECTORY)
        {
            if(stricmp(groupname, "Administrators") == 0)
                throw MakeStringException(-1, "Can't add group %s, it's reserved by the system.", groupname);
        }
        else
        {
            if(stricmp(groupname, "Directory Administrators") == 0)
                throw MakeStringException(-1, "Can't add group %s, it's reserved by the system.", groupname);
        }

        StringBuffer dn;
        dn.append("cn=").append(groupname).append(",").append(basedn);

        char* oc_name;
        if(m_ldapconfig->getServerType() == ACTIVE_DIRECTORY)
        {
            oc_name = "group";
        }
        else
        {
            oc_name = "groupofuniquenames";
        }

        char *cn_values[] = {(char*)groupname, NULL };
        LDAPMod cn_attr = 
        {
            LDAP_MOD_ADD,
            "cn",
            cn_values
        };

        char *oc_values[] = {oc_name, NULL };
        LDAPMod oc_attr =
        {
            LDAP_MOD_ADD,
            "objectClass",
            oc_values
        };

        char *member_values[] = {"", NULL};
        LDAPMod member_attr = 
        {
            LDAP_MOD_ADD,
            "uniqueMember",
            member_values
        };

        char *owner_values[] = {(char*)groupOwner, NULL};
        LDAPMod owner_attr =
        {
            LDAP_MOD_ADD,
            "managedBy",
            owner_values
        };
        char *desc_values[] = {(char*)groupDesc, NULL};
        LDAPMod desc_attr =
        {
            LDAP_MOD_ADD,
            "description",
            desc_values
        };
        LDAPMod *attrs[6];
        int ind = 0;
        
        attrs[ind++] = &cn_attr;
        attrs[ind++] = &oc_attr;
        if (groupOwner && *groupOwner)
            attrs[ind++] = &owner_attr;
        if (groupDesc && *groupDesc)
            attrs[ind++] = &desc_attr;
        attrs[ind] = NULL;

        Owned<ILdapConnection> lconn = m_connections->getConnection();
        LDAP* ld = ((CLdapConnection*)lconn.get())->getLd();
        int rc = ldap_add_ext_s(ld, (char*)dn.str(), attrs, NULL, NULL);
        if ( rc == LDAP_INVALID_SYNTAX  && m_ldapconfig->getServerType() == OPEN_LDAP)//Fedora389 does not 'seem' to need this, openLDAP does
        {
            attrs[ind++] = &member_attr;
            attrs[ind] = NULL;
            rc = ldap_add_ext_s(ld, (char*)dn.str(), attrs, NULL, NULL);
        }
        if ( rc != LDAP_SUCCESS)
        {
            if(rc == LDAP_ALREADY_EXISTS)
            {
                throw MakeStringException(-1, "can't add group %s, an LDAP object with this name already exists", groupname);
            }
            else
            {
                DBGLOG("error addGroup %s, ldap_add_ext_s error: %s", groupname, ldap_err2string( rc ));
                throw MakeStringException(-1, "error addGroup %s, ldap_add_ext_s error: %s", groupname, ldap_err2string( rc ));
            }
        }

    }

    virtual void deleteGroup(const char* groupname)
    {
        if(groupname == NULL || *groupname == '\0')
            throw MakeStringException(-1, "group name can't be empty");

        if(m_ldapconfig->getServerType() == ACTIVE_DIRECTORY)
        {
            if(stricmp(groupname, "Administrators") == 0 || stricmp(groupname, "Authenticated Users") == 0)
                throw MakeStringException(-1, "you can't delete Authenticated Users or Administrators group");
        }
        else
        {
            if(stricmp(groupname, "Directory Administrators") == 0)
                throw MakeStringException(-1, "you can't delete Directory Administrators group");
        }

        StringBuffer dn;
        getGroupDN(groupname, dn);
        
        Owned<ILdapConnection> lconn = m_connections->getConnection();
        LDAP* ld = ((CLdapConnection*)lconn.get())->getLd();
        
        int rc = ldap_delete_ext_s(ld, (char*)dn.str(), NULL, NULL);

        if ( rc != LDAP_SUCCESS )
        {
            throw MakeStringException(-1, "error deleting group %s: %s", groupname, ldap_err2string(rc));
        }
    }

    virtual void getGroupMembers(const char* groupname, StringArray & users)
    {
        char        *attribute;
        LDAPMessage *message;

        if(groupname == NULL || strlen(groupname) == 0)
            throw MakeStringException(-1, "group name can't be empty");

        StringBuffer grpdn;
        getGroupDN(groupname, grpdn);
        StringBuffer filter;
        if(m_ldapconfig->getServerType() == ACTIVE_DIRECTORY)
        {
            filter.append("distinguishedName=").append(grpdn.str());
        }
        else if(m_ldapconfig->getServerType() == IPLANET)
        {
            filter.append("entrydn=").append(grpdn.str());
        }
        else if(m_ldapconfig->getServerType() == OPEN_LDAP)
        {
            filter.append("cn=").append(groupname);
        }

        TIMEVAL timeOut = {LDAPTIMEOUT,0};   

        Owned<ILdapConnection> lconn = m_connections->getConnection();
        LDAP* ld = ((CLdapConnection*)lconn.get())->getLd();

        const char* memfieldname;

        if(m_ldapconfig->getServerType() == ACTIVE_DIRECTORY)
        {
            memfieldname = "member";
        }
        else
        {
            memfieldname = "uniquemember";
        }

        char        *attrs[] = {(char*)memfieldname, NULL};
        StringBuffer groupbasedn;
        getGroupBaseDN(groupname, groupbasedn);

        CPagedLDAPSearch pagedSrch(ld, (char*)groupbasedn.str(), LDAP_SCOPE_SUBTREE, (char*)filter.str(), attrs);
        for (message = pagedSrch.getFirstEntry(); message; message = pagedSrch.getNextEntry())
        {
            // Go through the search results by checking message types
            CLDAPGetAttributesWrapper   atts(ld, message);
            for ( attribute = atts.getFirst();
                  attribute != NULL;
                  attribute = atts.getNext())
            {
                CLDAPGetValuesLenWrapper vals(ld, message, attribute);
                if (vals.hasValues())
                {
                    for (int i = 0; vals.queryBValues()[ i ] != NULL; i++ )
                    {
                        const char* val = vals.queryCharValue(i);
                        StringBuffer uid;
                        getUidFromDN(val, uid);
                        if(uid.length() > 0)
                            users.append(uid.str());
                    }
                }
            }
        }

    }

    virtual IPropertyTreeIterator* getGroupMemberIterator(const char* groupName)
    {
        StringArray users;
        getGroupMembers(groupName, users);

        Owned<IPropertyTree> usersTree = createPTree("Users");
        ForEachItemIn(i, users)
        {
            const char* usrName = users.item(i);
            if (!usrName || !*usrName)
                continue;

            IUserArray usersInBaseDN;
            retrieveUsers(usrName, usersInBaseDN);
            ForEachItemIn(x, usersInBaseDN)
            {
                ISecUser& usr = usersInBaseDN.item(x);
                const char* usrName0 = usr.getName();
                if(usrName0 && strieq(usrName, usrName0))
                {
                    //BUG#41536: The users in the Administrators group are all the users on the whole
                    //active directory, while the users in the users list are only the users who are
                    //under the "usersBasedn" of this environment. So, we should only return the users
                    //who are in the usersBasedn.
                    addUserTree(usr, usersTree);
                    break;
                }
            }
        }
        return usersTree->getElements("*");
    }

    ISecItemIterator* getGroupMembersSorted(const char* groupName, UserField* sortOrder, const unsigned pageStartFrom, const unsigned pageSize,
        unsigned* total, __int64* cacheHint)
    {
        class CElementsPager : public CSimpleInterface, implements IElementsPager
        {
            ILdapClient* ldapClient;
            StringAttr sortOrder, groupName;

        public:
            IMPLEMENT_IINTERFACE_USING(CSimpleInterface);

            CElementsPager(ILdapClient* _ldapClient, const char*_groupName, const char*_sortOrder)
                : ldapClient(_ldapClient), groupName(_groupName), sortOrder(_sortOrder) { };
            virtual IRemoteConnection* getElements(IArrayOf<IPropertyTree>& elements)
            {
                StringArray unknownAttributes;
                Owned<IPropertyTreeIterator> iter = ldapClient->getGroupMemberIterator(groupName.str());
                sortElements(iter, sortOrder.get(), NULL, NULL, unknownAttributes, elements);
                return NULL;
            }
            virtual bool allMatchingElementsReceived() { return true; }//For now, ldap always returns all of matched users.
        };

        StringBuffer so;
        if (sortOrder)
        {
            for (unsigned i=0;sortOrder[i]!=UFterm;i++)
            {
                if (so.length())
                    so.append(',');
                int fmt = sortOrder[i];
                if (fmt&UFreverse)
                    so.append('-');
                if (fmt&UFnocase)
                    so.append('?');
                if (fmt&UFnumeric)
                    so.append('#');
                so.append(getUserFieldNames((UserField) (fmt&0xff)));
            }
        }
        IArrayOf<IPropertyTree> results;
        Owned<IElementsPager> elementsPager = new CElementsPager(this, groupName, so.length()?so.str():NULL);
        Owned<IRemoteConnection> conn=getElementsPaged(elementsPager, pageStartFrom, pageSize, NULL, "", cacheHint, results, total, NULL, false);
        return new CSecItemIterator(results);
    }

    virtual void deleteResource(SecResourceType rtype, const char* name, const char* basedn)
    {
        if(basedn == NULL || *basedn == '\0')
            basedn = m_ldapconfig->getResourceBasedn(rtype);

        StringBuffer dn;
        name2dn(rtype, name, basedn, dn);

        Owned<ILdapConnection> lconn = m_connections->getConnection();
        LDAP* ld = ((CLdapConnection*)lconn.get())->getLd();
        
        int rc = ldap_delete_ext_s(ld, (char*)dn.str(), NULL, NULL);

        if ( rc != LDAP_SUCCESS )
        {
            DBGLOG("error deleting %s: %s", dn.str(), ldap_err2string(rc));
            //throw MakeStringException(-1, "error deleting %s: %s", dn.str(), ldap_err2string(rc));
        }
        
    }

    virtual void renameResource(SecResourceType rtype, const char* oldname, const char* newname, const char* basedn)
    {
        if(oldname == NULL || *oldname == '\0' || newname == NULL || *newname == '\0')
            throw MakeStringException(-1, "please specfiy old and new names");

        if(basedn == NULL || *basedn == '\0')
            basedn = m_ldapconfig->getResourceBasedn(rtype);

        StringBuffer olddn, newrdn;
        name2dn(rtype, oldname, basedn, olddn);
        name2rdn(rtype, newname, newrdn);
        Owned<ILdapConnection> lconn = m_connections->getConnection();
        LDAP* ld = ((CLdapConnection*)lconn.get())->getLd();

        if(m_ldapconfig->getServerType() == ACTIVE_DIRECTORY && (rtype == RT_DEFAULT || rtype == RT_MODULE || rtype == RT_SERVICE))
        {
            char* uncname_values[] = {(char*)newname, NULL};
            LDAPMod uncname_attr =
            {
                LDAP_MOD_REPLACE,
                "uNCName",
                uncname_values
            };

            LDAPMod *attrs[2];
            attrs[0] = &uncname_attr;
            attrs[1] = NULL;

            int rc = ldap_modify_ext_s(ld, (char*)olddn.str(), attrs, NULL, NULL);

            if (rc != LDAP_SUCCESS )
            {
                DBGLOG("Error changing unc %s to %s - %s", oldname, newname, ldap_err2string( rc ));
                //throw MakeStringException(-1, "Error changing unc %s to %s - %s", oldname, newname, ldap_err2string( rc ));
            }
        }

#ifdef _WIN32
        int rc = ldap_rename_ext_s(ld, (char*)olddn.str(), (char*)newrdn.str(), NULL, true, NULL, NULL);
#else
        int rc = ldap_rename_s(ld, (char*)olddn.str(), (char*)newrdn.str(), NULL, true, NULL, NULL);
#endif
        if (rc != LDAP_SUCCESS )
        {
            DBGLOG("Error renaming %s to %s - %s", oldname, newname, ldap_err2string( rc ));
            //throw MakeStringException(-1, "Error renaming %s to %s - %s", oldname, newname, ldap_err2string( rc ));
        }
    }

    virtual void copyResource(SecResourceType rtype, const char* oldname, const char* newname, const char* basedn)
    {
        if(oldname == NULL || *oldname == '\0' || newname == NULL || *newname == '\0')
            throw MakeStringException(-1, "please specfiy old and new names");

        if(basedn == NULL || *basedn == '\0')
            basedn = m_ldapconfig->getResourceBasedn(rtype);

        Owned<CSecurityDescriptor> sd = new CSecurityDescriptor(oldname);
        IArrayOf<CSecurityDescriptor> sdlist;
        sdlist.append(*LINK(sd));
        if(rtype == RT_FILE_SCOPE || rtype == RT_WORKUNIT_SCOPE)
            getSecurityDescriptorsScope(sdlist, basedn);
        else
            getSecurityDescriptors(sdlist, basedn);

        if(sd->getDescriptor().length() == 0)
            throw MakeStringException(-1, "error copying %s to %s, %s doesn't exist", oldname, newname, oldname);
        
        ISecUser* user = NULL;
        CLdapSecResource resource(newname);
        addResource(rtype, *user, &resource, PT_ADMINISTRATORS_ONLY, basedn, sd.get(), false);
    }

    void normalizeDn(const char* dn, StringBuffer& ndn)
    {
        LdapUtils::normalizeDn(dn, m_ldapconfig->getBasedn(), ndn);
    }

    virtual bool isSuperUser(ISecUser* user)
    {
        if(user == NULL || user->getName() == NULL)
            return false;
        const char* username = user->getName();
        const char* sysuser = m_ldapconfig->getSysUser();
        if(sysuser != NULL && stricmp(sysuser, username) == 0)
            return true;
        StringBuffer userdn, admingrpdn;
        getUserDN(username, userdn);
        getAdminGroupDN(admingrpdn);
        return userInGroup(userdn.str(), admingrpdn.str());
    }

    virtual ILdapConfig* queryConfig()
    {
        return m_ldapconfig.get();
    }

    virtual int countUsers(const char* searchstr, int limit)
    {
        StringBuffer filter;
        if(m_ldapconfig->getServerType() == ACTIVE_DIRECTORY)
            filter.append("objectClass=User");
        else
            filter.append("objectClass=inetorgperson");

        if(searchstr && *searchstr && strcmp(searchstr, "*") != 0)
        {
            filter.insert(0, "(&(");
            filter.appendf(")(|(%s=*%s*)(%s=*%s*)(%s=*%s*)))", (m_ldapconfig->getServerType()==ACTIVE_DIRECTORY)?"sAMAcccountName":"uid", searchstr, "givenName", searchstr, "sn", searchstr);
        }

        return countEntries(m_ldapconfig->getUserBasedn(), filter.str(), limit);
    }

    virtual int countResources(const char* basedn, const char* searchstr, int limit)
    {
        StringBuffer filter;
        filter.append("objectClass=*");

        if(searchstr && *searchstr && strcmp(searchstr, "*") != 0)
        {
            filter.insert(0, "(&(");
            filter.appendf(")(|(%s=*%s*)))", "uNCName", searchstr);
        }

        return countEntries(basedn, filter.str(), limit);
    }

    virtual int countEntries(const char* basedn, const char* filter, int limit)
    {
        TIMEVAL timeOut = {LDAPTIMEOUT,0};

        Owned<ILdapConnection> lconn = m_connections->getConnection();
        LDAP* ld = ((CLdapConnection*)lconn.get())->getLd();

        char *attrs[] = { LDAP_NO_ATTRS, NULL };
        CPagedLDAPSearch pagedSrch(ld, (char*)basedn, LDAP_SCOPE_SUBTREE, (char*)filter, attrs);
        int entries = pagedSrch.countEntries();
        return entries;
    }

    virtual const char* getPasswordStorageScheme()
    {
        if(m_pwscheme.length() == 0)
        {
            if(m_ldapconfig->getServerType() == IPLANET)
            {
                Owned<ILdapConnection> lconn = m_connections->getConnection();
                LDAP* ld = ((CLdapConnection*)lconn.get())->getLd();
                
                char* pw_attrs[] = {"nsslapd-rootpwstoragescheme", NULL};
                CLDAPMessage msg;
                TIMEVAL timeOut = {LDAPTIMEOUT,0};
                int err = ldap_search_ext_s(ld, "cn=config", LDAP_SCOPE_BASE, "objectClass=*", pw_attrs, false, NULL, NULL, &timeOut, LDAP_NO_LIMIT, &msg.msg);
                if(err != LDAP_SUCCESS)
                {
                    DBGLOG("ldap_search_ext_s error: %s", ldap_err2string( err ));
                    return NULL;
                }
                LDAPMessage* entry = LdapFirstEntry(ld, msg);
                if(entry != NULL)
                {
                    CLDAPGetValuesLenWrapper vals(ld, entry, "nsslapd-rootpwstoragescheme");
                    if (vals.hasValues())
                        m_pwscheme.append(vals.queryCharValue(0));
                }
                ldap_msgfree(msg);
            }
        }
        
        if(m_pwscheme.length() == 0)
            return NULL;
        else
            return m_pwscheme.str();
    }

private:

    virtual void addDC(const char* dc)
    {
        if(dc == NULL || *dc == '\0')
            return;

        StringBuffer dcname;
        LdapUtils::getName(dc, dcname);

        char *dc_values[] = {(char*)dcname.str(), NULL };
        LDAPMod dc_attr = 
        {
            LDAP_MOD_ADD,
            "dc",
            dc_values
        };

        char *o_values[] = {(char*)dcname.str(), NULL };
        LDAPMod o_attr = 
        {
            LDAP_MOD_ADD,
            "o",
            o_values
        };

        char *oc_values[] = {"organization", "dcObject", NULL };
        LDAPMod oc_attr =
        {
            LDAP_MOD_ADD,
            "objectClass",
            oc_values
        };
        
        LDAPMod *attrs[4];
        attrs[0] = &oc_attr;
        attrs[1] = &o_attr;
        attrs[2] = &dc_attr;
        attrs[3] = NULL;

        Owned<ILdapConnection> lconn = m_connections->getConnection();
        LDAP* ld = ((CLdapConnection*)lconn.get())->getLd();
        int rc = ldap_add_ext_s(ld, (char*)dc, attrs, NULL, NULL);
        if ( rc != LDAP_SUCCESS )
        {
            if(rc == LDAP_ALREADY_EXISTS)
            {
                throw MakeStringException(-1, "can't add dc %s, an LDAP object with this name already exists", dc);
            }
            else
            {
                DBGLOG("error addDC %s, ldap_add_ext_s error: 0x%0x %s", dc, rc, ldap_err2string( rc ));
                throw MakeStringException(-1, "error addDC %s, ldap_add_ext_s error: %s", dc, ldap_err2string( rc ));
            }
        }
    }

    virtual void getUserDN(const char* username, StringBuffer& userdn)
    {
        if(m_ldapconfig->getServerType() == ACTIVE_DIRECTORY)
        {
            StringBuffer filter;
            filter.append("sAMAccountName=");
            filter.append(username);

            char        *attribute;
            LDAPMessage *message;

            TIMEVAL timeOut = {LDAPTIMEOUT,0};   

            char *dn_fieldname;
            dn_fieldname = "distinguishedName";

            Owned<ILdapConnection> lconn = m_connections->getConnection();
            LDAP* ld = ((CLdapConnection*)lconn.get())->getLd();

            char        *attrs[] = {dn_fieldname, NULL};
            CLDAPMessage searchResult;
            int rc = ldap_search_ext_s(ld, (char*)m_ldapconfig->getUserBasedn(), LDAP_SCOPE_SUBTREE, (char*)filter.str(), attrs, 0, NULL, NULL, &timeOut, LDAP_NO_LIMIT,    &searchResult.msg );

            if ( rc != LDAP_SUCCESS )
            {
                throw MakeStringException(-1, "ldap_search_ext_s error: %s, when searching %s under %s", ldap_err2string( rc ), filter.str(), m_ldapconfig->getUserBasedn());
            }

            unsigned entries = ldap_count_entries(ld, searchResult);
            if(entries == 0)
            {
                searchResult.ldapMsgFree();
                int rc = ldap_search_ext_s(ld, (char*)m_ldapconfig->getSysUserBasedn(), LDAP_SCOPE_SUBTREE, (char*)filter.str(), attrs, 0, NULL, NULL, &timeOut, LDAP_NO_LIMIT, &searchResult.msg );

                if ( rc != LDAP_SUCCESS )
                {
                    throw MakeStringException(-1, "ldap_search_ext_s error: %s, when searching %s under %s", ldap_err2string( rc ), filter.str(), m_ldapconfig->getSysUserBasedn());
                }
            }

            message = LdapFirstEntry( ld, searchResult);
            if(message != NULL)
            {

                CLDAPGetAttributesWrapper   atts(ld, searchResult);
                attribute = atts.getFirst();
                if(attribute != NULL)
                {
                    CLDAPGetValuesLenWrapper vals(ld, message, attribute);
                    if (vals.hasValues())
                        userdn.append(vals.queryCharValue(0));
                }
            }
            if(userdn.length() == 0)
                throw MakeStringException(-1, "user %s can't be found", username);
        }
        else
        {
            if(stricmp(username, "anyone") == 0)
                userdn.append(username);
            else
                userdn.append("uid=").append(username).append(",").append(m_ldapconfig->getUserBasedn());
        }

    }
    
    virtual void getUidFromDN(const char* dn, StringBuffer& uid)
    {
        if(dn == NULL || *dn == '\0')
            return;

        if(m_ldapconfig->getServerType() != ACTIVE_DIRECTORY)
        {
            if (strncmp(dn,"uid=",4))//Fedora389 returns "cn=Directory Administrators"
                return;
            const char* comma = strchr(dn, ',');
            // DN is in the format of "uid=uuu,ou=ooo,dc=dd"
            uid.append(comma - dn - 4, dn + 4);
            return;
        }

        StringBuffer filter;
        filter.append("distinguishedName=").append(dn);

        filter.replaceString("\\", "\\5c");//Replace special characters with valid UTF-8 string (see valueencoding rule in RFC 4515)
        filter.replaceString("*", "\\2a");
        filter.replaceString("(", "\\28");
        filter.replaceString(")", "\\29");

        char        *attribute;
        LDAPMessage *message;

        TIMEVAL timeOut = {LDAPTIMEOUT,0};   

        char *uid_fieldname = "sAMAccountName";

        Owned<ILdapConnection> lconn = m_connections->getConnection();
        LDAP* ld = ((CLdapConnection*)lconn.get())->getLd();

        char        *attrs[] = {uid_fieldname, NULL};
        CLDAPMessage searchResult;
        int rc = ldap_search_ext_s(ld, (char*)m_ldapconfig->getUserBasedn(), LDAP_SCOPE_SUBTREE, (char*)filter.str(), attrs, 0, NULL, NULL, &timeOut, LDAP_NO_LIMIT,    &searchResult.msg );

        if ( rc != LDAP_SUCCESS )
        {
            throw MakeStringException(-1, "ldap_search_ext_s error: %s, when searching %s under %s", ldap_err2string( rc ), filter.str(), m_ldapconfig->getUserBasedn());
        }

        message = LdapFirstEntry( ld, searchResult);
        if(message != NULL)
        {
            CLDAPGetAttributesWrapper   atts(ld, searchResult);
            attribute = atts.getFirst();
            if(attribute != NULL)
            {
                CLDAPGetValuesLenWrapper vals(ld, message, attribute);
                if (vals.hasValues())
                    uid.append(vals.queryCharValue(0));
            }
        }
    }

    virtual void getGroupDN(const char* groupname, StringBuffer& groupdn)
    {
        if(groupname == NULL)
            return;
        LdapServerType stype = m_ldapconfig->getServerType();
        groupdn.append("cn=").append(groupname).append(",");
        if(stype == ACTIVE_DIRECTORY && stricmp(groupname, "Administrators") == 0)
        {
            groupdn.append("cn=Builtin,").append(m_ldapconfig->getBasedn());
        }
        else if((stype == IPLANET || stype == OPEN_LDAP) && stricmp(groupname, "Directory Administrators") == 0)
        {
            groupdn.append(m_ldapconfig->getBasedn());
        }
        else
        {
            groupdn.append(m_ldapconfig->getGroupBasedn());
        }
    }

    virtual void getGroupBaseDN(const char* groupname, StringBuffer& groupbasedn)
    {
        if(groupname == NULL)
            return;
        LdapServerType stype = m_ldapconfig->getServerType();
        if(stype == ACTIVE_DIRECTORY && stricmp(groupname, "Administrators") == 0)
        {
            groupbasedn.append("cn=Builtin,").append(m_ldapconfig->getBasedn());
        }
        else if((stype == IPLANET || stype == OPEN_LDAP) && stricmp(groupname, "Directory Administrators") == 0)
        {
            groupbasedn.append(m_ldapconfig->getBasedn());
        }
        else
        {
            groupbasedn.append(m_ldapconfig->getGroupBasedn());
        }
    }

    virtual void getAdminGroupDN(StringBuffer& groupdn)
    {
        LdapServerType stype = m_ldapconfig->getServerType();
        if(stype == ACTIVE_DIRECTORY)
        {
            groupdn.append("cn=Administrators,cn=Builtin,").append(m_ldapconfig->getBasedn());
        }
        else if(stype == IPLANET)
        {
            groupdn.append("cn=Directory Administrators,").append(m_ldapconfig->getBasedn());
        }
        else if(stype == OPEN_LDAP)
        {
            groupdn.append("cn=Directory Administrators,").append(m_ldapconfig->getBasedn());
        }
    }

    virtual void changeUserMemberOf(const char* action, const char* userdn, const char* groupdn)
    {
        char *grp_values[] = {(char*)groupdn, NULL};
        LDAPMod grp_attr = {
            (action != NULL && stricmp(action, "delete") == 0)?LDAP_MOD_DELETE:LDAP_MOD_ADD,
            "memberOf",
            grp_values
        };

        LDAPMod *grp_attrs[2];
        grp_attrs[0] = &grp_attr;
        grp_attrs[1] = NULL;

        Owned<ILdapConnection> lconn = m_connections->getConnection();
        LDAP* ld = ((CLdapConnection*)lconn.get())->getLd();

        int rc = ldap_modify_ext_s(ld, (char*)userdn, grp_attrs, NULL, NULL);
        if ( rc != LDAP_SUCCESS )
        {
            throw MakeStringException(-1, "error changing group for user %s, ldap_modify_ext_s error: %s", userdn, ldap_err2string( rc ));
        }
    }

    virtual void changeGroupMember(const char* action, const char* groupdn, const char* userdn)
    {
        Owned<ILdapConnection> lconn = m_connections->getConnection();
        LDAP* ld = ((CLdapConnection*)lconn.get())->getLd();

        const char* memberfieldname;
        if(m_ldapconfig->getServerType() == ACTIVE_DIRECTORY)
        {
            memberfieldname = "member";
        }
        else
        {
            memberfieldname = "uniquemember";
        }

        char *member_values[] = {(char*)userdn, NULL};
        LDAPMod member_attr = {
            (action != NULL && stricmp(action, "delete") == 0)?LDAP_MOD_DELETE:LDAP_MOD_ADD,
            (char*)memberfieldname,
            member_values
        };

        LDAPMod *member_attrs[2];
        member_attrs[0] = &member_attr;
        member_attrs[1] = NULL;

        int rc = ldap_modify_ext_s(ld, (char*)groupdn, member_attrs, NULL, NULL);
        if ( rc != LDAP_SUCCESS )
        {
            if (action != NULL && stricmp(action, "delete") == 0)
                throw MakeStringException(-1, "Failed in deleting member from group: ldap_modify_ext_s error: %s; userdn: %s; groupdn: %s", ldap_err2string( rc ), userdn, groupdn);
            else
                throw MakeStringException(-1, "Failed in adding member to group, ldap_modify_ext_s error: %s; userdn: %s; groupdn: %s", ldap_err2string( rc ), userdn, groupdn);
        }
    }

    void ConvertCToW(unsigned short* pszDest, const char * pszSrc)
    {
        unsigned i = 0;
        for(i = 0; i < strlen(pszSrc); i++)
            pszDest[i] = (unsigned short) pszSrc[i];
        pszDest[i] = (unsigned short)'\0';
    }


    virtual bool authorizeScope(ISecUser& user, IArrayOf<ISecResource>& resources, const char* basedn)
    {
        IArrayOf<CSecurityDescriptor> sdlist;
        std::set<const char*, ltstr> scopeset;
        ForEachItemIn(x, resources)
        {
            ISecResource& res = resources.item(x);
            const char* resourcename = res.getName();
            if(resourcename == NULL || *resourcename == '\0')
                continue;

            // Add one extra Volume type SecurityDescriptor for each resource for ActiveDirectory.
            if(m_ldapconfig->getServerType() == ACTIVE_DIRECTORY)
            {
                CSecurityDescriptor* sd = new CSecurityDescriptor(resourcename);
                sd->setObjectClass("Volume");
                sdlist.append(*sd);
            }

            scopeset.insert(resourcename);
            int len = strlen(resourcename);
            const char* curptr = resourcename + len - 1;
            while(curptr > resourcename)
            {
                while(curptr > resourcename && *curptr != ':')
                    curptr--;
                bool foundcolon=false;
                while(curptr >resourcename && *curptr == ':')
                {
                    curptr--;
                    foundcolon = true;
                }
                if(curptr > resourcename || foundcolon)
                {
                    int curlen = curptr - resourcename + 1;
                    char* curscope = (char*)alloca(curlen + 1);
                    strncpy(curscope, resourcename, curlen);
                    curscope[curlen] = 0;
                    scopeset.insert(curscope);
                }
            }
        }

        if(scopeset.size() == 0)
            return true;

        std::set<const char*, ltstr>::iterator iter;
        for(iter = scopeset.begin(); iter != scopeset.end(); iter++)
        {
            const char* curscope = *iter;
            CSecurityDescriptor* sd = new CSecurityDescriptor(*iter);
            sd->setObjectClass("organizationalUnit");
            sdlist.append(*sd);
        }

        getSecurityDescriptorsScope(sdlist, basedn);

        IArrayOf<CSecurityDescriptor> matched_sdlist;
        ForEachItemIn(y, resources)
        {
            ISecResource& res = resources.item(y);
            const char* rname = res.getName();
            if(rname == NULL || *rname == '\0')
                throw MakeStringException(-1, "resource name can't be empty inside authorizeScope");

            CSecurityDescriptor* matchedsd = NULL;
            ForEachItemIn(z, sdlist)
            {
                CSecurityDescriptor& sd = sdlist.item(z);
                const char* sdname = sd.getName();
                if(sdname ==  NULL || *sdname == '\0')
                    continue;
                if(strncmp(sdname, rname, strlen(sdname)) == 0 
                    && (matchedsd == NULL 
                        || ((matchedsd->getDescriptor().length() == 0 && sd.getDescriptor().length() > 0) 
                        || (sd.getDescriptor().length() > 0 && strlen(sdname) > strlen(matchedsd->getName())))))
                    matchedsd = &sd;
            }
            if(matchedsd != NULL)
                matched_sdlist.append(*LINK(matchedsd));
            else
                matched_sdlist.append(*(new CSecurityDescriptor(rname)));
        }

        bool ok = false;
        if(m_pp != NULL)
            ok = m_pp->getPermissions(user, matched_sdlist, resources);
        return ok;
    }

    virtual void getSecurityDescriptors(SecResourceType rtype, IArrayOf<CSecurityDescriptor>& sdlist)
    {
        int len = sdlist.length();
        if(len == 0)
            return;

        const char* rbasedn = m_ldapconfig->getResourceBasedn(rtype);
        if(rbasedn == NULL || *rbasedn == '\0')
        {
            DBGLOG("corresponding resource basedn is not defined");
            return;
        }
            
        std::map<std::string, IArrayOf<CSecurityDescriptor>*> sdmap;

        for(int i = 0; i < len; i++)
        {
            CSecurityDescriptor& sd = sdlist.item(i);
            const char* relativeBasedn = sd.getRelativeBasedn();
            StringBuffer basedn;
            if(relativeBasedn != NULL)
                basedn.append(relativeBasedn).append(",");
            basedn.append(rbasedn);

            std::map<std::string, IArrayOf<CSecurityDescriptor>*>::iterator sdit = sdmap.find(basedn.str());
            if(sdit == sdmap.end())
            {
                IArrayOf<CSecurityDescriptor>* newlist = new IArrayOf<CSecurityDescriptor>;
                newlist->append(*LINK(&sd));
                sdmap[basedn.str()] = newlist;
            }
            else
            {
                (*sdit).second->append(*LINK(&sd));
            }
        }

        for(std::map<std::string, IArrayOf<CSecurityDescriptor>*>::iterator cur = sdmap.begin(); cur != sdmap.end(); cur++)
        {
            getSecurityDescriptors(*((*cur).second), (*cur).first.c_str());
            delete (*cur).second;
        }

    }

    virtual void getSecurityDescriptors(IArrayOf<CSecurityDescriptor>& sdlist, const char* basedn)
    {
        char        *attribute;
        CLDAPGetValuesLenWrapper valsLen;
        LDAPMessage *message;
        int i;
        
        const char *id_fieldname;
        if(m_ldapconfig->getServerType() == ACTIVE_DIRECTORY)
        {
            id_fieldname = "name";
        }
        else
        {
            id_fieldname = "ou";
        }
        const char *des_fieldname = m_ldapconfig->getSdFieldName();

        int len = sdlist.length();
        if(len == 0)
            return;

        StringBuffer filter;
        filter.append("(|");
        for(i = 0; i < len; i++)
        {
            CSecurityDescriptor& sd = sdlist.item(i);
            StringBuffer namebuf;
            namebuf.append(sd.getName());
            namebuf.trim();
            if(namebuf.length() > 0)
            {
                filter.append("(").append(id_fieldname).append("=").append(namebuf.str()).append(")");;
            }
        }
        filter.append(")");

        TIMEVAL timeOut = {LDAPTIMEOUT,0};   
        
        char* attrs[] = {(char*)id_fieldname, (char*)des_fieldname, NULL};
        Owned<ILdapConnection> lconn = m_connections->getConnection();
        LDAP* ld = ((CLdapConnection*)lconn.get())->getLd();
        CLDAPMessage searchResult;
        int rc = ldap_search_ext_s(ld, (char*)basedn, LDAP_SCOPE_SUBTREE, (char*)filter.str(), attrs, 0, NULL, NULL, &timeOut, LDAP_NO_LIMIT, &searchResult.msg );     /* returned results */
        
        if ( rc != LDAP_SUCCESS )
        {
            DBGLOG("ldap_search_ext_s error: %s, when searching %s under %s", ldap_err2string( rc ), filter.str(), basedn);
            return;
        }

        // Go through the search results by checking message types
        for(message = LdapFirstEntry(ld, searchResult); message != NULL; message = ldap_next_entry(ld, message))
        {
            StringBuffer resourcename;
            CLDAPGetAttributesWrapper   atts(ld, searchResult);
            for ( attribute = atts.getFirst();
                  attribute != NULL;
                  attribute = atts.getNext())
            {
                if(stricmp(attribute, id_fieldname) == 0)
                {
                    CLDAPGetValuesLenWrapper vals(ld, message, attribute);
                    if (vals.hasValues())
                        resourcename.append(vals.queryCharValue(0));
                }
                else if(stricmp(attribute, des_fieldname) == 0) 
                {
                    valsLen.retrieveBValues(ld, message, attribute);
                }
            }
            for(i = 0; i < len; i++)
            {
                CSecurityDescriptor& sd = sdlist.item(i);
                if(resourcename.length() > 0 && stricmp(resourcename.str(), sd.getName()) == 0)
                {
                    if (valsLen.hasValues())
                    {
                        if(m_ldapconfig->getServerType() == ACTIVE_DIRECTORY)
                        {
                            struct berval* val = valsLen.queryBValues()[0];
                            if(val != NULL)
                            {
                                CSecurityDescriptor& sd = sdlist.item(i);
                                sd.setDescriptor(val->bv_len, val->bv_val);
                            }
                        }
                        else
                        {
                            MemoryBuffer allvals;
                            int valseq = 0;
                            struct berval* val = valsLen.queryBValues()[valseq++];
                            while(val != NULL)
                            {
                                if(val->bv_len > 0)
                                {
                                    allvals.append(val->bv_len, val->bv_val);
                                    allvals.append('\0'); // my separator between ACIs
                                }
                                val = valsLen.queryBValues()[valseq++];
                            }
                            if(allvals.length() > 0)
                            {
                                CSecurityDescriptor& sd = sdlist.item(i);
                                sd.setDescriptor(allvals.length(), (void*)allvals.toByteArray());
                            }
                        }
                    }
                    break;
                }
            }
        }
    }

    virtual void getSecurityDescriptorsScope(IArrayOf<CSecurityDescriptor>& sdlist, const char* basedn)
    {
        char        *attribute;
        CLDAPGetValuesLenWrapper valsLen;
        LDAPMessage *message;
        int i;

        int len = sdlist.length();
        if(len == 0)
            return;

        LdapServerType servertype = m_ldapconfig->getServerType();

        char *sd_fieldname = (char*)m_ldapconfig->getSdFieldName();

        StringBuffer filter;
        filter.append("(|");
        for(i = 0; i < len; i++)
        {
            CSecurityDescriptor& sd = sdlist.item(i);
            StringBuffer namebuf;
            namebuf.append(sd.getName());
            namebuf.trim();
            if(namebuf.length() > 0)
            {
                const char* resourcename = namebuf.str();
                int len = namebuf.length();
                const char* curptr = resourcename + len - 1;
                StringBuffer dn, cn;
                bool isleaf = true;
                while(curptr > resourcename)
                {
                    const char* lastptr = curptr;
                    while(curptr > resourcename && *curptr != ':')
                        curptr--;
                    int curlen;
                    const char* curscope;
                    if(*curptr == ':')
                    {
                        curlen = lastptr - curptr;
                        curscope = curptr + 1;
                    }
                    else
                    {
                        curlen = lastptr - curptr + 1;
                        curscope = curptr;
                    }
                    if(isleaf && (sd.getObjectClass() != NULL) && (stricmp(sd.getObjectClass(), "Volume") == 0))
                    {
                        cn.append(curlen, curscope);
                        dn.append("cn=").append(curlen, curscope).append(",");
                    }
                    else
                    {
                        cn.append(curlen, curscope);
                        dn.append("ou=").append(curlen, curscope).append(",");
                    }
                    
                    isleaf = false;

                    if (curptr == resourcename) //handle a single char as the top scope, such as x::abc
                        break;

                    while(curptr >resourcename && *curptr == ':')
                        curptr--;

                    if (curptr == resourcename && *curptr != ':') //handle a single char as the top scope, such as x::abc
                    {
                        dn.append("ou=").append(1, curptr).append(",");
                    }
                }
                dn.append(basedn);

                if(servertype == ACTIVE_DIRECTORY)
                {
                    filter.append("(distinguishedName=").append(dn.str()).append(")");
                }
                else if(servertype == IPLANET)
                {
                    filter.append("(entrydn=").append(dn.str()).append(")");
                }
                else if(servertype == OPEN_LDAP)
                {
                    filter.append("(ou=").append(cn.str()).append(")");
                }
                sd.setDn(dn.str());
            }
        }
        filter.append(")");

        TIMEVAL timeOut = {LDAPTIMEOUT,0};   
        
        char* attrs[] = {sd_fieldname, NULL};
        Owned<ILdapConnection> lconn = m_connections->getConnection();
        LDAP* ld = ((CLdapConnection*)lconn.get())->getLd();
        CLDAPMessage searchResult;
        int rc = ldap_search_ext_s(ld, (char*)basedn, LDAP_SCOPE_SUBTREE, (char*)filter.str(), attrs, 0, NULL, NULL, &timeOut, LDAP_NO_LIMIT, &searchResult.msg );     /* returned results */
        
        if ( rc != LDAP_SUCCESS )
        {
            DBGLOG("ldap_search_ext_s error: %s, when searching %s under %s", ldap_err2string( rc ), filter.str(), basedn);
            return;
        }

        // Go through the search results by checking message types
        for(message = LdapFirstEntry(ld, searchResult); message != NULL; message = ldap_next_entry(ld, message))
        {
            StringBuffer dn;

            char *p = ldap_get_dn(ld, message);
            dn.append(p);
            ldap_memfree(p);

            CLDAPGetAttributesWrapper   atts(ld, searchResult);
            for ( attribute = atts.getFirst();
                  attribute != NULL;
                  attribute = atts.getNext())
            {
                if(stricmp(attribute, sd_fieldname) == 0) 
                {
                    valsLen.retrieveBValues(ld, message, attribute);
                }
            }
            for(i = 0; i < len; i++)
            {
                CSecurityDescriptor& sd = sdlist.item(i);
                if(dn.length() > 0 && stricmp(dn.str(), sd.getDn()) == 0)
                {
                    if (valsLen.hasValues())
                    {
                        if(m_ldapconfig->getServerType() == ACTIVE_DIRECTORY)
                        {
                            struct berval* val = valsLen.queryBValues()[0];
                            if(val != NULL)
                            {
                                CSecurityDescriptor& sd = sdlist.item(i);
                                sd.setDescriptor(val->bv_len, val->bv_val);
                            }
                        }
                        else
                        {
                            MemoryBuffer allvals;
                            int valseq = 0;
                            struct berval* val = valsLen.queryBValues()[valseq++];
                            while(val != NULL)
                            {
                                if(val->bv_len > 0)
                                {
                                    allvals.append(val->bv_len, val->bv_val);
                                    allvals.append('\0'); // my separator between ACIs
                                }
                                val = valsLen.queryBValues()[valseq++];
                            }
                            if(allvals.length() > 0)
                            {
                                CSecurityDescriptor& sd = sdlist.item(i);
                                sd.setDescriptor(allvals.length(), (void*)allvals.toByteArray());
                            }
                        }

                    }
                    break;
                }
            }
        }
    }

    virtual const bool organizationalUnitExists(const char * ou) const
    {
        Owned<ILdapConnection> lconn = m_connections->getConnection();
        LDAP* sys_ld = ((CLdapConnection*)lconn.get())->getLd();
        char* attrs[] = {"ou", NULL};
        CLDAPMessage searchResult;
        TIMEVAL timeOut = {LDAPTIMEOUT,0};
        int rc = ldap_search_ext_s(sys_ld,const_cast <char*>(ou),LDAP_SCOPE_ONELEVEL,NULL,attrs,0,NULL,NULL,&timeOut,LDAP_NO_LIMIT,&searchResult.msg);
        return rc == LDAP_SUCCESS;
    }

    virtual void createLdapBasedn(ISecUser* user, const char* basedn, SecPermissionType ptype)
    {
        if(basedn == NULL || basedn[0] == '\0')
            return;

        const char* ptr = strstr(basedn, "ou=");
        if(ptr == NULL)
            return;
        ptr += 3;

        StringBuffer oubuf;
        const char* comma = strchr(ptr, ',');
        if(comma == NULL)
        {
            oubuf.append(ptr);
            ptr = NULL;
        }
        else
        {
            oubuf.append(comma - ptr, ptr);
            ptr = comma + 1;
        }

        if (ptr && strstr(ptr,"ou=") && !organizationalUnitExists(ptr))
            createLdapBasedn(user, ptr, ptype);

        addOrganizationalUnit(user, oubuf.str(), ptr, ptype);

    }

    virtual bool addOrganizationalUnit(ISecUser* user, const char* name, const char* basedn, SecPermissionType ptype)
    {
        if(name == NULL || basedn == NULL)
            return false;

        if(strchr(name, '/') != NULL || strchr(name, '=') != NULL)
            return false;

        StringBuffer dn;
        dn.append("ou=").append(name).append(",").append(basedn);

        if (organizationalUnitExists(dn.str()))
            return true;

        char *ou_values[] = {(char*)name, NULL };
        LDAPMod ou_attr = 
        {
            LDAP_MOD_ADD,
            "ou",
            ou_values
        };

        char *name_values[] = {(char*)name, NULL };
        LDAPMod name_attr = 
        {
            LDAP_MOD_ADD,
            "name",
            name_values
        };

        char *oc_values[] = {"OrganizationalUnit", NULL };
        LDAPMod oc_attr =
        {
            LDAP_MOD_ADD,
            "objectClass",
            oc_values
        };

        MemoryBuffer sdbuf;
        Owned<CSecurityDescriptor> default_sd = NULL;
        if(m_pp !=  NULL)
            default_sd.setown(m_pp->createDefaultSD(user, name, ptype));
        if(default_sd != NULL)
            sdbuf.append(default_sd->getDescriptor());

        LDAPMod *attrs[6];
        int ind = 0;
        attrs[ind++] = &ou_attr;
        if(m_ldapconfig->getServerType() == ACTIVE_DIRECTORY)
        {       
            attrs[ind++] = &name_attr;
        }
        attrs[ind++] = &oc_attr;

        LDAPMod sd_attr;
        struct berval sd_val;
        sd_val.bv_len = sdbuf.length();
        sd_val.bv_val = (char*)sdbuf.toByteArray();
        struct berval* sd_values[] = {&sd_val, NULL};
        sd_attr.mod_op = LDAP_MOD_ADD | LDAP_MOD_BVALUES;
        
        sd_attr.mod_type = (char*)m_ldapconfig->getSdFieldName();

        sd_attr.mod_vals.modv_bvals = sd_values;

        if(sdbuf.length() > 0)
            attrs[ind++] = &sd_attr;

        attrs[ind] = NULL;

        Owned<ILdapConnection> lconn = m_connections->getConnection();
        LDAP* ld = ((CLdapConnection*)lconn.get())->getLd();
        int rc = ldap_add_ext_s(ld, (char*)dn.str(), attrs, NULL, NULL);
        if ( rc != LDAP_SUCCESS )
        {
            if(rc == LDAP_ALREADY_EXISTS)
            {
                //WARNLOG("Can't insert ou=%s,%s to Ldap Server, an LDAP object with this name already exists", name, basedn);
                return false;
            }
            else
            {
                throw MakeStringException(-1, "ldap_add_ext_s error for ou=%s,%s: %d %s", name, basedn, rc, ldap_err2string( rc ));
            }
        }

        return true;
    }

    virtual void name2dn(SecResourceType rtype, const char* resourcename, const char* basedn, StringBuffer& ldapname)
    {
        StringBuffer namebuf;

        const char* bptr = resourcename;
        const char* sep = strstr(resourcename, "::");
        while(sep != NULL)
        {
            if(sep > bptr)
            {
                StringBuffer onebuf;
                onebuf.append("ou=").append(sep-bptr, bptr).append(",");
                namebuf.insert(0, onebuf.str());
            }

            bptr = sep + 2;
            sep = strstr(bptr, "::");
        }
        if(*bptr != '\0')
        {
            StringBuffer onebuf;
            if(m_ldapconfig->getServerType() == ACTIVE_DIRECTORY && (rtype == RT_DEFAULT || rtype == RT_MODULE || rtype == RT_SERVICE))
                onebuf.append("cn");
            else
                onebuf.append("ou");
            onebuf.append("=").append(bptr).append(",");
            namebuf.insert(0, onebuf.str());
        }

        namebuf.append(basedn);
        LdapUtils::normalizeDn(namebuf.str(), m_ldapconfig->getBasedn(), ldapname);
    }

    virtual void name2rdn(SecResourceType rtype, const char* resourcename, StringBuffer& ldapname)
    {
        if(resourcename == NULL || *resourcename == '\0')
            return;

        if(m_ldapconfig->getServerType() == ACTIVE_DIRECTORY && (rtype == RT_DEFAULT || rtype == RT_MODULE || rtype == RT_SERVICE))
            ldapname.append("cn=");
        else
            ldapname.append("ou=");
        
        const char* prevptr = resourcename;
        const char* nextptr = strstr(resourcename, "::");
        while(nextptr != NULL)
        {
            prevptr = nextptr + 2;
            nextptr = strstr(prevptr, "::");
        }
        if(prevptr != NULL && *prevptr != '\0')
            ldapname.append(prevptr);
    }

    virtual bool addResource(SecResourceType rtype, ISecUser& user, ISecResource* resource, SecPermissionType ptype, const char* basedn)
    {
        Owned<CSecurityDescriptor> template_sd = NULL;
        const char* templatename = m_ldapconfig->getTemplateName();
        if(templatename != NULL && *templatename != '\0')
        {
            IArrayOf<CSecurityDescriptor> sdlist;
            template_sd.setown(new CSecurityDescriptor(templatename));
            sdlist.append(*LINK(template_sd));
            if(basedn && *basedn)
                getSecurityDescriptors(sdlist, basedn);
            else
                getSecurityDescriptors(rtype, sdlist);
        }

        Owned<CSecurityDescriptor> default_sd = NULL;
        if(template_sd != NULL && template_sd->getDescriptor().length() > 0)
        {
            MemoryBuffer template_sd_buf;
            template_sd_buf.append(template_sd->getDescriptor());
            if(m_pp != NULL)
                default_sd.setown(m_pp->createDefaultSD(&user, resource, template_sd_buf));
        }
        else
        {
            if(m_pp !=  NULL)
                default_sd.setown(m_pp->createDefaultSD(&user, resource, ptype));
        }

        return addResource(rtype, user, resource, ptype, basedn, default_sd.get());
    }

    virtual bool addResource(SecResourceType rtype, ISecUser& user, ISecResource* resource, SecPermissionType ptype, const char* basedn, CSecurityDescriptor* default_sd, bool lessException=true)
    {
        if(resource == NULL)
            return true;

        char* resourcename = (char*)resource->getName();
        if(resourcename == NULL)
        {
            DBGLOG("can't add resource, empty resource name");
            return false;
        }

        const char* rbasedn;
        StringBuffer rbasednbuf;
        if(basedn == NULL)
            rbasedn = m_ldapconfig->getResourceBasedn(rtype);
        else
        {
            LdapUtils::normalizeDn(basedn, m_ldapconfig->getBasedn(), rbasednbuf);
            rbasedn = rbasednbuf.str();
        }
        if(rbasedn == NULL || *rbasedn == '\0')
        {
            DBGLOG("Can't add resource, corresponding resource basedn is not defined");
            return false;
        }

        if(strchr(resourcename, '/') != NULL || strchr(resourcename, '=') != NULL)
            return false;

        if(rtype == RT_FILE_SCOPE || rtype == RT_WORKUNIT_SCOPE)
        {
            StringBuffer extbuf;
            name2dn(rtype, resourcename, rbasedn, extbuf);
            createLdapBasedn(&user, extbuf.str(), ptype);
            return true;
        }

        LdapServerType servertype = m_ldapconfig->getServerType();

        char* description = (char*)((CLdapSecResource*)resource)->getDescription();

        StringBuffer dn;
        
        char *fieldname, *oc_name;
        if(servertype == ACTIVE_DIRECTORY)
        {
            fieldname = "cn";
            oc_name = "Volume";
        }
        else
        {
            fieldname = "ou";
            oc_name = "OrganizationalUnit";
        }

        dn.append(fieldname).append("=").append(resourcename).append(",");
        dn.append(rbasedn);

        char *cn_values[] = {resourcename, NULL };
        LDAPMod cn_attr = 
        {
            LDAP_MOD_ADD,
            fieldname,
            cn_values
        };
        char *oc_values[] = {oc_name, NULL };
        LDAPMod oc_attr =
        {
            LDAP_MOD_ADD,
            "objectClass",
            oc_values
        };
        char* uncname_values[] = {resourcename, NULL};
        LDAPMod uncname_attr =
        {
            LDAP_MOD_ADD,
            "uNCName",
            uncname_values
        };

        StringBuffer descriptionbuf;
        if(description  && *description)
            descriptionbuf.append(description);
        else
            descriptionbuf.appendf("Access to %s", resourcename);

        char* description_values[] = {(char*)descriptionbuf.str(), NULL};
        LDAPMod description_attr =
        {
            LDAP_MOD_ADD,
            "description",
            description_values
        };

        Owned<CSecurityDescriptor> template_sd = NULL;
        const char* templatename = m_ldapconfig->getTemplateName();
        if(templatename != NULL && *templatename != '\0')
        {
            IArrayOf<CSecurityDescriptor> sdlist;
            template_sd.setown(new CSecurityDescriptor(templatename));
            sdlist.append(*LINK(template_sd));
            getSecurityDescriptors(rtype, sdlist);
        }

        int numberOfSegs = 0;
        if(default_sd != NULL)
        {
            numberOfSegs = m_pp->sdSegments(default_sd);
        }

        LDAPMod **attrs = (LDAPMod**)(alloca((5+numberOfSegs)*sizeof(LDAPMod*)));

        int ind = 0;
        attrs[ind++] = &cn_attr;
        attrs[ind++] = &oc_attr;
        attrs[ind++] = &description_attr;

        if(servertype == ACTIVE_DIRECTORY)
        {
            attrs[ind++] = &uncname_attr;
        }

        LDAPMod sd_attr;

        if(default_sd != NULL)
        {
            struct berval** sd_values = (struct berval**)alloca(sizeof(struct berval*)*(numberOfSegs+1));
            MemoryBuffer& sdbuf = default_sd->getDescriptor();

            // Active Directory acutally has only one segment.
            if(servertype == ACTIVE_DIRECTORY)
            {
                struct berval* sd_val = (struct berval*)alloca(sizeof(struct berval));
                sd_val->bv_len = sdbuf.length();
                sd_val->bv_val = (char*)sdbuf.toByteArray();
                sd_values[0] = sd_val;
                sd_values[1] = NULL;

                sd_attr.mod_type = "ntSecurityDescriptor";
            }
            else
            {
                const char* bbptr = sdbuf.toByteArray();
                const char* bptr = sdbuf.toByteArray();
                int sdbuflen = sdbuf.length();
                int segind;
                for(segind = 0; segind < numberOfSegs; segind++)
                {
                    if(bptr - bbptr >= sdbuflen)
                        break;
                    while(*bptr == '\0' && (bptr - bbptr) < sdbuflen)
                        bptr++;

                    const char* eptr = bptr;
                    while(*eptr != '\0' && (eptr - bbptr) < sdbuflen)
                        eptr++;

                    struct berval* sd_val = (struct berval*)alloca(sizeof(struct berval));
                    sd_val->bv_len = eptr - bptr;
                    sd_val->bv_val = (char*)bptr;
                    sd_values[segind] = sd_val;

                    bptr = eptr + 1;
                }
                sd_values[segind] = NULL;

                sd_attr.mod_type = (char*)m_ldapconfig->getSdFieldName();
            }
            sd_attr.mod_op = LDAP_MOD_ADD | LDAP_MOD_BVALUES;
            sd_attr.mod_vals.modv_bvals = sd_values;

            attrs[ind++] = &sd_attr;
        }
        attrs[ind] = NULL;

        Owned<ILdapConnection> lconn = m_connections->getConnection();
        LDAP* ld = ((CLdapConnection*)lconn.get())->getLd();
        int rc = ldap_add_ext_s(ld, (char*)dn.str(), attrs, NULL, NULL);
        if ( rc != LDAP_SUCCESS )
        {
            if(rc == LDAP_ALREADY_EXISTS)
            {
                //WARNLOG("Can't insert %s to Ldap Server, an LDAP object with this name already exists", resourcename);
                if(lessException)
                    return false;
                else
                    throw MakeStringException(-1, "Can't insert %s, an LDAP object with this name already exists", resourcename);
            }
            else
            {
                throw MakeStringException(-1, "ldap_add_ext_s error for %s: %d %s", resourcename, rc, ldap_err2string( rc ));
            }
        }

        return true;
    }

    virtual void enableUser(ISecUser* user, const char* dn, LDAP* ld)
    {
        const char* username = user->getName();

        StringBuffer filter;
        filter.append("sAMAccountName=").append(username);

        char        *attribute;
        LDAPMessage *message;

        TIMEVAL timeOut = {LDAPTIMEOUT,0};   

        char        *attrs[] = {"userAccountControl", NULL};
        CLDAPMessage searchResult;
        int rc = ldap_search_ext_s(ld, (char*)m_ldapconfig->getUserBasedn(), LDAP_SCOPE_SUBTREE, (char*)filter.str(), attrs, 0, NULL, NULL, &timeOut, LDAP_NO_LIMIT,    &searchResult.msg );

        if ( rc != LDAP_SUCCESS )
        {
            DBGLOG("ldap_search_ext_s error: %s, when searching %s under %s", ldap_err2string( rc ), filter.str(), m_ldapconfig->getUserBasedn());
            throw MakeStringException(-1, "ldap_search_ext_s error: %s, when searching %s under %s", ldap_err2string( rc ), filter.str(), m_ldapconfig->getUserBasedn());
        }

        StringBuffer act_ctrl;
        message = LdapFirstEntry( ld, searchResult);
        if(message != NULL)
        {
            CLDAPGetAttributesWrapper   atts(ld, searchResult);
            for ( attribute = atts.getFirst();
                  attribute != NULL;
                  attribute = atts.getNext())
            {
                if(0 == stricmp(attribute, "userAccountControl"))
                {
                    CLDAPGetValuesLenWrapper vals(ld, message, attribute);
                    if (vals.hasValues())
                    {
                        act_ctrl.append(vals.queryCharValue(0));
                        break;
                    }
                }
            }
        }

        if(act_ctrl.length() == 0)
        {
            DBGLOG("enableUser: userAccountControl doesn't exist for user %s",username);
            throw MakeStringException(-1, "enableUser: userAccountControl doesn't exist for user %s",username);
        }

        unsigned act_ctrl_val = atoi(act_ctrl.str());

        // UF_ACCOUNTDISABLE 0x0002
        act_ctrl_val &= 0xFFFFFFFD;
#ifdef _DONT_EXPIRE_PASSWORD
        // UF_DONT_EXPIRE_PASSWD 0x10000
        if (m_domainPwdsNeverExpire)
            act_ctrl_val |= 0x10000;
#endif

        StringBuffer new_act_ctrl;
        new_act_ctrl.append(act_ctrl_val);

        char *ctrl_values[] = {(char*)new_act_ctrl.str(), NULL};
        LDAPMod ctrl_attr = {
            LDAP_MOD_REPLACE,
            "userAccountControl",
            ctrl_values
        };
        LDAPMod *cattrs[2];
        cattrs[0] = &ctrl_attr;
        cattrs[1] = NULL;

        rc = ldap_modify_ext_s(ld, (char*)dn, cattrs, NULL, NULL);
        if ( rc != LDAP_SUCCESS )
        {
            throw MakeStringException(-1, "error enableUser %s, ldap_modify_ext_s error: %s", username, ldap_err2string( rc ));
        }

        // set the password.
        Owned<ISecUser> tmpuser = new CLdapSecUser(user->getName(), "");
        const char* passwd = user->credentials().getPassword();
        if(passwd == NULL || *passwd == '\0')
            passwd = "password";

        if (!updateUserPassword(*tmpuser, passwd, NULL))
        {
            DBGLOG("Error updating password for %s",username);
            throw MakeStringException(-1, "Error updating password for %s",username);
        }
    }


    virtual bool addUser(ISecUser& user)
    {
        const char* username = user.getName();
        if(username == NULL || *username == '\0')
        {
            DBGLOG("Can't add user, username not set");
            throw MakeStringException(-1, "Can't add user, username not set");
        }

        const char* fname = user.getFirstName();
        const char* lname = user.getLastName();
        if((lname == NULL || *lname == '\0') && (fname == NULL || *fname == '\0' || m_ldapconfig->getServerType() == IPLANET))
            lname = username;

        const char* fullname = user.getFullName();
        StringBuffer fullname_buf;
        if(fullname == NULL || *fullname == '\0')
        {
            if(fname != NULL && *fname != '\0')
            {
                fullname_buf.append(fname);
                if(lname != NULL && *lname != '\0')
                    fullname_buf.append(" ");
            }
            if(lname != NULL && *lname  != '\0')
                fullname_buf.append(lname);

            if(fullname_buf.length() == 0)
            {
                fullname_buf.append(username);
            }
            fullname = fullname_buf.str();
        }

        StringBuffer dn;
        if(m_ldapconfig->getServerType() == ACTIVE_DIRECTORY)
        {
            dn.append("cn=").append(fullname).append(",");
        }
        else
        {
            dn.append("uid=").append(user.getName()).append(",");
        }
        dn.append(m_ldapconfig->getUserBasedn());

        char* oc_name;
        char* act_fieldname;
        if(m_ldapconfig->getServerType() == ACTIVE_DIRECTORY)
        {
            oc_name = "User";
            act_fieldname = "sAMAccountName";
        }
        else
        {
            oc_name = "inetorgperson";
            act_fieldname = "uid";
        }

        char *cn_values[] = {(char*)fullname, NULL };
        LDAPMod cn_attr = 
        {
            LDAP_MOD_ADD,
            "cn",
            cn_values
        };

        char *oc_values[] = {oc_name, NULL};
        LDAPMod oc_attr =
        {
            LDAP_MOD_ADD,
            "objectClass",
            oc_values
        };

        char *gn_values[] = { (char*)fname, NULL };
        LDAPMod gn_attr = {
            LDAP_MOD_ADD,
            "givenName",
            gn_values
        };

        char *sn_values[] = { (char*)lname, NULL };
        LDAPMod sn_attr = {
            LDAP_MOD_ADD,
            "sn",
            sn_values
        };

        char* actname_values[] = {(char*)username, NULL};
        LDAPMod actname_attr =
        {
            LDAP_MOD_ADD,
            act_fieldname,
            actname_values
        };

        const char* passwd = user.credentials().getPassword();
        if(passwd == NULL || *passwd == '\0')
            passwd = "password";
        char* passwd_values[] = {(char*)passwd, NULL};
        LDAPMod passwd_attr =
        {
            LDAP_MOD_ADD,
            "userpassword",
            passwd_values
        };

        char *dispname_values[] = {(char*)fullname, NULL };
        LDAPMod dispname_attr = 
        {
            LDAP_MOD_ADD,
            "displayName",
            dispname_values
        };

        char* username_values[] = {(char*)username, NULL};
        LDAPMod username_attr =
        {
            LDAP_MOD_ADD,
            "userPrincipalName",
            username_values
        };

        LDAPMod *attrs[8];
        int ind = 0;
        
        attrs[ind++] = &cn_attr;
        attrs[ind++] = &oc_attr;
        if(fname != NULL && *fname != '\0')
            attrs[ind++] = &gn_attr;
        if(lname != NULL && *lname != '\0')
            attrs[ind++] = &sn_attr;
        attrs[ind++] = &actname_attr;

        if(m_ldapconfig->getServerType() == ACTIVE_DIRECTORY)
        {
            attrs[ind++] = &username_attr;
            attrs[ind++] = &dispname_attr;
        }
        else
        {
            attrs[ind++] = &passwd_attr;
        }

        attrs[ind] = NULL;

        Owned<ILdapConnection> lconn = m_connections->getConnection();
        LDAP* ld = ((CLdapConnection*)lconn.get())->getLd();
        int rc = ldap_add_ext_s(ld, (char*)dn.str(), attrs, NULL, NULL);
        if ( rc != LDAP_SUCCESS )
        {
            if(rc == LDAP_ALREADY_EXISTS)
            {
                DBGLOG("Can't add user %s, an LDAP object with this name already exists", username);
                throw MakeStringException(-1, "Can't add user %s, an LDAP object with this name already exists", username);
            }
            else
            {
                DBGLOG("Error addUser %s, ldap_add_ext_s error: %s", username, ldap_err2string( rc ));
                throw MakeStringException(-1, "Error addUser %s, ldap_add_ext_s error: %s", username, ldap_err2string( rc ));
            }
        }

        if(m_ldapconfig->getServerType() == ACTIVE_DIRECTORY)
        {
            try
            {
                enableUser(&user, dn.str(), ld);
            }
            catch(...)
            {
                deleteUser(&user);
                throw;
            }
        }

        //Add tempfile scope for this user (spill, paused and checkpoint
        //will be created under this user specific scope)
        StringBuffer resName(queryDfsXmlBranchName(DXB_Internal));
        resName.append("::").append(username);
        Owned<ISecResource> resource = new CLdapSecResource(resName.str());
        if (!addResource(RT_FILE_SCOPE, user, resource, PT_ADMINISTRATORS_AND_USER, m_ldapconfig->getResourceBasedn(RT_FILE_SCOPE)))
        {
            throw MakeStringException(-1, "Error adding temp file scope %s",resName.str());
        }

        return true;
    }

    bool createUserScope(ISecUser& user)
    {
        //Add tempfile scope for given user (spill, paused and checkpoint
        //files will be created under this user specific scope)
        StringBuffer resName(queryDfsXmlBranchName(DXB_Internal));
        resName.append("::").append(user.getName());
        Owned<ISecResource> resource = new CLdapSecResource(resName.str());
        return addResource(RT_FILE_SCOPE, user, resource, PT_ADMINISTRATORS_AND_USER, m_ldapconfig->getResourceBasedn(RT_FILE_SCOPE));
    }

    virtual aindex_t getManagedFileScopes(IArrayOf<ISecResource>& scopes)
    {
        getResourcesEx(RT_FILE_SCOPE, m_ldapconfig->getResourceBasedn(RT_FILE_SCOPE), NULL, NULL, scopes);
        return scopes.length();
    }

    virtual int queryDefaultPermission(ISecUser& user)
    {
        const char* basedn = m_ldapconfig->getResourceBasedn(RT_FILE_SCOPE);
        if(basedn == NULL || *basedn == '\0')
        {
            DBGLOG("corresponding basedn is not defined");
            return -2;
        }
        const char* basebasedn = strchr(basedn, ',') + 1;
        StringBuffer baseresource;
        baseresource.append(basebasedn-basedn-4, basedn+3);
        IArrayOf<ISecResource> base_resources;
        base_resources.append(*new CLdapSecResource(baseresource.str()));
        bool baseok = authorizeScope(user, base_resources, basebasedn);
        if(baseok)
            return base_resources.item(0).getAccessFlags();
        else
            return -2;
    }
};

#ifdef _WIN32
bool verifyServerCert(LDAP* ld, PCCERT_CONTEXT pServerCert)
{
    return true;
}
#endif

ILdapClient* createLdapClient(IPropertyTree* cfg)
{
    return new CLdapClient(cfg);
}
<|MERGE_RESOLUTION|>--- conflicted
+++ resolved
@@ -1348,37 +1348,22 @@
     virtual void init(IPermissionProcessor* pp)
     {
         m_pp = pp;
-        static bool createdOU = false;
-        CriticalBlock block(lcCrit);
-        if (!createdOU)
-        {
-<<<<<<< HEAD
-            try
-            {
-                addDC(m_ldapconfig->getBasedn());
-            }
-            catch(...)
-            {
-            }
-            try
-            {
+        if(m_ldapconfig->getServerType() == OPEN_LDAP)
+        {
+            static bool createdOU = false;
+            CriticalBlock block(lcCrit);
+            if (!createdOU)
+            {
+                try
+                {
+                    addDC(m_ldapconfig->getBasedn());
+                }
+                catch(...)
+                {
+                }
+                try
+                {
                 addGroup("Directory Administrators", NULL, NULL, m_ldapconfig->getBasedn());
-            }
-            catch(...)
-=======
-            if(m_ldapconfig->getServerType() == OPEN_LDAP)
->>>>>>> fe52125b
-            {
-                try
-                {
-                    addDC(m_ldapconfig->getBasedn());
-                }
-                catch(...)
-                {
-                }
-                try
-                {
-                    addGroup("Directory Administrators", m_ldapconfig->getBasedn());
                 }
                 catch(...)
                 {
