/*##############################################################################

    Copyright (C) 2011 HPCC Systems.

    All rights reserved. This program is free software: you can redistribute it and/or modify
    it under the terms of the GNU Affero General Public License as
    published by the Free Software Foundation, either version 3 of the
    License, or (at your option) any later version.

    This program is distributed in the hope that it will be useful,
    but WITHOUT ANY WARRANTY; without even the implied warranty of
    MERCHANTABILITY or FITNESS FOR A PARTICULAR PURPOSE.  See the
    GNU Affero General Public License for more details.

    You should have received a copy of the GNU Affero General Public License
    along with this program.  If not, see <http://www.gnu.org/licenses/>.
############################################################################## */

// LDAP prototypes use char* where they should be using const char *, resulting in lots of spurious warnings
#pragma warning( disable : 4786 )
#ifdef __GNUC__
#pragma GCC diagnostic ignored "-Wwrite-strings"
#endif

#include "permissions.ipp"
#include "aci.ipp"
#include "ldapsecurity.ipp"
#include "jsmartsock.hpp"
#include "jrespool.tpp"

#undef new
#include <map>
#include <string>
#include <set>
#if defined(_DEBUG) && defined(_WIN32) && !defined(USING_MPATROL)
 #define new new(_NORMAL_BLOCK, __FILE__, __LINE__)
#endif
#ifdef _WIN32
#include <lm.h>
#define LdapRename ldap_rename_ext_s
    LDAPMessage* (*LdapFirstEntry)(LDAP*, LDAPMessage*) = &ldap_first_entry;
    LDAPMessage* (*LdapNextEntry)(LDAP* ld, LDAPMessage* entry) = &ldap_next_entry;
#else
#define LdapRename ldap_rename_s
    LDAPMessage* (__stdcall *LdapFirstEntry)(LDAP*, LDAPMessage*) = &ldap_first_message;
    LDAPMessage* (__stdcall *LdapNextEntry)(LDAP* ld, LDAPMessage* entry) = &ldap_next_message;
#endif

#define LDAPSEC_MAX_RETRIES 2
#define LDAPSEC_RETRY_WAIT  3

#ifdef _WIN32 
#define LDAP_NO_ATTRS "1.1"
#endif

#define PWD_NEVER_EXPIRES (__int64)0x8000000000000000

class CLoadBalancer : public CInterface, implements IInterface
{
private:
    StringArray hostArray;
    unsigned    nextIndex;
    Mutex       m_mutex;

public:
    IMPLEMENT_IINTERFACE

    CLoadBalancer(const char* addrlist)
    {
        char *copyFullText = strdup(addrlist);
        char *saveptr;
        char *ip = strtok_r(copyFullText, "|", &saveptr);
        while (ip != NULL)
        {
            if (isdigit(*ip))
            {
                char *dash = strrchr(ip, '-');
                if (dash)
                {
                    *dash = 0;
                    int last = atoi(dash+1);
                    char *dot = strrchr(ip, '.');
                    *dot = 0;
                    int first = atoi(dot+1);
                    for (int i = first; i <= last; i++)
                    {
                        StringBuffer t;
                        t.append(ip).append('.').append(i);
                        hostArray.append(t.str());
                    }
                }
                else
                {
                    hostArray.append(ip);
                }
            }
            else
            {
                hostArray.append(ip);
            }
            ip = strtok_r(NULL, "|", &saveptr);
        }
        free(copyFullText);

        if(hostArray.length() == 0)
        {
            throw MakeStringException(-1, "No valid ldap server address specified");
        }

        Owned<IRandomNumberGenerator> random = createRandomNumberGenerator();
        random->seed((unsigned)get_cycles_now());

        unsigned i = hostArray.ordinality();
        while (i > 1)
        {
            unsigned j = random->next() % i;
            i--;
            hostArray.swap(i, j);
        }

        nextIndex = 0;

        for(unsigned ind = 0; ind < hostArray.length(); ind++)
        {
            DBGLOG("Added ldap server %s", hostArray.item(ind));
        }
    }

    virtual ~CLoadBalancer()
    {
    }

    const char* next()
    {
        unsigned curindex = 0;
        
        {
            synchronized block(m_mutex);
            curindex = nextIndex;
            ++nextIndex %= hostArray.ordinality();
        }

        return (hostArray.item(curindex));
    }
};

inline bool LdapServerDown(int rc)
{
    return rc==LDAP_SERVER_DOWN||rc==LDAP_UNAVAILABLE||rc==LDAP_TIMEOUT;
}

class CLdapConfig : public CInterface, implements ILdapConfig
{
private:
    LdapServerType       m_serverType; 

    Owned<IPropertyTree> m_cfg;

    Owned<CLoadBalancer> m_ldaphosts;
    int                  m_ldapport;
    int                  m_ldap_secure_port;
    StringBuffer         m_protocol;
    StringBuffer         m_basedn;
    StringBuffer         m_domain;
    StringBuffer         m_authmethod;

    StringBuffer         m_user_basedn;
    StringBuffer         m_group_basedn;
    StringBuffer         m_resource_basedn;
    StringBuffer         m_filescope_basedn;
    StringBuffer         m_workunitscope_basedn;
    StringBuffer         m_sudoers_basedn;
    StringBuffer         m_template_name;

    StringBuffer         m_sysuser;
    StringBuffer         m_sysuser_commonname;
    StringBuffer         m_sysuser_password;
    StringBuffer         m_sysuser_basedn;

    bool                 m_sysuser_specified;
    StringBuffer         m_sysuser_dn;

    int                  m_maxConnections;
    
    StringBuffer         m_sdfieldname;
public:
    IMPLEMENT_IINTERFACE

    CLdapConfig(IPropertyTree* cfg)
    {
        int version = LDAP_VERSION3;
        ldap_set_option( NULL, LDAP_OPT_PROTOCOL_VERSION, &version);

        m_serverType = ACTIVE_DIRECTORY;

        m_cfg.set(cfg);

        StringBuffer hostsbuf;
        cfg->getProp(".//@ldapAddress", hostsbuf);
        if(hostsbuf.length() == 0)
        {
            throw MakeStringException(-1, "ldapAddress not found in config");
        }
        m_ldaphosts.setown(new CLoadBalancer(hostsbuf.str()));

        cfg->getProp(".//@ldapProtocol", m_protocol);
        if(m_protocol.length() == 0)
        {
            m_protocol.append("ldap");
        }
        
        StringBuffer portbuf;
        cfg->getProp(".//@ldapPort", portbuf);
        if(portbuf.length() == 0)
            m_ldapport = 389;
        else
            m_ldapport = atoi(portbuf.str());

        portbuf.clear();
        cfg->getProp(".//@ldapSecurePort", portbuf);
        if(portbuf.length() == 0)
            m_ldap_secure_port = 636;
        else
            m_ldap_secure_port = atoi(portbuf.str());

        StringBuffer hostbuf, dcbuf;
        int rc = 0;
        getLdapHost(hostbuf);
        for(int retries = 0; retries <= LDAPSEC_MAX_RETRIES; retries++)
        {
            rc = LdapUtils::getServerInfo(hostbuf.str(), m_ldapport, dcbuf, m_serverType, cfg->queryProp(".//@ldapDomain"));
            if(!LdapServerDown(rc) || retries > LDAPSEC_MAX_RETRIES)
                break;
            sleep(LDAPSEC_RETRY_WAIT);
            if(retries < LDAPSEC_MAX_RETRIES)
            {
                DBGLOG("Server %s temporarily unreachable.", hostbuf.str());
                // Retrying next ldap sever, might be the same server
                hostbuf.clear();
                getLdapHost(hostbuf);
                DBGLOG("Retrying with %s...", hostbuf.str());
            }
        }
        if(rc != LDAP_SUCCESS)
        {
            throw MakeStringException(-1, "getServerInfo error - %s", ldap_err2string(rc));
        }
        const char* basedn = cfg->queryProp(".//@commonBasedn");
        if(basedn == NULL || *basedn == '\0')
        {
            basedn = dcbuf.str();
        }
        LdapUtils::cleanupDn(basedn, m_basedn);

        StringBuffer user_basedn;
        cfg->getProp(".//@usersBasedn", user_basedn);
        if(user_basedn.length() == 0)
        {
            throw MakeStringException(-1, "users basedn not found in config");
        }
        LdapUtils::normalizeDn(user_basedn.str(), m_basedn.str(), m_user_basedn);
        
        StringBuffer group_basedn;
        cfg->getProp(".//@groupsBasedn", group_basedn);
        if(group_basedn.length() == 0)
        {
            throw MakeStringException(-1, "groups basedn not found in config");
        }
        LdapUtils::normalizeDn(group_basedn.str(), m_basedn.str(), m_group_basedn);

        StringBuffer dnbuf;
        cfg->getProp(".//@modulesBasedn", dnbuf);
        if(dnbuf.length() == 0)
            cfg->getProp(".//@resourcesBasedn", dnbuf);
        if(dnbuf.length() > 0)
            LdapUtils::normalizeDn(dnbuf.str(), m_basedn.str(), m_resource_basedn);

        dnbuf.clear();
        cfg->getProp(".//@filesBasedn", dnbuf);
        if(dnbuf.length() > 0)
            LdapUtils::normalizeDn(dnbuf.str(), m_basedn.str(), m_filescope_basedn);

        dnbuf.clear();
        cfg->getProp(".//@workunitsBasedn", dnbuf);
        if(dnbuf.length() > 0)
            LdapUtils::normalizeDn(dnbuf.str(), m_basedn.str(), m_workunitscope_basedn);
        
        if(m_resource_basedn.length() + m_filescope_basedn.length() + m_workunitscope_basedn.length() == 0)
        {
            throw MakeStringException(-1, "One of the following basedns need to be defined: modulesBasedn, resourcesBasedn, filesBasedn or workunitScopesBasedn.");
        }

        dnbuf.clear();
        cfg->getProp(".//@sudoersBasedn", dnbuf);
        if(dnbuf.length() == 0)
            dnbuf.append("ou=SUDOers");
        LdapUtils::normalizeDn(dnbuf.str(), m_basedn.str(), m_sudoers_basedn);

        cfg->getProp(".//@templateName", m_template_name);
        cfg->getProp(".//@authMethod", m_authmethod);
        cfg->getProp(".//@ldapDomain", m_domain);
        if(m_domain.length() == 0)
        {
            const char* dptr = strchr(m_basedn.str(), '=');
            if(dptr != NULL)
            {
                dptr++;
                while(*dptr != 0 && *dptr != ',')
                {
                    char c = *dptr++;
                    m_domain.append(c);
                }
            }
        }

        m_sysuser_specified = true;
        cfg->getProp(".//@systemUser", m_sysuser);
        if(m_sysuser.length() == 0)
        {
            m_sysuser_specified = false;
        }

        cfg->getProp(".//@systemCommonName", m_sysuser_commonname);
        if(m_sysuser_specified && (m_sysuser_commonname.length() == 0))
        {
            throw MakeStringException(-1, "SystemUser commonname is empty");
        }

        StringBuffer passbuf;
        cfg->getProp(".//@systemPassword", passbuf);
        decrypt(m_sysuser_password, passbuf.str());

        StringBuffer sysuser_basedn;
        cfg->getProp(".//@systemBasedn", sysuser_basedn);

        if(sysuser_basedn.length() == 0)
        {
            if(m_serverType == ACTIVE_DIRECTORY)
                LdapUtils::normalizeDn( "cn=Users", m_basedn.str(), m_sysuser_basedn);
            else if(m_serverType == IPLANET)
                m_sysuser_basedn.append("ou=administrators,ou=topologymanagement,o=netscaperoot");
            else if(m_serverType == OPEN_LDAP)
                m_sysuser_basedn.append(m_basedn.str());
        }
        else
        {
            if(m_serverType == ACTIVE_DIRECTORY)
                LdapUtils::normalizeDn(sysuser_basedn.str(), m_basedn.str(), m_sysuser_basedn);
            else
                m_sysuser_basedn.append(sysuser_basedn.str());
        }

        if(m_sysuser_specified)
        {
            if(m_serverType == IPLANET)
                m_sysuser_dn.append("uid=").append(m_sysuser.str()).append(",").append(m_sysuser_basedn.str());
            else if(m_serverType == ACTIVE_DIRECTORY)
                m_sysuser_dn.append("cn=").append(m_sysuser_commonname.str()).append(",").append(m_sysuser_basedn.str());
            else if(m_serverType == OPEN_LDAP)
                m_sysuser_dn.append("cn=").append(m_sysuser_commonname.str()).append(",").append(m_sysuser_basedn.str());
        }

        m_maxConnections = cfg->getPropInt(".//@maxConnections", DEFAULT_LDAP_POOL_SIZE);
        if(m_maxConnections <= 0)
            m_maxConnections = DEFAULT_LDAP_POOL_SIZE;

        if(m_serverType == ACTIVE_DIRECTORY)
            m_sdfieldname.append("ntSecurityDescriptor");
        else if(m_serverType == IPLANET)
            m_sdfieldname.append("aci");
        else if(m_serverType == OPEN_LDAP)
            m_sdfieldname.append("OpenLDAPaci");

    }

    virtual LdapServerType getServerType()
    {
        return m_serverType;
    }

    virtual const char* getSdFieldName()
    {
        return m_sdfieldname.str();
    }

    virtual StringBuffer& getLdapHost(StringBuffer& hostbuf)
    {
        hostbuf.clear();
        try
        {
            hostbuf.append(m_ldaphosts->next());
        }
        catch(IException* e)
        {
            StringBuffer emsg;
            e->errorMessage(emsg);
            DBGLOG("getLdapHost exception - %s", emsg.str());
            e->Release();
        }
        catch(...)
        {
            DBGLOG("getLdapHost unknown exception");
        }

        return hostbuf;
    }

    virtual void markDown(const char* ldaphost)
    {
        //SocketEndpoint ep(ldaphost, 0);
        //m_ldaphosts->setStatus(ep, false);
    }

    virtual int getLdapPort()
    {
        return m_ldapport;
    }

    virtual int getLdapSecurePort()
    {
        return m_ldap_secure_port;
    }

    virtual const char* getProtocol()
    {
        return m_protocol.str();
    }


    virtual const char* getBasedn()
    {
        return m_basedn.str();
    }

    virtual const char* getDomain()
    {
        return m_domain.str();
    }

    virtual const char* getAuthMethod()
    {
        return m_authmethod.str();
    }

    virtual const char* getUserBasedn()
    {
        return m_user_basedn.str();
    }

    virtual const char* getGroupBasedn()
    {
        return m_group_basedn.str();
    }

    virtual const char* getResourceBasedn(SecResourceType rtype)
    {
        if(rtype == RT_DEFAULT || rtype == RT_MODULE || rtype == RT_SERVICE)
            return m_resource_basedn.str();
        else if(rtype == RT_FILE_SCOPE)
            return m_filescope_basedn.str();
        else if(rtype == RT_WORKUNIT_SCOPE)
            return m_workunitscope_basedn.str();
        else if(rtype == RT_SUDOERS)
            return m_sudoers_basedn.str();
        else
            return m_resource_basedn.str();
    }

    virtual const char* getTemplateName()
    {
        return m_template_name.str();
    }

    virtual const char* getSysUser()
    {
        return m_sysuser.str();
    }

    virtual const char* getSysUserDn()
    {
        return m_sysuser_dn.str();
    }

    virtual const char* getSysUserCommonName()
    {
        return m_sysuser_commonname.str();
    }

    virtual const char* getSysUserPassword()
    {
        return m_sysuser_password.str();
    }

    virtual const char* getSysUserBasedn()
    {
        return m_sysuser_basedn.str();
    }

    virtual bool sysuserSpecified()
    {
        return m_sysuser_specified;
    }

    virtual int getMaxConnections()
    {
        return m_maxConnections;
    }

    // For now, only sets default resourcebasedn, since it's only used by ESP services
    virtual void setResourceBasedn(const char* rbasedn, SecResourceType rtype)
    {
        if(rbasedn == NULL || rbasedn[0] == '\0')
            return;

        if(rtype == RT_DEFAULT || rtype == RT_MODULE || rtype == RT_SERVICE)
        {
            LdapUtils::normalizeDn(rbasedn, m_basedn.str(), m_resource_basedn);
        }
        else if(rtype == RT_FILE_SCOPE)
        {
            LdapUtils::normalizeDn(rbasedn, m_basedn.str(), m_filescope_basedn);
        }
        else if(rtype == RT_WORKUNIT_SCOPE)
        {
            LdapUtils::normalizeDn(rbasedn, m_basedn.str(), m_workunitscope_basedn);
        }
        else
        {
            LdapUtils::normalizeDn(rbasedn, m_basedn.str(), m_resource_basedn);
        }
    }

    virtual void getDefaultSysUserBasedn(StringBuffer& sysuser_basedn)
    {
        if(m_serverType == ACTIVE_DIRECTORY)
            LdapUtils::normalizeDn( "cn=Users", m_basedn.str(), sysuser_basedn);
        else if(m_serverType == IPLANET)
            sysuser_basedn.append("ou=administrators,ou=topologymanagement,o=netscaperoot");
    }
};


class CLdapConnection : public CInterface, implements ILdapConnection
{
private:
    LDAP                *m_ld;
    Owned<CLdapConfig>   m_ldapconfig;

    time_t               m_lastaccesstime;
    bool                 m_connected;

public:
    IMPLEMENT_IINTERFACE

    CLdapConnection(CLdapConfig* ldapconfig)
    {
        m_ldapconfig.setown(LINK(ldapconfig));
        m_ld = NULL;
        m_connected = false;
        m_lastaccesstime = 0;
    }

    ~CLdapConnection()
    {
        if(m_ld != NULL)
        {
            ldap_unbind(m_ld);
        }
    }

    virtual int connect(const char* ldapserver, const char* protocol)
    {
        if(!ldapserver || *ldapserver == '\0')
            return -1;

        m_ld = LdapUtils::LdapInit(protocol, ldapserver, m_ldapconfig->getLdapPort(), m_ldapconfig->getLdapSecurePort());
        int rc = LDAP_SUCCESS;
        if(m_ldapconfig->sysuserSpecified())
            rc =  LdapUtils::LdapBind(m_ld, m_ldapconfig->getDomain(), m_ldapconfig->getSysUser(), m_ldapconfig->getSysUserPassword(), m_ldapconfig->getSysUserDn(), m_ldapconfig->getServerType(), m_ldapconfig->getAuthMethod());
        else
            rc =  LdapUtils::LdapBind(m_ld, m_ldapconfig->getDomain(), NULL, NULL, NULL, m_ldapconfig->getServerType(), m_ldapconfig->getAuthMethod());

        if(rc == LDAP_SUCCESS)
        {
            time(&m_lastaccesstime);
            m_connected = true;
            DBGLOG("Connected to LdapServer %s using protocol %s", ldapserver, protocol);
        }
        else
        {
            DBGLOG("LDAP: sysuser bind failed - %s", ldap_err2string(rc));
            ldap_unbind(m_ld);
            m_ld = NULL;
        }

        return rc;
    }

    virtual bool connect(bool force_ssl = false)
    {
        StringBuffer hostbuf;
        m_ldapconfig->getLdapHost(hostbuf);
        int rc = LDAP_SERVER_DOWN;
        const char* proto;
        if(force_ssl)
            proto = "ldaps";
        else
            proto = m_ldapconfig->getProtocol();
        
        for(int retries = 0; retries <= LDAPSEC_MAX_RETRIES; retries++)
        {
            rc = connect(hostbuf.str(), proto);
            if(!LdapServerDown(rc) || retries > LDAPSEC_MAX_RETRIES)
                break;
            sleep(LDAPSEC_RETRY_WAIT);
            if(retries < LDAPSEC_MAX_RETRIES)
                DBGLOG("Server temporarily unreachable, retrying ...");
            // Retrying next ldap sever, might be the same server
            hostbuf.clear();
            m_ldapconfig->getLdapHost(hostbuf);
        }

        if(rc == LDAP_SERVER_DOWN)
        {
            StringBuffer dc;
            LdapUtils::getDcName(m_ldapconfig->getDomain(), dc);
            if(dc.length() > 0)
            {
                WARNLOG("Using automatically obtained LDAP Server %s", dc.str());
                rc = connect(dc.str(), proto);
            }
        }
        if(rc == LDAP_SUCCESS)
            return true;
        else
            return false;
    }

    virtual LDAP* getLd()
    {
        return m_ld;
    }

    virtual bool validate()
    {
        time_t now;
        time(&now);

        if(!m_connected)
            return connect();
        else if(now - m_lastaccesstime <= 300)
            return true;
        else
        {
            bool ok = false;
            LDAPMessage* msg = NULL;
            
            TIMEVAL timeOut = {LDAPTIMEOUT,0};
            int err = ldap_search_ext_s(m_ld, NULL, LDAP_SCOPE_BASE, "objectClass=*", NULL, 0, NULL, NULL, &timeOut, 1, &msg);

            if(err == LDAP_SUCCESS)
            {
                ok = true;
            }

            if(msg != NULL)
                ldap_msgfree(msg);
            
            if(!ok)
            {
                if(m_ld != NULL)
                {
                    ldap_unbind(m_ld);
                    m_ld = NULL;
                    m_connected = false;
                }
                DBGLOG("cached connection invalid, creating a new connection");
                return connect();
            }
            else
            {
                time(&m_lastaccesstime);
            }
        }

        return true;
    }
};

class CLdapConnectionPool : public CInterface, implements ILdapConnectionPool
{
private:
    int m_maxsize;
    int m_currentsize;
    IArrayOf<ILdapConnection> m_connections;
    Monitor m_monitor;
    Owned<CLdapConfig> m_ldapconfig;

public:
    IMPLEMENT_IINTERFACE

    CLdapConnectionPool(CLdapConfig* ldapconfig)
    {
        m_ldapconfig.setown(LINK(ldapconfig));
        m_maxsize = m_ldapconfig->getMaxConnections();
        m_currentsize = 0;
        // Set LDAP version to 3
        int version = LDAP_VERSION3;
        ldap_set_option( NULL, LDAP_OPT_PROTOCOL_VERSION, &version);
    }

    virtual ILdapConnection* getConnection()
    {
        synchronized block(m_monitor);
        ForEachItemIn(x, m_connections)
        {
            CLdapConnection* curcon = (CLdapConnection*)&(m_connections.item(x));
            if(curcon != NULL && !curcon->IsShared())
            {
                //PrintLog("Reusing an LDAP connection");
                if(curcon->validate())
                    return LINK(curcon);
                else
                    throw MakeStringException(-1, "Connecting/authenticating to ldap server in re-validation failed");
            }
        }

        //PrintLog("Creating new connection");
        CLdapConnection* newcon = new CLdapConnection(m_ldapconfig.get());
        if(newcon != NULL)
        {
            if(!newcon->connect())
            {
                throw MakeStringException(-1, "Connecting/authenticating to ldap server failed");
            }
            
            if(m_currentsize <= m_maxsize)
            {
                m_connections.append(*newcon);
                m_currentsize++;
                return LINK(newcon);
            }
            else
            {
                return newcon;
            }
        }
        else
        {
            throw MakeStringException(-1, "Failed to create new ldap connection");
        }
    }

    virtual ILdapConnection* getSSLConnection()
    {
        CLdapConnection* newcon = new CLdapConnection(m_ldapconfig.get());
        if(newcon != NULL)
        {
            if(!newcon->connect(true))
            {
                throw MakeStringException(-1, "Connecting/authenticating to ldap server via ldaps failed");
            }
            return newcon;
        }
        else
        {
            throw MakeStringException(-1, "Failed to create new ldap connection");
        }
    }

};

#define LDAP_CONNECTION_TIMEOUT INFINITE

//------------ New Connection Pool Implementation ------------//
class CLdapConnectionManager : public CInterface, implements IResourceFactory<CLdapConnection>
{
    Owned<CLdapConfig>   m_ldapconfig;
    
public:
    IMPLEMENT_IINTERFACE;
    
    CLdapConnectionManager(CLdapConfig* ldapconfig)
    {
        m_ldapconfig.setown(LINK(ldapconfig));
    }

    CLdapConnection* createResource()
    {
        CLdapConnection* newcon = new CLdapConnection(m_ldapconfig.get());
        if(newcon != NULL)
        {
            if(!newcon->connect())
            {
                throw MakeStringException(-1, "Connecting/authenticating to ldap server failed");
            }
            
            return newcon;
        }
        else
        {
            throw MakeStringException(-1, "Failed to create new ldap connection");
        }
    }
};

class CLdapConnectionPool2 : public CInterface, implements ILdapConnectionPool
{
private:
    int m_maxsize;
    Owned<CLdapConfig> m_ldapconfig;
    Owned<CResourcePool<CLdapConnection> > m_connections;
public:
    IMPLEMENT_IINTERFACE

    CLdapConnectionPool2(CLdapConfig* ldapconfig)
    {
        m_ldapconfig.setown(LINK(ldapconfig));
        m_maxsize = m_ldapconfig->getMaxConnections();
        // Set LDAP version to 3
        int version = LDAP_VERSION3;
        ldap_set_option( NULL, LDAP_OPT_PROTOCOL_VERSION, &version);

        m_connections.setown(new CResourcePool<CLdapConnection>);
        Owned<CLdapConnectionManager> poolMgr = new CLdapConnectionManager(ldapconfig);
        m_connections->init(m_maxsize, poolMgr.get());
    }

    virtual ILdapConnection* getConnection()
    {
        Owned<CLdapConnection> con;
        try
        {
            con.setown(m_connections->get(LDAP_CONNECTION_TIMEOUT));
        }
        catch(IException* e)
        {
            StringBuffer emsg;
            e->errorMessage(emsg);
            DBGLOG("getConnection exception - %s", emsg.str());
            e->Release();
        }
        catch(...)
        {
            DBGLOG("getConnection unknown exception");
        }

        if(con.get())
        {
            if(con->validate())
                return con.getLink();
            else
                throw MakeStringException(-1, "Connecting/authenticating to ldap server in re-validation failed");
        }
        else
                throw MakeStringException(-1, "Failed to get an LDAP Connection.");
    }

    virtual ILdapConnection* getSSLConnection()
    {
        CLdapConnection* newcon = new CLdapConnection(m_ldapconfig.get());
        if(newcon != NULL)
        {
            if(!newcon->connect(true))
            {
                throw MakeStringException(-1, "Connecting/authenticating to ldap server via ldaps failed");
            }
            return newcon;
        }
        else
        {
            throw MakeStringException(-1, "Failed to create new ldap connection");
        }
    }
};


struct ltstr
{
    bool operator()(const char* s1, const char* s2) const { return strcmp(s1, s2) < 0; }
};

class CLdapClient : public CInterface, implements ILdapClient
{
private:
    Owned<ILdapConnectionPool> m_connections;
    IPermissionProcessor* m_pp;     
    //int                  m_defaultFileScopePermission;
    //int                  m_defaultWorkunitScopePermission;
    Owned<CLdapConfig>   m_ldapconfig;
    StringBuffer         m_pwscheme;
    bool                 m_domainPwdsNeverExpire;//no domain policy for password expiration
    __int64              m_maxPwdAge;

    class CLDAPMessage
    {
    public:
        LDAPMessage *msg;
        CLDAPMessage()       { msg = NULL; }
        ~CLDAPMessage()      { ldapMsgFree(); }
        inline void ldapMsgFree()  { if (msg) { ldap_msgfree(msg); msg = NULL;} }
        inline operator LDAPMessage *() const { return msg; }
    };

public:
    IMPLEMENT_IINTERFACE

    CLdapClient(IPropertyTree* cfg)
    {
        m_ldapconfig.setown(new CLdapConfig(cfg));
        if(cfg && cfg->getPropBool("@useRealConnectionPool", false))
            m_connections.setown(new CLdapConnectionPool2(m_ldapconfig.get())); 
        else
            m_connections.setown(new CLdapConnectionPool(m_ldapconfig.get()));  
        m_pp = NULL;
        //m_defaultFileScopePermission = -2;
        //m_defaultWorkunitScopePermission = -2;
    }

    virtual void init(IPermissionProcessor* pp)
    {
        m_pp = pp;
        if(m_ldapconfig->getServerType() == OPEN_LDAP)
        {
            try
            {
                addDC(m_ldapconfig->getBasedn());
            }
            catch(...)
            {
            }
            try
            {
                addGroup("Directory Administrators", m_ldapconfig->getBasedn());
            }
            catch(...)
            {
            }
        }
        createLdapBasedn(NULL, m_ldapconfig->getResourceBasedn(RT_DEFAULT), PT_DEFAULT);
        createLdapBasedn(NULL, m_ldapconfig->getResourceBasedn(RT_FILE_SCOPE), PT_DEFAULT);
        createLdapBasedn(NULL, m_ldapconfig->getResourceBasedn(RT_WORKUNIT_SCOPE), PT_DEFAULT);
        createLdapBasedn(NULL, m_ldapconfig->getResourceBasedn(RT_SUDOERS), PT_DEFAULT);

        createLdapBasedn(NULL, m_ldapconfig->getUserBasedn(), PT_DEFAULT);
        createLdapBasedn(NULL, m_ldapconfig->getGroupBasedn(), PT_DEFAULT);
    }

    virtual LdapServerType getServerType()
    {
        return m_ldapconfig->getServerType();
    }

    virtual ILdapConfig* getLdapConfig()
    {
        return m_ldapconfig.get();
    }

    virtual void setResourceBasedn(const char* rbasedn, SecResourceType rtype)
    {
        m_ldapconfig->setResourceBasedn(rbasedn, rtype);
        createLdapBasedn(NULL, m_ldapconfig->getResourceBasedn(rtype), PT_DEFAULT);
    }

    virtual __int64 getMaxPwdAge()
    {
        char* attrs[] = {"maxPwdAge", NULL};
        CLDAPMessage searchResult;
        TIMEVAL timeOut = {LDAPTIMEOUT,0};
        Owned<ILdapConnection> lconn = m_connections->getConnection();
        LDAP* sys_ld = ((CLdapConnection*)lconn.get())->getLd();

        int result = ldap_search_ext_s(sys_ld, (char*)m_ldapconfig->getBasedn(), LDAP_SCOPE_BASE, NULL,
                                        attrs, 0, NULL, NULL, &timeOut, LDAP_NO_LIMIT, &searchResult.msg);
        if(result != LDAP_SUCCESS)
        {
            DBGLOG("ldap_search_ext_s error: %s, when searching maxPwdAge", ldap_err2string( result ));
            return 0;
        }
        unsigned entries = ldap_count_entries(sys_ld, searchResult);
        if(entries == 0)
        {
            DBGLOG("ldap_search_ext_s error: Could not find maxPwdAge");
            return 0;
        }
        char **values;
        __int64 maxAge = 0;
        values = ldap_get_values(sys_ld, searchResult.msg, "maxPwdAge");
        if (values && *values)
        {
            char *val = values[0];
            if (*val == '-')
                ++val;
            for (int x=0; val[x]; x++)
                maxAge = maxAge * 10 + ( (int)val[x] - '0');
        }
        else
            maxAge = PWD_NEVER_EXPIRES;
        ldap_value_free(values);
        return maxAge;
    }

    void calcPWExpiry(CDateTime &dt, unsigned len, char * val)
    {
        __int64 time = 0;
        for (unsigned x=0; x < len; x++)
            time = time * 10 + ( (int)val[x] - '0');
        time += m_maxPwdAge;
        dt.setFromFILETIME(time);
        dt.adjustTime(dt.queryUtcToLocalDelta());
    }

    virtual bool authenticate(ISecUser& user)
    {
        {
            char        *attribute, **values;       
            BerElement  *ber;
            struct berval** bvalues = NULL;
            user.setAuthenticateStatus(AS_UNEXPECTED_ERROR);//assume the worst

            const char* username = user.getName();
            const char* password = user.credentials().getPassword();
            if(!username || !*username || !password || !*password)
                return false;

<<<<<<< HEAD
            m_maxPwdAge = getMaxPwdAge();
            if (m_maxPwdAge != (__int64)0x8000000000000000)
                m_domainPwdsNeverExpire = false;
=======
            __int64 maxPWAge = getMaxPwdAge();
            if (maxPWAge != PWD_NEVER_EXPIRES)
                m_passwordNeverExpires = false;
>>>>>>> e04d5e98
            else
                m_domainPwdsNeverExpire = true;

            const char* sysuser = m_ldapconfig->getSysUser();
            if(sysuser && *sysuser && (strcmp(username, sysuser) == 0))
            {
                if(strcmp(password, m_ldapconfig->getSysUserPassword()) == 0)
                {
                    user.setFullName(m_ldapconfig->getSysUserCommonName());
                    user.setAuthenticateStatus(AS_AUTHENTICATED);
                    return true;
                }
                else
                {
                    user.setAuthenticateStatus(AS_INVALID_CREDENTIALS);
                    return false;
                }
            }

            StringBuffer filter;
            // Retrieve user's dn with system connection
            if(m_ldapconfig->getServerType() == ACTIVE_DIRECTORY)
                filter.append("sAMAccountName=");
            else
                filter.append("uid=");
            filter.append(username);

            char* attrs[] = {"cn", "userAccountControl", "pwdLastSet", "givenName", "sn", NULL};

            Owned<ILdapConnection> lconn = m_connections->getConnection();
            LDAP* sys_ld = ((CLdapConnection*)lconn.get())->getLd();
            CLDAPMessage searchResult;
            TIMEVAL timeOut = {LDAPTIMEOUT,0};
            int result = ldap_search_ext_s(sys_ld,
                            (char*)m_ldapconfig->getUserBasedn(), //distinguished name of the entry at which to start the search
                            LDAP_SCOPE_SUBTREE,
                            (char*)filter.str(), //search filter
                            attrs,
                            0, //attribute types and values are to be returned, nonzero if only types are required
                            NULL,
                            NULL,
                            &timeOut,
                            LDAP_NO_LIMIT,
                            &searchResult.msg);

            if(result != LDAP_SUCCESS)
            {
                DBGLOG("ldap_search_ext_s error: %s, when searching %s under %s", ldap_err2string( result ), filter.str(), m_ldapconfig->getUserBasedn());
                return false;
            }

            unsigned entries = ldap_count_entries(sys_ld, searchResult);
            if(entries == 0)
            {
                searchResult.ldapMsgFree();
                TIMEVAL timeOut = {LDAPTIMEOUT,0};
                result = ldap_search_ext_s(sys_ld, (char*)m_ldapconfig->getSysUserBasedn(), LDAP_SCOPE_SUBTREE, (char*)filter.str(), attrs, 0, NULL, NULL, &timeOut, LDAP_NO_LIMIT, &searchResult.msg);
                if(result != LDAP_SUCCESS)
                {
                    DBGLOG("ldap_search_ext_s error: %s, when searching %s under %s", ldap_err2string( result ), filter.str(), m_ldapconfig->getSysUserBasedn());
                    user.setAuthenticateStatus(AS_INVALID_CREDENTIALS);
                    return false;
                }

                entries = ldap_count_entries(sys_ld, searchResult);
                if(entries == 0)
                {
                    DBGLOG("LDAP: User %s not found", username);
                    user.setAuthenticateStatus(AS_INVALID_CREDENTIALS);
                    return false;
                }
            }

            LDAPMessage *entry = LdapFirstEntry(sys_ld, searchResult);
            if(entry == NULL)
            {
                DBGLOG("LDAP: Can't find entry for user %s", username);
                return false;
            }
            bool accountPwdNeverExpires = false;
            for ( attribute = ldap_first_attribute(sys_ld, searchResult, &ber ); attribute != NULL; attribute = ldap_next_attribute(sys_ld, searchResult, ber))
            {
                if((stricmp(attribute, "cn") == 0) && (values = ldap_get_values(sys_ld, entry, attribute)) != NULL )
                {
                    if(values[0] != NULL)
                        user.setFullName(values[0]);
                    ldap_value_free( values );
                }
                else if((stricmp(attribute, "givenName") == 0) && (values = ldap_get_values(sys_ld, entry, attribute)) != NULL )
                {
                    if(values[0] != NULL)
                        user.setFirstName(values[0]);
                    ldap_value_free( values );
                }
                else if((stricmp(attribute, "sn") == 0) && (values = ldap_get_values(sys_ld, entry, attribute)) != NULL )
                {
                    if(values[0] != NULL)
                        user.setLastName(values[0]);
                    ldap_value_free( values );
                }
                else if((stricmp(attribute, "userAccountControl") == 0) && ( values = ldap_get_values( sys_ld, entry, attribute))  != NULL )
                {
                    //UF_DONT_EXPIRE_PASSWD 0x10000
                    if (atoi((char*)values[0]) & 0x10000)//this can be true at the account level, even if domain policy requires password
                        accountPwdNeverExpires = true;
                    ldap_value_free( values );
                }
                else if((stricmp(attribute, "pwdLastSet") == 0) && (bvalues = ldap_get_values_len(sys_ld, entry, attribute)) != NULL )
                {
                    /*pwdLastSet is the date and time that the password for this account was last changed. This
                      value is stored as a large integer that represents the number of 100 nanosecond intervals
                      since January 1, 1601 (UTC), also known as a FILETIME value. If this value is set
                      to 0 and the User-Account-Control attribute does not contain the UF_DONT_EXPIRE_PASSWD
                      flag, then the user must set the password at the next logon.
                      */
                    CDateTime expiry;
                    if (!m_domainPwdsNeverExpire && !accountPwdNeverExpires)
                    {
                        struct berval* val = bvalues[0];
                        calcPWExpiry(expiry, (unsigned)val->bv_len, val->bv_val);
                        ldap_value_free_len(bvalues);
                    }
                    else
                    {
                        expiry.clear();
                        DBGLOG("LDAP: Password never expires for user %s", username);
                    }
                    user.setPasswordExpiration(expiry);
                }
            }
            ber_free(ber, 0);

            char *userdn = ldap_get_dn(sys_ld, entry);
            if(userdn == NULL || strlen(userdn) == 0)
            {
                DBGLOG("LDAP: dn not found for user %s", username);
                return false;
            }

            StringBuffer userdnbuf;
            userdnbuf.append(userdn);
            ldap_memfree(userdn);

            StringBuffer hostbuf;
            m_ldapconfig->getLdapHost(hostbuf);
            int rc = LDAP_SERVER_DOWN;

            for(int retries = 0; retries <= LDAPSEC_MAX_RETRIES; retries++)
            {
                DBGLOG("LdapBind for user %s (retries=%d).", username, retries);
                {
                    LDAP* user_ld = LdapUtils::LdapInit(m_ldapconfig->getProtocol(), hostbuf.str(), m_ldapconfig->getLdapPort(), m_ldapconfig->getLdapSecurePort());
                    rc = LdapUtils::LdapBind(user_ld, m_ldapconfig->getDomain(), username, password, userdnbuf.str(), m_ldapconfig->getServerType(), m_ldapconfig->getAuthMethod());
                    ldap_unbind(user_ld);
                }
                DBGLOG("finished LdapBind for user %s, rc=%d", username, rc);
                if(!LdapServerDown(rc) || retries > LDAPSEC_MAX_RETRIES)
                    break;
                sleep(LDAPSEC_RETRY_WAIT);
                if(retries < LDAPSEC_MAX_RETRIES)
                    DBGLOG("Server temporarily unreachable, retrying ...");
                // Retrying next ldap sever, might be the same server
                hostbuf.clear();
                m_ldapconfig->getLdapHost(hostbuf);
            }

            if(rc == LDAP_SERVER_DOWN)
            {
                StringBuffer dc;
                LdapUtils::getDcName(NULL, dc);
                if(dc.length() > 0)
                {
                    WARNLOG("Using automatically obtained LDAP Server %s", dc.str());
                    LDAP* user_ld = LdapUtils::LdapInit(m_ldapconfig->getProtocol(), dc.str(), m_ldapconfig->getLdapPort(), m_ldapconfig->getLdapSecurePort());
                    rc = LdapUtils::LdapBind(user_ld, m_ldapconfig->getDomain(), username, password, userdnbuf.str(), m_ldapconfig->getServerType(), m_ldapconfig->getAuthMethod());
                    ldap_unbind(user_ld);
                }
            }
            if(rc != LDAP_SUCCESS)
            {
                if (user.getPasswordDaysRemaining() == -1)
                {
                    DBGLOG("ESP Password Expired for user %s", username);
                    user.setAuthenticateStatus(AS_PASSWORD_EXPIRED);
                }
                else
                {
                    DBGLOG("LDAP: Authentication for user %s failed - %s", username, ldap_err2string(rc));
                    user.setAuthenticateStatus(AS_INVALID_CREDENTIALS);
                }
                return false;
            }
            user.setAuthenticateStatus(AS_AUTHENTICATED);
        }
        //Always retrieve user info(SID, UID, fullname, etc) for Active Directory, when the user first logs in.
        if((m_ldapconfig->getServerType() == ACTIVE_DIRECTORY) && (m_pp != NULL))
            m_pp->retrieveUserInfo(user);

        return true;
    };

    virtual bool authorize(SecResourceType rtype, ISecUser& user, IArrayOf<ISecResource>& resources)
    {
        bool ok = false;
        const char* basedn = m_ldapconfig->getResourceBasedn(rtype);
        if(basedn == NULL || *basedn == '\0')
        {
            DBGLOG("corresponding basedn is not defined for authorize");
            return false;
        }

        const char* username = user.getName();
        if(!username || !*username)
            return false;

        const char* sysuser = m_ldapconfig->getSysUser();
        if(sysuser && *sysuser && (strcmp(username, sysuser) == 0))
        {
            ForEachItemIn(x, resources)
            {
                ISecResource* res = &resources.item(x);
                if(!res)
                    continue;
                if(rtype == RT_MODULE)
                {
                    StringBuffer filter;
                    if(m_ldapconfig->getServerType() == ACTIVE_DIRECTORY)
                        filter.append("name=");
                    else
                        filter.append("ou=");
                    filter.append(res->getName());
                    int count = countEntries(m_ldapconfig->getResourceBasedn(rtype), (char*)filter.str(), 10);
                    if(count != 0)
                        res->setAccessFlags(SecAccess_Full);
                    else
                        res->setAccessFlags(-1);
                }
                else
                    res->setAccessFlags(SecAccess_Full);
            }
            return true;
        }

        if(rtype == RT_FILE_SCOPE)
        {
            int defaultFileScopePermission = -2;
            //if(m_defaultFileScopePermission == -2)
            {
                const char* basebasedn = strchr(basedn, ',') + 1;
                StringBuffer baseresource;
                baseresource.append(basebasedn-basedn-4, basedn+3);
                IArrayOf<ISecResource> base_resources;
                base_resources.append(*(new CLdapSecResource(baseresource.str())));
                bool baseok = authorizeScope(user, base_resources, basebasedn);
                if(baseok)
                {
                    //m_defaultFileScopePermission = base_resources.item(0).getAccessFlags();
                    defaultFileScopePermission = base_resources.item(0).getAccessFlags();
                }
            }
            IArrayOf<ISecResource> non_emptylist;
            ForEachItemIn(x, resources)
            {
                ISecResource& res = resources.item(x);
                const char* res_name = res.getName();
                if(res_name == NULL || *res_name == '\0')
                    res.setAccessFlags(defaultFileScopePermission); //res.setAccessFlags(m_defaultFileScopePermission);
                else 
                    non_emptylist.append(*LINK(&res));
            }

            ok = authorizeScope(user, non_emptylist, basedn);
            //if(ok && m_defaultFileScopePermission != -2)
            if(ok && defaultFileScopePermission != -2)
            {
                ForEachItemIn(x, non_emptylist)
                {
                    ISecResource& res = non_emptylist.item(x);
                    if(res.getAccessFlags() == -1)
                        res.setAccessFlags(defaultFileScopePermission); //res.setAccessFlags(m_defaultFileScopePermission);
                }
            }

            return ok;
        }
        else if(rtype == RT_WORKUNIT_SCOPE)
        {
            int defaultWorkunitScopePermission = -2;
            //if(m_defaultWorkunitScopePermission == -2)
            {
                const char* basebasedn = strchr(basedn, ',') + 1;
                StringBuffer baseresource;
                baseresource.append(basebasedn-basedn-4, basedn+3);
                IArrayOf<ISecResource> base_resources;
                base_resources.append(*(new CLdapSecResource(baseresource.str())));
                bool baseok = authorizeScope(user, base_resources, basebasedn);
                if(baseok)
                {
                    defaultWorkunitScopePermission = base_resources.item(0).getAccessFlags();
                }
            }
            IArrayOf<ISecResource> non_emptylist;
            ForEachItemIn(x, resources)
            {
                ISecResource& res = resources.item(x);
                const char* res_name = res.getName();
                if(res_name == NULL || *res_name == '\0')
                    res.setAccessFlags(defaultWorkunitScopePermission);
                else 
                    non_emptylist.append(*LINK(&res));
            }
            ok = authorizeScope(user, non_emptylist, basedn);
            if(ok && defaultWorkunitScopePermission != -2)
            {
                ForEachItemIn(x, non_emptylist)
                {
                    ISecResource& res = non_emptylist.item(x);
                    if(res.getAccessFlags() == -1)
                        res.setAccessFlags(defaultWorkunitScopePermission);
                }
            }

            return ok;
        }
        else
        {
            IArrayOf<CSecurityDescriptor> sdlist;
            ForEachItemIn(x, resources)
            {
                ISecResource& res = resources.item(x);
                const char* resourcename = res.getName();
                CSecurityDescriptor* sd = new CSecurityDescriptor(resourcename);
                sdlist.append(*sd);
            }

            getSecurityDescriptors(rtype, sdlist);
            if(m_pp != NULL)
                ok = m_pp->getPermissions(user, sdlist, resources);
            return ok;
        }
    }

    // Returns true if all resources are correctly added, otherwise returns false.
    virtual bool addResources(SecResourceType rtype, ISecUser& user, IArrayOf<ISecResource>& resources, SecPermissionType ptype, const char* basedn)
    {
        bool ret = true;

        for(unsigned i = 0; i < resources.length(); i++)
        {
            ISecResource* resource = &resources.item(i);
            if(resource != NULL)
            {
                bool oneret = addResource(rtype, user, resource, ptype, basedn);
                ret = ret && oneret; 
            }
        }

        return ret;
    }

    virtual bool getUserInfo(ISecUser& user, const char* infotype)
    {
        char        *attribute, **values;
        BerElement  *ber;
        LDAPMessage *message;

        const char* username = user.getName();

        if(username == NULL || strlen(username) == 0)
        {
            DBGLOG("LDAP: getUserInfo : username is empty");
            return false;
        }
        
        if(infotype && stricmp(infotype, "sudoers") == 0)
        {
            CLdapSecUser* ldapuser = dynamic_cast<CLdapSecUser*>(&user);

            TIMEVAL timeOut = {LDAPTIMEOUT,0};   
            Owned<ILdapConnection> lconn = m_connections->getConnection();
            LDAP* ld = ((CLdapConnection*)lconn.get())->getLd();

            StringBuffer filter("sudoUser=");
            filter.append(username);
            char  *attrs[] = {"sudoHost", "sudoCommand", "sudoOption", NULL};
            const char* basedn = m_ldapconfig->getResourceBasedn(RT_SUDOERS);
            CLDAPMessage searchResult;
            int rc = ldap_search_ext_s(ld, (char*)basedn, LDAP_SCOPE_SUBTREE, (char*)filter.str(), attrs, 0, NULL, NULL, &timeOut, LDAP_NO_LIMIT, &searchResult.msg);

            if ( rc != LDAP_SUCCESS )
            {
                DBGLOG("ldap_search_ext_s error: %s, when searching %s under %s", ldap_err2string( rc ), filter.str(), basedn);
                ldapuser->setSudoersEnabled(false);
                ldapuser->setInSudoers(false);
                return false;
            }
            
            ldapuser->setSudoersEnabled(true);

            unsigned entries = ldap_count_entries(ld, searchResult);
            if(entries == 0)
            {
                ldapuser->setInSudoers(false);
                return true;
            }

            message = LdapFirstEntry(ld, searchResult);
            if(message == NULL)
            {
                ldapuser->setInSudoers(false);
                return true;
            }

            ldapuser->setInSudoers(true);

            for ( attribute = ldap_first_attribute( ld,searchResult,&ber ); attribute != NULL; attribute = ldap_next_attribute(ld, searchResult,ber))
            {
                if(stricmp(attribute, "sudoHost") == 0)
                {
                    if (( values = ldap_get_values(ld, message, attribute)) != NULL )
                    {
                        if(values[0] != NULL)
                            ldapuser->setSudoHost(values[0]);
                        ldap_value_free( values );
                    }
                }
                else if(stricmp(attribute, "sudoCommand") == 0)
                {
                    if (( values = ldap_get_values(ld, message, attribute)) != NULL )
                    {
                        if(values[0] != NULL)
                            ldapuser->setSudoCommand(values[0]);
                        ldap_value_free(values);
                    }
                }
                else if(stricmp(attribute, "sudoOption") == 0)
                {
                    if (( values = ldap_get_values(ld, message, attribute)) != NULL )
                    {
                        if(values[0] != NULL)
                            ldapuser->setSudoOption(values[0]);
                        ldap_value_free(values);
                    }
                }
            }
            ber_free(ber, 0);
            return true;
        }
        else
        {
            StringBuffer filter;
            const char* basedn = m_ldapconfig->getUserBasedn();
            if(m_ldapconfig->getServerType() == ACTIVE_DIRECTORY)
            {
                filter.append("sAMAccountName=");
            }
            else
            {
                filter.append("uid=");
                if(stricmp(username, m_ldapconfig->getSysUser()) == 0)
                    basedn = m_ldapconfig->getSysUserBasedn();
            }

            filter.append(user.getName());

            TIMEVAL timeOut = {LDAPTIMEOUT,0};   
            
            Owned<ILdapConnection> lconn = m_connections->getConnection();
            LDAP* ld = ((CLdapConnection*)lconn.get())->getLd();

            char        *attrs[] = {"cn", "givenName", "sn", "gidnumber", "uidnumber", "homedirectory", "loginshell", "objectClass", NULL};
            CLDAPMessage searchResult;
            int rc = ldap_search_ext_s(ld, (char*)basedn, LDAP_SCOPE_SUBTREE, (char*)filter.str(), attrs, 0, NULL, NULL, &timeOut, LDAP_NO_LIMIT,   &searchResult.msg );

            if ( rc != LDAP_SUCCESS )
            {
                DBGLOG("ldap_search_ext_s error: %s, when searching %s under %s", ldap_err2string( rc ), filter.str(), basedn);
                return false;
            }

            ((CLdapSecUser*)&user)->setPosixenabled(false);
            // Go through the search results by checking message types
            for(message = LdapFirstEntry( ld, searchResult); message != NULL; message = ldap_next_entry(ld, message))
            {
                for ( attribute = ldap_first_attribute( ld,searchResult,&ber );
                    attribute != NULL; 
                    attribute = ldap_next_attribute( ld, searchResult,ber))
                {
                    if(stricmp(attribute, "cn") == 0)
                    {
                        if (( values = ldap_get_values( ld, message, attribute)) != NULL )
                        {
                            //set the FullName
                            if(values[0] != NULL)
                                user.setFullName(values[0]);
                            ldap_value_free( values );
                        }
                    }
                    else if(stricmp(attribute, "givenName") == 0)
                    {
                        if (( values = ldap_get_values( ld, message, attribute)) != NULL )
                        {
                            //set the firstname
                            if(values[0] != NULL)
                                user.setFirstName(values[0]);
                            ldap_value_free( values );
                        }
                    }
                    else if(stricmp(attribute, "sn") == 0)
                    {
                        if (( values = ldap_get_values( ld, message, attribute)) != NULL )
                        {
                            //set lastname
                            if(values[0] != NULL)
                                user.setLastName(values[0]);
                            ldap_value_free( values );
                        }
                    }
                    else if(stricmp(attribute, "gidnumber") == 0)
                    {
                        if (( values = ldap_get_values( ld, message, attribute)) != NULL )
                        {
                            if(values[0] != NULL)
                                ((CLdapSecUser*)&user)->setGidnumber(values[0]);
                            ldap_value_free( values );
                        }
                    }
                    else if(stricmp(attribute, "uidnumber") == 0)
                    {
                        if (( values = ldap_get_values( ld, message, attribute)) != NULL )
                        {
                            if(values[0] != NULL)
                                ((CLdapSecUser*)&user)->setUidnumber(values[0]);
                            ldap_value_free( values );
                        }
                    }
                    else if(stricmp(attribute, "homedirectory") == 0)
                    {
                        if (( values = ldap_get_values( ld, message, attribute)) != NULL )
                        {
                            if(values[0] != NULL)
                                ((CLdapSecUser*)&user)->setHomedirectory(values[0]);
                            ldap_value_free( values );
                        }
                    }
                    else if(stricmp(attribute, "loginshell") == 0)
                    {
                        if (( values = ldap_get_values( ld, message, attribute)) != NULL )
                        {
                            if(values[0] != NULL)
                                ((CLdapSecUser*)&user)->setLoginshell(values[0]);
                            ldap_value_free( values );
                        }
                    }
                    else if(stricmp(attribute, "objectClass") == 0)
                    {
                        if (( values = ldap_get_values( ld, message, attribute)) != NULL )
                        {
                            int valind = 0;
                            while(values[valind])
                            {
                                if(values[valind] && stricmp(values[valind], "posixAccount") == 0)
                                {
                                    ((CLdapSecUser*)&user)->setPosixenabled(true);
                                    break;
                                }
                                valind++;
                            }
                            ldap_value_free( values );
                        }
                    }
                }
                ber_free(ber, 0);
            }
            return true;
        }
    }

    ISecUser* lookupUser(unsigned uid)
    {
        StringBuffer sysuser;
        sysuser.append(m_ldapconfig->getSysUser());
        if(sysuser.length() == 0)
        {
#ifdef _WIN32
            char uname[128];
            unsigned long len = 128;
            int rc = GetUserName(uname, &len);
            if(rc != 0)
                sysuser.append(len, uname);
            else
                throw MakeStringException(-1, "Error getting current user's username, error code = %d", rc);
#else
            throw MakeStringException(-1, "systemUser not found in config");
#endif
        }
        
        MemoryBuffer usersidbuf;
        StringBuffer usersidstr;

        if(m_ldapconfig->getServerType() == ACTIVE_DIRECTORY)
        {
            if(m_pp != NULL)
                m_pp->lookupSid(sysuser.str(), usersidbuf);
            if(usersidbuf.length() == 0)
            {
                throw MakeStringException(-1, "system user %s's SID not found", sysuser.str());
            }

            int sidlen = usersidbuf.length();
            char* uidbuf = (char*)&uid;
            for(int i = 0; i < 4; i++)
            {
                usersidbuf.writeDirect(sidlen -4 + i, 1, (uidbuf + 3 - i));
            }
            LdapUtils::bin2str(usersidbuf, usersidstr);
        }
        else
        {
            usersidbuf.append(uid);
        }

        char        *attribute, **values;       
        BerElement  *ber;
        LDAPMessage *message;

        StringBuffer filter;
        if(m_ldapconfig->getServerType() == ACTIVE_DIRECTORY)
        {
            filter.append("objectSid=").append(usersidstr.str());
        }
        else
        {
            filter.appendf("entryid=%d", uid);
        }

        TIMEVAL timeOut = {LDAPTIMEOUT,0}; 

        Owned<ILdapConnection> lconn = m_connections->getConnection();
        LDAP* ld = ((CLdapConnection*)lconn.get())->getLd();

        char* act_fieldname;
        if(m_ldapconfig->getServerType() == ACTIVE_DIRECTORY)
        {
            act_fieldname = "sAMAccountName";
        }
        else
        {
            act_fieldname = "uid";
        }
            
        char        *attrs[] = {"cn", act_fieldname, NULL};
        CLDAPMessage searchResult;
        int rc = ldap_search_ext_s(ld, (char*)m_ldapconfig->getUserBasedn(), LDAP_SCOPE_SUBTREE, (char*)filter.str(), attrs, 0, NULL, NULL, &timeOut, LDAP_NO_LIMIT,    &searchResult.msg );

        if ( rc != LDAP_SUCCESS )
        {
            DBGLOG("ldap_search_ext_s error: %s, when searching %s under %s", ldap_err2string( rc ), filter.str(), m_ldapconfig->getUserBasedn());
            return NULL;
        }

        if(ldap_count_entries(ld, searchResult) < 1)
        {
            DBGLOG("No entries are found for user with uid %0X", uid);
            return NULL;
        }

        CLdapSecUser* ldapuser = new CLdapSecUser("", "");

        // Go through the search results by checking message types
        for(message = LdapFirstEntry( ld, searchResult); message != NULL; message = ldap_next_entry(ld, message))
        {
            for ( attribute = ldap_first_attribute( ld,searchResult,&ber );
                attribute != NULL; 
                attribute = ldap_next_attribute( ld, searchResult,ber))
            {
                if (( values = ldap_get_values( ld, message, attribute)) 
                    != NULL )
                {
                    if(values[0] != NULL)
                    {
                        if(stricmp(attribute, "cn") == 0)
                            ldapuser->setFullName(values[0]);
                        else if(stricmp(attribute, act_fieldname) == 0)
                            ldapuser->setName(values[0]);
                    }
                    ldap_value_free( values );
                }
            }
            ber_free(ber, 0);
        }
        
        ldapuser->setUserID(uid);
        ldapuser->setUserSid(usersidbuf.length(), usersidbuf.toByteArray());
        
        // Since we've got the SID for the user, cache it for later uses.
        MemoryBuffer mb;
        if(m_pp != NULL)
            m_pp->getCachedSid(ldapuser->getName(), mb);
        if(mb.length() == 0)
        {
            m_pp->cacheSid(ldapuser->getName(), usersidbuf.length(), usersidbuf.toByteArray());
        }

        return ldapuser;
    }

    bool lookupAccount(MemoryBuffer& sidbuf, StringBuffer& account_name, ACT_TYPE& act_type)
    {
        char        *attribute, **values;       
        BerElement  *ber;
        LDAPMessage *message;

        char* act_fieldname;

        StringBuffer filter;
        if(m_ldapconfig->getServerType() == ACTIVE_DIRECTORY)
        {
            act_fieldname = "sAMAccountName";
            StringBuffer usersidstr;
            LdapUtils::bin2str(sidbuf, usersidstr);
            filter.append("objectSid=").append(usersidstr.str());
        }
        else
        {
            unsigned* uid = (unsigned*)sidbuf.toByteArray();
            filter.appendf("entryid=%d", *uid);
            act_fieldname = "uid";
        }

        TIMEVAL timeOut = {LDAPTIMEOUT,0}; 

        Owned<ILdapConnection> lconn = m_connections->getConnection();
        LDAP* ld = ((CLdapConnection*)lconn.get())->getLd();
        
        char  *attrs[] = {"cn", act_fieldname, "objectClass", NULL};
        CLDAPMessage searchResult;
        int rc = ldap_search_ext_s(ld, (char*)m_ldapconfig->getUserBasedn(), LDAP_SCOPE_SUBTREE, (char*)filter.str(), attrs, 0, NULL, NULL, &timeOut, LDAP_NO_LIMIT,    &searchResult.msg );

        if ( rc != LDAP_SUCCESS )
        {
            DBGLOG("ldap_search_ext_s error: %s, when searching %s under %s", ldap_err2string( rc ), filter.str(), m_ldapconfig->getUserBasedn());
            return false;
        }

        if(ldap_count_entries(ld, searchResult) < 1)
        {
            searchResult.ldapMsgFree();
            rc = ldap_search_ext_s(ld, (char*)m_ldapconfig->getGroupBasedn(), LDAP_SCOPE_SUBTREE, (char*)filter.str(), attrs, 0, NULL, NULL, &timeOut, LDAP_NO_LIMIT,   &searchResult.msg );
            if(ldap_count_entries(ld, searchResult) < 1)
            {
                searchResult.ldapMsgFree();
                rc = ldap_search_ext_s(ld, (char*)m_ldapconfig->getSysUserBasedn(), LDAP_SCOPE_SUBTREE, (char*)filter.str(), attrs, 0, NULL, NULL, &timeOut, LDAP_NO_LIMIT, &searchResult.msg );
                //DBGLOG("No entries are found");
                return false;
            }
        }

        StringBuffer act_name;
        StringBuffer cnbuf;

        // Go through the search results by checking message types
        for(message = LdapFirstEntry( ld, searchResult); message != NULL; message = ldap_next_entry(ld, message))
        {
            for ( attribute = ldap_first_attribute( ld, searchResult,&ber );
                attribute != NULL; 
                attribute = ldap_next_attribute( ld, searchResult,ber))
            {
                if (( values = ldap_get_values( ld, message, attribute)) 
                    != NULL )
                {
                    if(stricmp(attribute, act_fieldname) == 0)
                    {
                        if(values[0] != NULL)
                        {
                            act_name.clear().append(values[0]);
                        }
                    }
                    else if(stricmp(attribute, "cn") == 0)
                    {
                        if(values[0] != NULL)
                        {
                            cnbuf.clear().append(values[0]);
                        }
                    }
                    else if(stricmp(attribute, "objectClass") == 0)
                    {
                        int i = 0;
                        while(values[i] != NULL)
                        {
                            if(stricmp(values[i], "person") == 0)
                                act_type = USER_ACT;
                            if(stricmp(values[i], "group") == 0)
                                act_type = GROUP_ACT;
                            i++;
                        }
                    }
                    ldap_value_free( values );
                }
            }
            ber_free(ber, 0);
        }

        if(act_type == USER_ACT)
            account_name.append(act_name.str());
        else
            account_name.append(cnbuf.str());

        return true;
    }

    virtual void lookupSid(const char* basedn, const char* filter, MemoryBuffer& act_sid)
    {
        char        *attribute;       
        struct berval** bvalues = NULL;
        BerElement  *ber;
        LDAPMessage *message;

        TIMEVAL timeOut = {LDAPTIMEOUT,0};   

        Owned<ILdapConnection> lconn = m_connections->getConnection();
        LDAP* ld = ((CLdapConnection*)lconn.get())->getLd();

        char* fieldname;
        if(m_ldapconfig->getServerType() == ACTIVE_DIRECTORY)
            fieldname = "objectSid";
        else
            fieldname = "entryid";

        char        *attrs[] = {fieldname, NULL};
        CLDAPMessage searchResult;
        int rc = ldap_search_ext_s(ld, (char*)basedn, LDAP_SCOPE_SUBTREE, (char*)filter, attrs, 0, NULL, NULL, &timeOut, LDAP_NO_LIMIT, &searchResult.msg );

        if ( rc != LDAP_SUCCESS )
        {
            DBGLOG("ldap_search_ext_s error: %s, when searching %s under %s", ldap_err2string( rc ), filter, basedn);
            return;
        }

        message = LdapFirstEntry( ld, searchResult);
        if(message != NULL)
        {
            for ( attribute = ldap_first_attribute( ld,searchResult,&ber );
                attribute != NULL; 
                attribute = ldap_next_attribute( ld, searchResult,ber))
            {
                if(stricmp(attribute, fieldname) != 0)
                    continue;
                if (( bvalues = ldap_get_values_len( ld, message, attribute)) != NULL )
                {
                    struct berval* val = bvalues[0];
                    if(val != NULL)
                    {
                        int len = val->bv_len;
                        act_sid.append(val->bv_len, val->bv_val);
                    }
                    ldap_value_free_len(bvalues);
                    break;
                }
            }
            ber_free(ber, 0);
        }
    }

    virtual void lookupSid(const char* act_name, MemoryBuffer& act_sid, ACT_TYPE act_type)
    {
        StringBuffer filter;
        const char* basedn;
        if(act_type == USER_ACT)
        {
            if(m_ldapconfig->getServerType() == ACTIVE_DIRECTORY)
                filter.append("sAMAccountName=").append(act_name);
            else
                filter.append("uid=").append(act_name);

            basedn = m_ldapconfig->getUserBasedn();
            lookupSid(basedn, filter.str(), act_sid);
            if(act_sid.length() == 0)
            {
                StringBuffer basebuf;
                if(m_ldapconfig->getServerType() == ACTIVE_DIRECTORY)
                    basebuf.append("cn=Users,").append(m_ldapconfig->getBasedn());
                else if(stricmp(act_name, m_ldapconfig->getSysUser()) == 0)
                    basebuf.append(m_ldapconfig->getSysUserBasedn());
                else
                    basebuf.append("ou=People,").append(m_ldapconfig->getBasedn());

                lookupSid(basebuf.str(), filter.str(), act_sid);
            }
        }
        else
        {
            filter.append("cn=").append(act_name);
            basedn = m_ldapconfig->getGroupBasedn();
            lookupSid(basedn, filter.str(), act_sid);
            if(act_sid.length() == 0)
            {
                StringBuffer basebuf;
                basebuf.append("cn=Users,").append(m_ldapconfig->getBasedn());
                lookupSid(basebuf.str(), filter.str(), act_sid);
                if(act_sid.length() == 0)
                {
                    basebuf.clear();
                    basebuf.append("cn=Builtin,").append(m_ldapconfig->getBasedn());
                    lookupSid(basebuf.str(), filter.str(), act_sid);
                }
            }       
        }

    }

    virtual void setPermissionProcessor(IPermissionProcessor* pp)
    {
        m_pp = pp;
    }

    virtual bool retrieveUsers(IUserArray& users)
    {
        return retrieveUsers("", users);
    }

    virtual bool retrieveUsers(const char* searchstr, IUserArray& users)
    {
        char        *attribute, **values;       
        struct berval** bvalues = NULL;
        BerElement  *ber;
        LDAPMessage *message;

        StringBuffer filter;
        if(m_ldapconfig->getServerType() == ACTIVE_DIRECTORY)
            filter.append("objectClass=User");
        else
            filter.append("objectClass=inetorgperson");

        TIMEVAL timeOut = {LDAPTIMEOUT,0};   

        Owned<ILdapConnection> lconn = m_connections->getConnection();
        LDAP* ld = ((CLdapConnection*)lconn.get())->getLd();

        char* act_fieldname;
        char* sid_fieldname;
        if(m_ldapconfig->getServerType() == ACTIVE_DIRECTORY)
        {
            act_fieldname = "sAMAccountName";
            sid_fieldname = "objectSid";
        }
        else
        {
            act_fieldname = "uid";
            sid_fieldname = "entryid";
        }

        if(searchstr && *searchstr && strcmp(searchstr, "*") != 0)
        {
            filter.insert(0, "(&(");
            filter.appendf(")(|(%s=*%s*)(%s=*%s*)(%s=*%s*)))", act_fieldname, searchstr, "givenName", searchstr, "sn", searchstr);
        }

        char *attrs[] = {act_fieldname, sid_fieldname, "cn", "userAccountControl", "pwdLastSet", NULL};
        CLDAPMessage searchResult;
        int rc = ldap_search_ext_s(ld, (char*)m_ldapconfig->getUserBasedn(), LDAP_SCOPE_SUBTREE, (char*)filter.str(), attrs, 0, NULL, NULL, &timeOut, LDAP_NO_LIMIT,    &searchResult.msg );
        if ( rc != LDAP_SUCCESS )
        {
            DBGLOG("ldap_search_ext_s error: %s, when searching %s under %s", ldap_err2string( rc ), filter.str(), m_ldapconfig->getUserBasedn());
            return false;
        }


        // Go through the search results by checking message types
        for(message = LdapFirstEntry( ld, searchResult); message != NULL; message = ldap_next_entry(ld, message))
        {
            bool accountPwdNeverExpires = false;
            Owned<ISecUser> user = new CLdapSecUser("", "");
            for ( attribute = ldap_first_attribute( ld,searchResult,&ber );
                attribute != NULL; 
                attribute = ldap_next_attribute( ld, searchResult,ber))
            {
                if(stricmp(attribute, "cn") == 0)
                {
                    if (( values = ldap_get_values( ld, message, attribute)) 
                        != NULL )
                    {
                        //set the FullName
                        if(values[0] != NULL)
                            user->setFullName(values[0]);
                        ldap_value_free( values );
                    }
                }
                else if (stricmp(attribute, "userAccountControl") == 0)
                {
                    if ((values = ldap_get_values( ld, message, attribute))
                        != NULL )
                    {
                        //UF_DONT_EXPIRE_PASSWD 0x10000
                        if (atoi((char*)values[0]) & 0x10000)//this can be true at the account level, even if domain policy requires password
                            accountPwdNeverExpires = true;
                        ldap_value_free( values );
                    }
                }
                else if(stricmp(attribute, "pwdLastSet") == 0)
                {
                    CDateTime expiry;
                    if (!m_domainPwdsNeverExpire && !accountPwdNeverExpires)
                    {
                        if ((bvalues = ldap_get_values_len(ld, message, attribute))
                            != NULL )
                        {
                            struct berval* val = bvalues[0];
                            calcPWExpiry(expiry, (unsigned)val->bv_len, val->bv_val);
                            ldap_value_free_len(bvalues);
                        }
                    }
                    else
                        expiry.clear();
                    user->setPasswordExpiration(expiry);
                }
                else if(stricmp(attribute, act_fieldname) == 0)
                {
                    if (( values = ldap_get_values( ld, message, attribute)) 
                        != NULL )
                    {
                        //set the FullName
                        if(values[0] != NULL)
                            user->setName(values[0]);
                        ldap_value_free( values );
                    }
                }
                else if(stricmp(attribute, sid_fieldname) == 0)
                {
                    if(m_ldapconfig->getServerType() == ACTIVE_DIRECTORY)
                    {
                        if (( bvalues = ldap_get_values_len( ld, message, attribute)) != NULL )
                        {
                            struct berval* val = bvalues[0];
                            if(val != NULL)
                            {
                                unsigned uid = val->bv_val[val->bv_len - 4];
                                int i;
                                for(i = 3; i > 0; i--)
                                {
                                    uid = (uid << 8) + val->bv_val[val->bv_len - i];
                                }
                                ((CLdapSecUser*)user.get())->setUserID(uid);
                            }
                            ldap_value_free_len(bvalues);
                        }
                    }
                    else
                    {
                        if (( values = ldap_get_values( ld, message, attribute)) 
                            != NULL )
                        {
                            //set the FullName
                            if(values[0] != NULL)
                                ((CLdapSecUser*)user.get())->setUserID(atoi(values[0]));
                            ldap_value_free( values );
                        }
                    }
                }
            }
            ber_free(ber, 0);
            users.append(*LINK(user.get()));
        }
        return true;
    }

    virtual bool userInGroup(const char* userdn, const char* groupdn)
    {
        const char* fldname;
        if(m_ldapconfig->getServerType() == ACTIVE_DIRECTORY)
            fldname = "member";
        else
            fldname = "uniquemember";

        Owned<ILdapConnection> lconn = m_connections->getConnection();
        LDAP* ld = ((CLdapConnection*)lconn.get())->getLd();

        int rc = ldap_compare_s(ld, (char*)groupdn, (char*)fldname, (char*)userdn);
        if(rc == LDAP_COMPARE_TRUE)
            return true;
        else
            return false;
    }

    // Update user's firstname, lastname (plus displayname for active directory).
    virtual bool updateUser(const char* type, ISecUser& user)
    {
        const char* username = user.getName();
        if(!username || !*username)
            return false;

        StringBuffer userdn;
        getUserDN(username, userdn);
        
        int rc = LDAP_SUCCESS;

        if(!type || !*type || stricmp(type, "names") == 0)
        {
            StringBuffer cnbuf;
            const char* fname = user.getFirstName();
            const char* lname = user.getLastName();
            if(fname && *fname && lname && *lname)
            {
                cnbuf.append(fname).append(" ").append(lname);
            }
            else
                throw MakeStringException(-1, "Please specify both firstname and lastname");

            char *gn_values[] = { (char*)fname, NULL };
            LDAPMod gn_attr = {
                LDAP_MOD_REPLACE,
                "givenName",
                gn_values
            };

            char *sn_values[] = { (char*)lname, NULL };
            LDAPMod sn_attr = {
                LDAP_MOD_REPLACE,
                "sn",
                sn_values
            };

            char *cn_values[] = {(char*)cnbuf.str(), NULL };
            LDAPMod cn_attr = 
            {
                LDAP_MOD_REPLACE,
                "cn",
                cn_values
            };

            char *dispname_values[] = {(char*)cnbuf.str(), NULL };
            LDAPMod dispname_attr = 
            {
                LDAP_MOD_REPLACE,
                "displayName",
                dispname_values
            };

            LDAPMod *attrs[4];
            int ind = 0;
        
            attrs[ind++] = &gn_attr;
            attrs[ind++] = &sn_attr;

            if(m_ldapconfig->getServerType() == ACTIVE_DIRECTORY)
            {
                attrs[ind++] = &dispname_attr;
            }
            else
            {
                attrs[ind++] = &cn_attr;
            }
            
            attrs[ind] = NULL;
            
            Owned<ILdapConnection> lconn = m_connections->getConnection();
            LDAP* ld = ((CLdapConnection*)lconn.get())->getLd();

            rc = ldap_modify_s(ld, (char*)userdn.str(), attrs);
            if (rc == LDAP_SUCCESS && m_ldapconfig->getServerType() == ACTIVE_DIRECTORY)
            {
                StringBuffer newrdn("cn=");
                newrdn.append(cnbuf.str());
                rc = LdapRename(ld, (char*)userdn.str(), (char*)newrdn.str(), NULL, true, NULL, NULL);
            }
        }
        else if(stricmp(type, "posixenable") == 0)
        {
            if(m_ldapconfig->getServerType() == ACTIVE_DIRECTORY)
                throw MakeStringException(-1, "posixAccount isn't applicable to Active Directory");

            CLdapSecUser* ldapuser = dynamic_cast<CLdapSecUser*>(&user);

            char* oc_values[] = {"posixAccount", NULL};
            LDAPMod oc_attr = {
                LDAP_MOD_ADD,
                "objectclass",
                oc_values
            };

            char* oc1_values[] = {"shadowAccount", NULL};
            LDAPMod oc1_attr = {
                LDAP_MOD_ADD,
                "objectclass",
                oc1_values
            };

            char *gidnum_values[] = { (char*)ldapuser->getGidnumber(), NULL };
            LDAPMod gidnum_attr = {
                LDAP_MOD_REPLACE,
                "gidnumber",
                gidnum_values
            };

            char *uidnum_values[] = { (char*)ldapuser->getUidnumber(), NULL };
            LDAPMod uidnum_attr = {
                LDAP_MOD_REPLACE,
                "uidnumber",
                uidnum_values
            };

            char *homedir_values[] = {(char*)ldapuser->getHomedirectory(), NULL };
            LDAPMod homedir_attr = 
            {
                LDAP_MOD_REPLACE,
                "homedirectory",
                homedir_values
            };

            char *loginshell_values[] = {(char*)ldapuser->getLoginshell(), NULL };
            LDAPMod loginshell_attr = 
            {
                LDAP_MOD_REPLACE,
                "loginshell",
                loginshell_values
            };

            LDAPMod *attrs[7];
            int ind = 0;
        
            attrs[ind++] = &gidnum_attr;
            attrs[ind++] = &uidnum_attr;
            attrs[ind++] = &homedir_attr;
            attrs[ind++] = &loginshell_attr;
            Owned<ILdapConnection> lconn = m_connections->getConnection();
            LDAP* ld = ((CLdapConnection*)lconn.get())->getLd();
            int compresult = ldap_compare_s(ld, (char*)userdn.str(), (char*)"objectclass", (char*)"posixAccount");
            if(compresult != LDAP_COMPARE_TRUE)
                attrs[ind++] = &oc_attr;
            compresult = ldap_compare_s(ld, (char*)userdn.str(), (char*)"objectclass", (char*)"shadowAccount");
            if(compresult != LDAP_COMPARE_TRUE)
                attrs[ind++] = &oc1_attr;
            attrs[ind] = NULL;
            rc = ldap_modify_s(ld, (char*)userdn.str(), attrs);
        }
        else if(stricmp(type, "posixdisable") == 0)
        {
            if(m_ldapconfig->getServerType() == ACTIVE_DIRECTORY)
                throw MakeStringException(-1, "posixAccount isn't applicable to Active Directory");

            Owned<ILdapConnection> lconn = m_connections->getConnection();
            LDAP* ld = ((CLdapConnection*)lconn.get())->getLd();
            int compresult = ldap_compare_s(ld, (char*)userdn.str(), (char*)"objectclass", (char*)"posixAccount");
            if(compresult != LDAP_COMPARE_TRUE)
            {
                rc = LDAP_SUCCESS;
            }
            else
            {

                CLdapSecUser* ldapuser = dynamic_cast<CLdapSecUser*>(&user);

                char* oc_values[] = {"posixAccount", NULL};
                LDAPMod oc_attr = {
                    LDAP_MOD_DELETE,
                    "objectclass",
                    oc_values
                };

                char* oc1_values[] = {"shadowAccount", NULL};
                LDAPMod oc1_attr = {
                    LDAP_MOD_DELETE,
                    "objectclass",
                    oc1_values
                };

                char *gidnum_values[] = { NULL };
                LDAPMod gidnum_attr = {
                    LDAP_MOD_DELETE,
                    "gidnumber",
                    gidnum_values
                };

                char *uidnum_values[] = {NULL };
                LDAPMod uidnum_attr = {
                    LDAP_MOD_DELETE,
                    "uidnumber",
                    uidnum_values
                };

                char *homedir_values[] = { NULL };
                LDAPMod homedir_attr = 
                {
                    LDAP_MOD_DELETE,
                    "homedirectory",
                    homedir_values
                };

                char *loginshell_values[] = { NULL };
                LDAPMod loginshell_attr = 
                {
                    LDAP_MOD_DELETE,
                    "loginshell",
                    loginshell_values
                };

                LDAPMod *attrs[7];
                int ind = 0;
            
                attrs[ind++] = &gidnum_attr;
                attrs[ind++] = &uidnum_attr;
                attrs[ind++] = &homedir_attr;
                attrs[ind++] = &loginshell_attr;
                attrs[ind++] = &oc_attr;
                attrs[ind++] = &oc1_attr;
                attrs[ind] = NULL;

                rc = ldap_modify_s(ld, (char*)userdn.str(), attrs);
            }
        }
        else if(stricmp(type, "sudoersadd") == 0)
        {
            CLdapSecUser* ldapuser = dynamic_cast<CLdapSecUser*>(&user);

            char *cn_values[] = {(char*)username, NULL };
            LDAPMod cn_attr = 
            {
                LDAP_MOD_ADD,
                "cn",
                cn_values
            };

            char *oc_values[] = {"sudoRole", NULL };
            LDAPMod oc_attr =
            {
                LDAP_MOD_ADD,
                "objectClass",
                oc_values
            };

            char *user_values[] = {(char*)username, NULL };
            LDAPMod user_attr = 
            {
                LDAP_MOD_ADD,
                "sudoUser",
                user_values
            };

            char* sudoHost = (char*)ldapuser->getSudoHost();
            char* sudoCommand = (char*)ldapuser->getSudoCommand();
            char* sudoOption = (char*)ldapuser->getSudoOption();

            char *host_values[] = {sudoHost, NULL };
            LDAPMod host_attr = 
            {
                LDAP_MOD_ADD,
                "sudoHost",
                host_values
            };
            char *cmd_values[] = {sudoCommand, NULL };
            LDAPMod cmd_attr = 
            {
                LDAP_MOD_ADD,
                "sudoCommand",
                cmd_values
            };
            char *option_values[] = {sudoOption, NULL };
            LDAPMod option_attr = 
            {
                LDAP_MOD_ADD,
                "sudoOption",
                option_values
            };

            LDAPMod *attrs[8];
            int ind = 0;
            
            attrs[ind++] = &cn_attr;
            attrs[ind++] = &oc_attr;
            attrs[ind++] = &user_attr;
            if(sudoHost && *sudoHost)
                attrs[ind++] = &host_attr;
            if(sudoCommand && *sudoCommand)
                attrs[ind++] = &cmd_attr;
            if(sudoOption && *sudoOption)
                attrs[ind++] = &option_attr;

            attrs[ind] = NULL;

            Owned<ILdapConnection> lconn = m_connections->getConnection();
            LDAP* ld = ((CLdapConnection*)lconn.get())->getLd();
            StringBuffer dn;
            dn.append("cn=").append(username).append(",").append(m_ldapconfig->getResourceBasedn(RT_SUDOERS));
            int rc = ldap_add_ext_s(ld, (char*)dn.str(), attrs, NULL, NULL);
            if ( rc != LDAP_SUCCESS )
            {
                if(rc == LDAP_ALREADY_EXISTS)
                {
                    throw MakeStringException(-1, "can't add %s to sudoers, an LDAP object with this name already exists", username);
                }
                else
                {
                    DBGLOG("error adding %s to sudoers: %s", username, ldap_err2string( rc ));
                    throw MakeStringException(-1, "error adding %s to sudoers: %s", username, ldap_err2string( rc ));
                }
            }
        }
        else if(stricmp(type, "sudoersdelete") == 0)
        {
            StringBuffer dn;
            dn.append("cn=").append(username).append(",").append(m_ldapconfig->getResourceBasedn(RT_SUDOERS));

            Owned<ILdapConnection> lconn = m_connections->getConnection();
            LDAP* ld = ((CLdapConnection*)lconn.get())->getLd();
            
            int rc = ldap_delete_s(ld, (char*)dn.str());

            if ( rc != LDAP_SUCCESS )
            {
                throw MakeStringException(-1, "Error deleting user %s from sudoers: %s", username, ldap_err2string(rc));
            }
        }
        else if(stricmp(type, "sudoersupdate") == 0)
        {
            CLdapSecUser* ldapuser = dynamic_cast<CLdapSecUser*>(&user);
            
            char* sudoHost = (char*)ldapuser->getSudoHost();
            char* sudoCommand = (char*)ldapuser->getSudoCommand();
            char* sudoOption = (char*)ldapuser->getSudoOption();

            char *host_values[] = {(sudoHost&&*sudoHost)?sudoHost:NULL, NULL };
            LDAPMod host_attr = 
            {
                LDAP_MOD_REPLACE,
                "sudoHost",
                host_values
            };
            
            char *cmd_values[] = {(sudoCommand&&*sudoCommand)?sudoCommand:NULL, NULL };
            LDAPMod cmd_attr = 
            {
                LDAP_MOD_REPLACE,
                "sudoCommand",
                cmd_values
            };
            
            char *option_values[] = {(sudoOption&&*sudoOption)?sudoOption:NULL, NULL };
            LDAPMod option_attr = 
            {
                LDAP_MOD_REPLACE,
                "sudoOption",
                option_values
            };

            LDAPMod *attrs[4];
            int ind = 0;
            
            attrs[ind++] = &host_attr;
            attrs[ind++] = &cmd_attr;
            attrs[ind++] = &option_attr;

            attrs[ind] = NULL;

            Owned<ILdapConnection> lconn = m_connections->getConnection();
            LDAP* ld = ((CLdapConnection*)lconn.get())->getLd();
            StringBuffer dn;
            dn.append("cn=").append(username).append(",").append(m_ldapconfig->getResourceBasedn(RT_SUDOERS));
            int rc = ldap_modify_ext_s(ld, (char*)dn.str(), attrs, NULL, NULL);
            if ( rc != LDAP_SUCCESS )
            {
                DBGLOG("error modifying sudoers for user %s: %s", username, ldap_err2string( rc ));
                throw MakeStringException(-1, "error modifying sudoers for user %s: %s", username, ldap_err2string( rc ));
            }
        }

        if (rc == LDAP_SUCCESS )
            DBGLOG("User %s successfully updated", username);
        else
            throw MakeStringException(-1, "Error updating user %s - %s", username, ldap_err2string( rc ));

        return true;
    }

    virtual bool changePasswordSSL(const char* username, const char* newPassword)
    {
        Owned<ILdapConnection> lconn;
        try
        {
            lconn.setown(m_connections->getSSLConnection());
        }
        catch(IException*)
        {
            throw MakeStringException(-1, "Failed to set user %s's password because of not being able to create an SSL connection to the ldap server. To set an Active Directory user's password from Linux, you need to enable SSL on the Active Directory ldap server", username);
        }

        LDAP* ld = ((CLdapConnection*)lconn.get())->getLd();

        char        *attribute, **values = NULL;       
        BerElement  *ber;
        LDAPMessage *message;

        TIMEVAL timeOut = {LDAPTIMEOUT,0};   

        StringBuffer filter;
        filter.append("sAMAccountName=").append(username);

        char        *attrs[] = {"cn", NULL};
        CLDAPMessage searchResult;
        int rc = ldap_search_ext_s(ld, (char*)m_ldapconfig->getUserBasedn(), LDAP_SCOPE_SUBTREE, (char*)filter.str(), attrs, 0, NULL, NULL, &timeOut, LDAP_NO_LIMIT,    &searchResult.msg );

        if ( rc != LDAP_SUCCESS )
        {
            DBGLOG("ldap_search_ext_s error: %s, when searching %s under %s", ldap_err2string( rc ), filter.str(), m_ldapconfig->getUserBasedn());
            return false;
        }

        StringBuffer userdn;
        message = LdapFirstEntry( ld, searchResult);
        if(message != NULL)
        {
            for ( attribute = ldap_first_attribute( ld,searchResult,&ber );
                attribute != NULL; 
                attribute = ldap_next_attribute( ld, searchResult,ber))
            {
                if(stricmp(attribute, "cn") != 0)
                    continue;
                if (( values = ldap_get_values( ld, message, attribute))  != NULL )
                {
                    char* val = values[0];
                    userdn.append("cn=").append(val).append(",").append(m_ldapconfig->getUserBasedn());
                    ldap_value_free( values );
                    break;
                }
            }
            ber_free(ber, 0);
        }

        if(userdn.length() == 0)
        {
            throw MakeStringException(-1, "can't find dn for user %s", username);
        }

        LDAPMod modPassword;
        LDAPMod *modEntry[2];
        struct berval pwdBerVal;
        struct berval *pwd_attr[2];
        unsigned short pszPasswordWithQuotes[1024];

        modEntry[0] = &modPassword;
        modEntry[1] = NULL;

        modPassword.mod_op = LDAP_MOD_REPLACE | LDAP_MOD_BVALUES;
        modPassword.mod_type =  "unicodePwd";
        modPassword.mod_vals.modv_bvals = pwd_attr;

        pwd_attr[0] = &pwdBerVal;
        pwd_attr[1]= NULL;

        StringBuffer quotedPasswd("\"");
        quotedPasswd.append(newPassword).append("\"");
        ConvertCToW(pszPasswordWithQuotes, quotedPasswd);

        pwdBerVal.bv_len = quotedPasswd.length() * sizeof(unsigned short);
        pwdBerVal.bv_val = (char*)pszPasswordWithQuotes;

        rc = ldap_modify_s(ld, (char*)userdn.str(), modEntry);

        if (rc == LDAP_SUCCESS )
            DBGLOG("User %s's password has been changed successfully", username);
        else
        {
            StringBuffer errmsg;
            errmsg.appendf("Error setting password for %s - (%d) %s.", username, rc, ldap_err2string( rc ));
            if(rc == LDAP_UNWILLING_TO_PERFORM)
                errmsg.append(" The ldap server refused to change the password. Usually this is because your new password doesn't satisfy the domain policy.");

            throw MakeStringException(-1, "%s", errmsg.str());
        }

        return true;
    }

    virtual bool updateUser(ISecUser& user, const char* newPassword)
    {
        const char* username = user.getName();
        if(!username || !*username)
            return false;
        return updateUser(username, newPassword);
    }

    virtual bool updateUser(const char* username, const char* newPassword)
    {
        if(!username || !*username)
            return false;
        
        const char* sysuser = m_ldapconfig->getSysUser();
        if(sysuser && *sysuser && strcmp(username, sysuser) == 0)
            throw MakeStringException(-1, "You can't change password of the system user.");

        LdapServerType servertype = m_ldapconfig->getServerType();
        bool ret = true;
        if(servertype == ACTIVE_DIRECTORY)
        {
#ifdef _WIN32
            DWORD nStatus = 0;
            // The application has to run on the same domain as ldap host, and under an administrative user.
            USER_INFO_1003 usriSetPassword;
            StringBuffer fullserver("\\\\");
            StringBuffer server;
            m_ldapconfig->getLdapHost(server);
            fullserver.append(server.str());
            LPWSTR whost = (LPWSTR)alloca((fullserver.length() +1) * sizeof(WCHAR));
            ConvertCToW(whost, fullserver.str());

            LPWSTR wusername = (LPWSTR)alloca((strlen(username) + 1) * sizeof(WCHAR));
            ConvertCToW(wusername, username);
            LPWSTR wnewpasswd = (LPWSTR)alloca((strlen(newPassword) + 1) * sizeof(WCHAR));
            ConvertCToW(wnewpasswd, newPassword);
            usriSetPassword.usri1003_password  = wnewpasswd;
            nStatus = NetUserSetInfo(whost, wusername,  1003, (LPBYTE)&usriSetPassword, NULL);

            if (nStatus == NERR_Success)
            {
                DBGLOG("User %s's password has been changed successfully", username);
                return true;
            }
            else
            {
                StringBuffer errcode, errmsg;

                if(nStatus == ERROR_ACCESS_DENIED)
                {
                    errcode.append("ERROR_ACCESS_DENIED");
                    errmsg.append("The user does not have access to the requested information.");
                }
                else if(nStatus == ERROR_INVALID_PASSWORD)
                {
                    errcode.append("ERROR_INVALID_PASSWORD");
                    errmsg.append("The user has entered an invalid password.");
                }
                else if(nStatus == NERR_InvalidComputer)
                {
                    errcode.append("NERR_InvalidComputer");
                    errmsg.append("The computer name is invalid.");
                }
                else if(nStatus == NERR_NotPrimary)
                {
                    errcode.append("NERR_NotPrimary");
                    errmsg.append("The operation is allowed only on the primary domain controller of the domain.");
                }
                else if(nStatus == NERR_UserNotFound)
                {
                    errcode.append("NERR_UserNotFound");
                    errmsg.append("The user name could not be found.");
                }
                else if(nStatus == NERR_PasswordTooShort)
                {
                    errcode.append("NERR_PasswordTooShort");
                    errmsg.append("The password is shorter than required. ");
                }
                else if(nStatus == ERROR_LOGON_FAILURE)
                {
                    errcode.append("ERROR_LOGON_FAILURE");
                    errmsg.append("To be able to reset password this way, esp has to run under an administrative user on the same domain as the active directory. ");
                }
                else
                {
                    errcode.appendf("%d", nStatus);
                    errmsg.append("");
                }
                // For certain errors just return, other errors try changePasswordSSL.
                if(nStatus == ERROR_INVALID_PASSWORD || nStatus == NERR_UserNotFound || nStatus == NERR_PasswordTooShort)
                    throw MakeStringException(-1, "An error has occurred while setting password with NetUserSetInfo for %s: %s - %s\n", username, errcode.str(), errmsg.str());
                else
                    DBGLOG("An error has occurred while setting password with NetUserSetInfo for %s: %s - %s\n", username, errcode.str(), errmsg.str());
            }
            DBGLOG("Trying changePasswordSSL to change password over regular SSL connection.");
#endif
            changePasswordSSL(username, newPassword);
        }
        else 
        {
            StringBuffer filter;
            filter.append("uid=").append(username);

            char        **values = NULL;       
            LDAPMessage *message;

            TIMEVAL timeOut = {LDAPTIMEOUT,0};   

            Owned<ILdapConnection> lconn = m_connections->getConnection();
            LDAP* ld = ((CLdapConnection*)lconn.get())->getLd();

            char        *attrs[] = {LDAP_NO_ATTRS, NULL};
            CLDAPMessage searchResult;
            int rc = ldap_search_ext_s(ld, (char*)m_ldapconfig->getUserBasedn(), LDAP_SCOPE_SUBTREE, (char*)filter.str(), attrs, 0, NULL, NULL, &timeOut, LDAP_NO_LIMIT,    &searchResult.msg );

            if ( rc != LDAP_SUCCESS )
            {
                DBGLOG("ldap_search_ext_s error: %s, when searching %s under %s", ldap_err2string( rc ), filter.str(), m_ldapconfig->getUserBasedn());
                return false;
            }

            StringBuffer userdn;
            message = LdapFirstEntry( ld, searchResult);
            if(message != NULL)
                userdn.append(ldap_get_dn(ld, message));
            
            char* passwdvalue[] = { (char*)newPassword, NULL };
            LDAPMod pmod = 
            {
                LDAP_MOD_REPLACE,
                "userpassword", 
                passwdvalue
            };

            LDAPMod* pmods[] = {&pmod, NULL};
            rc = ldap_modify_s(ld, (char*)userdn.str(), pmods);

            if (rc == LDAP_SUCCESS )
                DBGLOG("User %s's password has been changed successfully", username);
            else
            {
                StringBuffer errmsg;
                errmsg.appendf("Error changing password for %s - (%d) %s.", username, rc, ldap_err2string( rc ));
                if(rc == LDAP_UNWILLING_TO_PERFORM)
                    errmsg.append(" The ldap server refused to execute the password change action, one of the reasons might be that the new password you entered doesn't satisfy the policy requirement.");

                throw MakeStringException(-1, "%s", errmsg.str());
            }
        }
        return true;
    }

    virtual bool getResources(SecResourceType rtype, const char * basedn, const char* prefix, IArrayOf<ISecResource>& resources)
    {
        char        *attribute, **values;       
        struct berval** bvalues = NULL;
        BerElement  *ber;
        LDAPMessage *message;

        StringBuffer basednbuf;
        LdapUtils::normalizeDn(basedn, m_ldapconfig->getBasedn(), basednbuf);
        StringBuffer filter("objectClass=*");

        TIMEVAL timeOut = {LDAPTIMEOUT,0};   

        Owned<ILdapConnection> lconn = m_connections->getConnection();
        LDAP* ld = ((CLdapConnection*)lconn.get())->getLd();

        const char* fldname;
        LdapServerType servertype = m_ldapconfig->getServerType();
        if(servertype == ACTIVE_DIRECTORY && (rtype == RT_DEFAULT || rtype == RT_MODULE || rtype == RT_SERVICE))
            fldname = "name";
        else
            fldname = "ou";
        char        *attrs[] = {(char*)fldname, "description", NULL};
        CLDAPMessage searchResult;
        int rc = ldap_search_ext_s(ld, (char*)basednbuf.str(), LDAP_SCOPE_ONELEVEL, (char*)filter.str(), attrs, 0, NULL, NULL, &timeOut, LDAP_NO_LIMIT, &searchResult.msg );

        if ( rc != LDAP_SUCCESS )
        {
            DBGLOG("ldap_search_ext_s error: %s, when searching %s under %s", ldap_err2string( rc ), filter.str(), basednbuf.str());
            return false;
        }

        // Go through the search results by checking message types
        for(message = LdapFirstEntry( ld, searchResult); message != NULL; message = ldap_next_entry(ld, message))
        {
            StringBuffer descbuf;
            StringBuffer curname;
            for ( attribute = ldap_first_attribute( ld,searchResult,&ber );
                attribute != NULL; 
                attribute = ldap_next_attribute( ld, searchResult,ber))
            {
                if (( values = ldap_get_values( ld, message, attribute)) 
                    != NULL )
                {
                    char* val = values[0];
                    if(val != NULL)
                    {
                        if(stricmp(attribute, fldname) == 0)
                        {
                            curname.append(val);
                        }
                        else if(stricmp(attribute, "description") == 0)
                        {
                            descbuf.append(val);
                        }
                    }
                    ldap_value_free( values );
                }

            }

            if(curname.length() == 0)
                continue;
            StringBuffer resourcename;
            if(prefix != NULL && *prefix != '\0')
                resourcename.append(prefix);
            resourcename.append(curname.str());
            CLdapSecResource* resource = new CLdapSecResource(resourcename.str());
            resource->setDescription(descbuf.str());
            resources.append(*resource);
            if(rtype == RT_FILE_SCOPE || rtype == RT_WORKUNIT_SCOPE)
            {
                StringBuffer nextbasedn;
                nextbasedn.append("ou=").append(curname.str()).append(",").append(basedn);
                StringBuffer nextprefix;
                if(prefix != NULL && *prefix != '\0')
                    nextprefix.append(prefix);
                nextprefix.append(curname.str()).append("::");
                getResources(rtype, nextbasedn.str(), nextprefix.str(), resources);
            }
            ber_free(ber, 0);
        }
        return true;
    }

    virtual bool getResourcesEx(SecResourceType rtype, const char * basedn, const char* prefix, const char* searchstr, IArrayOf<ISecResource>& resources)
    {
        char        *attribute, **values;       
        struct berval** bvalues = NULL;
        BerElement  *ber;
        LDAPMessage *message;

        StringBuffer basednbuf;
        LdapUtils::normalizeDn(basedn, m_ldapconfig->getBasedn(), basednbuf);
        StringBuffer filter("objectClass=*");
        if(searchstr && *searchstr && strcmp(searchstr, "*") != 0)
        {
            filter.insert(0, "(&(");
            filter.appendf(")(|(%s=*%s*)))", "uNCName", searchstr);
        }

        TIMEVAL timeOut = {LDAPTIMEOUT,0};   

        Owned<ILdapConnection> lconn = m_connections->getConnection();
        LDAP* ld = ((CLdapConnection*)lconn.get())->getLd();

        const char* fldname;
        LdapServerType servertype = m_ldapconfig->getServerType();
        if(servertype == ACTIVE_DIRECTORY && (rtype == RT_DEFAULT || rtype == RT_MODULE || rtype == RT_SERVICE))
            fldname = "name";
        else
            fldname = "ou";
        char        *attrs[] = {(char*)fldname, "description", NULL};
        CLDAPMessage searchResult;
        int rc = ldap_search_ext_s(ld, (char*)basednbuf.str(), LDAP_SCOPE_ONELEVEL, (char*)filter.str(), attrs, 0, NULL, NULL, &timeOut, LDAP_NO_LIMIT, &searchResult.msg );

        if ( rc != LDAP_SUCCESS )
        {
            DBGLOG("ldap_search_ext_s error: %s, when searching %s under %s", ldap_err2string( rc ), filter.str(), basednbuf.str());
            return false;
        }

        // Go through the search results by checking message types
        for(message = LdapFirstEntry( ld, searchResult); message != NULL; message = ldap_next_entry(ld, message))
        {
            StringBuffer descbuf;
            StringBuffer curname;
            for ( attribute = ldap_first_attribute( ld,searchResult,&ber );
                attribute != NULL; 
                attribute = ldap_next_attribute( ld, searchResult,ber))
            {
                if (( values = ldap_get_values( ld, message, attribute)) 
                    != NULL )
                {
                    char* val = values[0];
                    if(val != NULL)
                    {
                        if(stricmp(attribute, fldname) == 0)
                        {
                            curname.append(val);
                        }
                        else if(stricmp(attribute, "description") == 0)
                        {
                            descbuf.append(val);
                        }
                    }
                    ldap_value_free( values );
                }

            }

            if(curname.length() == 0)
                continue;
            StringBuffer resourcename;
            if(prefix != NULL && *prefix != '\0')
                resourcename.append(prefix);
            resourcename.append(curname.str());
            CLdapSecResource* resource = new CLdapSecResource(resourcename.str());
            resource->setDescription(descbuf.str());
            resources.append(*resource);
            if(rtype == RT_FILE_SCOPE || rtype == RT_WORKUNIT_SCOPE)
            {
                StringBuffer nextbasedn;
                nextbasedn.append("ou=").append(curname.str()).append(",").append(basedn);
                StringBuffer nextprefix;
                if(prefix != NULL && *prefix != '\0')
                    nextprefix.append(prefix);
                nextprefix.append(curname.str()).append("::");
                getResources(rtype, nextbasedn.str(), nextprefix.str(), resources);
            }
            ber_free(ber, 0);
        }
        return true;
    }

    virtual bool getPermissionsArray(const char* basedn, SecResourceType rtype, const char* name, IArrayOf<CPermission>& permissions)
    {
        StringBuffer basednbuf;
        LdapUtils::normalizeDn(basedn, m_ldapconfig->getBasedn(), basednbuf);
        Owned<CSecurityDescriptor> sd = new CSecurityDescriptor(name);
        IArrayOf<CSecurityDescriptor> sdlist;
        sdlist.append(*LINK(sd));
        if(rtype == RT_FILE_SCOPE || rtype == RT_WORKUNIT_SCOPE)
            getSecurityDescriptorsScope(sdlist, basednbuf.str());
        else
            getSecurityDescriptors(sdlist, basednbuf.str());

        m_pp->getPermissionsArray(sd.get(), permissions);

        return true;
    }

    virtual void getAllGroups(StringArray & groups)
    {
        if(m_ldapconfig->getServerType() == ACTIVE_DIRECTORY)
        {
            groups.append("Authenticated Users");
            groups.append("Administrators");
        }
        else
        {
            groups.append("Directory Administrators");
        }

        char        *attribute, **values;       
        struct berval** bvalues = NULL;
        BerElement  *ber;
        LDAPMessage *message;

        StringBuffer filter;

        if(m_ldapconfig->getServerType() == ACTIVE_DIRECTORY)
            filter.append("objectClass=group");
        else
            filter.append("objectClass=groupofuniquenames");

        TIMEVAL timeOut = {LDAPTIMEOUT,0};   

        Owned<ILdapConnection> lconn = m_connections->getConnection();
        LDAP* ld = ((CLdapConnection*)lconn.get())->getLd();

        char        *attrs[] = {"cn", NULL};
        CLDAPMessage searchResult;
        int rc = ldap_search_ext_s(ld, (char*)m_ldapconfig->getGroupBasedn(), LDAP_SCOPE_SUBTREE, (char*)filter.str(), attrs, 0, NULL, NULL, &timeOut, LDAP_NO_LIMIT,   &searchResult.msg );

        if ( rc != LDAP_SUCCESS )
        {
            DBGLOG("ldap_search_ext_s error: %s, when searching %s under %s", ldap_err2string( rc ), filter.str(), m_ldapconfig->getGroupBasedn());
            return;
        }

        // Go through the search results by checking message types
        for(message = LdapFirstEntry( ld, searchResult); message != NULL; message = ldap_next_entry(ld, message))
        {
            for ( attribute = ldap_first_attribute( ld,searchResult,&ber );
                attribute != NULL; 
                attribute = ldap_next_attribute( ld, searchResult,ber))
            {
                if(stricmp(attribute, "cn") == 0)
                {
                    if (( values = ldap_get_values( ld, message, attribute)) 
                        != NULL )
                    {
                        //set the FullName
                        if(values[0] != NULL)
                            groups.append(values[0]);
                        ldap_value_free( values );
                    }
                }
            
            }
        }
    }

    virtual bool changePermission(CPermissionAction& action)
    {
        StringBuffer basednbuf;
        LdapUtils::normalizeDn(action.m_basedn.str(), m_ldapconfig->getBasedn(), basednbuf);
        Owned<CSecurityDescriptor> sd = new CSecurityDescriptor(action.m_rname.str());
        IArrayOf<CSecurityDescriptor> sdlist;
        sdlist.append(*LINK(sd));
        if(action.m_rtype == RT_FILE_SCOPE || action.m_rtype == RT_WORKUNIT_SCOPE)
            getSecurityDescriptorsScope(sdlist, basednbuf.str());
        else
            getSecurityDescriptors(sdlist, basednbuf.str());

        if(m_ldapconfig->getServerType() != ACTIVE_DIRECTORY)
        {
            StringBuffer act_dn;
            if(action.m_account_type == GROUP_ACT)
                getGroupDN(action.m_account_name.str(), act_dn);
            else
                getUserDN(action.m_account_name.str(), act_dn);
            
            action.m_account_name.clear().append(act_dn.str());
        }

        Owned<CSecurityDescriptor> newsd = m_pp->changePermission(sd.get(), action);

        StringBuffer normdnbuf;
        LdapServerType servertype = m_ldapconfig->getServerType();
        name2dn(action.m_rtype, action.m_rname.str(), action.m_basedn.str(), normdnbuf);

        char *empty_values[] = { NULL };

        int numberOfSegs = m_pp->sdSegments(newsd.get());

        LDAPMod *attrs[2];
        LDAPMod sd_attr;
        if(newsd->getDescriptor().length() > 0)
        {
            struct berval** sd_values = (struct berval**)alloca(sizeof(struct berval*)*(numberOfSegs+1));
            MemoryBuffer& sdbuf = newsd->getDescriptor();

            // Active Directory acutally has only one segment.
            if(servertype == ACTIVE_DIRECTORY)
            {
                struct berval* sd_val = (struct berval*)alloca(sizeof(struct berval));
                sd_val->bv_len = sdbuf.length();
                sd_val->bv_val = (char*)sdbuf.toByteArray();
                sd_values[0] = sd_val;
                sd_values[1] = NULL;

                sd_attr.mod_type = "nTSecurityDescriptor";
            }
            else
            {
                const char* bbptr = sdbuf.toByteArray();
                const char* bptr = sdbuf.toByteArray();
                int sdbuflen = sdbuf.length();
                int segind;
                for(segind = 0; segind < numberOfSegs; segind++)
                {
                    if(bptr - bbptr >= sdbuflen)
                        break;
                    while(*bptr == '\0' && (bptr - bbptr) < sdbuflen)
                        bptr++;

                    const char* eptr = bptr;
                    while(*eptr != '\0' && (eptr - bbptr) < sdbuflen)
                        eptr++;

                    struct berval* sd_val = (struct berval*)alloca(sizeof(struct berval));
                    sd_val->bv_len = eptr - bptr;
                    sd_val->bv_val = (char*)bptr;
                    sd_values[segind] = sd_val;

                    bptr = eptr + 1;
                }
                sd_values[segind] = NULL;

                sd_attr.mod_type = (char*)m_ldapconfig->getSdFieldName();
            }
            sd_attr.mod_op = LDAP_MOD_REPLACE | LDAP_MOD_BVALUES;
            sd_attr.mod_vals.modv_bvals = sd_values;

            attrs[0] = &sd_attr;
        }
        else
        {
            if(m_ldapconfig->getServerType() == OPEN_LDAP)
                throw MakeStringException(-1, "removing all permissions for openldap is currently not supported");

            sd_attr.mod_op = LDAP_MOD_DELETE;
            sd_attr.mod_type = (char*)m_ldapconfig->getSdFieldName();
            sd_attr.mod_vals.modv_strvals = empty_values;
            attrs[0] = &sd_attr;
        }

        attrs[1] = NULL;

        Owned<ILdapConnection> lconn = m_connections->getConnection();
        LDAP* ld = ((CLdapConnection*)lconn.get())->getLd();
        int rc = ldap_modify_s(ld, (char*)normdnbuf.str(), attrs);
        if ( rc != LDAP_SUCCESS )
        {
            throw MakeStringException(-1, "ldap_modify_s error: %d %s", rc, ldap_err2string( rc ));
        }

        return true;
    }

    virtual void getGroups(const char *user, StringArray& groups)
    {
        if(m_ldapconfig->getServerType() == ACTIVE_DIRECTORY)
        {
            char        *attribute, **values;       
            BerElement  *ber;
            LDAPMessage *message;

            if(user == NULL || strlen(user) == 0)
                return;
            StringBuffer filter("sAMAccountName=");
            filter.append(user);

            TIMEVAL timeOut = {LDAPTIMEOUT,0};   

            Owned<ILdapConnection> lconn = m_connections->getConnection();
            LDAP* ld = ((CLdapConnection*)lconn.get())->getLd();

            char        *attrs[] = {"memberOf", NULL};
            CLDAPMessage searchResult;
            int rc = ldap_search_ext_s(ld, (char*)m_ldapconfig->getUserBasedn(), LDAP_SCOPE_SUBTREE, (char*)filter.str(), attrs, 0, NULL, NULL, &timeOut, LDAP_NO_LIMIT,    &searchResult.msg );

            if ( rc != LDAP_SUCCESS )
            {
                DBGLOG("ldap_search_ext_s error: %s, when searching %s under %s", ldap_err2string( rc ), filter.str(), m_ldapconfig->getUserBasedn());
                return;
            }
            
            unsigned entries = ldap_count_entries(ld, searchResult);
            if(entries == 0)
            {
                searchResult.ldapMsgFree();
                rc = ldap_search_ext_s(ld, (char*)m_ldapconfig->getSysUserBasedn(), LDAP_SCOPE_SUBTREE, (char*)filter.str(), attrs, 0, NULL, NULL, &timeOut, LDAP_NO_LIMIT, &searchResult.msg );

                if ( rc != LDAP_SUCCESS )
                {
                    DBGLOG("ldap_search_ext_s error: %s, when searching %s under %s", ldap_err2string( rc ), filter.str(), m_ldapconfig->getSysUserBasedn());
                    return;
                }
            }

            // Go through the search results by checking message types
            for(message = LdapFirstEntry( ld, searchResult); message != NULL; message = ldap_next_entry(ld, message))
            {
                for ( attribute = ldap_first_attribute( ld,searchResult,&ber );
                    attribute != NULL; 
                    attribute = ldap_next_attribute( ld, searchResult,ber))
                {
                    if(stricmp(attribute, "memberOf") != 0)
                        continue;
                    if (( values = ldap_get_values( ld, message, attribute)) 
                        != NULL )
                    {
                        for (int i = 0; values[ i ] != NULL; i++ )
                        {
                            char* val = values[i];
                            char* comma = strchr(val, ',');
                            StringBuffer groupname;
                            groupname.append(comma - val -3, val+3);
                            groups.append(groupname.str());
                        }

                        ldap_value_free( values );
                    }
                }
                ber_free(ber, 0);
            }
        }
        else
        {
            StringArray allgroups;
            getAllGroups(allgroups);
            for(unsigned i = 0; i < allgroups.length(); i++)
            {
                const char* grp = allgroups.item(i);
                StringBuffer grpdn, usrdn;
                getUserDN(user, usrdn);
                getGroupDN(grp, grpdn);
                if(userInGroup(usrdn.str(), grpdn.str()))
                {
                    groups.append(grp);
                }
            }
        }       
    }

    virtual void changeUserGroup(const char* action, const char* username, const char* groupname)
    {
        StringBuffer userdn, groupdn;
        getUserDN(username, userdn);
        getGroupDN(groupname, groupdn);
        // Not needed for Active Directory
        // changeUserMemberOf(action, userdn.str(), groupdn.str());
        changeGroupMember(action, groupdn.str(), userdn.str());
    }

    virtual bool deleteUser(ISecUser* user)
    {
        if(user == NULL)
            return false;
        const char* username = user->getName();
        if(username == NULL || *username == '\0')
            return false;

        StringBuffer userdn;
        getUserDN(username, userdn);
        
        Owned<ILdapConnection> lconn = m_connections->getConnection();
        LDAP* ld = ((CLdapConnection*)lconn.get())->getLd();
        
        int rc = ldap_delete_s(ld, (char*)userdn.str());

        if ( rc != LDAP_SUCCESS )
        {
            throw MakeStringException(-1, "error deleting user %s: %s", username, ldap_err2string(rc));
        }

        StringArray grps;
        getGroups(username, grps);
        ForEachItemIn(x, grps)
        {
            const char* grp = grps.item(x);
            if(!grp || !*grp)
                continue;
            changeUserGroup("delete", username, grp);
        }
        
        return true;
    }

    virtual void addGroup(const char* groupname)
    {
        if(groupname == NULL || *groupname == '\0')
            throw MakeStringException(-1, "Can't add group, groupname is empty");

        addGroup(groupname, m_ldapconfig->getGroupBasedn());
    }

    virtual void addGroup(const char* groupname, const char* basedn)
    {
        if(groupname == NULL || *groupname == '\0')
            return;

        if(m_ldapconfig->getServerType() == ACTIVE_DIRECTORY)
        {
            if(stricmp(groupname, "Administrators") == 0)
                throw MakeStringException(-1, "Can't add group %s, it's reserved by the system.", groupname);
        }
        else
        {
            if(stricmp(groupname, "Directory Administrators") == 0)
                throw MakeStringException(-1, "Can't add group %s, it's reserved by the system.", groupname);
        }

        StringBuffer dn;
        dn.append("cn=").append(groupname).append(",").append(basedn);

        char* oc_name;
        if(m_ldapconfig->getServerType() == ACTIVE_DIRECTORY)
        {
            oc_name = "group";
        }
        else
        {
            oc_name = "groupofuniquenames";
        }

        char *cn_values[] = {(char*)groupname, NULL };
        LDAPMod cn_attr = 
        {
            LDAP_MOD_ADD,
            "cn",
            cn_values
        };

        char *oc_values[] = {oc_name, NULL };
        LDAPMod oc_attr =
        {
            LDAP_MOD_ADD,
            "objectClass",
            oc_values
        };

        char *member_values[] = {"", NULL};
        LDAPMod member_attr = 
        {
            LDAP_MOD_ADD,
            "uniqueMember",
            member_values
        };

        LDAPMod *attrs[5];
        int ind = 0;
        
        attrs[ind++] = &cn_attr;
        attrs[ind++] = &oc_attr;
        if(m_ldapconfig->getServerType() == OPEN_LDAP)
        {
            attrs[ind++] = &member_attr;
        }

        attrs[ind] = NULL;

        Owned<ILdapConnection> lconn = m_connections->getConnection();
        LDAP* ld = ((CLdapConnection*)lconn.get())->getLd();
        int rc = ldap_add_ext_s(ld, (char*)dn.str(), attrs, NULL, NULL);
        if ( rc != LDAP_SUCCESS )
        {
            if(rc == LDAP_ALREADY_EXISTS)
            {
                throw MakeStringException(-1, "can't add group %s, an LDAP object with this name already exists", groupname);
            }
            else
            {
                DBGLOG("error addGroup %s, ldap_add_ext_s error: %s", groupname, ldap_err2string( rc ));
                throw MakeStringException(-1, "error addGroup %s, ldap_add_ext_s error: %s", groupname, ldap_err2string( rc ));
            }
        }

    }

    virtual void deleteGroup(const char* groupname)
    {
        if(groupname == NULL || *groupname == '\0')
            throw MakeStringException(-1, "group name can't be empty");

        if(m_ldapconfig->getServerType() == ACTIVE_DIRECTORY)
        {
            if(stricmp(groupname, "Administrators") == 0 || stricmp(groupname, "Authenticated Users") == 0)
                throw MakeStringException(-1, "you can't delete Authenticated Users or Administrators group");
        }
        else
        {
            if(stricmp(groupname, "Directory Administrators") == 0)
                throw MakeStringException(-1, "you can't delete Directory Administrators group");
        }

        StringBuffer dn;
        getGroupDN(groupname, dn);
        
        Owned<ILdapConnection> lconn = m_connections->getConnection();
        LDAP* ld = ((CLdapConnection*)lconn.get())->getLd();
        
        int rc = ldap_delete_s(ld, (char*)dn.str());

        if ( rc != LDAP_SUCCESS )
        {
            throw MakeStringException(-1, "error deleting group %s: %s", groupname, ldap_err2string(rc));
        }
    }

    virtual void getGroupMembers(const char* groupname, StringArray & users)
    {
        char        *attribute, **values;       
        BerElement  *ber;
        LDAPMessage *message;

        if(groupname == NULL || strlen(groupname) == 0)
            throw MakeStringException(-1, "group name can't be empty");

        StringBuffer grpdn;
        getGroupDN(groupname, grpdn);
        StringBuffer filter;
        if(m_ldapconfig->getServerType() == ACTIVE_DIRECTORY)
        {
            filter.append("distinguishedName=").append(grpdn.str());
        }
        else if(m_ldapconfig->getServerType() == IPLANET)
        {
            filter.append("entrydn=").append(grpdn.str());
        }
        else if(m_ldapconfig->getServerType() == OPEN_LDAP)
        {
            filter.append("cn=").append(groupname);
        }

        TIMEVAL timeOut = {LDAPTIMEOUT,0};   

        Owned<ILdapConnection> lconn = m_connections->getConnection();
        LDAP* ld = ((CLdapConnection*)lconn.get())->getLd();

        const char* memfieldname;

        if(m_ldapconfig->getServerType() == ACTIVE_DIRECTORY)
        {
            memfieldname = "member";
        }
        else
        {
            memfieldname = "uniquemember";
        }

        char        *attrs[] = {(char*)memfieldname, NULL};
        StringBuffer groupbasedn;
        getGroupBaseDN(groupname, groupbasedn);
        CLDAPMessage searchResult;
        int rc = ldap_search_ext_s(ld, (char*)groupbasedn.str(),LDAP_SCOPE_SUBTREE, (char*)filter.str(), attrs, 0, NULL, NULL, &timeOut, LDAP_NO_LIMIT, &searchResult.msg );

        if ( rc != LDAP_SUCCESS )
        {
            DBGLOG("ldap_search_ext_s error: %s, when searching %s under %s", ldap_err2string( rc ), filter.str(), m_ldapconfig->getBasedn());
            return;
        }
        
        unsigned entries = ldap_count_entries(ld, searchResult);
        if(entries == 0)
        {
            throw MakeStringException(-1, "group %s not found", groupname);
        }

        // Go through the search results by checking message types
        for(message = LdapFirstEntry( ld, searchResult); message != NULL; message = ldap_next_entry(ld, message))
        {
            for ( attribute = ldap_first_attribute( ld,searchResult,&ber );
                attribute != NULL; 
                attribute = ldap_next_attribute( ld, searchResult,ber))
            {
                if (( values = ldap_get_values( ld, message, attribute)) 
                    != NULL )
                {
                    for (int i = 0; values[ i ] != NULL; i++ )
                    {
                        char* val = values[i];
                        StringBuffer uid;
                        getUidFromDN(val, uid);
                        if(uid.length() > 0)
                            users.append(uid.str());
                    }

                    ldap_value_free( values );
                }
            }
            ber_free(ber, 0);
        }
    }
    
    virtual void deleteResource(SecResourceType rtype, const char* name, const char* basedn)
    {
        if(basedn == NULL || *basedn == '\0')
            basedn = m_ldapconfig->getResourceBasedn(rtype);

        StringBuffer dn;
        name2dn(rtype, name, basedn, dn);

        Owned<ILdapConnection> lconn = m_connections->getConnection();
        LDAP* ld = ((CLdapConnection*)lconn.get())->getLd();
        
        int rc = ldap_delete_s(ld, (char*)dn.str());

        if ( rc != LDAP_SUCCESS )
        {
            DBGLOG("error deleting %s: %s", dn.str(), ldap_err2string(rc));
            //throw MakeStringException(-1, "error deleting %s: %s", dn.str(), ldap_err2string(rc));
        }
        
    }

    virtual void renameResource(SecResourceType rtype, const char* oldname, const char* newname, const char* basedn)
    {
        if(oldname == NULL || *oldname == '\0' || newname == NULL || *newname == '\0')
            throw MakeStringException(-1, "please specfiy old and new names");

        if(basedn == NULL || *basedn == '\0')
            basedn = m_ldapconfig->getResourceBasedn(rtype);

        StringBuffer olddn, newrdn;
        name2dn(rtype, oldname, basedn, olddn);
        name2rdn(rtype, newname, newrdn);
        Owned<ILdapConnection> lconn = m_connections->getConnection();
        LDAP* ld = ((CLdapConnection*)lconn.get())->getLd();

        if(m_ldapconfig->getServerType() == ACTIVE_DIRECTORY && (rtype == RT_DEFAULT || rtype == RT_MODULE || rtype == RT_SERVICE))
        {
            char* uncname_values[] = {(char*)newname, NULL};
            LDAPMod uncname_attr =
            {
                LDAP_MOD_REPLACE,
                "uNCName",
                uncname_values
            };

            LDAPMod *attrs[2];
            attrs[0] = &uncname_attr;
            attrs[1] = NULL;

            int rc = ldap_modify_s(ld, (char*)olddn.str(), attrs);

            if (rc != LDAP_SUCCESS )
            {
                DBGLOG("Error changing unc %s to %s - %s", oldname, newname, ldap_err2string( rc ));
                //throw MakeStringException(-1, "Error changing unc %s to %s - %s", oldname, newname, ldap_err2string( rc ));
            }
        }

#ifdef _WIN32
        int rc = ldap_rename_ext_s(ld, (char*)olddn.str(), (char*)newrdn.str(), NULL, true, NULL, NULL);
#else
        int rc = ldap_rename_s(ld, (char*)olddn.str(), (char*)newrdn.str(), NULL, true, NULL, NULL);
#endif
        if (rc != LDAP_SUCCESS )
        {
            DBGLOG("Error renaming %s to %s - %s", oldname, newname, ldap_err2string( rc ));
            //throw MakeStringException(-1, "Error renaming %s to %s - %s", oldname, newname, ldap_err2string( rc ));
        }
    }

    virtual void copyResource(SecResourceType rtype, const char* oldname, const char* newname, const char* basedn)
    {
        if(oldname == NULL || *oldname == '\0' || newname == NULL || *newname == '\0')
            throw MakeStringException(-1, "please specfiy old and new names");

        if(basedn == NULL || *basedn == '\0')
            basedn = m_ldapconfig->getResourceBasedn(rtype);

        Owned<CSecurityDescriptor> sd = new CSecurityDescriptor(oldname);
        IArrayOf<CSecurityDescriptor> sdlist;
        sdlist.append(*LINK(sd));
        if(rtype == RT_FILE_SCOPE || rtype == RT_WORKUNIT_SCOPE)
            getSecurityDescriptorsScope(sdlist, basedn);
        else
            getSecurityDescriptors(sdlist, basedn);

        if(sd->getDescriptor().length() == 0)
            throw MakeStringException(-1, "error copying %s to %s, %s doesn't exist", oldname, newname, oldname);
        
        ISecUser* user = NULL;
        CLdapSecResource resource(newname);
        addResource(rtype, *user, &resource, PT_DEFAULT, basedn, sd.get(), false);
    }

    void normalizeDn(const char* dn, StringBuffer& ndn)
    {
        LdapUtils::normalizeDn(dn, m_ldapconfig->getBasedn(), ndn);
    }

    virtual bool isSuperUser(ISecUser* user)
    {
        if(user == NULL || user->getName() == NULL)
            return false;
        const char* username = user->getName();
        const char* sysuser = m_ldapconfig->getSysUser();
        if(sysuser != NULL && stricmp(sysuser, username) == 0)
            return true;
        StringBuffer userdn, admingrpdn;
        getUserDN(username, userdn);
        getAdminGroupDN(admingrpdn);
        return userInGroup(userdn.str(), admingrpdn.str());
    }

    virtual ILdapConfig* queryConfig()
    {
        return m_ldapconfig.get();
    }

    virtual int countUsers(const char* searchstr, int limit)
    {
        StringBuffer filter;
        if(m_ldapconfig->getServerType() == ACTIVE_DIRECTORY)
            filter.append("objectClass=User");
        else
            filter.append("objectClass=inetorgperson");

        if(searchstr && *searchstr && strcmp(searchstr, "*") != 0)
        {
            filter.insert(0, "(&(");
            filter.appendf(")(|(%s=*%s*)(%s=*%s*)(%s=*%s*)))", (m_ldapconfig->getServerType()==ACTIVE_DIRECTORY)?"sAMAcccountName":"uid", searchstr, "givenName", searchstr, "sn", searchstr);
        }

        return countEntries(m_ldapconfig->getUserBasedn(), filter.str(), limit);
    }

    virtual int countResources(const char* basedn, const char* searchstr, int limit)
    {
        StringBuffer filter;
        filter.append("objectClass=*");

        if(searchstr && *searchstr && strcmp(searchstr, "*") != 0)
        {
            filter.insert(0, "(&(");
            filter.appendf(")(|(%s=*%s*)))", "uNCName", searchstr);
        }

        return countEntries(basedn, filter.str(), limit);
    }

    virtual int countEntries(const char* basedn, const char* filter, int limit)
    {
        struct berval** bvalues = NULL;

        TIMEVAL timeOut = {LDAPTIMEOUT,0};

        Owned<ILdapConnection> lconn = m_connections->getConnection();
        LDAP* ld = ((CLdapConnection*)lconn.get())->getLd();

        char *attrs[] = { LDAP_NO_ATTRS, NULL };
        CLDAPMessage searchResult;
        int rc = ldap_search_ext_s(ld, (char*)basedn, LDAP_SCOPE_SUBTREE, (char*)filter, attrs, 0, NULL, NULL, &timeOut, limit, &searchResult.msg );

        if ( rc != LDAP_SUCCESS )
        {
            if(rc == LDAP_SIZELIMIT_EXCEEDED)
                return -1;
            else
                throw MakeStringException(-1, "ldap_search_ext_s error: %s, when searching %s under %s", ldap_err2string( rc ), filter, basedn);
        }

        int entries = ldap_count_entries(ld, searchResult);
        return entries;
    }

    virtual const char* getPasswordStorageScheme()
    {
        if(m_pwscheme.length() == 0)
        {
            if(m_ldapconfig->getServerType() == IPLANET)
            {
                Owned<ILdapConnection> lconn = m_connections->getConnection();
                LDAP* ld = ((CLdapConnection*)lconn.get())->getLd();
                
                char* pw_attrs[] = {"nsslapd-rootpwstoragescheme", NULL};
                CLDAPMessage msg;
                int err = ldap_search_s(ld, "cn=config", LDAP_SCOPE_BASE, "objectClass=*", pw_attrs, false, &msg.msg);
                if(err != LDAP_SUCCESS)
                {
                    DBGLOG("ldap_search_s error: %s", ldap_err2string( err ));
                    return NULL;
                }
                LDAPMessage* entry = LdapFirstEntry(ld, msg);
                if(entry != NULL)
                {
                    char** vals = ldap_get_values(ld, entry, "nsslapd-rootpwstoragescheme");
                    if(vals != NULL)
                    {
                        if(vals[0] != NULL)
                            m_pwscheme.append(vals[0]);

                        ldap_value_free(vals);
                    }
                }
            }
        }
        
        if(m_pwscheme.length() == 0)
            return NULL;
        else
            return m_pwscheme.str();
    }

private:

    virtual void addDC(const char* dc)
    {
        if(dc == NULL || *dc == '\0')
            return;

        StringBuffer dcname;
        LdapUtils::getName(dc, dcname);

        char *dc_values[] = {(char*)dcname.str(), NULL };
        LDAPMod dc_attr = 
        {
            LDAP_MOD_ADD,
            "dc",
            dc_values
        };

        char *o_values[] = {(char*)dcname.str(), NULL };
        LDAPMod o_attr = 
        {
            LDAP_MOD_ADD,
            "o",
            o_values
        };

        char *oc_values[] = {"organization", "dcObject", NULL };
        LDAPMod oc_attr =
        {
            LDAP_MOD_ADD,
            "objectClass",
            oc_values
        };
        
        LDAPMod *attrs[4];
        attrs[0] = &oc_attr;
        attrs[1] = &o_attr;
        attrs[2] = &dc_attr;
        attrs[3] = NULL;

        Owned<ILdapConnection> lconn = m_connections->getConnection();
        LDAP* ld = ((CLdapConnection*)lconn.get())->getLd();
        int rc = ldap_add_ext_s(ld, (char*)dc, attrs, NULL, NULL);
        if ( rc != LDAP_SUCCESS )
        {
            if(rc == LDAP_ALREADY_EXISTS)
            {
                throw MakeStringException(-1, "can't add dc %s, an LDAP object with this name already exists", dc);
            }
            else
            {
                DBGLOG("error addDC %s, ldap_add_ext_s error: 0x%0x %s", dc, rc, ldap_err2string( rc ));
                throw MakeStringException(-1, "error addDC %s, ldap_add_ext_s error: %s", dc, ldap_err2string( rc ));
            }
        }
    }

    virtual void getUserDN(const char* username, StringBuffer& userdn)
    {
        if(m_ldapconfig->getServerType() == ACTIVE_DIRECTORY)
        {
            StringBuffer filter;
            filter.append("sAMAccountName=");
            filter.append(username);

            char        *attribute, **values = NULL;       
            BerElement  *ber;
            LDAPMessage *message;

            TIMEVAL timeOut = {LDAPTIMEOUT,0};   

            char *dn_fieldname;
            dn_fieldname = "distinguishedName";

            Owned<ILdapConnection> lconn = m_connections->getConnection();
            LDAP* ld = ((CLdapConnection*)lconn.get())->getLd();

            char        *attrs[] = {dn_fieldname, NULL};
            CLDAPMessage searchResult;
            int rc = ldap_search_ext_s(ld, (char*)m_ldapconfig->getUserBasedn(), LDAP_SCOPE_SUBTREE, (char*)filter.str(), attrs, 0, NULL, NULL, &timeOut, LDAP_NO_LIMIT,    &searchResult.msg );

            if ( rc != LDAP_SUCCESS )
            {
                throw MakeStringException(-1, "ldap_search_ext_s error: %s, when searching %s under %s", ldap_err2string( rc ), filter.str(), m_ldapconfig->getUserBasedn());
            }

            unsigned entries = ldap_count_entries(ld, searchResult);
            if(entries == 0)
            {
                searchResult.ldapMsgFree();
                int rc = ldap_search_ext_s(ld, (char*)m_ldapconfig->getSysUserBasedn(), LDAP_SCOPE_SUBTREE, (char*)filter.str(), attrs, 0, NULL, NULL, &timeOut, LDAP_NO_LIMIT, &searchResult.msg );

                if ( rc != LDAP_SUCCESS )
                {
                    throw MakeStringException(-1, "ldap_search_ext_s error: %s, when searching %s under %s", ldap_err2string( rc ), filter.str(), m_ldapconfig->getSysUserBasedn());
                }
            }

            message = LdapFirstEntry( ld, searchResult);
            if(message != NULL)
            {
                attribute = ldap_first_attribute( ld,searchResult,&ber );
                if(attribute != NULL)
                {
                    if (( values = ldap_get_values( ld, message, attribute))  != NULL )
                    {
                        char* val = values[0];
                        userdn.append(val);
                        ldap_value_free( values );
                    }
                }
                ber_free(ber, 0);
            }
            if(userdn.length() == 0)
                throw MakeStringException(-1, "user %s can't be found", username);
        }
        else
        {
            if(stricmp(username, "anyone") == 0)
                userdn.append(username);
            else
                userdn.append("uid=").append(username).append(",").append(m_ldapconfig->getUserBasedn());
        }

    }
    
    virtual void getUidFromDN(const char* dn, StringBuffer& uid)
    {
        if(dn == NULL || *dn == '\0')
            return;

        if(m_ldapconfig->getServerType() != ACTIVE_DIRECTORY)
        {
        
            const char* comma = strchr(dn, ',');
            // DN is in the format of "uid=uuu,ou=ooo,dc=dd"
            uid.append(comma - dn - 4, dn + 4);
            return;
        }

        StringBuffer filter;
        filter.append("distinguishedName=").append(dn);

        char        *attribute, **values = NULL;       
        BerElement  *ber;
        LDAPMessage *message;

        TIMEVAL timeOut = {LDAPTIMEOUT,0};   

        char *uid_fieldname = "sAMAccountName";

        Owned<ILdapConnection> lconn = m_connections->getConnection();
        LDAP* ld = ((CLdapConnection*)lconn.get())->getLd();

        char        *attrs[] = {uid_fieldname, NULL};
        CLDAPMessage searchResult;
        int rc = ldap_search_ext_s(ld, (char*)m_ldapconfig->getUserBasedn(), LDAP_SCOPE_SUBTREE, (char*)filter.str(), attrs, 0, NULL, NULL, &timeOut, LDAP_NO_LIMIT,    &searchResult.msg );

        if ( rc != LDAP_SUCCESS )
        {
            throw MakeStringException(-1, "ldap_search_ext_s error: %s, when searching %s under %s", ldap_err2string( rc ), filter.str(), m_ldapconfig->getUserBasedn());
        }

        message = LdapFirstEntry( ld, searchResult);
        if(message != NULL)
        {
            attribute = ldap_first_attribute( ld,searchResult,&ber );
            if(attribute != NULL)
            {
                if (( values = ldap_get_values( ld, message, attribute))  != NULL )
                {
                    char* val = values[0];
                    uid.append(val);
                    ldap_value_free( values );
                }
            }
            ber_free(ber, 0);
        }
    }

    virtual void getGroupDN(const char* groupname, StringBuffer& groupdn)
    {
        if(groupname == NULL)
            return;
        LdapServerType stype = m_ldapconfig->getServerType();
        groupdn.append("cn=").append(groupname).append(",");
        if(stype == ACTIVE_DIRECTORY && stricmp(groupname, "Administrators") == 0)
        {
            groupdn.append("cn=Builtin,").append(m_ldapconfig->getBasedn());
        }
        else if((stype == IPLANET || stype == OPEN_LDAP) && stricmp(groupname, "Directory Administrators") == 0)
        {
            groupdn.append(m_ldapconfig->getBasedn());
        }
        else
        {
            groupdn.append(m_ldapconfig->getGroupBasedn());
        }
    }

    virtual void getGroupBaseDN(const char* groupname, StringBuffer& groupbasedn)
    {
        if(groupname == NULL)
            return;
        LdapServerType stype = m_ldapconfig->getServerType();
        if(stype == ACTIVE_DIRECTORY && stricmp(groupname, "Administrators") == 0)
        {
            groupbasedn.append("cn=Builtin,").append(m_ldapconfig->getBasedn());
        }
        else if((stype == IPLANET || stype == OPEN_LDAP) && stricmp(groupname, "Directory Administrators") == 0)
        {
            groupbasedn.append(m_ldapconfig->getBasedn());
        }
        else
        {
            groupbasedn.append(m_ldapconfig->getGroupBasedn());
        }
    }

    virtual void getAdminGroupDN(StringBuffer& groupdn)
    {
        LdapServerType stype = m_ldapconfig->getServerType();
        if(stype == ACTIVE_DIRECTORY)
        {
            groupdn.append("cn=Administrators,cn=Builtin,").append(m_ldapconfig->getBasedn());
        }
        else if(stype == IPLANET)
        {
            groupdn.append("cn=Directory Administrators,").append(m_ldapconfig->getBasedn());
        }
        else if(stype == OPEN_LDAP)
        {
            groupdn.append("cn=Directory Administrators,").append(m_ldapconfig->getBasedn());
        }
    }

    virtual void changeUserMemberOf(const char* action, const char* userdn, const char* groupdn)
    {
        char *grp_values[] = {(char*)groupdn, NULL};
        LDAPMod grp_attr = {
            (action != NULL && stricmp(action, "delete") == 0)?LDAP_MOD_DELETE:LDAP_MOD_ADD,
            "memberOf",
            grp_values
        };

        LDAPMod *grp_attrs[2];
        grp_attrs[0] = &grp_attr;
        grp_attrs[1] = NULL;

        Owned<ILdapConnection> lconn = m_connections->getConnection();
        LDAP* ld = ((CLdapConnection*)lconn.get())->getLd();

        int rc = ldap_modify_ext_s(ld, (char*)userdn, grp_attrs, NULL, NULL);
        if ( rc != LDAP_SUCCESS )
        {
            throw MakeStringException(-1, "error changing group for user %s, ldap_modify_ext_s error: %s", userdn, ldap_err2string( rc ));
        }
    }

    virtual void changeGroupMember(const char* action, const char* groupdn, const char* userdn)
    {
        Owned<ILdapConnection> lconn = m_connections->getConnection();
        LDAP* ld = ((CLdapConnection*)lconn.get())->getLd();

        const char* memberfieldname;
        if(m_ldapconfig->getServerType() == ACTIVE_DIRECTORY)
        {
            memberfieldname = "member";
        }
        else
        {
            memberfieldname = "uniquemember";
        }

        char *member_values[] = {(char*)userdn, NULL};
        LDAPMod member_attr = {
            (action != NULL && stricmp(action, "delete") == 0)?LDAP_MOD_DELETE:LDAP_MOD_ADD,
            (char*)memberfieldname,
            member_values
        };

        LDAPMod *member_attrs[2];
        member_attrs[0] = &member_attr;
        member_attrs[1] = NULL;

        int rc = ldap_modify_ext_s(ld, (char*)groupdn, member_attrs, NULL, NULL);
        if ( rc != LDAP_SUCCESS )
        {
            if (action != NULL && stricmp(action, "delete") == 0)
                throw MakeStringException(-1, "Failed in deleting member from group: ldap_modify_ext_s error: %s; userdn: %s; groupdn: %s", ldap_err2string( rc ), userdn, groupdn);
            else
                throw MakeStringException(-1, "Failed in adding member to group, ldap_modify_ext_s error: %s; userdn: %s; groupdn: %s", ldap_err2string( rc ), userdn, groupdn);
        }
    }

    void ConvertCToW(unsigned short* pszDest, const CHAR* pszSrc)
    {
        unsigned i = 0;
        for(i = 0; i < strlen(pszSrc); i++)
            pszDest[i] = (unsigned short) pszSrc[i];
        pszDest[i] = (unsigned short)'\0';
    }


    virtual bool authorizeScope(ISecUser& user, IArrayOf<ISecResource>& resources, const char* basedn)
    {
        IArrayOf<CSecurityDescriptor> sdlist;
        std::set<const char*, ltstr> scopeset;
        ForEachItemIn(x, resources)
        {
            ISecResource& res = resources.item(x);
            const char* resourcename = res.getName();
            if(resourcename == NULL || *resourcename == '\0')
                continue;

            // Add one extra Volume type SecurityDescriptor for each resource for ActiveDirectory.
            if(m_ldapconfig->getServerType() == ACTIVE_DIRECTORY)
            {
                CSecurityDescriptor* sd = new CSecurityDescriptor(resourcename);
                sd->setObjectClass("Volume");
                sdlist.append(*sd);
            }

            scopeset.insert(resourcename);
            int len = strlen(resourcename);
            const char* curptr = resourcename + len - 1;
            while(curptr > resourcename)
            {
                while(curptr > resourcename && *curptr != ':')
                    curptr--;
                bool foundcolon=false;
                while(curptr >resourcename && *curptr == ':')
                {
                    curptr--;
                    foundcolon = true;
                }
                if(curptr > resourcename || foundcolon)
                {
                    int curlen = curptr - resourcename + 1;
                    char* curscope = (char*)alloca(curlen + 1);
                    strncpy(curscope, resourcename, curlen);
                    curscope[curlen] = 0;
                    scopeset.insert(curscope);
                }
            }
        }

        if(scopeset.size() == 0)
            return true;

        std::set<const char*, ltstr>::iterator iter;
        for(iter = scopeset.begin(); iter != scopeset.end(); iter++)
        {
            const char* curscope = *iter;
            CSecurityDescriptor* sd = new CSecurityDescriptor(*iter);
            sd->setObjectClass("organizationalUnit");
            sdlist.append(*sd);
        }

        getSecurityDescriptorsScope(sdlist, basedn);

        IArrayOf<CSecurityDescriptor> matched_sdlist;
        ForEachItemIn(y, resources)
        {
            ISecResource& res = resources.item(y);
            const char* rname = res.getName();
            if(rname == NULL || *rname == '\0')
                throw MakeStringException(-1, "resource name can't be empty inside authorizeScope");

            CSecurityDescriptor* matchedsd = NULL;
            ForEachItemIn(z, sdlist)
            {
                CSecurityDescriptor& sd = sdlist.item(z);
                const char* sdname = sd.getName();
                if(sdname ==  NULL || *sdname == '\0')
                    continue;
                if(strncmp(sdname, rname, strlen(sdname)) == 0 
                    && (matchedsd == NULL 
                        || ((matchedsd->getDescriptor().length() == 0 && sd.getDescriptor().length() > 0) 
                        || (sd.getDescriptor().length() > 0 && strlen(sdname) > strlen(matchedsd->getName())))))
                    matchedsd = &sd;
            }
            if(matchedsd != NULL)
                matched_sdlist.append(*LINK(matchedsd));
            else
                matched_sdlist.append(*(new CSecurityDescriptor(rname)));
        }

        bool ok = false;
        if(m_pp != NULL)
            ok = m_pp->getPermissions(user, matched_sdlist, resources);
        return ok;
    }

    virtual void getSecurityDescriptors(SecResourceType rtype, IArrayOf<CSecurityDescriptor>& sdlist)
    {
        int len = sdlist.length();
        if(len == 0)
            return;

        const char* rbasedn = m_ldapconfig->getResourceBasedn(rtype);
        if(rbasedn == NULL || *rbasedn == '\0')
        {
            DBGLOG("corresponding resource basedn is not defined");
            return;
        }
            
        std::map<std::string, IArrayOf<CSecurityDescriptor>*> sdmap;

        for(int i = 0; i < len; i++)
        {
            CSecurityDescriptor& sd = sdlist.item(i);
            const char* relativeBasedn = sd.getRelativeBasedn();
            StringBuffer basedn;
            if(relativeBasedn != NULL)
                basedn.append(relativeBasedn).append(",");
            basedn.append(rbasedn);

            std::map<std::string, IArrayOf<CSecurityDescriptor>*>::iterator sdit = sdmap.find(basedn.str());
            if(sdit == sdmap.end())
            {
                IArrayOf<CSecurityDescriptor>* newlist = new IArrayOf<CSecurityDescriptor>;
                newlist->append(*LINK(&sd));
                sdmap[basedn.str()] = newlist;
            }
            else
            {
                (*sdit).second->append(*LINK(&sd));
            }
        }

        for(std::map<std::string, IArrayOf<CSecurityDescriptor>*>::iterator cur = sdmap.begin(); cur != sdmap.end(); cur++)
        {
            getSecurityDescriptors(*((*cur).second), (*cur).first.c_str());
            delete (*cur).second;
        }

    }

    virtual void getSecurityDescriptors(IArrayOf<CSecurityDescriptor>& sdlist, const char* basedn)
    {
        char        *attribute, **values;
        BerElement  *ber;
        struct berval** bvalues = NULL;
        LDAPMessage *message;
        int i;
        
        const char *id_fieldname;
        if(m_ldapconfig->getServerType() == ACTIVE_DIRECTORY)
        {
            id_fieldname = "name";
        }
        else
        {
            id_fieldname = "ou";
        }
        const char *des_fieldname = m_ldapconfig->getSdFieldName();

        int len = sdlist.length();
        if(len == 0)
            return;

        StringBuffer filter;
        filter.append("(|");
        for(i = 0; i < len; i++)
        {
            CSecurityDescriptor& sd = sdlist.item(i);
            StringBuffer namebuf;
            namebuf.append(sd.getName());
            namebuf.trim();
            if(namebuf.length() > 0)
            {
                filter.append("(").append(id_fieldname).append("=").append(namebuf.str()).append(")");;
            }
        }
        filter.append(")");

        TIMEVAL timeOut = {LDAPTIMEOUT,0};   
        
        char* attrs[] = {(char*)id_fieldname, (char*)des_fieldname, NULL};
        Owned<ILdapConnection> lconn = m_connections->getConnection();
        LDAP* ld = ((CLdapConnection*)lconn.get())->getLd();
        CLDAPMessage searchResult;
        int rc = ldap_search_ext_s(ld, (char*)basedn, LDAP_SCOPE_SUBTREE, (char*)filter.str(), attrs, 0, NULL, NULL, &timeOut, LDAP_NO_LIMIT, &searchResult.msg );     /* returned results */
        
        if ( rc != LDAP_SUCCESS )
        {
            DBGLOG("ldap_search_ext_s error: %s, when searching %s under %s", ldap_err2string( rc ), filter.str(), basedn);
            return;
        }

        // Go through the search results by checking message types
        for(message = LdapFirstEntry(ld, searchResult); message != NULL; message = ldap_next_entry(ld, message))
        {
            StringBuffer resourcename;
            for ( attribute = ldap_first_attribute( ld,searchResult,&ber ); attribute != NULL; 
                    attribute = ldap_next_attribute( ld, searchResult,ber))
            {
                if(stricmp(attribute, id_fieldname) == 0)
                {
                    if (( values = ldap_get_values( ld, message, attribute)) != NULL )
                    {
                        char* val = values[0];
                        resourcename.append(val);
                    }
                    ldap_value_free( values );
                }
                else if(stricmp(attribute, des_fieldname) == 0) 
                {
                    bvalues = ldap_get_values_len( ld, message, attribute); 
                }
                ldap_memfree( attribute );
            }
            for(i = 0; i < len; i++)
            {
                CSecurityDescriptor& sd = sdlist.item(i);
                if(resourcename.length() > 0 && stricmp(resourcename.str(), sd.getName()) == 0)
                {
                    if(bvalues != NULL)
                    {
                        if(m_ldapconfig->getServerType() == ACTIVE_DIRECTORY)
                        {
                            struct berval* val = bvalues[0];
                            if(val != NULL)
                            {
                                CSecurityDescriptor& sd = sdlist.item(i);
                                sd.setDescriptor(val->bv_len, val->bv_val);
                            }
                        }
                        else
                        {
                            MemoryBuffer allvals;
                            int valseq = 0;
                            struct berval* val = bvalues[valseq++];
                            while(val != NULL)
                            {
                                if(val->bv_len > 0)
                                {
                                    allvals.append(val->bv_len, val->bv_val);
                                    allvals.append('\0'); // my separator between ACIs
                                }
                                val = bvalues[valseq++];
                            }
                            if(allvals.length() > 0)
                            {
                                CSecurityDescriptor& sd = sdlist.item(i);
                                sd.setDescriptor(allvals.length(), (void*)allvals.toByteArray());
                            }
                        }
                    }
                    break;
                }
            }

            if(bvalues != NULL)
            {
                ldap_value_free_len( bvalues );
                bvalues = NULL;
            }

            ber_free(ber, 0);
        }
    }

    virtual void getSecurityDescriptorsScope(IArrayOf<CSecurityDescriptor>& sdlist, const char* basedn)
    {
        char        *attribute;
        BerElement  *ber;
        struct berval** bvalues = NULL;
        LDAPMessage *message;
        int i;

        int len = sdlist.length();
        if(len == 0)
            return;

        LdapServerType servertype = m_ldapconfig->getServerType();

        char *sd_fieldname = (char*)m_ldapconfig->getSdFieldName();

        StringBuffer filter;
        filter.append("(|");
        for(i = 0; i < len; i++)
        {
            CSecurityDescriptor& sd = sdlist.item(i);
            StringBuffer namebuf;
            namebuf.append(sd.getName());
            namebuf.trim();
            if(namebuf.length() > 0)
            {
                const char* resourcename = namebuf.str();
                int len = namebuf.length();
                const char* curptr = resourcename + len - 1;
                StringBuffer dn, cn;
                bool isleaf = true;
                while(curptr > resourcename)
                {
                    const char* lastptr = curptr;
                    while(curptr > resourcename && *curptr != ':')
                        curptr--;
                    int curlen;
                    const char* curscope;
                    if(*curptr == ':')
                    {
                        curlen = lastptr - curptr;
                        curscope = curptr + 1;
                    }
                    else
                    {
                        curlen = lastptr - curptr + 1;
                        curscope = curptr;
                    }
                    if(isleaf && (sd.getObjectClass() != NULL) && (stricmp(sd.getObjectClass(), "Volume") == 0))
                    {
                        cn.append(curlen, curscope);
                        dn.append("cn=").append(curlen, curscope).append(",");
                    }
                    else
                    {
                        cn.append(curlen, curscope);
                        dn.append("ou=").append(curlen, curscope).append(",");
                    }
                    
                    isleaf = false;

                    if (curptr == resourcename) //handle a single char as the top scope, such as x::abc
                        break;

                    while(curptr >resourcename && *curptr == ':')
                        curptr--;

                    if (curptr == resourcename && *curptr != ':') //handle a single char as the top scope, such as x::abc
                    {
                        dn.append("ou=").append(1, curptr).append(",");
                    }
                }
                dn.append(basedn);

                if(servertype == ACTIVE_DIRECTORY)
                {
                    filter.append("(distinguishedName=").append(dn.str()).append(")");
                }
                else if(servertype == IPLANET)
                {
                    filter.append("(entrydn=").append(dn.str()).append(")");
                }
                else if(servertype == OPEN_LDAP)
                {
                    filter.append("(ou=").append(cn.str()).append(")");
                }
                sd.setDn(dn.str());
            }
        }
        filter.append(")");

        TIMEVAL timeOut = {LDAPTIMEOUT,0};   
        
        char* attrs[] = {sd_fieldname, NULL};
        Owned<ILdapConnection> lconn = m_connections->getConnection();
        LDAP* ld = ((CLdapConnection*)lconn.get())->getLd();
        CLDAPMessage searchResult;
        int rc = ldap_search_ext_s(ld, (char*)basedn, LDAP_SCOPE_SUBTREE, (char*)filter.str(), attrs, 0, NULL, NULL, &timeOut, LDAP_NO_LIMIT, &searchResult.msg );     /* returned results */
        
        if ( rc != LDAP_SUCCESS )
        {
            DBGLOG("ldap_search_ext_s error: %s, when searching %s under %s", ldap_err2string( rc ), filter.str(), basedn);
            return;
        }

        // Go through the search results by checking message types
        for(message = LdapFirstEntry(ld, searchResult); message != NULL; message = ldap_next_entry(ld, message))
        {
            StringBuffer dn;
            dn.append(ldap_get_dn(ld, message));
            for ( attribute = ldap_first_attribute( ld,searchResult,&ber ); attribute != NULL; 
                    attribute = ldap_next_attribute( ld, searchResult,ber))
            {
                if(stricmp(attribute, sd_fieldname) == 0) 
                {
                    bvalues = ldap_get_values_len( ld, message, attribute); 
                }
                ldap_memfree( attribute );
            }
            for(i = 0; i < len; i++)
            {
                CSecurityDescriptor& sd = sdlist.item(i);
                if(dn.length() > 0 && stricmp(dn.str(), sd.getDn()) == 0)
                {
                    if(bvalues != NULL)
                    {
                        if(m_ldapconfig->getServerType() == ACTIVE_DIRECTORY)
                        {
                            struct berval* val = bvalues[0];
                            if(val != NULL)
                            {
                                CSecurityDescriptor& sd = sdlist.item(i);
                                sd.setDescriptor(val->bv_len, val->bv_val);
                            }
                        }
                        else
                        {
                            MemoryBuffer allvals;
                            int valseq = 0;
                            struct berval* val = bvalues[valseq++];
                            while(val != NULL)
                            {
                                if(val->bv_len > 0)
                                {
                                    allvals.append(val->bv_len, val->bv_val);
                                    allvals.append('\0'); // my separator between ACIs
                                }
                                val = bvalues[valseq++];
                            }
                            if(allvals.length() > 0)
                            {
                                CSecurityDescriptor& sd = sdlist.item(i);
                                sd.setDescriptor(allvals.length(), (void*)allvals.toByteArray());
                            }
                        }

                    }
                    break;
                }
            }

            if(bvalues != NULL)
            {
                ldap_value_free_len( bvalues );
                bvalues = NULL;
            }

            ber_free(ber, 0);
        }
    }

    virtual void createLdapBasedn(ISecUser* user, const char* basedn, SecPermissionType ptype)
    {
        if(basedn == NULL || basedn[0] == '\0')
            return;

        const char* ptr = strstr(basedn, "ou=");
        if(ptr == NULL)
            return;
        ptr += 3;

        StringBuffer oubuf;
        const char* comma = strchr(ptr, ',');
        if(comma == NULL)
        {
            oubuf.append(ptr);
            ptr = NULL;
        }
        else
        {
            oubuf.append(comma - ptr, ptr);
            ptr = comma + 1;
        }

        if(ptr != NULL)
            createLdapBasedn(user, ptr, ptype);

        addOrganizationalUnit(user, oubuf.str(), ptr, ptype);

    }

    virtual bool addOrganizationalUnit(ISecUser* user, const char* name, const char* basedn, SecPermissionType ptype)
    {
        if(name == NULL || basedn == NULL)
            return false;

        if(strchr(name, '/') != NULL || strchr(name, '=') != NULL)
            return false;

        StringBuffer dn;
        dn.append("ou=").append(name).append(",").append(basedn);

        char *ou_values[] = {(char*)name, NULL };
        LDAPMod ou_attr = 
        {
            LDAP_MOD_ADD,
            "ou",
            ou_values
        };

        char *name_values[] = {(char*)name, NULL };
        LDAPMod name_attr = 
        {
            LDAP_MOD_ADD,
            "name",
            name_values
        };

        char *oc_values[] = {"OrganizationalUnit", NULL };
        LDAPMod oc_attr =
        {
            LDAP_MOD_ADD,
            "objectClass",
            oc_values
        };

        MemoryBuffer sdbuf;
        Owned<CSecurityDescriptor> default_sd = NULL;
        if(m_pp !=  NULL)
            default_sd.setown(m_pp->createDefaultSD(*user, name, ptype));
        if(default_sd != NULL)
            sdbuf.append(default_sd->getDescriptor());

        LDAPMod *attrs[6];
        int ind = 0;
        attrs[ind++] = &ou_attr;
        if(m_ldapconfig->getServerType() == ACTIVE_DIRECTORY)
        {       
            attrs[ind++] = &name_attr;
        }
        attrs[ind++] = &oc_attr;

        LDAPMod sd_attr;
        struct berval sd_val;
        sd_val.bv_len = sdbuf.length();
        sd_val.bv_val = (char*)sdbuf.toByteArray();
        struct berval* sd_values[] = {&sd_val, NULL};
        sd_attr.mod_op = LDAP_MOD_ADD | LDAP_MOD_BVALUES;
        
        sd_attr.mod_type = (char*)m_ldapconfig->getSdFieldName();

        sd_attr.mod_vals.modv_bvals = sd_values;

        if(sdbuf.length() > 0)
            attrs[ind++] = &sd_attr;

        attrs[ind] = NULL;

        Owned<ILdapConnection> lconn = m_connections->getConnection();
        LDAP* ld = ((CLdapConnection*)lconn.get())->getLd();
        int rc = ldap_add_ext_s(ld, (char*)dn.str(), attrs, NULL, NULL);
        if ( rc != LDAP_SUCCESS )
        {
            if(rc == LDAP_ALREADY_EXISTS)
            {
                //WARNLOG("Can't insert ou=%s,%s to Ldap Server, an LDAP object with this name already exists", name, basedn);
                return false;
            }
            else
            {
                throw MakeStringException(-1, "ldap_add_ext_s error for ou=%s,%s: %d %s", name, basedn, rc, ldap_err2string( rc ));
            }
        }

        return true;
    }

    virtual void name2dn(SecResourceType rtype, const char* resourcename, const char* basedn, StringBuffer& ldapname)
    {
        StringBuffer namebuf;

        const char* bptr = resourcename;
        const char* sep = strstr(resourcename, "::");
        while(sep != NULL)
        {
            if(sep > bptr)
            {
                StringBuffer onebuf;
                onebuf.append("ou=").append(sep-bptr, bptr).append(",");
                namebuf.insert(0, onebuf.str());
            }

            bptr = sep + 2;
            sep = strstr(bptr, "::");
        }
        if(*bptr != '\0')
        {
            StringBuffer onebuf;
            if(m_ldapconfig->getServerType() == ACTIVE_DIRECTORY && (rtype == RT_DEFAULT || rtype == RT_MODULE || rtype == RT_SERVICE))
                onebuf.append("cn");
            else
                onebuf.append("ou");
            onebuf.append("=").append(bptr).append(",");
            namebuf.insert(0, onebuf.str());
        }

        namebuf.append(basedn);
        LdapUtils::normalizeDn(namebuf.str(), m_ldapconfig->getBasedn(), ldapname);
    }

    virtual void name2rdn(SecResourceType rtype, const char* resourcename, StringBuffer& ldapname)
    {
        if(resourcename == NULL || *resourcename == '\0')
            return;

        if(m_ldapconfig->getServerType() == ACTIVE_DIRECTORY && (rtype == RT_DEFAULT || rtype == RT_MODULE || rtype == RT_SERVICE))
            ldapname.append("cn=");
        else
            ldapname.append("ou=");
        
        const char* prevptr = resourcename;
        const char* nextptr = strstr(resourcename, "::");
        while(nextptr != NULL)
        {
            prevptr = nextptr + 2;
            nextptr = strstr(prevptr, "::");
        }
        if(prevptr != NULL && *prevptr != '\0')
            ldapname.append(prevptr);
    }

    virtual bool addResource(SecResourceType rtype, ISecUser& user, ISecResource* resource, SecPermissionType ptype, const char* basedn)
    {
        Owned<CSecurityDescriptor> template_sd = NULL;
        const char* templatename = m_ldapconfig->getTemplateName();
        if(templatename != NULL && *templatename != '\0')
        {
            IArrayOf<CSecurityDescriptor> sdlist;
            template_sd.setown(new CSecurityDescriptor(templatename));
            sdlist.append(*LINK(template_sd));
            if(basedn && *basedn)
                getSecurityDescriptors(sdlist, basedn);
            else
                getSecurityDescriptors(rtype, sdlist);
        }

        Owned<CSecurityDescriptor> default_sd = NULL;
        if(template_sd != NULL && template_sd->getDescriptor().length() > 0)
        {
            MemoryBuffer template_sd_buf;
            template_sd_buf.append(template_sd->getDescriptor());
            if(m_pp != NULL)
                default_sd.setown(m_pp->createDefaultSD(user, resource, template_sd_buf));
        }
        else
        {
            if(m_pp !=  NULL)
                default_sd.setown(m_pp->createDefaultSD(user, resource, ptype));
        }

        return addResource(rtype, user, resource, ptype, basedn, default_sd.get());
    }

    virtual bool addResource(SecResourceType rtype, ISecUser& user, ISecResource* resource, SecPermissionType ptype, const char* basedn, CSecurityDescriptor* default_sd, bool lessException=true)
    {
        if(resource == NULL)
            return true;

        char* resourcename = (char*)resource->getName();
        if(resourcename == NULL)
        {
            DBGLOG("can't add resource, empty resource name");
            return false;
        }

        const char* rbasedn;
        StringBuffer rbasednbuf;
        if(basedn == NULL)
            rbasedn = m_ldapconfig->getResourceBasedn(rtype);
        else
        {
            LdapUtils::normalizeDn(basedn, m_ldapconfig->getBasedn(), rbasednbuf);
            rbasedn = rbasednbuf.str();
        }
        if(rbasedn == NULL || *rbasedn == '\0')
        {
            DBGLOG("Can't add resource, corresponding resource basedn is not defined");
            return false;
        }

        if(strchr(resourcename, '/') != NULL || strchr(resourcename, '=') != NULL)
            return false;

        if(rtype == RT_FILE_SCOPE || rtype == RT_WORKUNIT_SCOPE)
        {
            StringBuffer extbuf;
            name2dn(rtype, resourcename, rbasedn, extbuf);
            createLdapBasedn(&user, extbuf.str(), ptype);
            return true;
        }

        LdapServerType servertype = m_ldapconfig->getServerType();

        char* description = (char*)((CLdapSecResource*)resource)->getDescription();

        StringBuffer dn;
        
        char *fieldname, *oc_name;
        if(servertype == ACTIVE_DIRECTORY)
        {
            fieldname = "cn";
            oc_name = "Volume";
        }
        else
        {
            fieldname = "ou";
            oc_name = "OrganizationalUnit";
        }

        dn.append(fieldname).append("=").append(resourcename).append(",");
        dn.append(rbasedn);

        char *cn_values[] = {resourcename, NULL };
        LDAPMod cn_attr = 
        {
            LDAP_MOD_ADD,
            fieldname,
            cn_values
        };
        char *oc_values[] = {oc_name, NULL };
        LDAPMod oc_attr =
        {
            LDAP_MOD_ADD,
            "objectClass",
            oc_values
        };
        char* uncname_values[] = {resourcename, NULL};
        LDAPMod uncname_attr =
        {
            LDAP_MOD_ADD,
            "uNCName",
            uncname_values
        };

        StringBuffer descriptionbuf;
        if(description  && *description)
            descriptionbuf.append(description);
        else
            descriptionbuf.appendf("Access to %s", resourcename);

        char* description_values[] = {(char*)descriptionbuf.str(), NULL};
        LDAPMod description_attr =
        {
            LDAP_MOD_ADD,
            "description",
            description_values
        };

        Owned<CSecurityDescriptor> template_sd = NULL;
        const char* templatename = m_ldapconfig->getTemplateName();
        if(templatename != NULL && *templatename != '\0')
        {
            IArrayOf<CSecurityDescriptor> sdlist;
            template_sd.setown(new CSecurityDescriptor(templatename));
            sdlist.append(*LINK(template_sd));
            getSecurityDescriptors(rtype, sdlist);
        }

        int numberOfSegs = 0;
        if(default_sd != NULL)
        {
            numberOfSegs = m_pp->sdSegments(default_sd);
        }

        LDAPMod **attrs = (LDAPMod**)(alloca((5+numberOfSegs)*sizeof(LDAPMod*)));

        int ind = 0;
        attrs[ind++] = &cn_attr;
        attrs[ind++] = &oc_attr;
        attrs[ind++] = &description_attr;

        if(servertype == ACTIVE_DIRECTORY)
        {
            attrs[ind++] = &uncname_attr;
        }

        LDAPMod sd_attr;

        if(default_sd != NULL)
        {
            struct berval** sd_values = (struct berval**)alloca(sizeof(struct berval*)*(numberOfSegs+1));
            MemoryBuffer& sdbuf = default_sd->getDescriptor();

            // Active Directory acutally has only one segment.
            if(servertype == ACTIVE_DIRECTORY)
            {
                struct berval* sd_val = (struct berval*)alloca(sizeof(struct berval));
                sd_val->bv_len = sdbuf.length();
                sd_val->bv_val = (char*)sdbuf.toByteArray();
                sd_values[0] = sd_val;
                sd_values[1] = NULL;

                sd_attr.mod_type = "ntSecurityDescriptor";
            }
            else
            {
                const char* bbptr = sdbuf.toByteArray();
                const char* bptr = sdbuf.toByteArray();
                int sdbuflen = sdbuf.length();
                int segind;
                for(segind = 0; segind < numberOfSegs; segind++)
                {
                    if(bptr - bbptr >= sdbuflen)
                        break;
                    while(*bptr == '\0' && (bptr - bbptr) < sdbuflen)
                        bptr++;

                    const char* eptr = bptr;
                    while(*eptr != '\0' && (eptr - bbptr) < sdbuflen)
                        eptr++;

                    struct berval* sd_val = (struct berval*)alloca(sizeof(struct berval));
                    sd_val->bv_len = eptr - bptr;
                    sd_val->bv_val = (char*)bptr;
                    sd_values[segind] = sd_val;

                    bptr = eptr + 1;
                }
                sd_values[segind] = NULL;

                sd_attr.mod_type = (char*)m_ldapconfig->getSdFieldName();
            }
            sd_attr.mod_op = LDAP_MOD_ADD | LDAP_MOD_BVALUES;
            sd_attr.mod_vals.modv_bvals = sd_values;

            attrs[ind++] = &sd_attr;
        }
        attrs[ind] = NULL;

        Owned<ILdapConnection> lconn = m_connections->getConnection();
        LDAP* ld = ((CLdapConnection*)lconn.get())->getLd();
        int rc = ldap_add_ext_s(ld, (char*)dn.str(), attrs, NULL, NULL);
        if ( rc != LDAP_SUCCESS )
        {
            if(rc == LDAP_ALREADY_EXISTS)
            {
                //WARNLOG("Can't insert %s to Ldap Server, an LDAP object with this name already exists", resourcename);
                if(lessException)
                    return false;
                else
                    throw MakeStringException(-1, "Can't insert %s, an LDAP object with this name already exists", resourcename);
            }
            else
            {
                throw MakeStringException(-1, "ldap_add_ext_s error for %s: %d %s", resourcename, rc, ldap_err2string( rc ));
            }
        }

        return true;
    }

    virtual bool enableUser(ISecUser* user, const char* dn, LDAP* ld)
    {
        const char* username = user->getName();

        StringBuffer filter;
        filter.append("sAMAccountName=").append(username);

        char        *attribute, **values = NULL;       
        BerElement  *ber;
        LDAPMessage *message;

        TIMEVAL timeOut = {LDAPTIMEOUT,0};   

        char        *attrs[] = {"userAccountControl", NULL};
        CLDAPMessage searchResult;
        int rc = ldap_search_ext_s(ld, (char*)m_ldapconfig->getUserBasedn(), LDAP_SCOPE_SUBTREE, (char*)filter.str(), attrs, 0, NULL, NULL, &timeOut, LDAP_NO_LIMIT,    &searchResult.msg );

        if ( rc != LDAP_SUCCESS )
        {
            DBGLOG("ldap_search_ext_s error: %s, when searching %s under %s", ldap_err2string( rc ), filter.str(), m_ldapconfig->getUserBasedn());
            return false;
        }

        StringBuffer act_ctrl;
        message = LdapFirstEntry( ld, searchResult);
        if(message != NULL)
        {
            for ( attribute = ldap_first_attribute( ld,searchResult,&ber );
                attribute != NULL; 
                attribute = ldap_next_attribute( ld, searchResult,ber))
            {
                if(stricmp(attribute, "userAccountControl") != 0)
                    continue;
                if (( values = ldap_get_values( ld, message, attribute))  != NULL )
                {
                    char* val = values[0];
                    act_ctrl.append(val);
                    ldap_value_free( values );
                    break;
                }
            }
            ber_free(ber, 0);
        }

        if(act_ctrl.length() == 0)
        {
            DBGLOG("enableUser: userAccountControl doesn't exist");
            return false;
        }

        unsigned act_ctrl_val = atoi(act_ctrl.str());

        // UF_ACCOUNTDISABLE 0x0002
        act_ctrl_val &= 0xFFFFFFFD;
#ifdef _DONT_EXPIRE_PASSWORD
        // UF_DONT_EXPIRE_PASSWD 0x10000
        if (m_domainPwdsNeverExpire)
            act_ctrl_val |= 0x10000;
#endif

        StringBuffer new_act_ctrl;
        new_act_ctrl.append(act_ctrl_val);

        char *ctrl_values[] = {(char*)new_act_ctrl.str(), NULL};
        LDAPMod ctrl_attr = {
            LDAP_MOD_REPLACE,
            "userAccountControl",
            ctrl_values
        };
        LDAPMod *cattrs[2];
        cattrs[0] = &ctrl_attr;
        cattrs[1] = NULL;

        rc = ldap_modify_ext_s(ld, (char*)dn, cattrs, NULL, NULL);
        if ( rc != LDAP_SUCCESS )
        {
            throw MakeStringException(-1, "error enableUser %s, ldap_modify_ext_s error: %s", username, ldap_err2string( rc ));
        }

        // set the password.
        Owned<ISecUser> tmpuser = new CLdapSecUser(user->getName(), "");
        const char* passwd = user->credentials().getPassword();
        if(passwd == NULL || *passwd == '\0')
            passwd = "password";

        updateUser(*tmpuser, passwd);

        return true;
    }


    virtual bool addUser(ISecUser& user)
    {
        const char* username = user.getName();
        if(username == NULL || *username == '\0')
        {
            DBGLOG("Can't add user, username not set");
            return false;
        }

        const char* fname = user.getFirstName();
        const char* lname = user.getLastName();
        if((lname == NULL || *lname == '\0') && (fname == NULL || *fname == '\0' || m_ldapconfig->getServerType() == IPLANET))
            lname = username;

        const char* fullname = user.getFullName();
        StringBuffer fullname_buf;
        if(fullname == NULL || *fullname == '\0')
        {
            if(fname != NULL && *fname != '\0')
            {
                fullname_buf.append(fname);
                if(lname != NULL && *lname != '\0')
                    fullname_buf.append(" ");
            }
            if(lname != NULL && *lname  != '\0')
                fullname_buf.append(lname);

            if(fullname_buf.length() == 0)
            {
                fullname_buf.append(username);
            }
            fullname = fullname_buf.str();
        }

        StringBuffer dn;
        if(m_ldapconfig->getServerType() == ACTIVE_DIRECTORY)
        {
            dn.append("cn=").append(fullname).append(",");
        }
        else
        {
            dn.append("uid=").append(user.getName()).append(",");
        }
        dn.append(m_ldapconfig->getUserBasedn());

        char* oc_name;
        char* act_fieldname;
        if(m_ldapconfig->getServerType() == ACTIVE_DIRECTORY)
        {
            oc_name = "User";
            act_fieldname = "sAMAccountName";
        }
        else
        {
            oc_name = "inetorgperson";
            act_fieldname = "uid";
        }

        char *cn_values[] = {(char*)fullname, NULL };
        LDAPMod cn_attr = 
        {
            LDAP_MOD_ADD,
            "cn",
            cn_values
        };

        char *oc_values[] = {oc_name, NULL};
        LDAPMod oc_attr =
        {
            LDAP_MOD_ADD,
            "objectClass",
            oc_values
        };

        char *gn_values[] = { (char*)fname, NULL };
        LDAPMod gn_attr = {
            LDAP_MOD_ADD,
            "givenName",
            gn_values
        };

        char *sn_values[] = { (char*)lname, NULL };
        LDAPMod sn_attr = {
            LDAP_MOD_ADD,
            "sn",
            sn_values
        };

        char* actname_values[] = {(char*)username, NULL};
        LDAPMod actname_attr =
        {
            LDAP_MOD_ADD,
            act_fieldname,
            actname_values
        };

        const char* passwd = user.credentials().getPassword();
        if(passwd == NULL || *passwd == '\0')
            passwd = "password";
        char* passwd_values[] = {(char*)passwd, NULL};
        LDAPMod passwd_attr =
        {
            LDAP_MOD_ADD,
            "userpassword",
            passwd_values
        };

        char *dispname_values[] = {(char*)fullname, NULL };
        LDAPMod dispname_attr = 
        {
            LDAP_MOD_ADD,
            "displayName",
            dispname_values
        };

        char* username_values[] = {(char*)username, NULL};
        LDAPMod username_attr =
        {
            LDAP_MOD_ADD,
            "userPrincipalName",
            username_values
        };

        LDAPMod *attrs[8];
        int ind = 0;
        
        attrs[ind++] = &cn_attr;
        attrs[ind++] = &oc_attr;
        if(fname != NULL && *fname != '\0')
            attrs[ind++] = &gn_attr;
        if(lname != NULL && *lname != '\0')
            attrs[ind++] = &sn_attr;
        attrs[ind++] = &actname_attr;

        if(m_ldapconfig->getServerType() == ACTIVE_DIRECTORY)
        {
            attrs[ind++] = &username_attr;
            attrs[ind++] = &dispname_attr;
        }
        else
        {
            attrs[ind++] = &passwd_attr;
        }

        attrs[ind] = NULL;

        Owned<ILdapConnection> lconn = m_connections->getConnection();
        LDAP* ld = ((CLdapConnection*)lconn.get())->getLd();
        int rc = ldap_add_ext_s(ld, (char*)dn.str(), attrs, NULL, NULL);
        if ( rc != LDAP_SUCCESS )
        {
            if(rc == LDAP_ALREADY_EXISTS)
            {
                DBGLOG("Can't add user %s, an LDAP object with this name already exists", username);
                throw MakeStringException(-1, "Can't add user %s, an LDAP object with this name already exists", username);
            }
            else
            {
                DBGLOG("Error addUser %s, ldap_add_ext_s error: %s", username, ldap_err2string( rc ));
                throw MakeStringException(-1, "Error addUser %s, ldap_add_ext_s error: %s", username, ldap_err2string( rc ));
            }
        }

        if(m_ldapconfig->getServerType() == ACTIVE_DIRECTORY)
        {
            try
            {
                return enableUser(&user, dn.str(), ld);
            }
            catch(...)
            {
                deleteUser(&user);
                throw;
            }
        }

        return true;
    }
};

int LdapUtils::getServerInfo(const char* ldapserver, int ldapport, StringBuffer& domainDN, LdapServerType& stype, const char* domainname)
{
    stype = LDAPSERVER_UNKNOWN;
    LDAP* ld = LdapInit("ldap", ldapserver, ldapport, 636); 
    if(ld == NULL)
    {
        ERRLOG("ldap init error");
        return false;
    }
    
    int err = LdapSimpleBind(ld, NULL, NULL);
    if(err != LDAP_SUCCESS)
    {
        DBGLOG("ldap anonymous bind error (%d) - %s", err, ldap_err2string(err));

        // for new versions of openldap, version 2.2.*
        if(err == LDAP_PROTOCOL_ERROR)
            DBGLOG("If you're trying to connect to an OpenLdap server, make sure you have \"allow bind_v2\" enabled in slapd.conf");

        return err;
    }

    LDAPMessage* msg = NULL;
    char* attrs[] = {"namingContexts", NULL};
    err = ldap_search_s(ld, NULL, LDAP_SCOPE_BASE, "objectClass=*", attrs, false, &msg);
    if(err != LDAP_SUCCESS)
    {
        DBGLOG("ldap_search_s error: %s", ldap_err2string( err ));
        if (msg)
            ldap_msgfree(msg);
        return err;
    }
    LDAPMessage* entry = LdapFirstEntry(ld, msg);
    if(entry != NULL)
    {
        char** domains = ldap_get_values(ld, entry, "namingContexts");
        if(domains != NULL)
        {
            int i = 0;
            char* curdn;
            StringBuffer onedn;
            while((curdn = domains[i]) != NULL)
            {
                if(*curdn != '\0' && (strncmp(curdn, "dc=", 3) == 0 || strncmp(curdn, "DC=", 3) == 0) && strstr(curdn,"DC=ForestDnsZones")==0 && strstr(curdn,"DC=DomainDnsZones")==0 )
                {
                    if(domainDN.length() == 0)
                    {
                        StringBuffer curdomain;
                        LdapUtils::getName(curdn, curdomain);
                        if(onedn.length() == 0)
                        {
                            DBGLOG("Queried '%s', selected basedn '%s'",curdn, curdomain.str());
                            onedn.append(curdomain.str());
                        }
                        else
                            DBGLOG("Ignoring %s", curdn);
                        if(!domainname || !*domainname || stricmp(curdomain.str(), domainname) == 0)
                            domainDN.append(curdn);
                    }
                }
                else if(*curdn != '\0' && strcmp(curdn, "o=NetscapeRoot") == 0)
                    stype = IPLANET;
                i++;
            }
            
            if(domainDN.length() == 0)
                domainDN.append(onedn.str());

            ldap_value_free(domains);

            if(stype == LDAPSERVER_UNKNOWN)
            {
                if(i <= 1)
                    stype = OPEN_LDAP;
                else
                    stype = ACTIVE_DIRECTORY;
            }
        }
    }
    ldap_msgfree(msg);
    ldap_unbind(ld);

    return err;
}

#ifdef _WIN32
bool verifyServerCert(LDAP* ld, PCCERT_CONTEXT pServerCert)
{
    return true;
}
#endif

ILdapClient* createLdapClient(IPropertyTree* cfg)
{
    return new CLdapClient(cfg);
}
<|MERGE_RESOLUTION|>--- conflicted
+++ resolved
@@ -1023,15 +1023,9 @@
             if(!username || !*username || !password || !*password)
                 return false;
 
-<<<<<<< HEAD
             m_maxPwdAge = getMaxPwdAge();
-            if (m_maxPwdAge != (__int64)0x8000000000000000)
+            if (m_maxPwdAge != PWD_NEVER_EXPIRES)
                 m_domainPwdsNeverExpire = false;
-=======
-            __int64 maxPWAge = getMaxPwdAge();
-            if (maxPWAge != PWD_NEVER_EXPIRES)
-                m_passwordNeverExpires = false;
->>>>>>> e04d5e98
             else
                 m_domainPwdsNeverExpire = true;
 
