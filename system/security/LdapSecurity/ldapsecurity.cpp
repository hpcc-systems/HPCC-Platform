/*##############################################################################

    HPCC SYSTEMS software Copyright (C) 2012 HPCC Systems®.

    Licensed under the Apache License, Version 2.0 (the "License");
    you may not use this file except in compliance with the License.
    You may obtain a copy of the License at

       http://www.apache.org/licenses/LICENSE-2.0

    Unless required by applicable law or agreed to in writing, software
    distributed under the License is distributed on an "AS IS" BASIS,
    WITHOUT WARRANTIES OR CONDITIONS OF ANY KIND, either express or implied.
    See the License for the specific language governing permissions and
    limitations under the License.
############################################################################## */

#define AXA_API DECL_EXPORT

#include "ldapsecurity.ipp"
#include "ldapsecurity.hpp"
#include "authmap.ipp"
#include "digisign.hpp"

/**********************************************************
 *     CLdapSecUser                                       *
 **********************************************************/
CLdapSecUser::CLdapSecUser(const char *name, const char *pw) : 
    m_pw(pw), m_authenticateStatus(AS_UNKNOWN)
{
    setName(name);
    setUserID(0);
    setPosixenabled(false);
    setSudoersEnabled(false);
    setInSudoers(false);
    setSessionToken(0);
    setSignature(nullptr);
}

CLdapSecUser::~CLdapSecUser()
{
}

//non-interfaced functions
void CLdapSecUser::setUserID(unsigned userid)
{
    m_userid = userid;
}
void CLdapSecUser::setUserSid(int sidlen, const char* sid)
{
    m_usersid.clear();
    m_usersid.append(sidlen, sid);
}
MemoryBuffer& CLdapSecUser::getUserSid()
{
    return m_usersid;
}
//interface ISecUser
const char * CLdapSecUser::getName()
{
    return m_name.get();
}

bool CLdapSecUser::setName(const char * name)
{
    if(name != NULL)
    {
        const char* atsign = strchr(name, '@');
        if(atsign != NULL)
        {
            m_name.set(name, atsign - name);
            m_realm.set(atsign + 1);
        }
        else
        {
            m_name.set(name);
        }
    }           
    return TRUE;
}

const char * CLdapSecUser::getFullName()
{
    return m_fullname.get();
}

bool CLdapSecUser::setFullName(const char * name)
{
    if(name != NULL)
    {
        m_fullname.set(name);
    }
    return true;
}

const char * CLdapSecUser::getFirstName()
{
    return m_firstname.get();
}

bool CLdapSecUser::setFirstName(const char * fname)
{
    if(fname != NULL)
    {
        m_firstname.set(fname);
    }
    return true;
}

const char * CLdapSecUser::getLastName()
{
    return m_lastname.get();
}

bool CLdapSecUser::setLastName(const char * lname)
{
    if(lname != NULL)
    {
        m_lastname.set(lname);
    }
    return true;
}

const char * CLdapSecUser::getEmployeeID()
{
    return m_employeeID.get();
}

bool CLdapSecUser::setEmployeeID(const char * emplID)
{
    m_employeeID.set(emplID);
    return true;
}

const char * CLdapSecUser::getDistinguishedName()
{
    return m_distinguishedName.get();
}

bool CLdapSecUser::setDistinguishedName(const char * dn)
{
    m_distinguishedName.set(dn);
    return true;
}

const char * CLdapSecUser::getRealm()
{
    return m_realm.get();
}

bool CLdapSecUser::setRealm(const char * name)
{
    m_realm.set(name);
    return TRUE;
}

const char * CLdapSecUser::getFqdn()
{
    return m_Fqdn.get();
}
    
bool CLdapSecUser::setFqdn(const char * Fqdn)
{
    m_Fqdn.set(Fqdn);
    return true;
}

const char *CLdapSecUser::getPeer()
{
    return m_Peer.get();
}

bool CLdapSecUser::setPeer(const char *Peer)
{
    m_Peer.set(Peer);
    return true;
}


ISecCredentials & CLdapSecUser::credentials()
{
    return *this;
}

unsigned CLdapSecUser::getUserID()
{
    return m_userid;
}


//interface ISecCredentials
bool CLdapSecUser::setPassword(const char * pw)
{
    m_pw.set(pw);
    return TRUE;
}

const char* CLdapSecUser::getPassword()
{
    return m_pw;
}

bool CLdapSecUser::setEncodedPassword(SecPasswordEncoding enc, void * pw, unsigned length, void * salt, unsigned saltlen)
{
    return FALSE;  //not supported yet
}

void CLdapSecUser::setSessionToken(unsigned token)
{
    m_sessionToken = token;
}

unsigned CLdapSecUser::getSessionToken()
{
    return m_sessionToken;
}

void CLdapSecUser::setSignature(const char * signature)
{
    m_signature.clear().append(signature);
}

const char * CLdapSecUser::getSignature()
{
    return m_signature.str();
}

void CLdapSecUser::copyTo(ISecUser& destination)
{
    if (this == &destination)
        return;

    CLdapSecUser* dest = dynamic_cast<CLdapSecUser*>(&destination);
    if(!dest)
        return;

    dest->setAuthenticateStatus(getAuthenticateStatus());
    dest->setName(getName());
    dest->setFullName(getFullName());
    dest->setFirstName(getFirstName());
    dest->setLastName(getLastName());
    dest->setEmployeeID(getEmployeeID());
    dest->setRealm(getRealm());
    dest->credentials().setPassword(credentials().getPassword());
    dest->setUserSid(m_usersid.length(), m_usersid.toByteArray());
    dest->setUserID(m_userid);
    dest->setPasswordExpiration(m_passwordExpiration);
    dest->setDistinguishedName(m_distinguishedName);
    dest->credentials().setSessionToken(m_sessionToken);
    dest->credentials().setSignature(m_signature.str());
}

ISecUser * CLdapSecUser::clone()
{
    CLdapSecUser* newuser = new CLdapSecUser(m_name.get(), m_pw.get());
    if(newuser)
        copyTo(*newuser);
    return newuser;
}

/**********************************************************
 *     CLdapSecResource                                   *
 **********************************************************/

CLdapSecResource::CLdapSecResource(const char *name) : m_name(name), m_access(SecAccess_None), m_required_access(SecAccess_None)
{
    m_resourcetype = RT_DEFAULT;
}

void CLdapSecResource::addAccess(SecAccessFlags flags)
{
    m_access = (SecAccessFlags)((int)m_access | (int)flags);
}

void CLdapSecResource::setAccessFlags(SecAccessFlags flags)
{
    m_access = flags;
}

void CLdapSecResource::setRequiredAccessFlags(SecAccessFlags flags)
{
    m_required_access = flags;
}

SecAccessFlags CLdapSecResource::getRequiredAccessFlags()
{
    return m_required_access;
}

//interface ISecResource : extends IInterface
const char * CLdapSecResource::getName()
{
    return m_name.get();
}

SecAccessFlags CLdapSecResource::getAccessFlags()
{
    return m_access;
}

int CLdapSecResource::addParameter(const char* name, const char* value)
{
    if (!m_parameters)
        m_parameters.setown(createProperties(false));
    m_parameters->setProp(name, value);
    return 0;
}

const char * CLdapSecResource::getParameter(const char * name)
{
    if (m_parameters)
    {
        const char *value = m_parameters->queryProp(name);
        return value;
    }

    return NULL;

}

IPropertyIterator * CLdapSecResource::getParameterIterator() const
{
    return (m_parameters.get() ? m_parameters->getIterator() : nullptr);
}

void CLdapSecResource::setDescription(const char* description)
{
    m_description.clear().append(description);
}

const char* CLdapSecResource::getDescription()
{
    return m_description.str();
}

void CLdapSecResource::setValue(const char* value)
{
    m_value.clear();
    m_value.append(value);
}

const char* CLdapSecResource::getValue()
{
    return m_value.str();
}


ISecResource * CLdapSecResource::clone()
{
    CLdapSecResource* _res = new CLdapSecResource(m_name.get());
    if(!_res)
        return NULL;
    
    _res->setResourceType(m_resourcetype);
    _res->setValue(m_value.str());
    _res->m_access = m_access;
    _res->m_required_access = m_required_access;
    _res->setDescription(m_description.str());

    if(!m_parameters)
        return _res;

    Owned<IPropertyIterator> Itr = m_parameters->getIterator();
    Itr->first();
    while(Itr->isValid())
    {
        _res->addParameter(Itr->getPropKey(),m_parameters->queryProp(Itr->getPropKey()));
        Itr->next();
    }
    return _res;
}

void CLdapSecResource::copy(ISecResource* from)
{
    if(!from)
        return;
    CLdapSecResource* ldapfrom = dynamic_cast<CLdapSecResource*>(from);
    if(!ldapfrom)
        return;
    m_access = ldapfrom->m_access;
    setDescription(ldapfrom->m_description.str());

    if(m_parameters.get())
    {
        m_parameters.clear();
    }

    if(!ldapfrom->m_parameters.get())
        return;

    Owned<IPropertyIterator> Itr = ldapfrom->m_parameters->getIterator();
    Itr->first();
    while(Itr->isValid())
    {
        addParameter(Itr->getPropKey(), ldapfrom->m_parameters->queryProp(Itr->getPropKey()));
        Itr->next();
    }
    return;
}

SecResourceType CLdapSecResource::getResourceType()
{
    return m_resourcetype;
}

void CLdapSecResource::setResourceType(SecResourceType resourcetype)
{
    m_resourcetype = resourcetype;
}

/**********************************************************
 *     CLdapSecResourceList                               *
 **********************************************************/

CLdapSecResourceList::CLdapSecResourceList(const char *name) : m_complete(0)
{
    m_name.set(name);
}

void CLdapSecResourceList::setAuthorizationComplete(bool value)
{
    m_complete=value;
}

IArrayOf<ISecResource>& CLdapSecResourceList::getResourceList()
{
    return m_rlist;
}

//interface ISecResourceList : extends IInterface
bool CLdapSecResourceList::isAuthorizationComplete()
{
    return m_complete;
}

ISecResourceList * CLdapSecResourceList::clone()
{
    CLdapSecResourceList* _newList = new CLdapSecResourceList(m_name.get());
    if(!_newList)
        return NULL;
    copyTo(*_newList);
    return _newList;
}

bool CLdapSecResourceList::copyTo(ISecResourceList& destination)
{
    ForEachItemIn(x, m_rlist)
    {
        CLdapSecResource* res = (CLdapSecResource*)(&(m_rlist.item(x)));
        if(res)
            destination.addResource(res->clone());
    }
    return false;
}

ISecResource* CLdapSecResourceList::addResource(const char * name)
{
    if(!name || !*name)
    {
        DBGLOG("CLdapSecResourceList::addResource resource name must be provided");
        return NULL;
    }

    ISecResource* resource = m_rmap[name];
    if(resource == NULL)
    {
        resource = new CLdapSecResource(name);
        m_rlist.append(*resource);
        m_rmap[name] = resource;
    }

    return resource;
}

void CLdapSecResourceList::addResource(ISecResource * resource)
{
    if(resource == NULL)
    {
        DBGLOG("CLdapSecResourceList::addResource2 ISecResource cannot be NULL");
        return;
    }
    const char* name = resource->getName();
    if(!name || !*name)
    {
        DBGLOG("CLdapSecResourceList::addResource2 resource name must be provided");
        return;
    }

    ISecResource* r = m_rmap[name];
    if(r == NULL)
    {
        m_rlist.append(*resource);
        m_rmap[name] = resource;
    }
}

bool CLdapSecResourceList::addCustomResource(const char * name, const char * config)
{
    return false;
}

ISecResource * CLdapSecResourceList::getResource(const char * Resource)
{
    if(!Resource || !*Resource)
    {
        DBGLOG("CLdapSecResourceList::getResource resource name must be provided");
        return NULL;
    }

    ISecResource* r = m_rmap[Resource];
    if(r)
        return LINK(r);
    else
        return NULL;
}

void CLdapSecResourceList::clear()
{
    m_rlist.kill();
}

int CLdapSecResourceList::count()
{
    return m_rlist.length();
}

const char* CLdapSecResourceList::getName()
{
    return m_name.get();
}

ISecResource * CLdapSecResourceList::queryResource(unsigned seq)
{
    if(seq < m_rlist.length())
        return &(m_rlist.item(seq));
    else
        return NULL;
}

ISecPropertyIterator * CLdapSecResourceList::getPropertyItr()
{
    return new ArrayIIteratorOf<IArrayOf<struct ISecResource>, ISecProperty, ISecPropertyIterator>(m_rlist);
}

ISecProperty* CLdapSecResourceList::findProperty(const char* name)
{
    if(!name || !*name)
    {
        DBGLOG("CLdapSecResourceList::findProperty property name must be provided");
        return NULL;
    }
    return m_rmap[name];
}


/**********************************************************
 *     CLdapSecManager                                    *
 **********************************************************/
CLdapSecManager::CLdapSecManager(const char *serviceName, const char *config)
{
    IPropertyTree* cfg = createPTreeFromXMLString(config, ipt_caseInsensitive);

    if(cfg == NULL)
    {
        throw MakeStringException(-1, "createPTreeFromXMLString() failed for %s", config);
    }

    init(serviceName, cfg);
}

void CLdapSecManager::init(const char *serviceName, IPropertyTree* cfg)
{
    for(int i = 0; i < RT_SCOPE_MAX; i++)
        m_cache_off[i] = false;
    m_cache_off[RT_VIEW_SCOPE] = true;
    
    m_usercache_off = false;

    m_cfg.setown(cfg);

    cfg->getProp(".//@ldapAddress", m_server);
    cfg->getProp(".//@description", m_description);

    ILdapClient* ldap_client = createLdapClient(cfg);
    
    IPermissionProcessor* pp;
    if(ldap_client->getServerType() == ACTIVE_DIRECTORY)
        pp = new PermissionProcessor(cfg);
    else if(ldap_client->getServerType() == IPLANET)
        pp = new CIPlanetAciProcessor(cfg);
    else if(ldap_client->getServerType() == OPEN_LDAP)
    {
        if (0 == stricmp(ldap_client->getLdapConfig()->getCfgServerType(), "389DirectoryServer"))//uses iPlanet style ACI
            pp = new CIPlanetAciProcessor(cfg);
        else
            pp = new COpenLdapAciProcessor(cfg);
    }
    else
        throwUnexpected();

    pp->setLdapClient(ldap_client);
    ldap_client->init(pp);

    m_ldap_client.setown(ldap_client);
    m_pp.setown(pp);
    int cachetimeout = cfg->getPropInt("@cacheTimeout", 5);

    if (cfg->getPropBool("@sharedCache", true))
        m_permissionsCache.setown(CPermissionsCache::getInstance(cfg->queryProp("@name")));
    else
        m_permissionsCache.setown(new CPermissionsCache());

    m_permissionsCache->setCacheTimeout( 60 * cachetimeout);
    m_permissionsCache->setTransactionalEnabled(true);
    m_permissionsCache->setSecManager(this);
    m_passwordExpirationWarningDays = cfg->getPropInt(".//@passwordExpirationWarningDays", 10); //Default to 10 days
    m_checkViewPermissions = cfg->getPropBool(".//@checkViewPermissions", false);
};


CLdapSecManager::CLdapSecManager(const char *serviceName, IPropertyTree &config)
{
    init(serviceName, &config);
}

CLdapSecManager::~CLdapSecManager()
{
}

//interface ISecManager : extends IInterface
ISecUser * CLdapSecManager::createUser(const char * user_name)
{
    return (new CLdapSecUser(user_name, NULL));
}

ISecResourceList * CLdapSecManager::createResourceList(const char * rlname)
{
    return (new CLdapSecResourceList(rlname));
}

bool CLdapSecManager::subscribe(ISecAuthenticEvents & events)
{
    m_subscriber.set(&events);
    return true;
}

bool CLdapSecManager::unsubscribe(ISecAuthenticEvents & events)
{
    if (&events == m_subscriber.get())
    {
        m_subscriber.set(NULL);
    }
    return true;
}

bool CLdapSecManager::authenticate(ISecUser* user)
{
    if(!user)
    {
        DBGLOG("CLdapSecManager::authenticate user cannot be NULL");
        return false;
    }

    user->setAuthenticateStatus(AS_UNKNOWN);

    bool isCaching = m_permissionsCache->isCacheEnabled() && !m_usercache_off;//caching enabled?
    bool isUserCached = false;
    Owned<ISecUser> cachedUser = new CLdapSecUser(user->getName(), "");
    if(isCaching)
    {
        user->copyTo(*(cachedUser.get()));//copy user to cachedUser
        isUserCached = m_permissionsCache->lookup(*cachedUser);//populate cachedUser with cached values
    }

    //Verify provided signature if present
<<<<<<< HEAD
    IDigitalSignatureManager * pDSM = createDigitalSignatureManagerInstanceFromEnv();
=======
    IDigitalSignatureManager * pDSM = queryDigitalSignatureManagerInstanceFromEnv();
>>>>>>> 6921f478
    if (pDSM && pDSM->isDigiVerifierConfigured() && !isEmptyString(user->credentials().getSignature()))
    {
        StringBuffer b64Signature(user->credentials().getSignature());
        if (!pDSM->digiVerify(user->getName(), b64Signature))//digital signature valid?
        {
            user->setAuthenticateStatus(AS_INVALID_CREDENTIALS);
            WARNLOG("Invalid digital signature for user %s", user->getName());
            return false;
        }
        else
        {
            user->setAuthenticateStatus(AS_AUTHENTICATED);
            if(isCaching && !isUserCached)
                m_permissionsCache->add(*user);
            return true;
        }
    }

    if (isUserCached && cachedUser->getAuthenticateStatus() == AS_AUTHENTICATED)//only authenticated users will be cached
    {
        return true;
    }
<<<<<<< HEAD

    //User not in cache. Look for session token, or call LDAP to authenticate

=======

    //User not in cache. Look for session token, or call LDAP to authenticate

>>>>>>> 6921f478
    if (0 != user->credentials().getSessionToken())//check for token existence
    {
        user->setAuthenticateStatus(AS_AUTHENTICATED);
    }
    else if (m_ldap_client->authenticate(*user)) //call LDAP to authenticate
        user->setAuthenticateStatus(AS_AUTHENTICATED);

    if (AS_AUTHENTICATED == user->getAuthenticateStatus())
    {
        if (pDSM && pDSM->isDigiSignerConfigured() && isEmptyString(user->credentials().getSignature()))
        {
            //Set user digital signature
            StringBuffer b64Signature;
            pDSM->digiSign(user->getName(), b64Signature);
            user->credentials().setSignature(b64Signature);
        }

        if (isCaching)
            m_permissionsCache->add(*user);
    }

    return AS_AUTHENTICATED == user->getAuthenticateStatus();
}

bool CLdapSecManager::authorizeEx(SecResourceType rtype, ISecUser& sec_user, ISecResourceList * Resources, IEspSecureContext* secureContext)
{
    if(!authenticate(&sec_user))
    {
        return false;
    }

    CLdapSecResourceList * reslist = (CLdapSecResourceList*)Resources;
    if(!reslist)
        return true;
    IArrayOf<ISecResource>& rlist = reslist->getResourceList();
    int nResources = rlist.length();
    int ri;
    for(ri = 0; ri < nResources; ri++)
    {
        ISecResource* res = &rlist.item(ri);
        if(res != NULL)
            res->setResourceType(rtype);
    }

    if (nResources <= 0)
        return true;

    bool rc;

    time_t tctime = getThreadCreateTime();
    if ((m_permissionsCache->isCacheEnabled() || (m_permissionsCache->isTransactionalEnabled() && tctime > 0)) && (!m_cache_off[rtype]))
    {
        bool* cached_found = (bool*)alloca(nResources*sizeof(bool));
        int nFound = m_permissionsCache->lookup(sec_user, rlist, cached_found);
        if (nFound < nResources)
        {
            IArrayOf<ISecResource> rlist2;
            int i;
            for (i=0; i < nResources; i++)
            {
                if (*(cached_found+i) == false)
                {
                    ISecResource& secRes = rlist.item(i);
                    secRes.Link();
                    rlist2.append(secRes);
                    //DBGLOG("CACHE: Fetching permissions for %s:%s", sec_user.getName(), secRes.getName());
                }
            }

            rc = m_ldap_client->authorize(rtype, sec_user, rlist2);
            if (rc)
                m_permissionsCache->add(sec_user, rlist2);
        }
        else
            rc = true;  
    }
    else
    {
        rc = m_ldap_client->authorize(rtype, sec_user, rlist, reslist->getName());
    }
    return rc;
}

SecAccessFlags CLdapSecManager::authorizeEx(SecResourceType rtype, ISecUser & user, const char * resourcename, IEspSecureContext* secureContext)
{
    if(!resourcename || !*resourcename)
        return SecAccess_Full;

    Owned<ISecResourceList> rlist;
    rlist.setown(createResourceList("resources"));
    rlist->addResource(resourcename);
    
    bool ok = authorizeEx(rtype, user, rlist.get(), secureContext);
    if(ok)
        return rlist->queryResource(0)->getAccessFlags();
    else
        return SecAccess_Unavailable;
}

bool CLdapSecManager::authorizeEx(SecResourceType rtype, ISecUser& sec_user, ISecResourceList * Resources, bool doAuthentication)
{
    if(doAuthentication && !authenticate(&sec_user))
    {
        return false;
    }

    CLdapSecResourceList * reslist = (CLdapSecResourceList*)Resources;
    if(!reslist)
        return true;
    IArrayOf<ISecResource>& rlist = reslist->getResourceList();
    int nResources = rlist.length();
    int ri;
    for(ri = 0; ri < nResources; ri++)
    {
        ISecResource* res = &rlist.item(ri);
        if(res != NULL)
            res->setResourceType(rtype);
    }

    if (nResources <= 0)
        return true;

    bool rc;

    time_t tctime = getThreadCreateTime();
    if ((m_permissionsCache->isCacheEnabled() || (m_permissionsCache->isTransactionalEnabled() && tctime > 0)) && (!m_cache_off[rtype]))
    {
        bool* cached_found = (bool*)alloca(nResources*sizeof(bool));
        int nFound = m_permissionsCache->lookup(sec_user, rlist, cached_found);
        if (nFound < nResources)
        {
            IArrayOf<ISecResource> rlist2;
            int i;
            for (i=0; i < nResources; i++)
            {
                if (*(cached_found+i) == false)
                {
                    ISecResource& secRes = rlist.item(i);
                    secRes.Link();
                    rlist2.append(secRes);
                    //DBGLOG("CACHE: Fetching permissions for %s:%s", sec_user.getName(), secRes.getName());
                }
            }

            rc = m_ldap_client->authorize(rtype, sec_user, rlist2);
            if (rc)
                m_permissionsCache->add(sec_user, rlist2);
        }
        else
            rc = true;  
    }
    else
    {
        rc = m_ldap_client->authorize(rtype, sec_user, rlist);
    }
    return rc;
}

SecAccessFlags CLdapSecManager::authorizeEx(SecResourceType rtype, ISecUser & user, const char * resourcename, bool doAuthentication)
{
    if(!resourcename || !*resourcename)
        return SecAccess_Full;

    Owned<ISecResourceList> rlist;
    rlist.setown(createResourceList("resources"));
    rlist->addResource(resourcename);
    
    bool ok = authorizeEx(rtype, user, rlist.get(), doAuthentication);
    if(ok)
        return rlist->queryResource(0)->getAccessFlags();
    else
        return SecAccess_Unavailable;
}

SecAccessFlags CLdapSecManager::getAccessFlagsEx(SecResourceType rtype, ISecUser & user, const char * resourcename)
{
    if(!resourcename || !*resourcename)
        return SecAccess_Unavailable;

    Owned<ISecResourceList> rlist0;
    rlist0.setown(createResourceList("resources"));
    rlist0->addResource(resourcename);
    
    CLdapSecResourceList * reslist = (CLdapSecResourceList*)rlist0.get();
    if(!reslist)
        return SecAccess_Unavailable;
    IArrayOf<ISecResource>& rlist = reslist->getResourceList();
    int nResources = rlist.length();
    int ri;
    for(ri = 0; ri < nResources; ri++)
    {
        ISecResource* res = &rlist.item(ri);
        if(res != NULL)
            res->setResourceType(rtype);
    }

    if (nResources <= 0)
        return SecAccess_Unavailable;

    bool ok = false;

    time_t tctime = getThreadCreateTime();
    if ((m_permissionsCache->isCacheEnabled() || (m_permissionsCache->isTransactionalEnabled() && tctime > 0)) && (!m_cache_off[rtype]))
    {
        bool* cached_found = (bool*)alloca(nResources*sizeof(bool));
        int nFound = m_permissionsCache->lookup(user, rlist, cached_found);
        if (nFound < nResources)
        {
            IArrayOf<ISecResource> rlist2;
            int i;
            for (i=0; i < nResources; i++)
            {
                if (*(cached_found+i) == false)
                {
                    ISecResource& secRes = rlist.item(i);
                    secRes.Link();
                    rlist2.append(secRes);
                    //DBGLOG("CACHE: Fetching permissions for %s:%s", sec_user.getName(), secRes.getName());
                }
            }

            ok = m_ldap_client->authorize(rtype, user, rlist2);
            if (ok)
                m_permissionsCache->add(user, rlist2);
        }
        else
            ok = true;  
    }
    else
    {
        ok = m_ldap_client->authorize(rtype, user, rlist);
    }

    //bool ok = authorizeEx(rtype, user, rlist.get());
    if(ok)
        return rlist0->queryResource(0)->getAccessFlags();
    else
        return SecAccess_Unavailable;
}

bool CLdapSecManager::authorize(ISecUser& sec_user, ISecResourceList * Resources, IEspSecureContext* secureContext)
{
    return authorizeEx(RT_DEFAULT, sec_user, Resources, secureContext);
}


SecAccessFlags CLdapSecManager::authorizeFileScope(ISecUser & user, const char * filescope)
{
    if(filescope == 0 || filescope[0] == '\0')
        return SecAccess_Full;

    StringBuffer managedFilescope;
    if(m_permissionsCache->isCacheEnabled() && !m_usercache_off)
    {
        SecAccessFlags accessFlags;
        //See if file scope in question is managed by LDAP permissions.
        //  If not, return default file permission (dont call out to LDAP)
        //  If is, look in cache for permission of longest matching managed scope strings. If found return that permission (no call to LDAP),
        //  otherwise a call to LDAP "authorizeFileScope" is necessary, specifying the longest matching managed scope string
        bool gotPerms = m_permissionsCache->queryPermsManagedFileScope(user, filescope, managedFilescope, &accessFlags);
        if (gotPerms)
            return accessFlags;
    }

    Owned<ISecResourceList> rlist;
    rlist.setown(createResourceList("FileScope"));
    rlist->addResource(managedFilescope.length() ? managedFilescope.str() : filescope );
    
    bool ok = authorizeFileScope(user, rlist.get());
    if(ok)
        return rlist->queryResource(0)->getAccessFlags();
    else
        return SecAccess_Unavailable;
}

bool CLdapSecManager::authorizeFileScope(ISecUser & user, ISecResourceList * resources)
{
    return authorizeEx(RT_FILE_SCOPE, user, resources);
}

bool CLdapSecManager::authorizeViewScope(ISecUser & user, StringArray & filenames, StringArray & columnnames)
{
    if (filenames.length() != columnnames.length())
    {
        PROGLOG("Error authorizing view scope: number of filenames (%d) do not match number of columnnames (%d).", filenames.length(), columnnames.length());
        return false; 
    }

    const char* username = user.getName();
    StringArray viewnames, viewdescriptions, viewManagedBy;

    queryAllViews(viewnames, viewdescriptions, viewManagedBy);

    // All views where user belongs must pass
    ForEachItemIn(i, viewnames)
    {
        const char* viewname = viewnames.item(i);

        if (userInView(username, viewname))
        {
            Owned<ISecResourceList> resList;
            resList.setown(new CLdapSecResourceList(viewname));

            // Inefficient loop because we are adding same used columns all over again for each views.
            // we can improve the performance later if there is a way to rename and reuse same ISecResourceList for each view.
            ForEachItemIn(j, filenames)
            {
                StringBuffer resourceName;
                resourceName.append("QueryAccessedColumns");
                resourceName.append(j);
                ISecResource* res = resList->addResource(resourceName);
                res->addParameter("file", filenames.item(j));
                res->addParameter("column", columnnames.item(j));
            }

            if (!authorizeEx(RT_VIEW_SCOPE, user, resList.get()))
            {
                PROGLOG("View scope authorization denied by a view %s for a user %s", viewname, username);
                return false;
            }
        }
    }

    return true;
}

SecAccessFlags CLdapSecManager::authorizeWorkunitScope(ISecUser & user, const char * wuscope)
{
    if(wuscope == 0 || wuscope[0] == '\0')
        return SecAccess_Full;

    Owned<ISecResourceList> rlist;
    rlist.setown(createResourceList("WorkunitScope"));
    rlist->addResource(wuscope);
    
    bool ok = authorizeWorkunitScope(user, rlist.get());
    if(ok)
        return rlist->queryResource(0)->getAccessFlags();
    else
        return SecAccess_Unavailable;
}
    
bool CLdapSecManager::authorizeWorkunitScope(ISecUser & user, ISecResourceList * resources)
{
    return authorizeEx(RT_WORKUNIT_SCOPE, user, resources);
}


bool CLdapSecManager::addResourcesEx(SecResourceType rtype, ISecUser& sec_user, ISecResourceList * resources, SecPermissionType ptype, const char* basedn)
{
    CLdapSecResourceList * reslist = (CLdapSecResourceList*)resources;
    if(!reslist)
        return true;
    IArrayOf<ISecResource>& rlist = reslist->getResourceList();
    if(rlist.length() <= 0)
        return true;
    
    return m_ldap_client->addResources(rtype, sec_user, rlist, ptype, basedn);
}

bool CLdapSecManager::addResourceEx(SecResourceType rtype, ISecUser& user, const char* resourcename, SecPermissionType ptype, const char* basedn)
{
    Owned<ISecResourceList> rlist;
    rlist.setown(createResourceList("resources"));
    rlist->addResource(resourcename);
    
    return addResourcesEx(rtype, user, rlist.get(), ptype, basedn);
}


bool CLdapSecManager::addResources(ISecUser& sec_user, ISecResourceList * resources)
{
    return addResourcesEx(RT_DEFAULT, sec_user, resources);
}

bool CLdapSecManager::addUser(ISecUser & user)
{
    bool ok = m_ldap_client->addUser(user);
    if(!ok)
        return false;

    return m_pp->retrieveUserInfo(user);
}

ISecUser * CLdapSecManager::lookupUser(unsigned uid)
{
    return m_ldap_client->lookupUser(uid);
}

ISecUser * CLdapSecManager::findUser(const char * username)
{
    if(username == NULL || strlen(username) == 0)
    {
        DBGLOG("findUser - username is empty");
        return NULL;
    }

    Owned<ISecUser> user;
    user.setown(createUser(username));

    try
    {
        bool ok = m_pp->retrieveUserInfo(*user);
        if(ok)
        {
            return LINK(user.get());
        }
        else
        {
            return NULL;
        }
    }
    catch(IException*)
    {
        return NULL;
    }
    catch(...)
    {
        return NULL;
    }
}

ISecUserIterator * CLdapSecManager::getAllUsers()
{
    synchronized block(m_monitor);
    m_user_array.popAll(true);
    m_ldap_client->retrieveUsers(m_user_array);
    return new ArrayIIteratorOf<IUserArray, ISecUser, ISecUserIterator>(m_user_array);
}

void CLdapSecManager::searchUsers(const char* searchstr, IUserArray& users)
{
    m_ldap_client->retrieveUsers(searchstr, users);
}

ISecItemIterator* CLdapSecManager::getUsersSorted(const char* userName, UserField* sortOrder, const unsigned pageStartFrom,
    const unsigned pageSize, unsigned* total, __int64* cacheHint)
{
    return m_ldap_client->getUsersSorted(userName, sortOrder, pageStartFrom, pageSize, total, cacheHint);
}

void CLdapSecManager::getAllUsers(IUserArray& users)
{
    m_ldap_client->retrieveUsers(users);
}

bool CLdapSecManager::getResources(SecResourceType rtype, const char * basedn, IArrayOf<ISecResource> & resources)
{
    return m_ldap_client->getResources(rtype, basedn, "", resources);
}

bool CLdapSecManager::getResourcesEx(SecResourceType rtype, const char * basedn, const char* searchstr, IArrayOf<ISecResource> & resources)
{
    return m_ldap_client->getResourcesEx(rtype, basedn, "", searchstr, resources);
}

ISecItemIterator* CLdapSecManager::getResourcesSorted(SecResourceType rtype, const char * basedn, const char * resourceName, unsigned extraNameFilter,
    ResourceField* sortOrder, const unsigned pageStartFrom, const unsigned pageSize, unsigned *total, __int64 *cachehint)
{
    return m_ldap_client->getResourcesSorted(rtype, basedn, resourceName, extraNameFilter, sortOrder, pageStartFrom, pageSize, total, cachehint);
}

ISecItemIterator* CLdapSecManager::getResourcePermissionsSorted(const char* name, enum ACCOUNT_TYPE_REQ accountType, const char* baseDN, const char* rtype, const char* prefix,
    ResourcePermissionField* sortOrder, const unsigned pageStartFrom, const unsigned pageSize, unsigned *total, __int64 *cachehint)
{
    return m_ldap_client->getResourcePermissionsSorted(name, accountType, baseDN, rtype, prefix, sortOrder, pageStartFrom, pageSize, total, cachehint);
}

void CLdapSecManager::setExtraParam(const char * name, const char * value)
{
    if(name == NULL || name[0] == '\0')
    {
        DBGLOG("CLdapSecManager::setExtraParam name must be provided");
        return;
    }

    if (!m_extraparams)
        m_extraparams.setown(createProperties(false));
    m_extraparams->setProp(name, value);

    if(value != NULL && value[0] != '\0')
    {
        if(stricmp(name, "resourcesBasedn") == 0)
            m_ldap_client->setResourceBasedn(value, RT_DEFAULT);
        else if(stricmp(name, "workunitsBasedn") == 0)
            m_ldap_client->setResourceBasedn(value, RT_WORKUNIT_SCOPE);
    }
}


IAuthMap * CLdapSecManager::createAuthMap(IPropertyTree * authconfig)
{
    CAuthMap* authmap = new CAuthMap(this);

    IPropertyTreeIterator *loc_iter = NULL;
    loc_iter = authconfig->getElements(".//Location");
    if (loc_iter != NULL)
    {
        IPropertyTree *location = NULL;
        loc_iter->first();
        while(loc_iter->isValid())
        {
            location = &loc_iter->query();
            if (location)
            {
                StringBuffer pathstr, rstr, required, description;
                location->getProp("@path", pathstr);
                location->getProp("@resource", rstr);
                location->getProp("@required", required);
                location->getProp("@description", description);
                
                if(pathstr.length() == 0)
                    throw MakeStringException(-1, "path empty in Authenticate/Location");
                if(rstr.length() == 0)
                    throw MakeStringException(-1, "resource empty in Authenticate/Location");

                ISecResourceList* rlist = authmap->queryResourceList(pathstr.str());
                if(rlist == NULL)
                {
                    rlist = createResourceList("ldapsecurity");                     
                    authmap->add(pathstr.str(), rlist);
                }
                ISecResource* rs = rlist->addResource(rstr.str());
                SecAccessFlags requiredaccess = str2perm(required.str());
                rs->setRequiredAccessFlags(requiredaccess);
                rs->setDescription(description.str());
            }
            loc_iter->next();
        }
        loc_iter->Release();
        loc_iter = NULL;
    }

    authmap->addToBackend();

    return authmap;
}


IAuthMap * CLdapSecManager::createFeatureMap(IPropertyTree * authconfig)
{
    CAuthMap* feature_authmap = new CAuthMap(this);

    IPropertyTreeIterator *feature_iter = NULL;
    feature_iter = authconfig->getElements(".//Feature");
    if (feature_iter != NULL)
    {
        IPropertyTree *feature = NULL;
        feature_iter->first();
        while(feature_iter->isValid())
        {
            feature = &feature_iter->query();
            if (feature)
            {
                StringBuffer pathstr, rstr, required, description;
                feature->getProp("@path", pathstr);
                feature->getProp("@resource", rstr);
                feature->getProp("@required", required);
                feature->getProp("@description", description);
                ISecResourceList* rlist = feature_authmap->queryResourceList(pathstr.str());
                if(rlist == NULL)
                {
                    rlist = createResourceList(pathstr.str());                      
                    feature_authmap->add(pathstr.str(), rlist);
                }
                ISecResource* rs = rlist->addResource(rstr.str());
                SecAccessFlags requiredaccess = str2perm(required.str());
                rs->setRequiredAccessFlags(requiredaccess);
                rs->setDescription(description.str());
            }
            feature_iter->next();
        }
        feature_iter->Release();
        feature_iter = NULL;
    }

    feature_authmap->addToBackend();
    
    return feature_authmap;
}

bool CLdapSecManager::updateUserPassword(ISecUser& user, const char* newPassword, const char* currPassword)
{
    // Authenticate User first
    if(!authenticate(&user) && user.getAuthenticateStatus() != AS_PASSWORD_VALID_BUT_EXPIRED)
    {
        return false;
    }

    //Update password if authenticated
    bool ok = m_ldap_client->updateUserPassword(user, newPassword, currPassword);
    if(ok && m_permissionsCache->isCacheEnabled() && !m_usercache_off)
    {
        m_permissionsCache->removeFromUserCache(user);
    }
    return ok;
}

bool CLdapSecManager::updateUser(const char* type, ISecUser& user)
{
    bool ok = m_ldap_client->updateUser(type, user);
    if(ok && m_permissionsCache->isCacheEnabled() && !m_usercache_off)
        m_permissionsCache->removeFromUserCache(user);

    return ok;
}

bool CLdapSecManager::updateUserPassword(const char* username, const char* newPassword)
{
    return m_ldap_client->updateUserPassword(username, newPassword);
}

void CLdapSecManager::getAllGroups(StringArray & groups, StringArray & managedBy, StringArray & descriptions)
{
    m_ldap_client->getAllGroups(groups, managedBy, descriptions);
}

ISecItemIterator* CLdapSecManager::getGroupsSorted(GroupField* sortOrder, const unsigned pageStartFrom, const unsigned pageSize,
    unsigned *total, __int64 *cachehint)
{
    return m_ldap_client->getGroupsSorted(sortOrder, pageStartFrom, pageSize, total, cachehint);
}

ISecItemIterator* CLdapSecManager::getGroupMembersSorted(const char* groupName, UserField* sortOrder, const unsigned pageStartFrom, const unsigned pageSize,
    unsigned *total, __int64 *cachehint)
{
    return m_ldap_client->getGroupMembersSorted(groupName, sortOrder, pageStartFrom, pageSize, total, cachehint);
}

bool CLdapSecManager::getPermissionsArray(const char* basedn, SecResourceType rtype, const char* name, IArrayOf<CPermission>& permissions)
{
    return m_ldap_client->getPermissionsArray(basedn, rtype, name, permissions);
}

void CLdapSecManager::addGroup(const char* groupname, const char * groupOwner, const char * groupDesc)
{
    m_ldap_client->addGroup(groupname, groupOwner, groupDesc);
}

void CLdapSecManager::deleteGroup(const char* groupname)
{
    m_ldap_client->deleteGroup(groupname);
}

bool CLdapSecManager::changePermission(CPermissionAction& action)
{
    return m_ldap_client->changePermission(action);
}

void CLdapSecManager::getGroups(const char* username, StringArray & groups)
{
    m_ldap_client->getGroups(username, groups);
}

void CLdapSecManager::changeUserGroup(const char* action, const char* username, const char* groupname)
{
    m_ldap_client->changeUserGroup(action, username, groupname);
}

bool CLdapSecManager::deleteUser(ISecUser* user)
{
    return m_ldap_client->deleteUser(user);
}

void CLdapSecManager::getGroupMembers(const char* groupname, StringArray & users)
{
    m_ldap_client->getGroupMembers(groupname, users);
}

void CLdapSecManager::deleteResource(SecResourceType rtype, const char * name, const char * basedn)
{
    m_ldap_client->deleteResource(rtype, name, basedn);

    time_t tctime = getThreadCreateTime();
    if ((m_permissionsCache->isCacheEnabled() || (m_permissionsCache->isTransactionalEnabled() && tctime > 0)) && (!m_cache_off[rtype]))
        m_permissionsCache->remove(rtype, name);
}

void CLdapSecManager::renameResource(SecResourceType rtype, const char * oldname, const char * newname, const char * basedn)
{
    m_ldap_client->renameResource(rtype, oldname, newname, basedn);

    time_t tctime = getThreadCreateTime();
    if ((m_permissionsCache->isCacheEnabled() || (m_permissionsCache->isTransactionalEnabled() && tctime > 0)) && (!m_cache_off[rtype]))
        m_permissionsCache->remove(rtype, oldname);
}

void CLdapSecManager::copyResource(SecResourceType rtype, const char * oldname, const char * newname, const char * basedn)
{
    m_ldap_client->copyResource(rtype, oldname, newname, basedn);
}

void CLdapSecManager::normalizeDn(const char* dn, StringBuffer& ndn)
{
    m_ldap_client->normalizeDn(dn, ndn);
}

bool CLdapSecManager::isSuperUser(ISecUser* user)
{
    return m_ldap_client->isSuperUser(user);
}

ILdapConfig* CLdapSecManager::queryConfig()
{
    return m_ldap_client->queryConfig();
}

void CLdapSecManager::cacheSwitch(SecResourceType rtype, bool on)
{
    m_cache_off[rtype] = !on;

    // To make things simple, turning off any resource type's permission cache turns off the userCache.
    if(!on)
        m_usercache_off = true;
}

int CLdapSecManager::countUsers(const char* searchstr, int limit)
{
    return m_ldap_client->countUsers(searchstr, limit);
}

int CLdapSecManager::countResources(const char* basedn, const char* searchstr, int limit)
{
    return m_ldap_client->countResources(basedn, searchstr, limit);
}

bool CLdapSecManager::getUserInfo(ISecUser& user, const char* infotype)
{
    return m_ldap_client->getUserInfo(user, infotype);
}

bool CLdapSecManager::createUserScopes()
{
    Owned<ISecUserIterator> it = getAllUsers();
    it->first();
    bool rc = true;
    while(it->isValid())
    {
        ISecUser &user = it->get();
        if (!m_ldap_client->createUserScope(user))
        {
            PROGLOG("CLdapSecManager::createUserScopes Error creating user scope for user '%s'", user.getName());
            rc = false;
        }
        it->next();
    }
    return rc;
}


aindex_t CLdapSecManager::getManagedFileScopes(IArrayOf<ISecResource>& scopes)
{
    return m_ldap_client->getManagedFileScopes(scopes);
}

SecAccessFlags CLdapSecManager::queryDefaultPermission(ISecUser& user)
{
    return m_ldap_client->queryDefaultPermission(user);
}

bool CLdapSecManager::clearPermissionsCache(ISecUser& user)
{
    if(m_permissionsCache->isCacheEnabled())
    {
        if (!authenticate(&user))
        {
            PROGLOG("User %s not authorized to clear permissions cache", user.getName());
            return false;
        }
        if (!isSuperUser(&user))
        {
            PROGLOG("User %s denied, only a superuser can clear permissions cache", user.getName());
            return false;
        }
        m_permissionsCache->flush();
    }
    return true;
}
bool CLdapSecManager::authenticateUser(ISecUser & user, bool *superUser)
{
    if (!authenticate(&user))
        return false;
    if (superUser)
        *superUser = isSuperUser(&user);
    return true;
}
bool CLdapSecManager::logoutUser(ISecUser & user)
{
    //remove user from permissions cache
    m_permissionsCache->removeFromUserCache(user);
    user.setAuthenticateStatus(AS_UNKNOWN);
    user.credentials().setSessionToken(0);
    return true;
}

//Data View related interfaces
void CLdapSecManager::createView(const char* viewName, const char * viewDescription)
{
    m_ldap_client->createView(viewName, viewDescription);
}

void CLdapSecManager::deleteView(const char* viewName)
{
    m_ldap_client->deleteView(viewName);
}

void CLdapSecManager::queryAllViews(StringArray & viewNames, StringArray & viewDescriptions, StringArray & viewManagedBy)
{
    m_ldap_client->queryAllViews(viewNames, viewDescriptions, viewManagedBy);
}

void CLdapSecManager::addViewColumns(const char* viewName, StringArray & files, StringArray & columns)
{
    m_ldap_client->addViewColumns(viewName, files, columns);
}

void CLdapSecManager::removeViewColumns(const char* viewName, StringArray & files, StringArray & columns)
{
    m_ldap_client->removeViewColumns(viewName, files, columns);
}

void CLdapSecManager::queryViewColumns(const char* viewName, StringArray & files, StringArray & columns)
{
    m_ldap_client->queryViewColumns(viewName, files, columns);
}

void CLdapSecManager::addViewMembers(const char* viewName, StringArray & viewUsers, StringArray & viewGroups)
{
    m_ldap_client->addViewMembers(viewName, viewUsers, viewGroups);
}

void CLdapSecManager::removeViewMembers(const char* viewName, StringArray & viewUsers, StringArray & viewGroups)
{
    m_ldap_client->removeViewMembers(viewName, viewUsers, viewGroups);
}

void CLdapSecManager::queryViewMembers(const char* viewName, StringArray & viewUsers, StringArray & viewGroups)
{
    m_ldap_client->queryViewMembers(viewName, viewUsers, viewGroups);
}

bool CLdapSecManager::userInView(const char * user, const char* viewName)
{
    return m_ldap_client->userInView(user, viewName);
}

extern "C"
{
LDAPSECURITY_API ISecManager * newLdapSecManager(const char *serviceName, IPropertyTree &config)
{
    return new CLdapSecManager(serviceName, config);
}

LDAPSECURITY_API IAuthMap *newDefaultAuthMap(IPropertyTree* config)
{
    CAuthMap* authmap = new CAuthMap(NULL);

    IPropertyTreeIterator *loc_iter = NULL;
    loc_iter = config->getElements(".//Location");

    if (loc_iter != NULL)
    {
        IPropertyTree *location = NULL;
        loc_iter->first();
        while(loc_iter->isValid())
        {
            location = &loc_iter->query();
            if (location)
            {
                StringBuffer pathstr, rstr;
                location->getProp("@path", pathstr);
                authmap->add(pathstr.str(), NULL);
            }
            loc_iter->next();
        }
        loc_iter->Release();
        loc_iter = NULL;
    }

    return authmap;
}

}<|MERGE_RESOLUTION|>--- conflicted
+++ resolved
@@ -673,11 +673,7 @@
     }
 
     //Verify provided signature if present
-<<<<<<< HEAD
-    IDigitalSignatureManager * pDSM = createDigitalSignatureManagerInstanceFromEnv();
-=======
     IDigitalSignatureManager * pDSM = queryDigitalSignatureManagerInstanceFromEnv();
->>>>>>> 6921f478
     if (pDSM && pDSM->isDigiVerifierConfigured() && !isEmptyString(user->credentials().getSignature()))
     {
         StringBuffer b64Signature(user->credentials().getSignature());
@@ -700,15 +696,9 @@
     {
         return true;
     }
-<<<<<<< HEAD
 
     //User not in cache. Look for session token, or call LDAP to authenticate
 
-=======
-
-    //User not in cache. Look for session token, or call LDAP to authenticate
-
->>>>>>> 6921f478
     if (0 != user->credentials().getSessionToken())//check for token existence
     {
         user->setAuthenticateStatus(AS_AUTHENTICATED);
