--- conflicted
+++ resolved
@@ -772,13 +772,8 @@
 //These are the macros to use to define the different entries in the stats meta table
 //#define TIMESTAT(y) STAT(Time, y, SMeasureTimeNs)
 #define TIMESTAT(y) St##Time##y, SMeasureTimeNs, StatsMergeSum, St##Time##y, St##Cycle##y##Cycles, { NAMES(Time, y) }, { TAGS(Time, y) }
-<<<<<<< HEAD
 #define WHENFIRSTSTAT(y) St##When##y, SMeasureTimestampUs, StatsMergeFirst, St##When##y, St##When##y, { WHENNAMES(When, y) }, { WHENTAGS(When, y) }
 #define WHENLASTSTAT(y) St##When##y, SMeasureTimestampUs, StatsMergeLast, St##When##y, St##When##y, { WHENNAMES(When, y) }, { WHENTAGS(When, y) }
-=======
-#define WHENSTAT(y) St##When##y, SMeasureTimestampUs, StatsMergeSum, St##When##y, St##When##y, { WHENNAMES(When, y) }, { WHENTAGS(When, y) }
-#define WHENFIRSTSTAT(y) St##When##y, SMeasureTimestampUs, StatsMergeFirst, St##When##y, St##When##y, { WHENNAMES(When, y) }, { WHENTAGS(When, y) }
->>>>>>> 93719f4f
 #define NUMSTAT(y) STAT(Num, y, SMeasureCount)
 #define SIZESTAT(y) STAT(Size, y, SMeasureSize)
 #define LOADSTAT(y) STAT(Load, y, SMeasureLoad)
@@ -966,8 +961,6 @@
     { WHENFIRSTSTAT(K8sLaunched) },
     { WHENFIRSTSTAT(K8sStarted) },
     { WHENFIRSTSTAT(K8sReady) },
-<<<<<<< HEAD
-=======
     { NUMSTAT(SocketWrites) },
     { SIZESTAT(SocketWrite) },
     { TIMESTAT(SocketWriteIO) },
@@ -976,7 +969,6 @@
     { SIZESTAT(SocketRead) },
     { TIMESTAT(SocketReadIO) },
     { CYCLESTAT(SocketReadIO) },
->>>>>>> 93719f4f
 };
 
 static MapStringTo<StatisticKind, StatisticKind> statisticNameMap(true);
