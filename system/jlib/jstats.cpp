--- conflicted
+++ resolved
@@ -619,16 +619,14 @@
     { NUMSTAT(Allocations) },
     { NUMSTAT(AllocationScans) },
     { NUMSTAT(DiskRetries) },
-<<<<<<< HEAD
     { CYCLESTAT(Elapsed) },
     { CYCLESTAT(Remaining) },
     { CYCLESTAT(Soapcall) },
     { CYCLESTAT(FirstExecute) },
     { CYCLESTAT(TotalNested) },
-=======
     { TIMESTAT(Generate) },
     { CYCLESTAT(Generate) },
->>>>>>> 1e6662af
+
 };
 
 
