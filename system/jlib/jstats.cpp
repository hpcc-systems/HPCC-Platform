--- conflicted
+++ resolved
@@ -1031,10 +1031,7 @@
     { TIMESTAT(QueryPreparation), "The total time spent preparing a query for execution" },
     { CYCLESTAT(QueryPreparation) },
     { COSTSTAT(SavingPotential), "The potential cost savings from optimizations" },
-<<<<<<< HEAD
-=======
     { COSTSTAT(Failed), "The cost associated with failed jobs" },
->>>>>>> 5f00d416
 };
 
 static MapStringTo<StatisticKind, StatisticKind> statisticNameMap(true);
