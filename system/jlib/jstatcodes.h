--- conflicted
+++ resolved
@@ -210,11 +210,8 @@
     StNumAttribsProcessed,
     StNumAttribsSimplified,
     StNumAttribsFromCache,
-<<<<<<< HEAD
-=======
     StNumSmartJoinDegradedToLocal,      // number of times global smart join degraded to local smart join (<=1 unless in loop)
     StNumSmartJoinSlavesDegradedToStd,  // number of times a slave in smart join degraded from local smart join to standard hash join
->>>>>>> 6921f478
     StMax,
 
     //For any quantity there is potentially the following variants.
