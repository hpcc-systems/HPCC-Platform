--- conflicted
+++ resolved
@@ -274,14 +274,11 @@
     StCycleAgentQueueCycles,
     StTimeIBYTIDelay,
     StCycleIBYTIDelayCycles,
-<<<<<<< HEAD
-=======
     StWhenQueued,
     StWhenDequeued,
     StWhenK8sLaunched,
     StWhenK8sStarted,
     StWhenK8sReady,
->>>>>>> ab89519c
     StMax,
 
     //For any quantity there is potentially the following variants.
