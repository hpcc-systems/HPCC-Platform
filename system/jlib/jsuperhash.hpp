--- conflicted
+++ resolved
@@ -455,11 +455,7 @@
     const char *get() { return (const char *)keyPtr(); }
     unsigned length() { return (size32_t)strlen((const char *)keyPtr()); }
     unsigned queryHash() const { return hashValue; }
-<<<<<<< HEAD
-    operator const char * () { return keyPtr(this); }
-=======
     operator const char * () { return HashKeyElement::keyPtr(this); }
->>>>>>> b06a4c35
     unsigned queryReferences() { return linkCount+1; } // 1 implicit
 
 private:        
