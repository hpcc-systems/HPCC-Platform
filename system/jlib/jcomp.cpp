/*##############################################################################

    HPCC SYSTEMS software Copyright (C) 2012 HPCC Systems.

    Licensed under the Apache License, Version 2.0 (the "License");
    you may not use this file except in compliance with the License.
    You may obtain a copy of the License at

       http://www.apache.org/licenses/LICENSE-2.0

    Unless required by applicable law or agreed to in writing, software
    distributed under the License is distributed on an "AS IS" BASIS,
    WITHOUT WARRANTIES OR CONDITIONS OF ANY KIND, either express or implied.
    See the License for the specific language governing permissions and
    limitations under the License.
############################################################################## */


#include "platform.h"
#include "jlib.hpp"
#include "jmisc.hpp"
#include "jcomp.hpp"
#include "jsem.hpp"
#include "jexcept.hpp"
#include "jregexp.hpp"
#include "jerror.hpp"

#ifdef _WIN32
#include <windows.h>
#include <winbase.h>
#include <io.h>
#else
#include <sys/wait.h>
#endif
#include <fcntl.h>
#include <sys/types.h>
#include <sys/stat.h>

#include <stdio.h>

#include "jfile.hpp"
#include "jdebug.hpp"
#include "jcomp.ipp"

#define CC_EXTRA_OPTIONS        ""
#ifdef GENERATE_LISTING
#undef CC_EXTRA_OPTIONS
#define CC_EXTRA_OPTIONS        " /FAs"
#endif

#ifdef _WIN32
#define DEFAULT_COMPILER Vs6CppCompiler
#else
#define DEFAULT_COMPILER GccCppCompiler
#endif

//---------------------------------------------------------------------------

#define BASE_ADDRESS "0x00480000"
//#define BASE_ADDRESS        "0x10000000"

static const char * CC_NAME[] =   { "\"#" PATHSEPSTR "bin" PATHSEPSTR "cl.bat\"",   "\"#" PATHSEPSTR "bin" PATHSEPSTR "g++\"" };
static const char * LINK_NAME[] = { "\"#" PATHSEPSTR "bin" PATHSEPSTR "link.bat\"", "\"#" PATHSEPSTR "bin" PATHSEPSTR "g++\"" };
static const char * LIB_DIR[] = { "\"#\\lib\"", "\"#/lib\"" };
static const char * LIB_OPTION_PREFIX[] = { "", "-Wl," };
static const char * USE_LIBPATH_FLAG[] = { "/libpath:\"", "-L" };
static const char * USE_LIBPATH_TAIL[] = { "\"", "" };
static const char * USE_LIBRPATH_FLAG[] = { NULL, "-Wl,-rpath," };
static const char * USE_LIB_FLAG[] = { "", "-l" };
static const char * USE_LIB_TAIL[] = { ".lib", "" };
static const char * USE_INCLUDE_FLAG[] = { "/I\"", "\"-I" };
static const char * USE_DEFINE_FLAG[] = { "/D", "-D" };
static const char * USE_INCLUDE_TAIL[] = { "\"", "\"" };
static const char * INCLUDEPATH[] = { "\"#\\include\"", "\"#/include\"" };
static const char * LINK_SEPARATOR[] = { " /link ", " " };
static const char * OBJECT_FILE_EXT[] = { "obj", "o" };
static const char * PCH_FILE_EXT[] = { "", "gch" };

static const char * LIBFLAG_DEBUG[] = { "/MDd", "" };
static const char * LIBFLAG_RELEASE[] = { "/MD", "" };
static const char * COMPILE_ONLY[] = { "/c", "-c" };

static const char * CC_OPTION_CORE[] = { "", "-fvisibility=hidden -DUSE_VISIBILITY=1" };
static const char * LINK_OPTION_CORE[] = { "/DLL /libpath:." , "" };
static const char * CC_OPTION_DEBUG[] = { "/Zm500 /EHsc /GR /Zi /nologo /bigobj", "-g -fPIC  -O0" };


static const char * CC_OPTION_RELEASE[] = { "/Zm500 /EHsc /GR /Oi /Ob1 /GF /nologo /bigobj", "-fPIC  -O0" };

static const char * CC_OPTION_PRECOMPILEHEADER[] = { "", " -x c++-header" };

#ifdef __APPLE__
static const char * DLL_LINK_OPTION_DEBUG[] = { "/BASE:" BASE_ADDRESS " /NOLOGO /LARGEADDRESSAWARE /INCREMENTAL:NO /DEBUG /DEBUGTYPE:CV", "-g -shared -L. -fPIC -pipe -O0" };
static const char * EXE_LINK_OPTION_DEBUG[] = { "/BASE:" BASE_ADDRESS " /NOLOGO /LARGEADDRESSAWARE /INCREMENTAL:NO /DEBUG /DEBUGTYPE:CV", "-g -L. -fPIC -pipe -O0 -Wl,-export_dynamic -v" };
static const char * DLL_LINK_OPTION_RELEASE[] = { "/BASE:" BASE_ADDRESS " /NOLOGO /LARGEADDRESSAWARE /INCREMENTAL:NO", "-shared -L. -fPIC -pipe -O0" };
static const char * EXE_LINK_OPTION_RELEASE[] = { "/BASE:" BASE_ADDRESS " /NOLOGO /LARGEADDRESSAWARE /INCREMENTAL:NO", "-L. -fPIC -pipe -O0 -Wl,-export_dynamic -v" };
#else
static const char * DLL_LINK_OPTION_DEBUG[] = { "/BASE:" BASE_ADDRESS " /NOLOGO /LARGEADDRESSAWARE /INCREMENTAL:NO /DEBUG /DEBUGTYPE:CV", "-g -shared -L. -fPIC -pipe -O0" };
static const char * EXE_LINK_OPTION_DEBUG[] = { "/BASE:" BASE_ADDRESS " /NOLOGO /LARGEADDRESSAWARE /INCREMENTAL:NO /DEBUG /DEBUGTYPE:CV", "-g -L. -Wl,-E -fPIC -pipe -O0" };
static const char * DLL_LINK_OPTION_RELEASE[] = { "/BASE:" BASE_ADDRESS " /NOLOGO /LARGEADDRESSAWARE /INCREMENTAL:NO", "-shared -L. -fPIC -pipe -O0" };
static const char * EXE_LINK_OPTION_RELEASE[] = { "/BASE:" BASE_ADDRESS " /NOLOGO /LARGEADDRESSAWARE /INCREMENTAL:NO", "-L. -Wl,-E -fPIC -pipe -O0" };
#endif

static const char * LINK_TARGET[] = { " /out:", " -o " };
static const char * DEFAULT_CC_LOCATION[] = { ".", "." };

//===========================================================================

static StringAttr compilerRoot;
static StringAttr stdIncludes;
static StringBuffer stdLibs;

static StringBuffer &dequote(StringBuffer &in)
{
    if (in.length() >= 2 && in.charAt(0)=='"' && in.charAt(in.length()-1)=='"')
    {
        in.remove(in.length()-1, 1);
        in.remove(0, 1);
    }
    return in;
}

static void doSetCompilerPath(const char * path, const char * includes, const char * libs, const char * tmpdir, unsigned targetCompiler, bool verbose)
{
    if (!includes)
        includes = INCLUDEPATH[targetCompiler];
    if (!libs)
        libs = LIB_DIR[targetCompiler];
    if (verbose)
    {
        PrintLog("Include directory set to %s", includes);
        PrintLog("Library directory set to %s", libs);
    }
    compilerRoot.set(path ? path : targetCompiler==GccCppCompiler ? "/usr" : ".\\CL");
    stdIncludes.set(includes);
    stdLibs.clear();
    for (;;)
    {
        StringBuffer thislib;
        while (*libs && *libs != ENVSEPCHAR)
            thislib.append(*libs++);
        if (thislib.length())
        {
            stdLibs.append(" ").append(USE_LIBPATH_FLAG[targetCompiler]).append(thislib).append(USE_LIBPATH_TAIL[targetCompiler]);
            if (USE_LIBRPATH_FLAG[targetCompiler])
                stdLibs.append(" ").append(USE_LIBRPATH_FLAG[targetCompiler]).append(thislib);
        }
        if (!*libs)
            break;
        libs++;
    }
    StringBuffer fname;
    if (path)
    {
        const char *finger = CC_NAME[targetCompiler];
        while (*finger)
        {
            if (*finger == '#')
                fname.append(path);
            else
                fname.append(*finger);
            finger++;
        }

#if defined(__linux__)
        StringBuffer clbin_dir;
        const char* dir_end = strrchr(fname, '/');
        if(dir_end == NULL)
            clbin_dir.append(".");
        else
            clbin_dir.append((dir_end - fname.str()) + 1, fname.str());
        
        StringBuffer pathenv(clbin_dir.str());
        const char* oldpath = getenv("PATH");
        if(oldpath != NULL && *oldpath != '\0')
        pathenv.append(":").append(oldpath);
        setenv("PATH", pathenv.str(), 1);
#endif
    }
    else
    {
        fname.append(compilerRoot).append(CC_NAME[targetCompiler]);
        fname.replaceString("#",NULL);
    }
    if (verbose)
        PrintLog("Compiler path set to %s", fname.str());

    dequote(fname);
#ifdef _WIN32
    if (_access(fname.str(), 4))
    {
#else
#if defined(__linux__) || defined(__FreeBSD__) || defined(__APPLE__)
    struct stat filestatus;
    int r = stat(fname.str(), &filestatus);
    if (    (r != 0)
        ||  (!S_ISREG(filestatus.st_mode))
        ||  ((filestatus.st_mode&(S_IXOTH|S_IXGRP|S_IXUSR))==0))
    {
        if (r == -1) errno = ENOENT;
#endif
#endif
        if (verbose)
            PrintLog("SetCompilerPath - no compiler found");
        throw makeOsExceptionV(GetLastError(), "setCompilerPath could not locate compiler %s", fname.str());
    }

    if(tmpdir && *tmpdir)
    {
        //MORE: this should be done for the child process instead of the parent but invoke does not let me do it
#if defined(__linux__)
        setenv("TMPDIR", tmpdir, 1);
#endif

#ifdef _WIN32
        StringBuffer tmpbuf;
        tmpbuf.append("TMP=").append(tmpdir);
        _putenv(tmpbuf.str());
#endif
    }
}

//===========================================================================

class CCompilerThreadParam : CInterface
{
public:
    IMPLEMENT_IINTERFACE;
    CCompilerThreadParam(const StringBuffer & _cmdline, Semaphore & _finishedCompiling, const StringBuffer & _logfile) : cmdline(_cmdline), finishedCompiling(_finishedCompiling), logfile(_logfile) {};

    StringBuffer        cmdline;
    StringBuffer        logfile;
    Semaphore       &   finishedCompiling;
};

//===========================================================================

static void setDirectoryPrefix(StringAttr & target, const char * source)
{
    if (source && *source)
    {
        StringBuffer temp;
        target.set(addDirectoryPrefix(temp, source));
    }
}

CppCompiler::CppCompiler(const char * _coreName, const char * _sourceDir, const char * _targetDir, unsigned _targetCompiler, bool _verbose)
{
    coreName.set(_coreName);
    targetCompiler = _targetCompiler;
    createDLL = true;
#ifdef _DEBUG
    setDebug(true);
    setDebugLibrary(true);
#else
    setDebug(false);
    setDebugLibrary(false);
#endif
    
    setDirectoryPrefix(sourceDir, _sourceDir);
    setDirectoryPrefix(targetDir, _targetDir);
    maxCompileThreads = 1;
    onlyCompile = false;
    verbose = _verbose;
    saveTemps = false;
    abortChecker = NULL;
    precompileHeader = false;
    linkFailed = false;
}

void CppCompiler::addCompileOption(const char * option)
{
    compilerOptions.append(' ').append(option);
}

void CppCompiler::setPrecompileHeader(bool _pch)
{
    if (targetCompiler!=GccCppCompiler)
        throw MakeStringException(0, "precompiled header generation only supported for g++ and compatible compilers");
    precompileHeader = _pch;
}

void CppCompiler::addDefine(const char * symbolName, const char * value)
{
    compilerOptions.append(" ").append(USE_DEFINE_FLAG[targetCompiler]).append(symbolName);

    if (value)
        compilerOptions.append('=').append(value);
}

void CppCompiler::addLibrary(const char * libName)
{
    if (verbose)
        PrintLog("addLibrary %s", libName);

    const char* lname = libName;
    const char * quote;
    StringBuffer path, tail; // NOTE - because of the (hacky) code below that sets lname to point within tail.str(), this must NOT be moved inside the if block
    if (targetCompiler == GccCppCompiler)
    {
        // It seems gcc compiler doesn't like things like -lmydir/libx.so
        splitFilename(libName, &path, &path, &tail, &tail);
        if(path.length())
        {
            addLibraryPath(path);
            lname = tail.str();
            // HACK - make it work with plugins. This should be handled at caller end!
            if (strncmp(lname, "lib", 3) == 0)
                lname += 3;
        }
        quote = NULL;   //quoting lib names with gcc causes link error (lib not found)
    }
    else
    {
        quote = "\"";
    }
    linkerLibraries.append(" ").append(USE_LIB_FLAG[targetCompiler]).append(quote).append(lname).append(USE_LIB_TAIL[targetCompiler]).append(quote);
}

void CppCompiler::addLibraryPath(const char * libPath)
{
    linkerOptions.append(" ").append(USE_LIBPATH_FLAG[targetCompiler]).append(libPath).append(USE_LIBPATH_TAIL[targetCompiler]);
    if (USE_LIBRPATH_FLAG[targetCompiler])
        linkerOptions.append(" ").append(USE_LIBRPATH_FLAG[targetCompiler]).append(libPath);
}

void CppCompiler::_addInclude(StringBuffer &s, const char * paths)
{
    if (!paths)
        return;
    StringBuffer includePath;
    for (;;)
    {
        while (*paths && *paths != ENVSEPCHAR)
            includePath.append(*paths++);
        if (includePath.length())
            s.append(" ").append(USE_INCLUDE_FLAG[targetCompiler]).append(includePath).append(USE_INCLUDE_TAIL[targetCompiler]);
        if (!*paths)
            break;
        paths++;
        includePath.clear();
    }
}

void CppCompiler::addInclude(const char * paths)
{
    _addInclude(compilerOptions, paths);
}

void CppCompiler::addLinkOption(const char * option)
{
    if (option && *option)	
        linkerOptions.append(' ').append(LIB_OPTION_PREFIX[targetCompiler]).append(option);
}

void CppCompiler::addSourceFile(const char * filename)
{
    DBGLOG("addSourceFile %s", filename);
    allSources.append(filename);
}

void CppCompiler::addObjectFile(const char * filename)
{
    linkerLibraries.append(" ").append(filename);
}

void CppCompiler::writeLogFile(const char* filepath, StringBuffer& log)
{
    if(!filepath || !*filepath || !log.length())
        return;

    Owned <IFile> f = createIFile(filepath);
    if(f->exists())
        f->remove();

    Owned <IFileIO> fio = f->open(IFOcreaterw);
    if(fio.get())
        fio->write(0, log.length(), log.str());
}

bool CppCompiler::compile()
{
    if (abortChecker && abortChecker->abortRequested())
        return false;

    TIME_SECTION(!verbose ? NULL : onlyCompile ? "compile" : "compile/link");

    Owned<IThreadPool> pool = createThreadPool("CCompilerWorker", this, NULL, maxCompileThreads?maxCompileThreads:1, INFINITE);
    addCompileOption(COMPILE_ONLY[targetCompiler]);

    bool ret = false;
    Semaphore finishedCompiling;
    int numSubmitted = 0;
    atomic_set(&numFailed, 0);

    ForEachItemIn(i0, allSources)
    {
        ret = compileFile(pool, allSources.item(i0), finishedCompiling);
        if (!ret)
            break;
        ++numSubmitted;
    }

    for (int idx = 0; idx < numSubmitted; idx++)
    {
        if (abortChecker)
        {
            while (!finishedCompiling.wait(5*1000))
            {
                if (abortChecker && abortChecker->abortRequested())
                {
                    PrintLog("Aborting compilation");
                    pool->stopAll(true);
                    if (!pool->joinAll(true, 10*1000))
                        WARNLOG("CCompilerWorker; timed out waiting for threads in pool");
                    return false;
                }
            }
        }
        else
            finishedCompiling.wait();
    }

    if (atomic_read(&numFailed) > 0)
        ret = false;
    else if (!onlyCompile && !precompileHeader)
        ret = doLink();

    if (!saveTemps && !onlyCompile)
    {
        removeTemporaries();
        StringBuffer temp;
        ForEachItemIn(i2, allSources)
            remove(getObjectName(temp.clear(), allSources.item(i2)).str());
    }

    //Combine logfiles
    const char* cclog = ccLogPath.get();
    if(!cclog||!*cclog)
        cclog = queryCcLogName();
    Owned <IFile> dstfile = createIFile(cclog);
    dstfile->remove();

    Owned<IFileIO> dstIO = dstfile->open(IFOwrite);
    ForEachItemIn(i2, logFiles)
    {
        Owned <IFile> srcfile = createIFile(logFiles.item(i2));
        if (srcfile->exists())
        {
            dstIO->appendFile(srcfile);
            srcfile->remove();
        }
    }

    //Don't leave lots of blank log files around if the compile was successful
    bool logIsEmpty = (dstIO->size() == 0);
    dstIO.clear();
    if (ret && logIsEmpty)
        dstfile->remove();

    pool->joinAll(true, 1000);
    return ret;
}

bool CppCompiler::compileFile(IThreadPool * pool, const char * filename, Semaphore & finishedCompiling)
{
    if (!filename || *filename == 0)
        return false;

    StringBuffer cmdline;
    cmdline.append(CC_NAME[targetCompiler]);
    if (precompileHeader)
        cmdline.append(CC_OPTION_PRECOMPILEHEADER[targetCompiler]);
    cmdline.append(" \"");
    if (sourceDir.length())
    {
        cmdline.append(sourceDir);
        addPathSepChar(cmdline);
    }
    cmdline.append(filename);
    cmdline.append("\" ");
    expandCompileOptions(cmdline);

    if (useDebugLibrary)
        cmdline.append(" ").append(LIBFLAG_DEBUG[targetCompiler]);
    else
        cmdline.append(" ").append(LIBFLAG_RELEASE[targetCompiler]);

    _addInclude(cmdline, stdIncludes);
    
    if (targetCompiler == Vs6CppCompiler)
    {
        if (targetDir.get())
            cmdline.append(" /Fo").append("\"").append(targetDir).append("\"");
        cmdline.append(" /Fd").append("\"").append(targetDir).append(createDLL ? SharedObjectPrefix : NULL).append(filename).append(".pdb").append("\"");//MORE: prefer create a single pdb file using coreName
    }
    else
    {
        cmdline.append(" -o ").append("\"").append(targetDir).append(filename).append('.');
        if (precompileHeader)
            cmdline.append(PCH_FILE_EXT[targetCompiler]);
        else
            cmdline.append(OBJECT_FILE_EXT[targetCompiler]);
        cmdline.append("\"");
    }
    
    StringBuffer expanded;
    expandRootDirectory(expanded, cmdline);
    StringBuffer logFile;
    logFile.append(filename).append(".log.tmp");
    logFiles.append(logFile);

    Owned<CCompilerThreadParam> parm;
    if (verbose)
        PrintLog("%s", expanded.str());
    parm.setown(new CCompilerThreadParam(expanded, finishedCompiling, logFile));
    pool->start(parm.get());

    return true;
}

void CppCompiler::extractErrors(IArrayOf<IError> & errors)
{
    const char* cclog = ccLogPath.get();
    if(!cclog||!*cclog)
        cclog = queryCcLogName();
    Owned <IFile> logfile = createIFile(cclog);
    if (!logfile->exists())
        return;

    try
    {
        StringBuffer file;
        file.loadFile(logfile);

        RegExpr vsErrorPattern("^{.+}({[0-9]+}) : error {.*$}");
        RegExpr vsLinkErrorPattern("^{.+} : error {.*$}");

        //cpperr.ecl:7:10: error: ‘syntaxError’ was not declared in this scope
        RegExpr gccErrorPattern("^{.+}:{[0-9]+}:{[0-9]+}: {[a-z]+}: {.*$}");
        RegExpr gccErrorPattern2("^{.+}:{[0-9]+}: {[a-z]+}: {.*$}");
        RegExpr gccLinkErrorPattern("^{.+}:{[0-9]+}: {.*$}"); // undefined reference
        RegExpr gccLinkErrorPattern2("^.+ld: {.*$}"); // fail to find library etc.
        RegExpr gccExitStatusPattern("^.*exit status$"); // collect2: error: ld returned 1 exit status
        const char * cur = file.str();
        do
        {
            const char * newline = strchr(cur, '\n');
            StringAttr next;
            if (newline)
            {
                next.set(cur, newline-cur);
                cur = newline+1;
                if (*cur == '\r')
                    cur++;
            }
            else
            {
                next.set(cur);
                cur = NULL;
            }

            if (gccExitStatusPattern.find(next))
            {
                //ignore
            }
            else if (gccErrorPattern.find(next))
            {
                StringBuffer filename, line, column, kind, msg;
                gccErrorPattern.findstr(filename, 1);
                gccErrorPattern.findstr(line, 2);
                gccErrorPattern.findstr(column, 3);
                gccErrorPattern.findstr(kind, 4);
                gccErrorPattern.findstr(msg, 5);

                if (strieq(kind, "error"))
                    errors.append(*createError(CategoryError, SeverityError, JLIBERR_CppCompileError, msg.str(), filename.str(), atoi(line), atoi(column), 0));
                else
                    errors.append(*createError(CategoryCpp, SeverityWarning, JLIBERR_CppCompileError, msg.str(), filename.str(), atoi(line), atoi(column), 0));
            }
            else if (gccErrorPattern2.find(next))
            {
                StringBuffer filename, line, kind, msg;
                gccErrorPattern2.findstr(filename, 1);
                gccErrorPattern2.findstr(line, 2);
                gccErrorPattern2.findstr(kind, 3);
                gccErrorPattern2.findstr(msg, 4);

                if (strieq(kind, "error"))
                    errors.append(*createError(CategoryError, SeverityError, JLIBERR_CppCompileError, msg.str(), filename.str(), atoi(line), 0, 0));
                else
                    errors.append(*createError(CategoryCpp, SeverityWarning, JLIBERR_CppCompileError, msg.str(), filename.str(), atoi(line), 0, 0));
            }
            else if (gccLinkErrorPattern.find(next))
            {
                StringBuffer filename, line, msg;
                gccLinkErrorPattern.findstr(filename, 1);
                gccLinkErrorPattern.findstr(line, 2);
                gccLinkErrorPattern.findstr(msg, 3);

                ErrorSeverity severity = linkFailed ? SeverityError : SeverityWarning;
                errors.append(*createError(CategoryError, severity, JLIBERR_CppCompileError, msg.str(), filename.str(), atoi(line), 0, 0));
            }
            else if (gccLinkErrorPattern2.find(next))
            {
                StringBuffer msg("C++ link error: ");
                gccLinkErrorPattern2.findstr(msg, 1);
                ErrorSeverity severity = linkFailed ? SeverityError : SeverityWarning;
                errors.append(*createError(CategoryError, severity, JLIBERR_CppCompileError, msg.str(), NULL, 0, 0, 0));
            }
            else if (vsErrorPattern.find(next))
            {
                StringBuffer filename, line, msg("C++ compiler error: ");
                vsErrorPattern.findstr(filename, 1);
                vsErrorPattern.findstr(line, 2);
                vsErrorPattern.findstr(msg, 3);
                errors.append(*createError(CategoryError, SeverityError, JLIBERR_CppCompileError, msg.str(), filename.str(), atoi(line), 0, 0));
            }
            else if (vsLinkErrorPattern.find(next))
            {
                StringBuffer filename, msg("C++ link error: ");
                vsLinkErrorPattern.findstr(filename, 1);
                vsLinkErrorPattern.findstr(msg, 2);
                errors.append(*createError(CategoryError, SeverityError, JLIBERR_CppCompileError, msg.str(), filename.str(), 0, 0, 0));
            }
        } while (cur);
    }
    catch (IException * e)
    {
        e->Release();
    }
}

void CppCompiler::expandCompileOptions(StringBuffer & target)
{
    target.append(" ").append(CC_OPTION_CORE[targetCompiler]).append(" ");
    if (targetDebug)
        target.append(CC_OPTION_DEBUG[targetCompiler]);
    else
        target.append(CC_OPTION_RELEASE[targetCompiler]);
    target.append(compilerOptions).append(CC_EXTRA_OPTIONS);
}

bool CppCompiler::doLink()
{
    StringBuffer cmdline;
    cmdline.append(LINK_NAME[targetCompiler]).append(LINK_SEPARATOR[targetCompiler]);

    cmdline.append(" ");
    if (targetDebug)
        cmdline.append(createDLL ? DLL_LINK_OPTION_DEBUG[targetCompiler] : EXE_LINK_OPTION_DEBUG[targetCompiler]);
    else
        cmdline.append(createDLL ? DLL_LINK_OPTION_RELEASE[targetCompiler] : EXE_LINK_OPTION_RELEASE[targetCompiler]);
    cmdline.append(" ");

    if (createDLL)
        cmdline.append(" ").append(LINK_OPTION_CORE[targetCompiler]);
    cmdline.append(stdLibs);

    ForEachItemIn(i0, allSources)
        cmdline.append(" ").append("\"").append(targetDir).append(allSources.item(i0)).append(".").append(OBJECT_FILE_EXT[targetCompiler]).append("\"");

    cmdline.append(linkerOptions);
    cmdline.append(linkerLibraries);

    StringBuffer outName;
    outName.append(createDLL ? SharedObjectPrefix : NULL).append(coreName).append(createDLL ? SharedObjectExtension : ProcessExtension);
    cmdline.append(LINK_TARGET[targetCompiler]).append("\"").append(targetDir).append(outName).append("\"");

    StringBuffer temp;
    remove(temp.clear().append(targetDir).append(outName).str());

    StringBuffer expanded;
    expandRootDirectory(expanded, cmdline);

    DWORD runcode = 0;
    if (verbose)
<<<<<<< HEAD
        PrintLog("%s", expanded.str());
    StringBuffer logFile = StringBuffer(CORE_NAME).append("_link.log.tmp");
=======
        PrintLog("%s", expanded.toCharArray());
    StringBuffer logFile = StringBuffer(coreName).append("_link.log.tmp");
>>>>>>> c3acd8dd
    logFiles.append(logFile);
    bool ret = invoke_program(expanded.str(), runcode, true, logFile) && (runcode == 0);
    linkFailed = !ret;
    return ret;
}

void CppCompiler::expandRootDirectory(StringBuffer & expanded, StringBuffer & in)
{
    unsigned len = in.length();
    unsigned i;
    for (i = 0; i < len; i++)
    {
        char c = in.charAt(i);
        if (c == '#')
        {
            if (compilerRoot)
                expanded.append(compilerRoot);
            else
                expanded.append(DEFAULT_CC_LOCATION[targetCompiler]);
        }
        else
            expanded.append(c);
    }
}


StringBuffer & CppCompiler::getObjectName(StringBuffer & out, const char * filename)
{
    out.append(targetDir);
    splitFilename(filename, NULL, NULL, &out, &out);
    return out.append(".").append(OBJECT_FILE_EXT[targetCompiler]);
}

void CppCompiler::removeTemporaries()
{
    DBGLOG("Remove temporaries");
    switch (targetCompiler)
    {
    case Vs6CppCompiler:
    case GccCppCompiler:
        {
            StringBuffer temp;
            remove(temp.clear().append(targetDir).append(coreName).append(".exp").str());
            remove(getObjectName(temp.clear(), coreName).str());
            remove(temp.clear().append(targetDir).append(coreName).append(".lib").str());
#ifdef _WIN32
            remove(temp.clear().append(targetDir).append(coreName).append(".res").str());
#elif defined (_USE_BINUTILS)
            remove(temp.clear().append(targetDir).append(coreName).append(".res.o").str());
#else
            temp.clear().append(coreName).append(".res.s*");
            DBGLOG("Remove %s%s",targetDir.str(), temp.str());
            Owned<IDirectoryIterator> resTemps = createDirectoryIterator(targetDir, temp.str());
            ForEach(*resTemps)
            {
                remove(resTemps->getName(temp.clear().append(targetDir)).str());
            }
#endif
            break;
        }
    }
}

void CppCompiler::setDebug(bool _debug)
{
    targetDebug = _debug;
}

void CppCompiler::setDebugLibrary(bool debug)
{
    useDebugLibrary = debug;
}

void CppCompiler::setCreateExe(bool _createExe) 
{ 
    createDLL = !_createExe; 
}


void CppCompiler::setOptimizeLevel(unsigned level)
{
    const char * option = NULL;

    switch (targetCompiler)
    {
    case Vs6CppCompiler:
        switch (level)
        {
        case 0: option = "/Od"; break;
        case 1: option = "/O1"; break;
        case 2: option = "/O2"; break;
        default: // i.e. 3 or higher
            option = "/Ob1gty /G6"; break;
        }
        break;
    case GccCppCompiler:
        switch (level)
        {
        case 0: option = "-O0"; break;  // do not optimize
        case 1: option = "-O1"; break;
        case 2: option = "-O2"; break;
        default: // i.e. 3 or higher
            option = "-O3"; break;
        }
        break;
    }

    if (option)
        addCompileOption(option);
}

void CppCompiler::setTargetBitLength(unsigned bitlength)
{
    const char * option = NULL;
    switch (targetCompiler)
    {
    case Vs6CppCompiler:
        switch (bitlength)
        {
        case 32: break; // 64-bit windows TBD at present....
        default:
            throwUnexpected();
        }
        break;
    case GccCppCompiler:
        switch (bitlength)
        {
        case 32: option = "-m32"; break;
        case 64: option = "-m64"; break;
        default:
            throwUnexpected();
        }
        break;
    }
    if (option)
        addCompileOption(option);
}

void CppCompiler::setCCLogPath(const char* path)
{
    if(path && *path)
        ccLogPath.set(path);
}


//===========================================================================

bool fileIsOlder(const char *dest, const char *src)
{
    int h1 = _open(dest, _O_RDONLY);
    if (h1 == -1)
        return true;
    int h2 = _open(src, _O_RDONLY);
    assertex(h2 != -1);
    struct _stat stat1;
    struct _stat stat2;
    _fstat(h1, &stat1);
    _fstat(h2, &stat2);
    _close(h1);
    _close(h2);
    return stat1.st_mtime < stat2.st_mtime;
}

//===========================================================================

void setCompilerPath(const char * path, const char * includes, const char * libs, const char * tmpdir, bool verbose)
{
    doSetCompilerPath(path, includes, libs, tmpdir, DEFAULT_COMPILER, verbose);
}

void setCompilerPath(const char * path, const char * includes, const char * libs, const char * tmpdir, CompilerType targetCompiler, bool verbose)
{
    doSetCompilerPath(path, includes, libs, tmpdir, targetCompiler, verbose);
}


ICppCompiler * createCompiler(const char * coreName, const char * sourceDir, const char * targetDir, bool verbose)
{
    return new CppCompiler(coreName, sourceDir, targetDir, DEFAULT_COMPILER, verbose);
}

ICppCompiler * createCompiler(const char * coreName, const char * sourceDir, const char * targetDir, CompilerType targetCompiler, bool verbose)
{
    return new CppCompiler(coreName, sourceDir, targetDir, targetCompiler, verbose);
}

//===========================================================================

class CCompilerWorker : public CInterface, implements IPooledThread
{
public:
    IMPLEMENT_IINTERFACE;

    CCompilerWorker(CppCompiler * _compiler, bool _okToAbort) : compiler(_compiler), okToAbort(_okToAbort)
    {
        handle = 0;
        aborted = false;
    }
    bool canReuse()             { return true; }
    bool stop()
    {
        if (okToAbort)
            interrupt_program(handle, true);
        aborted = true;
        return true;
    }
    void init(void *_params)    { params.set((CCompilerThreadParam *)_params); }

    void main()
    {
        DWORD runcode = 0;
        bool success;
        aborted = false;
        handle = 0;
        try
        {
            success = invoke_program(params->cmdline, runcode, false, params->logfile, &handle, false, okToAbort);
            if (success)
                wait_program(handle, runcode, true);
        }
        catch(IException* e)
        {
            StringBuffer sb;
            e->errorMessage(sb);
            e->Release();
            if (sb.length())
                PrintLog("%s", sb.str());
            success = false;
        }
        handle = 0;

        if (!success || aborted)
            atomic_inc(&compiler->numFailed);
        params->finishedCompiling.signal();
        return;
    }

private:
    CppCompiler * compiler;
    Owned<CCompilerThreadParam> params;
    HANDLE handle;
    bool aborted;
    bool okToAbort;
};

IPooledThread *CppCompiler::createNew()
{
    return new CCompilerWorker(this, (abortChecker != NULL));
}<|MERGE_RESOLUTION|>--- conflicted
+++ resolved
@@ -675,13 +675,8 @@
 
     DWORD runcode = 0;
     if (verbose)
-<<<<<<< HEAD
         PrintLog("%s", expanded.str());
-    StringBuffer logFile = StringBuffer(CORE_NAME).append("_link.log.tmp");
-=======
-        PrintLog("%s", expanded.toCharArray());
     StringBuffer logFile = StringBuffer(coreName).append("_link.log.tmp");
->>>>>>> c3acd8dd
     logFiles.append(logFile);
     bool ret = invoke_program(expanded.str(), runcode, true, logFile) && (runcode == 0);
     linkFailed = !ret;
