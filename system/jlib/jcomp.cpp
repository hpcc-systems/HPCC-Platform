/*##############################################################################

    HPCC SYSTEMS software Copyright (C) 2012 HPCC Systems®.

    Licensed under the Apache License, Version 2.0 (the "License");
    you may not use this file except in compliance with the License.
    You may obtain a copy of the License at

       http://www.apache.org/licenses/LICENSE-2.0

    Unless required by applicable law or agreed to in writing, software
    distributed under the License is distributed on an "AS IS" BASIS,
    WITHOUT WARRANTIES OR CONDITIONS OF ANY KIND, either express or implied.
    See the License for the specific language governing permissions and
    limitations under the License.
############################################################################## */


#include "platform.h"
#include "jlib.hpp"
#include "jmisc.hpp"
#include "jcomp.hpp"
#include "jsem.hpp"
#include "jexcept.hpp"
#include "jregexp.hpp"
#include "jerror.hpp"

#ifdef _WIN32
#include <windows.h>
#include <winbase.h>
#include <io.h>
#else
#include <sys/wait.h>
#endif
#include <fcntl.h>
#include <sys/types.h>
#include <sys/stat.h>

#include <stdio.h>

#include "jfile.hpp"
#include "jdebug.hpp"
#include "jcomp.ipp"

#define CC_EXTRA_OPTIONS        ""
#ifdef GENERATE_LISTING
#undef CC_EXTRA_OPTIONS
#define CC_EXTRA_OPTIONS        " /FAs"
#endif

#ifdef _WIN32
#define DEFAULT_COMPILER Vs6CppCompiler
#else
#define DEFAULT_COMPILER GccCppCompiler
#endif

//---------------------------------------------------------------------------

#define BASE_ADDRESS "0x00480000"
//#define BASE_ADDRESS        "0x10000000"

static const char * CC_NAME_CPP[] =   { "\"#" PATHSEPSTR "bin" PATHSEPSTR "cl.bat\"",   "\"#" PATHSEPSTR "bin" PATHSEPSTR "g++\"" };
static const char * CC_NAME_C[] =   { "\"#" PATHSEPSTR "bin" PATHSEPSTR "cl.bat\"",   "\"#" PATHSEPSTR "bin" PATHSEPSTR "gcc\"" };
static const char * LINK_NAME[] = { "\"#" PATHSEPSTR "bin" PATHSEPSTR "link.bat\"", "\"#" PATHSEPSTR "bin" PATHSEPSTR "g++\"" };
static const char * LIB_DIR[] = { "\"#\\lib\"", "\"#/lib\"" };
static const char * LIB_OPTION_PREFIX[] = { "", "-Wl," };
static const char * USE_LIBPATH_FLAG[] = { "/libpath:\"", "-L" };
static const char * USE_LIBPATH_TAIL[] = { "\"", "" };
static const char * USE_LIBRPATH_FLAG[] = { NULL, "-Wl,-rpath," };
static const char * USE_LIB_FLAG[] = { "", "-l" };
static const char * USE_LIB_TAIL[] = { ".lib", "" };
static const char * USE_INCLUDE_FLAG[] = { "/I\"", "\"-I" };
static const char * USE_DEFINE_FLAG[] = { "/D", "-D" };
static const char * USE_INCLUDE_TAIL[] = { "\"", "\"" };
static const char * INCLUDEPATH[] = { "\"#\\include\"", "\"#/include\"" };
static const char * LINK_SEPARATOR[] = { " /link ", " " };
static const char * OBJECT_FILE_EXT[] = { "obj", "o" };
static const char * PCH_FILE_EXT[] = { "", "gch" };

static const char * LIBFLAG_DEBUG[] = { "/MDd", "" };
static const char * LIBFLAG_RELEASE[] = { "/MD", "" };
static const char * COMPILE_ONLY[] = { "/c", "-c" };

<<<<<<< HEAD
static const char * CC_OPTION_CORE[] = { "", "-fvisibility=hidden -DUSE_VISIBILITY=1 -Werror -Wno-tautological-compare" };
=======
#ifdef _DEBUG
static const char * CC_OPTION_CORE[] = { "", "-std=c++11 -fvisibility=hidden -DUSE_VISIBILITY=1 -Werror -Wno-tautological-compare" };
#else
static const char * CC_OPTION_CORE[] = { "", "-std=c++11 -fvisibility=hidden -DUSE_VISIBILITY=1 -Wno-tautological-compare" };
#endif
>>>>>>> 87aa9e54
static const char * LINK_OPTION_CORE[] = { "/DLL /libpath:." , "" };
static const char * CC_OPTION_DEBUG[] = { "/Zm500 /EHsc /GR /Zi /nologo /bigobj", "-g -fPIC  -O0" };
static const char * CC_OPTION_RELEASE[] = { "/Zm500 /EHsc /GR /Oi /Ob1 /GF /nologo /bigobj", "-fPIC  -O0" };
static const char * CC_OPTION_C[] = { "", "" };
static const char * CC_OPTION_CPP[] = { "", "-std=c++11" };

static const char * CC_OPTION_PRECOMPILEHEADER[] = { "", " -x c++-header" };

#ifdef __APPLE__
static const char * DLL_LINK_OPTION_DEBUG[] = { "/BASE:" BASE_ADDRESS " /NOLOGO /LARGEADDRESSAWARE /INCREMENTAL:NO /DEBUG /DEBUGTYPE:CV", "-g -shared -L. -fPIC -pipe -O0" };
static const char * EXE_LINK_OPTION_DEBUG[] = { "/BASE:" BASE_ADDRESS " /NOLOGO /LARGEADDRESSAWARE /INCREMENTAL:NO /DEBUG /DEBUGTYPE:CV", "-g -L. -fPIC -pipe -O0 -Wl,-export_dynamic -v" };
static const char * DLL_LINK_OPTION_RELEASE[] = { "/BASE:" BASE_ADDRESS " /NOLOGO /LARGEADDRESSAWARE /INCREMENTAL:NO", "-shared -L. -fPIC -pipe -O0" };
static const char * EXE_LINK_OPTION_RELEASE[] = { "/BASE:" BASE_ADDRESS " /NOLOGO /LARGEADDRESSAWARE /INCREMENTAL:NO", "-L. -fPIC -pipe -O0 -Wl,-export_dynamic -v" };
#else
static const char * DLL_LINK_OPTION_DEBUG[] = { "/BASE:" BASE_ADDRESS " /NOLOGO /LARGEADDRESSAWARE /INCREMENTAL:NO /DEBUG /DEBUGTYPE:CV", "-g -shared -L. -fPIC -pipe -O0" };
static const char * EXE_LINK_OPTION_DEBUG[] = { "/BASE:" BASE_ADDRESS " /NOLOGO /LARGEADDRESSAWARE /INCREMENTAL:NO /DEBUG /DEBUGTYPE:CV", "-g -L. -Wl,-E -fPIC -pipe -O0" };
static const char * DLL_LINK_OPTION_RELEASE[] = { "/BASE:" BASE_ADDRESS " /NOLOGO /LARGEADDRESSAWARE /INCREMENTAL:NO", "-shared -L. -fPIC -pipe -O0" };
static const char * EXE_LINK_OPTION_RELEASE[] = { "/BASE:" BASE_ADDRESS " /NOLOGO /LARGEADDRESSAWARE /INCREMENTAL:NO", "-L. -Wl,-E -fPIC -pipe -O0" };
#endif

static const char * LINK_TARGET[] = { " /out:", " -o " };
static const char * DEFAULT_CC_LOCATION[] = { ".", "." };

//===========================================================================

static StringAttr compilerRoot;
static StringAttr stdIncludes;
static StringBuffer stdLibs;

static StringBuffer &dequote(StringBuffer &in)
{
    if (in.length() >= 2 && in.charAt(0)=='"' && in.charAt(in.length()-1)=='"')
    {
        in.remove(in.length()-1, 1);
        in.remove(0, 1);
    }
    return in;
}

static void doSetCompilerPath(const char * path, const char * includes, const char * libs, const char * tmpdir, unsigned targetCompiler, bool verbose)
{
    if (!includes)
        includes = INCLUDEPATH[targetCompiler];
    if (!libs)
        libs = LIB_DIR[targetCompiler];
    if (verbose)
    {
        PrintLog("Include directory set to %s", includes);
        PrintLog("Library directory set to %s", libs);
    }
    compilerRoot.set(path ? path : targetCompiler==GccCppCompiler ? "/usr" : ".\\CL");
    stdIncludes.set(includes);
    stdLibs.clear();
    for (;;)
    {
        StringBuffer thislib;
        while (*libs && *libs != ENVSEPCHAR)
            thislib.append(*libs++);
        if (thislib.length())
        {
            stdLibs.append(" ").append(USE_LIBPATH_FLAG[targetCompiler]).append(thislib).append(USE_LIBPATH_TAIL[targetCompiler]);
            if (USE_LIBRPATH_FLAG[targetCompiler])
                stdLibs.append(" ").append(USE_LIBRPATH_FLAG[targetCompiler]).append(thislib);
        }
        if (!*libs)
            break;
        libs++;
    }
    StringBuffer fname;
    if (path)
    {
        const char *finger = CC_NAME_CPP[targetCompiler];
        while (*finger)
        {
            if (*finger == '#')
                fname.append(path);
            else
                fname.append(*finger);
            finger++;
        }

#if defined(__linux__)
        StringBuffer clbin_dir;
        const char* dir_end = strrchr(fname, '/');
        if(dir_end == NULL)
            clbin_dir.append(".");
        else
            clbin_dir.append((dir_end - fname.str()) + 1, fname.str());
        
        StringBuffer pathenv(clbin_dir.str());
        const char* oldpath = getenv("PATH");
        if(oldpath != NULL && *oldpath != '\0')
        pathenv.append(":").append(oldpath);
        setenv("PATH", pathenv.str(), 1);
#endif
    }
    else
    {
        fname.append(compilerRoot).append(CC_NAME_CPP[targetCompiler]);
        fname.replaceString("#",NULL);
    }
    if (verbose)
        PrintLog("Compiler path set to %s", fname.str());

    dequote(fname);
#ifdef _WIN32
    if (_access(fname.str(), 4))
    {
#else
#if defined(__linux__) || defined(__FreeBSD__) || defined(__APPLE__)
    struct stat filestatus;
    int r = stat(fname.str(), &filestatus);
    if (    (r != 0)
        ||  (!S_ISREG(filestatus.st_mode))
        ||  ((filestatus.st_mode&(S_IXOTH|S_IXGRP|S_IXUSR))==0))
    {
        if (r == -1) errno = ENOENT;
#endif
#endif
        if (verbose)
            PrintLog("SetCompilerPath - no compiler found");
        throw makeOsExceptionV(GetLastError(), "setCompilerPath could not locate compiler %s", fname.str());
    }

    if(tmpdir && *tmpdir)
    {
        //MORE: this should be done for the child process instead of the parent but invoke does not let me do it
#if defined(__linux__)
        setenv("TMPDIR", tmpdir, 1);
#endif

#ifdef _WIN32
        StringBuffer tmpbuf;
        tmpbuf.append("TMP=").append(tmpdir);
        _putenv(tmpbuf.str());
#endif
    }
}

//===========================================================================

class CCompilerThreadParam : public CInterface
{
public:
    CCompilerThreadParam(const StringBuffer & _cmdline, Semaphore & _finishedCompiling, const StringBuffer & _logfile) : cmdline(_cmdline), logfile(_logfile), finishedCompiling(_finishedCompiling) {};

    StringBuffer        cmdline;
    StringBuffer        logfile;
    Semaphore       &   finishedCompiling;
};

//===========================================================================

static void setDirectoryPrefix(StringAttr & target, const char * source)
{
    if (source && *source)
    {
        StringBuffer temp;
        target.set(addDirectoryPrefix(temp, source));
    }
}

CppCompiler::CppCompiler(const char * _coreName, const char * _sourceDir, const char * _targetDir, unsigned _targetCompiler, bool _verbose)
{
    coreName.set(_coreName);
    targetCompiler = _targetCompiler;
    createDLL = true;
#ifdef _DEBUG
    setDebug(true);
    setDebugLibrary(true);
#else
    setDebug(false);
    setDebugLibrary(false);
#endif
    
    setDirectoryPrefix(sourceDir, _sourceDir);
    setDirectoryPrefix(targetDir, _targetDir);
    maxCompileThreads = 1;
    onlyCompile = false;
    verbose = _verbose;
    saveTemps = false;
    abortChecker = NULL;
    precompileHeader = false;
    linkFailed = false;
}

void CppCompiler::addCompileOption(const char * option)
{
    compilerOptions.append(' ').append(option);
}

void CppCompiler::setPrecompileHeader(bool _pch)
{
    if (targetCompiler!=GccCppCompiler)
        throw MakeStringException(0, "precompiled header generation only supported for g++ and compatible compilers");
    precompileHeader = _pch;
}

bool CppCompiler::fireException(IException *e)
{
    CriticalBlock block(cs);
    exceptions.append(*LINK(e));
    return true;
}

void CppCompiler::addDefine(const char * symbolName, const char * value)
{
    compilerOptions.append(" ").append(USE_DEFINE_FLAG[targetCompiler]).append(symbolName);

    if (value)
        compilerOptions.append('=').append(value);
}

void CppCompiler::addLibrary(const char * libName)
{
    if (verbose)
        PrintLog("addLibrary %s", libName);

    const char* lname = libName;
    const char * quote;
    StringBuffer path, tail; // NOTE - because of the (hacky) code below that sets lname to point within tail.str(), this must NOT be moved inside the if block
    if (targetCompiler == GccCppCompiler)
    {
        // It seems gcc compiler doesn't like things like -lmydir/libx.so
        splitFilename(libName, &path, &path, &tail, &tail);
        if(path.length())
        {
            addLibraryPath(path);
            lname = tail.str();
            // HACK - make it work with plugins. This should be handled at caller end!
            if (strncmp(lname, "lib", 3) == 0)
                lname += 3;
        }
        quote = NULL;   //quoting lib names with gcc causes link error (lib not found)
    }
    else
    {
        quote = "\"";
    }
    linkerLibraries.append(" ").append(USE_LIB_FLAG[targetCompiler]).append(quote).append(lname).append(USE_LIB_TAIL[targetCompiler]).append(quote);
}

void CppCompiler::addLibraryPath(const char * libPath)
{
    linkerOptions.append(" ").append(USE_LIBPATH_FLAG[targetCompiler]).append(libPath).append(USE_LIBPATH_TAIL[targetCompiler]);
    if (USE_LIBRPATH_FLAG[targetCompiler])
        linkerOptions.append(" ").append(USE_LIBRPATH_FLAG[targetCompiler]).append(libPath);
}

void CppCompiler::_addInclude(StringBuffer &s, const char * paths)
{
    if (!paths)
        return;
    StringBuffer includePath;
    for (;;)
    {
        while (*paths && *paths != ENVSEPCHAR)
            includePath.append(*paths++);
        if (includePath.length())
            s.append(" ").append(USE_INCLUDE_FLAG[targetCompiler]).append(includePath).append(USE_INCLUDE_TAIL[targetCompiler]);
        if (!*paths)
            break;
        paths++;
        includePath.clear();
    }
}

void CppCompiler::addInclude(const char * paths)
{
    _addInclude(compilerOptions, paths);
}

void CppCompiler::addLinkOption(const char * option)
{
    if (option && *option)	
        linkerOptions.append(' ').append(LIB_OPTION_PREFIX[targetCompiler]).append(option);
}

void CppCompiler::addSourceFile(const char * filename, const char *flags)
{
    DBGLOG("addSourceFile %s", filename);
    allSources.append(filename);
    allFlags.append(flags);
}

void CppCompiler::addObjectFile(const char * filename)
{
    linkerLibraries.append(" ").append(filename);
}

void CppCompiler::writeLogFile(const char* filepath, StringBuffer& log)
{
    if(!filepath || !*filepath || !log.length())
        return;

    Owned <IFile> f = createIFile(filepath);
    if(f->exists())
        f->remove();

    Owned <IFileIO> fio = f->open(IFOcreaterw);
    if(fio.get())
        fio->write(0, log.length(), log.str());
}

bool CppCompiler::compile()
{
    if (abortChecker && abortChecker->abortRequested())
        return false;

    TIME_SECTION(!verbose ? NULL : onlyCompile ? "compile" : "compile/link");

    Owned<IThreadPool> pool = createThreadPool("CCompilerWorker", this, this, maxCompileThreads?maxCompileThreads:1, INFINITE);
    addCompileOption(COMPILE_ONLY[targetCompiler]);

    bool ret = false;
    Semaphore finishedCompiling;
    int numSubmitted = 0;
    numFailed.store(0);

    ForEachItemIn(i0, allSources)
    {
        ret = compileFile(pool, allSources.item(i0), allFlags.item(i0), finishedCompiling);
        if (!ret)
            break;
        ++numSubmitted;
    }

    for (int idx = 0; idx < numSubmitted; idx++)
    {
        if (abortChecker)
        {
            while (!finishedCompiling.wait(5*1000))
            {
                if (abortChecker && abortChecker->abortRequested())
                {
                    PrintLog("Aborting compilation");
                    pool->stopAll(true);
                    if (!pool->joinAll(true, 10*1000))
                        WARNLOG("CCompilerWorker; timed out waiting for threads in pool");
                    return false;
                }
            }
        }
        else
            finishedCompiling.wait();
    }

    if (numFailed > 0)
        ret = false;
    else if (!onlyCompile && !precompileHeader)
        ret = doLink();

    if (!saveTemps && !onlyCompile)
    {
        removeTemporaries();
        StringBuffer temp;
        ForEachItemIn(i2, allSources)
            remove(getObjectName(temp.clear(), allSources.item(i2)).str());
    }

    //Combine logfiles
    const char* cclog = ccLogPath.get();
    if(!cclog||!*cclog)
        cclog = queryCcLogName();
    Owned <IFile> dstfile = createIFile(cclog);
    dstfile->remove();

    Owned<IFileIO> dstIO = dstfile->open(IFOwrite);
    ForEachItemIn(i2, logFiles)
    {
        Owned <IFile> srcfile = createIFile(logFiles.item(i2));
        if (srcfile->exists())
        {
            dstIO->appendFile(srcfile);
            srcfile->remove();
        }
    }

    //Don't leave lots of blank log files around if the compile was successful
    bool logIsEmpty = (dstIO->size() == 0);
    dstIO.clear();
    if (ret && logIsEmpty)
        dstfile->remove();

    pool->joinAll(true, 1000);
    return ret;
}

bool CppCompiler::compileFile(IThreadPool * pool, const char * filename, const char *flags, Semaphore & finishedCompiling)
{
    if (!filename || *filename == 0)
        return false;

    StringBuffer cmdline;
    const char *ext = pathExtension(filename);
    bool isC = ext != nullptr && strieq(ext, ".c");
    cmdline.append(isC ? CC_NAME_C[targetCompiler] : CC_NAME_CPP[targetCompiler]);
    if (precompileHeader)
        cmdline.append(CC_OPTION_PRECOMPILEHEADER[targetCompiler]);
    cmdline.append(" \"");
    if (sourceDir.length())
    {
        cmdline.append(sourceDir);
        addPathSepChar(cmdline);
    }
    cmdline.append(filename);
    cmdline.append("\" ");
    expandCompileOptions(cmdline, isC);

    if (useDebugLibrary)
        cmdline.append(" ").append(LIBFLAG_DEBUG[targetCompiler]);
    else
        cmdline.append(" ").append(LIBFLAG_RELEASE[targetCompiler]);

    _addInclude(cmdline, stdIncludes);
    
    if (targetCompiler == Vs6CppCompiler)
    {
        if (targetDir.get())
            cmdline.append(" /Fo").append("\"").append(targetDir).append("\"");

        StringBuffer basename;
        splitFilename(filename, &basename, &basename, &basename, NULL);
        cmdline.append(" /Fd").append("\"").append(targetDir).append(createDLL ? SharedObjectPrefix : NULL).append(filename).append(".pdb").append("\"");//MORE: prefer create a single pdb file using coreName
    }
    else
    {
        cmdline.append(" -o ").append("\"");
        if (precompileHeader)
            cmdline.append(targetDir).append(filename).append('.').append(PCH_FILE_EXT[targetCompiler]);
        else
            getObjectName(cmdline, filename);
        cmdline.append("\"");
    }
    if (flags)
        cmdline.append(" ").append(flags);
    
    StringBuffer expanded;
    expandRootDirectory(expanded, cmdline);
    StringBuffer logFile;
    logFile.append(filename).append(".log.tmp");
    logFiles.append(logFile);

    Owned<CCompilerThreadParam> parm;
    if (verbose)
        PrintLog("%s", expanded.str());
    parm.setown(new CCompilerThreadParam(expanded, finishedCompiling, logFile));
    pool->start(parm.get());

    return true;
}

void CppCompiler::extractErrors(IArrayOf<IError> & errors)
{
    ForEachItemIn(i, exceptions)
    {
        IException & cur = exceptions.item(i);
        StringBuffer msg;
        cur.errorMessage(msg);
        errors.append(*createError(JLIBERR_CppCompileError, msg, nullptr));
    }
    const char* cclog = ccLogPath.get();
    if(!cclog||!*cclog)
        cclog = queryCcLogName();
    Owned <IFile> logfile = createIFile(cclog);
    if (!logfile->exists())
        return;

    try
    {
        StringBuffer file;
        file.loadFile(logfile);

        RegExpr vsErrorPattern("^{.+}({[0-9]+}) : error {.*$}");
        RegExpr vsLinkErrorPattern("^{.+} : error {.*$}");

        //cpperr.ecl:7:10: error: ‘syntaxError’ was not declared in this scope
        RegExpr gccErrorPattern("^{.+}:{[0-9]+}:{[0-9]+}: {[a-z]+}: {.*$}");
        RegExpr gccErrorPattern2("^{.+}:{[0-9]+}: {[a-z]+}: {.*$}");
        RegExpr gccLinkErrorPattern("^{.+}:{[0-9]+}: {.*$}"); // undefined reference
        RegExpr gccLinkErrorPattern2("^.+ld: {.*$}"); // fail to find library etc.
        RegExpr gccExitStatusPattern("^.*exit status$"); // collect2: error: ld returned 1 exit status
        const char * cur = file.str();
        do
        {
            const char * newline = strchr(cur, '\n');
            StringAttr next;
            if (newline)
            {
                next.set(cur, newline-cur);
                cur = newline+1;
                if (*cur == '\r')
                    cur++;
            }
            else
            {
                next.set(cur);
                cur = NULL;
            }

            if (gccExitStatusPattern.find(next))
            {
                //ignore
            }
            else if (gccErrorPattern.find(next))
            {
                StringBuffer filename, line, column, kind, msg;
                gccErrorPattern.findstr(filename, 1);
                gccErrorPattern.findstr(line, 2);
                gccErrorPattern.findstr(column, 3);
                gccErrorPattern.findstr(kind, 4);
                gccErrorPattern.findstr(msg, 5);

                if (strieq(kind, "error"))
                    errors.append(*createError(CategoryError, SeverityError, JLIBERR_CppCompileError, msg.str(), filename.str(), atoi(line), atoi(column), 0));
                else
                    errors.append(*createError(CategoryCpp, SeverityWarning, JLIBERR_CppCompileError, msg.str(), filename.str(), atoi(line), atoi(column), 0));
            }
            else if (gccErrorPattern2.find(next))
            {
                StringBuffer filename, line, kind, msg;
                gccErrorPattern2.findstr(filename, 1);
                gccErrorPattern2.findstr(line, 2);
                gccErrorPattern2.findstr(kind, 3);
                gccErrorPattern2.findstr(msg, 4);

                if (strieq(kind, "error"))
                    errors.append(*createError(CategoryError, SeverityError, JLIBERR_CppCompileError, msg.str(), filename.str(), atoi(line), 0, 0));
                else
                    errors.append(*createError(CategoryCpp, SeverityWarning, JLIBERR_CppCompileError, msg.str(), filename.str(), atoi(line), 0, 0));
            }
            else if (gccLinkErrorPattern.find(next))
            {
                StringBuffer filename, line, msg;
                gccLinkErrorPattern.findstr(filename, 1);
                gccLinkErrorPattern.findstr(line, 2);
                gccLinkErrorPattern.findstr(msg, 3);

                ErrorSeverity severity = linkFailed ? SeverityError : SeverityWarning;
                errors.append(*createError(CategoryError, severity, JLIBERR_CppCompileError, msg.str(), filename.str(), atoi(line), 0, 0));
            }
            else if (gccLinkErrorPattern2.find(next))
            {
                StringBuffer msg("C++ link error: ");
                gccLinkErrorPattern2.findstr(msg, 1);
                ErrorSeverity severity = linkFailed ? SeverityError : SeverityWarning;
                errors.append(*createError(CategoryError, severity, JLIBERR_CppCompileError, msg.str(), NULL, 0, 0, 0));
            }
            else if (vsErrorPattern.find(next))
            {
                StringBuffer filename, line, msg("C++ compiler error: ");
                vsErrorPattern.findstr(filename, 1);
                vsErrorPattern.findstr(line, 2);
                vsErrorPattern.findstr(msg, 3);
                errors.append(*createError(CategoryError, SeverityError, JLIBERR_CppCompileError, msg.str(), filename.str(), atoi(line), 0, 0));
            }
            else if (vsLinkErrorPattern.find(next))
            {
                StringBuffer filename, msg("C++ link error: ");
                vsLinkErrorPattern.findstr(filename, 1);
                vsLinkErrorPattern.findstr(msg, 2);
                errors.append(*createError(CategoryError, SeverityError, JLIBERR_CppCompileError, msg.str(), filename.str(), 0, 0, 0));
            }
        } while (cur);
    }
    catch (IException * e)
    {
        e->Release();
    }
}

void CppCompiler::expandCompileOptions(StringBuffer & target, bool isC)
{
    target.append(" ").append(CC_OPTION_CORE[targetCompiler]).append(" ");
    if (targetDebug)
        target.append(CC_OPTION_DEBUG[targetCompiler]);
    else
        target.append(CC_OPTION_RELEASE[targetCompiler]);
    target.append(compilerOptions).append(CC_EXTRA_OPTIONS);
    if (isC)
        target.append(" ").append(CC_OPTION_C[targetCompiler]);
    else
        target.append(" ").append(CC_OPTION_CPP[targetCompiler]);
}

bool CppCompiler::doLink()
{
    StringBuffer cmdline;
    cmdline.append(LINK_NAME[targetCompiler]).append(LINK_SEPARATOR[targetCompiler]);

    cmdline.append(" ");
    if (targetDebug)
        cmdline.append(createDLL ? DLL_LINK_OPTION_DEBUG[targetCompiler] : EXE_LINK_OPTION_DEBUG[targetCompiler]);
    else
        cmdline.append(createDLL ? DLL_LINK_OPTION_RELEASE[targetCompiler] : EXE_LINK_OPTION_RELEASE[targetCompiler]);
    cmdline.append(" ");

    if (createDLL)
        cmdline.append(" ").append(LINK_OPTION_CORE[targetCompiler]);
    cmdline.append(stdLibs);

    ForEachItemIn(i0, allSources)
    {
        StringBuffer objFilename;
        getObjectName(objFilename, allSources.item(i0));
        cmdline.append(" ").append("\"").append(objFilename).append("\"");
    }

    cmdline.append(linkerOptions);
    cmdline.append(linkerLibraries);

    StringBuffer outName;
    outName.append(createDLL ? SharedObjectPrefix : NULL).append(coreName).append(createDLL ? SharedObjectExtension : ProcessExtension);
    cmdline.append(LINK_TARGET[targetCompiler]).append("\"").append(targetDir).append(outName).append("\"");

    StringBuffer temp;
    remove(temp.clear().append(targetDir).append(outName).str());

    StringBuffer expanded;
    expandRootDirectory(expanded, cmdline);

    DWORD runcode = 0;
    if (verbose)
        PrintLog("%s", expanded.str());
    StringBuffer logFile = StringBuffer(coreName).append("_link.log.tmp");
    logFiles.append(logFile);

    bool ret;
    try
    {
        ret = invoke_program(expanded.str(), runcode, true, logFile, nullptr, true) && (runcode == 0);
    }
    catch (IException * e)
    {
        exceptions.append(*e);
        ret = false;
    }
    linkFailed = !ret;
    return ret;
}

void CppCompiler::expandRootDirectory(StringBuffer & expanded, StringBuffer & in)
{
    unsigned len = in.length();
    unsigned i;
    for (i = 0; i < len; i++)
    {
        char c = in.charAt(i);
        if (c == '#')
        {
            if (compilerRoot)
                expanded.append(compilerRoot);
            else
                expanded.append(DEFAULT_CC_LOCATION[targetCompiler]);
        }
        else
            expanded.append(c);
    }
}


StringBuffer & CppCompiler::getObjectName(StringBuffer & out, const char * filename)
{
    out.append(targetDir);
    if (targetCompiler == Vs6CppCompiler)
        splitFilename(filename, NULL, NULL, &out, NULL);
    else
        splitFilename(filename, NULL, NULL, &out, &out);
    return out.append(".").append(OBJECT_FILE_EXT[targetCompiler]);
}

void CppCompiler::removeTemporaries()
{
    DBGLOG("Remove temporaries");

    StringBuffer temp;
    switch (targetCompiler)
    {
    case Vs6CppCompiler:
        {
            removeFileTraceIfFail(temp.clear().append(targetDir).append(coreName).append(".exp").str());
            removeFileTraceIfFail(temp.clear().append(targetDir).append(coreName).append(".lib").str());
            removeFileTraceIfFail(temp.clear().append(targetDir).append(coreName).append(".res").str());
            break;
        }
    case GccCppCompiler:
        {
            temp.clear().append(coreName).append(".res.s*");
            DBGLOG("Remove %s%s",targetDir.str(), temp.str());
            Owned<IDirectoryIterator> resTemps = createDirectoryIterator(targetDir, temp.str());
            ForEach(*resTemps)
            {
                removeFileTraceIfFail(resTemps->getName(temp.clear().append(targetDir)).str());
            }
            break;
        }
    }
}

void CppCompiler::setDebug(bool _debug)
{
    targetDebug = _debug;
}

void CppCompiler::setDebugLibrary(bool debug)
{
    useDebugLibrary = debug;
}

void CppCompiler::setCreateExe(bool _createExe) 
{ 
    createDLL = !_createExe; 
}


void CppCompiler::setOptimizeLevel(unsigned level)
{
    const char * option = NULL;

    switch (targetCompiler)
    {
    case Vs6CppCompiler:
        switch (level)
        {
        case 0: option = "/Od"; break;
        case 1: option = "/O1"; break;
        case 2: option = "/O2"; break;
        default: // i.e. 3 or higher
            option = "/Ob1gty /G6"; break;
        }
        break;
    case GccCppCompiler:
        switch (level)
        {
        case 0: option = "-O0"; break;  // do not optimize
        case 1: option = "-O1"; break;
        case 2: option = "-O2"; break;
        default: // i.e. 3 or higher
            option = "-O3"; break;
        }
        break;
    }

    if (option)
        addCompileOption(option);
}

void CppCompiler::setTargetBitLength(unsigned bitlength)
{
    const char * option = NULL;
    switch (targetCompiler)
    {
    case Vs6CppCompiler:
        switch (bitlength)
        {
        case 32: break; // option is passed with --arch to VsDevCmd, cannot control from the command line
        case 64: break; // you will get a link error if it has not been set compatibility
        default:
            throwUnexpected();
        }
        break;
    case GccCppCompiler:
#if defined (_ARCH_X86_64_) || defined(_ARCH_X86_)
        // Note that gcc only seems to support these options on the x86 architecture
        switch (bitlength)
        {
        case 32: option = "-m32"; break;
        case 64: option = "-m64"; break;
        default:
            throwUnexpected();
        }
#endif
        break;
    }
    if (option)
        addCompileOption(option);
}

void CppCompiler::setCCLogPath(const char* path)
{
    if(path && *path)
        ccLogPath.set(path);
}


//===========================================================================

bool fileIsOlder(const char *dest, const char *src)
{
    int h1 = _open(dest, _O_RDONLY);
    if (h1 == -1)
        return true;
    int h2 = _open(src, _O_RDONLY);
    assertex(h2 != -1);
    struct _stat stat1;
    struct _stat stat2;
    _fstat(h1, &stat1);
    _fstat(h2, &stat2);
    _close(h1);
    _close(h2);
    return stat1.st_mtime < stat2.st_mtime;
}

//===========================================================================

void setCompilerPath(const char * path, const char * includes, const char * libs, const char * tmpdir, bool verbose)
{
    doSetCompilerPath(path, includes, libs, tmpdir, DEFAULT_COMPILER, verbose);
}

void setCompilerPath(const char * path, const char * includes, const char * libs, const char * tmpdir, CompilerType targetCompiler, bool verbose)
{
    doSetCompilerPath(path, includes, libs, tmpdir, targetCompiler, verbose);
}


ICppCompiler * createCompiler(const char * coreName, const char * sourceDir, const char * targetDir, bool verbose)
{
    return new CppCompiler(coreName, sourceDir, targetDir, DEFAULT_COMPILER, verbose);
}

ICppCompiler * createCompiler(const char * coreName, const char * sourceDir, const char * targetDir, CompilerType targetCompiler, bool verbose)
{
    return new CppCompiler(coreName, sourceDir, targetDir, targetCompiler, verbose);
}

//===========================================================================

class CCompilerWorker : implements IPooledThread, public CInterface
{
public:
    IMPLEMENT_IINTERFACE;

    CCompilerWorker(CppCompiler * _compiler, bool _okToAbort) : compiler(_compiler), okToAbort(_okToAbort)
    {
        handle = 0;
        aborted = false;
    }
    virtual bool canReuse() const override { return true; }
    virtual bool stop() override
    {
        if (okToAbort)
            interrupt_program(handle, true);
        aborted = true;
        return true;
    }
    virtual void init(void *_params) override    { params.set((CCompilerThreadParam *)_params); }

    virtual void threadmain() override
    {
        DWORD runcode = 0;
        bool success;
        aborted = false;
        handle = 0;
        Owned<IException> error;
        try
        {
            success = invoke_program(params->cmdline, runcode, false, params->logfile, &handle, true, okToAbort);
            if (success)
                wait_program(handle, runcode, true);
        }
        catch(IException* e)
        {
            StringBuffer sb;
            e->errorMessage(sb);
            error.setown(e);
            if (sb.length())
                PrintLog("%s", sb.str());
            success = false;
        }
        handle = 0;

        if (!success || aborted || runcode != 0)
            compiler->numFailed++;
        params->finishedCompiling.signal();
        if (error)
            throw error.getClear();
    }

private:
    CppCompiler * compiler;
    Owned<CCompilerThreadParam> params;
    HANDLE handle;
    bool aborted;
    bool okToAbort;
};

IPooledThread *CppCompiler::createNew()
{
    return new CCompilerWorker(this, (abortChecker != NULL));
}<|MERGE_RESOLUTION|>--- conflicted
+++ resolved
@@ -81,15 +81,11 @@
 static const char * LIBFLAG_RELEASE[] = { "/MD", "" };
 static const char * COMPILE_ONLY[] = { "/c", "-c" };
 
-<<<<<<< HEAD
+#ifdef _DEBUG
 static const char * CC_OPTION_CORE[] = { "", "-fvisibility=hidden -DUSE_VISIBILITY=1 -Werror -Wno-tautological-compare" };
-=======
-#ifdef _DEBUG
-static const char * CC_OPTION_CORE[] = { "", "-std=c++11 -fvisibility=hidden -DUSE_VISIBILITY=1 -Werror -Wno-tautological-compare" };
 #else
-static const char * CC_OPTION_CORE[] = { "", "-std=c++11 -fvisibility=hidden -DUSE_VISIBILITY=1 -Wno-tautological-compare" };
-#endif
->>>>>>> 87aa9e54
+static const char * CC_OPTION_CORE[] = { "", "-fvisibility=hidden -DUSE_VISIBILITY=1 -Wno-tautological-compare" };
+#endif
 static const char * LINK_OPTION_CORE[] = { "/DLL /libpath:." , "" };
 static const char * CC_OPTION_DEBUG[] = { "/Zm500 /EHsc /GR /Zi /nologo /bigobj", "-g -fPIC  -O0" };
 static const char * CC_OPTION_RELEASE[] = { "/Zm500 /EHsc /GR /Oi /Ob1 /GF /nologo /bigobj", "-fPIC  -O0" };
