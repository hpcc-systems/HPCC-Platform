/*##############################################################################

    HPCC SYSTEMS software Copyright (C) 2012 HPCC Systems®.

    Licensed under the Apache License, Version 2.0 (the "License");
    you may not use this file except in compliance with the License.
    You may obtain a copy of the License at

       http://www.apache.org/licenses/LICENSE-2.0

    Unless required by applicable law or agreed to in writing, software
    distributed under the License is distributed on an "AS IS" BASIS,
    WITHOUT WARRANTIES OR CONDITIONS OF ANY KIND, either express or implied.
    See the License for the specific language governing permissions and
    limitations under the License.
############################################################################## */



#ifndef JLZW_INCL
#define JLZW_INCL

#include "jiface.hpp"
#include "jfile.hpp"
#include <stdio.h>

enum CompressionMethod
{
    //These values are persisted - they should not be changed
    COMPRESS_METHOD_NONE,
    COMPRESS_METHOD_ROWDIF,
    COMPRESS_METHOD_LZW,
    COMPRESS_METHOD_FASTLZ,
    COMPRESS_METHOD_LZMA,
    COMPRESS_METHOD_LZ4,
    COMPRESS_METHOD_LZ4HC,
    COMPRESS_METHOD_RANDROW,
    COMPRESS_METHOD_LZW_LITTLE_ENDIAN,
    COMPRESS_METHOD_LZ4S,
    COMPRESS_METHOD_LZ4SHC,
    COMPRESS_METHOD_LZ4HC3,
<<<<<<< HEAD
=======
    COMPRESS_METHOD_ZSTDS,
>>>>>>> 535060ce
    COMPRESS_METHOD_LAST,


    COMPRESS_METHOD_AES = 0x80,
    COMPRESS_METHOD_DEFAULT = 0xFF,
    COMPRESS_METHOD_LZWLEGACY = 1,  // Matches value of boolean 'true' used to indicate LZW little endian compression by legacy compressToBuffer
};


interface jlib_decl ICompressor : public IInterface
{
    virtual void   open(MemoryBuffer &mb, size32_t initialSize=0)=0; // variable internally sized buffer
    virtual void   open(void *blk, size32_t blksize)=0;              // fixed size output
    virtual void   close()=0;
    virtual size32_t write(const void *buf,size32_t len)=0;
    virtual size32_t compressBlock(size32_t destSize, void * dest, size32_t srcSize, const void * src) = 0;
     // Like compressBlock, but adds no internal header.  If numCompressed is not null, compress as much as will fit
    virtual size32_t compressDirect(size32_t destSize, void * dest, size32_t srcSize, const void * src, size32_t * numCompressed) = 0;
                                                                            
    virtual void * bufptr()=0;
    virtual size32_t buflen()=0;
    virtual void   startblock()=0;                      // row based must call startblock/commitblock
    virtual void   commitblock()=0;

    virtual bool adjustLimit(size32_t newLimit) = 0;    // adjust the maximum size of a fixed size output buffer
    virtual CompressionMethod getCompressionMethod() const = 0;
    virtual bool supportsBlockCompression() const = 0;
    virtual bool supportsIncrementalCompression() const = 0;
};

interface jlib_decl IExpander : public IInterface
{
    virtual size32_t init(const void *blk)=0; // returns size required
    virtual void   expand(void *target)=0;
    virtual void * bufptr()=0;
    virtual size32_t buflen()=0;
    virtual size32_t expandFirst(MemoryBuffer & target, const void * src) = 0;
    virtual size32_t expandNext(MemoryBuffer & target) = 0;
    virtual size32_t expandDirect(size32_t destSize, void * dest, size32_t srcSize, const void * src) = 0;
    virtual bool supportsBlockDecompression() const = 0;
};


interface jlib_decl IRandRowExpander : public IInterface
{
    static inline bool isRand(const void *blk) { return *((const unsigned short *)blk+1)==0xffff; }
    virtual bool init(const void *blk,bool copy=true)=0;
    virtual size32_t rowSize() const = 0;       
    virtual unsigned numRows() const = 0;
    virtual bool expandRow(void *target,unsigned index) const =0;
    virtual size32_t expandRow(void *target,unsigned index,size32_t ofs,size32_t sz) const =0;
    virtual const byte *firstRow() const = 0;
    virtual int cmpRow(const void *target,unsigned index,size32_t ofs=0,size32_t sz=(size32_t)-1) const =0;
};


class jlib_decl CExpanderBase : public CInterfaceOf<IExpander>
{
public:
    //Provide default implementations
    virtual size32_t expandFirst(MemoryBuffer & target, const void * src) override;
    virtual size32_t expandNext(MemoryBuffer & target) override;
    virtual size32_t expandDirect(size32_t destSize, void * dest, size32_t srcSize, const void * src) override;
    virtual bool supportsBlockDecompression() const override;
};


extern jlib_decl ICompressor *createLZWCompressor(bool supportbigendian); // bigendiansupport required for cross platform with solaris
extern jlib_decl IExpander *createLZWExpander(bool supportbigendian);

#define RLEMAXOVERHEAD 2
extern jlib_decl size32_t RLECompress(void *dst,const void *src,size32_t size);  // maximum will write is 2+size
extern jlib_decl size32_t RLEExpand(void *dst,const void *src,size32_t expsize); // returns amount read, expsize must be provided


extern jlib_decl size32_t DiffCompressFirst(const void *src,void *dst,void *buff,size32_t rs);  // compress first row (actually make bigger, but in same format as compression)
                                                                                            // buf need not be initialized
extern jlib_decl size32_t DiffCompress(const void *src,void *dst,void *buff,size32_t rs);       // compress subsequent rows (bufs set by previous DiffFirstCompress or DiffCompress
extern jlib_decl size32_t DiffCompress2(const void *src,void *dst,const void *prev,size32_t rs);// compress row (prev not updated)
extern jlib_decl size32_t DiffExpand(const void *src,void *dst,const void *prev,size32_t rs);   // expand row, prev must be passed previous expanded row 
extern jlib_decl size32_t DiffCompressedSize(const void *cmpressedsrc,size32_t rs);             // calculate compressed row size - rs is expanded size
inline size32_t MaxDiffCompressedRowSize (size32_t rowsize) { return rowsize+((rowsize+254)/255)*2; }


extern jlib_decl ICompressor *createRDiffCompressor(); // NB only supports transaction mode one row per transaction and fixed row size
extern jlib_decl IExpander *createRDiffExpander(); // NB only supports transaction mode one row per transaction and fixed row size

extern jlib_decl ICompressor *createRandRDiffCompressor(); // similar to RDiffCompressor except rows can be expanded individually
extern jlib_decl IRandRowExpander *createRandRDiffExpander(); // NB only supports fixed row size


// Helper functions to make it easy to compress/decompress to memorybuffers.
extern jlib_decl void compressToBuffer(MemoryBuffer & out, size32_t len, const void * src, CompressionMethod method=COMPRESS_METHOD_LZW_LITTLE_ENDIAN, const char *options=nullptr);
extern jlib_decl void decompressToBuffer(MemoryBuffer & out, MemoryBuffer & in, const char *options=nullptr);


interface ICompressedFileIO: extends IFileIO
{
    virtual unsigned dataCRC()=0;                   // CRC for data area (note total file CRC equals COMPRESSEDFILECRC)
    virtual size32_t recordSize()=0;                // 0 for lzw/fastlz, otherwise record length for row difference compression
    virtual size32_t blockSize()=0;                 // block size used
    virtual bool readMode()=0;                      // true if created using createCompressedFileReader
    virtual unsigned method()=0;
};

extern jlib_decl bool isCompressedFile(const char *filename);
extern jlib_decl bool isCompressedFile(IFile *file);
extern jlib_decl ICompressedFileIO *createCompressedFileReader(IFile *file,IExpander *expander=NULL, bool memorymapped=false, IFEflags extraFlags=IFEnone);
extern jlib_decl ICompressedFileIO *createCompressedFileReader(IFileIO *fileio,IExpander *expander=NULL);
extern jlib_decl ICompressedFileIO *createCompressedFileWriter(IFileIO *fileio, bool append, size32_t recordsize,bool setcrc=true,ICompressor *compressor=NULL, unsigned compMethod=COMPRESS_METHOD_LZ4, size32_t compressorBlockSize=0, size32_t bufferSize=(size32_t)-1);
extern jlib_decl ICompressedFileIO *createCompressedFileWriter(IFile *file,size32_t recordsize,bool append,bool setcrc,ICompressor *compressor, unsigned compMethod, size32_t compressorBlockSize, size32_t bufferSize, IFEflags extraFlags);

#define COMPRESSEDFILECRC (~0U)

extern jlib_decl ICompressor *createAESCompressor(const void *key, unsigned keylen=0); // keylen>0 must be 16, 24, or 32 Bytes, if keylen=0 key is padded to 32bytes
extern jlib_decl IExpander *createAESExpander(const void *key, unsigned keylen=0);   // keylen>0 must be 16, 24, or 32 Bytes, if keylen=0 key is padded to 32bytes

extern jlib_decl ICompressor *createAESCompressor256(size32_t len, const void *key); // 256bit key
extern jlib_decl IExpander *createAESExpander256(size32_t len, const void *key);     // key is ascii and is padded

interface IPropertyTree;
extern jlib_decl IPropertyTree *getBlockedFileDetails(IFile *file);


interface ICompressHandler : extends IInterface
{
    virtual const char *queryType() const = 0;
    virtual CompressionMethod queryMethod() const = 0;
    virtual ICompressor *getCompressor(const char *options=NULL) = 0;
    virtual IExpander *getExpander(const char *options=NULL) = 0;
};
typedef IIteratorOf<ICompressHandler> ICompressHandlerIterator;
extern jlib_decl ICompressHandlerIterator *getCompressHandlerIterator();
extern jlib_decl void setDefaultCompressor(const char *type);
extern jlib_decl ICompressHandler *queryCompressHandler(const char *type);
extern jlib_decl ICompressHandler *queryCompressHandler(CompressionMethod method);

extern jlib_decl ICompressHandler *queryDefaultCompressHandler();
extern jlib_decl bool addCompressorHandler(ICompressHandler *handler); // returns true if added, false if already registered
extern jlib_decl bool removeCompressorHandler(ICompressHandler *handler); // returns true if present and removed

extern jlib_decl ICompressor *getCompressor(const char *type, const char *options=NULL);
extern jlib_decl IExpander *getExpander(const char *type, const char *options=NULL);

extern jlib_decl CompressionMethod translateToCompMethod(const char *compStr, CompressionMethod defaultMethod = COMPRESS_METHOD_LZ4);
extern jlib_decl const char *translateFromCompMethod(unsigned compMethod);

#define MIN_ROWCOMPRESS_RECSIZE 8
#endif<|MERGE_RESOLUTION|>--- conflicted
+++ resolved
@@ -39,10 +39,7 @@
     COMPRESS_METHOD_LZ4S,
     COMPRESS_METHOD_LZ4SHC,
     COMPRESS_METHOD_LZ4HC3,
-<<<<<<< HEAD
-=======
     COMPRESS_METHOD_ZSTDS,
->>>>>>> 535060ce
     COMPRESS_METHOD_LAST,
 
 
