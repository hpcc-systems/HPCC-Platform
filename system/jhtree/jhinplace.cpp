--- conflicted
+++ resolved
@@ -1718,7 +1718,7 @@
         const byte * originalData = ((const byte *)rawData) + sizeof(hdr);
         const byte * originalPayload = nullptr;
         bool keepCompressedPayload = true;
-        size32_t actualKeyedSize = len; 
+        size32_t actualKeyedSize = len;
 
         //For branches payloadCompression will always be COMPRESS_METHOD_NONE
         CompressionMethod payloadCompression = COMPRESS_METHOD_NONE;
@@ -1730,10 +1730,8 @@
             {
                 actualKeyedSize = originalPayload - originalData;
                 payloadCompression = (CompressionMethod)*originalPayload;
-                bool expandOnDemand = false;
-                if (!expandOnDemand)
-                {
-<<<<<<< HEAD
+                switch (payloadCompression)
+                {
                 case COMPRESS_METHOD_NONE:
                 case COMPRESS_METHOD_RANDROW:
                     expandPayloadOnDemand = false;
@@ -1742,27 +1740,15 @@
                     expandPayloadOnDemand = dynamicPayloadExpansion;
                     keepCompressedPayload = expandPayloadOnDemand;
                     if (!expandPayloadOnDemand)
-                        copyLen = (originalPayload - originalData);
+                        copyLen = actualKeyedSize;
                     break;
                 }
             }
             else
+            {
+                //if no payload then actualKeySize is already set....
                 expandPayloadOnDemand = false;
-=======
-                    switch (payloadCompression)
-                    {
-                    case COMPRESS_METHOD_NONE:
-                    case COMPRESS_METHOD_RANDROW:
-                        break;
-                    default:
-                        keepCompressedPayload = false;
-                        copyLen = actualKeyedSize;
-                        break;
-                    }
-                }
-            }
-            //if no payload then actualKeySize is already set....
->>>>>>> 20a38692
+            }
         }
 
         size32_t padding = 8 - 1; // Ensure that unsigned8 values can be read "legally"
@@ -1879,7 +1865,7 @@
             assertex((data - originalData) == len);
 
         //Branch nodes do not use LZW compression - so this will not attempt to adjust them.
-        if ((adjustExpansionTime || traceInplaceLoadStats) && (payloadCompression != COMPRESS_METHOD_NONE))
+        if ((adjustExpansionTime || traceInplaceLoadStats) && (payloadCompression != COMPRESS_METHOD_NONE) && !expandPayloadOnDemand)
         {
             __uint64 timeTakenNs = expansionTimer.elapsedNs();
             unsigned scaling = 0;
