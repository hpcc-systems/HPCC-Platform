--- conflicted
+++ resolved
@@ -2878,15 +2878,12 @@
         }
 
         cycle_t startCycles = get_cycles_now();
-<<<<<<< HEAD
-=======
         lookupTimer.noteComplete(startCycles);
 
         //The common case is that this flag has already been set (by a previous add).
         if (likely(ownedCacheEntry->isReady()))
             return ownedCacheEntry->getNode();
 
->>>>>>> 60d96e6c
         cycle_t fetchCycles = 0;
         cycle_t startLoadCycles;
 
