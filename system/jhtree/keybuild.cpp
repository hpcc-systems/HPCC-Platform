/*##############################################################################

    HPCC SYSTEMS software Copyright (C) 2012 HPCC Systems®.

    Licensed under the Apache License, Version 2.0 (the "License");
    you may not use this file except in compliance with the License.
    You may obtain a copy of the License at

       http://www.apache.org/licenses/LICENSE-2.0

    Unless required by applicable law or agreed to in writing, software
    distributed under the License is distributed on an "AS IS" BASIS,
    WITHOUT WARRANTIES OR CONDITIONS OF ANY KIND, either express or implied.
    See the License for the specific language governing permissions and
    limitations under the License.
############################################################################## */

#include "keybuild.hpp"
#include "eclhelper.hpp"
#include "bloom.hpp"
#include "jmisc.hpp"
#include "jhinplace.hpp"

struct CRC32HTE
{
    CRC32 crc;
    offset_t startBlockPos, endBlockPos;
    offset_t size;

    CRC32HTE() : startBlockPos(0), endBlockPos(0), size(0) { }
    const void *queryStartParam() const
    {
        return (const void *) &startBlockPos;
    }
    const void *queryEndParam() const
    {
        return (const void *) &endBlockPos;
    }
};

class CRC32HT : public SuperHashTableOf<CRC32HTE, offset_t>
{
public:
    CRC32HT(void) : SuperHashTableOf<CRC32HTE, offset_t>() { }
    CRC32HT(unsigned initsize) : SuperHashTableOf<CRC32HTE, offset_t>(initsize) { }
    ~CRC32HT() { _releaseAll(); }
    CRC32HTE *find(offset_t & fp) const { return SuperHashTableOf<CRC32HTE, offset_t>::find(&fp); }
    virtual void onAdd(void *et) { }
    virtual void onRemove(void *et) { }
    virtual unsigned getHashFromFindParam(const void *fp) const
    {
        return hashc((const unsigned char *) fp, sizeof(offset_t), 0);
    }
};

class CRC32StartHT : public CRC32HT
{
public:
    virtual unsigned getHashFromElement(const void *et) const
    {
        return hashc((const unsigned char *) ((const CRC32HTE *) et)->queryStartParam(), sizeof(offset_t), 0);
    }
    virtual const void *getFindParam(const void *et) const { return ((const CRC32HTE *)et)->queryStartParam(); }
    virtual bool matchesFindParam(const void *et, const void *fp, unsigned) const { return *(offset_t *)((const CRC32HTE *)et)->queryStartParam() == *(offset_t *)fp; }
};

class CRC32EndHT : public CRC32HT
{
public:
    virtual unsigned getHashFromElement(const void *et) const
    {
        return hashc((const unsigned char *) ((const CRC32HTE *) et)->queryEndParam(), sizeof(offset_t), 0);
    }
    virtual const void *getFindParam(const void *et) const { return ((const CRC32HTE *)et)->queryEndParam(); }
    virtual bool matchesFindParam(const void *et, const void *fp, unsigned) const { return *(offset_t *)((const CRC32HTE *)et)->queryEndParam() == *(offset_t *)fp; }
};

class PocIndexCompressor : public CInterfaceOf<IIndexCompressor>
{
    virtual const char *queryName() const override { return "POC"; }
    virtual CWriteNode *createNode(offset_t _fpos, CKeyHdr *_keyHdr, bool isLeafNode) const override
    {
        if (isLeafNode)
            return new CPOCWriteNode(_fpos, _keyHdr, isLeafNode);
        else
            return new CLegacyWriteNode(_fpos, _keyHdr, isLeafNode);
    }
};

class LegacyIndexCompressor : public CInterfaceOf<IIndexCompressor>
{
    virtual const char *queryName() const override { return "Legacy"; }
    virtual CWriteNode *createNode(offset_t _fpos, CKeyHdr *_keyHdr, bool isLeafNode) const override
    {
        return new CLegacyWriteNode(_fpos, _keyHdr, isLeafNode);
    }
};

class CKeyBuilder : public CInterfaceOf<IKeyBuilder>
{
protected:
    unsigned keyValueSize;
    count_t records;
    unsigned levels;
    offset_t nextPos;
    offset_t offsetBranches = 0;
    Owned<CWriteKeyHdr> keyHdr;
    CWriteNode *prevLeafNode;
    NodeInfoArray leafInfo;
    Linked<IFileIOStream> out;
    unsigned keyedSize;
    unsigned __int64 sequence;
    CRC32StartHT crcStartPosTable;
    CRC32EndHT crcEndPosTable;
    CRC32 headCRC;
    bool doCrc = false;

private:
    unsigned __int64 duplicateCount;
    unsigned __int64 numLeaves = 0;
    unsigned __int64 numBranches = 0;
    unsigned __int64 numBlobs = 0;
    __uint64 partitionFieldMask = 0;
    CWriteNode *activeNode = nullptr;
    CBlobWriteNode *activeBlobNode = nullptr;
    CIArrayOf<CWriteNodeBase> pendingNodes;
    IArrayOf<IBloomBuilder> bloomBuilders;
    IArrayOf<IRowHasher> rowHashers;
    Owned<IIndexCompressor> indexCompressor;
    bool enforceOrder = true;
    bool isTLK = false;

public:
    CKeyBuilder(IFileIOStream *_out, unsigned flags, unsigned rawSize, unsigned nodeSize, unsigned _keyedSize, unsigned __int64 _startSequence,  IHThorIndexWriteArg *_helper, const char * defaultCompression, bool _enforceOrder, bool _isTLK)
        : out(_out),
          enforceOrder(_enforceOrder),
          isTLK(_isTLK)
    {
        sequence = _startSequence;
        keyHdr.setown(new CWriteKeyHdr());
        keyValueSize = rawSize;
        keyedSize = _keyedSize != (unsigned) -1 ? _keyedSize : rawSize;

        levels = 0;
        records = 0;
        nextPos = nodeSize; // leaving room for header
        prevLeafNode = NULL;

        assertex(nodeSize >= CKeyHdr::getSize());
        assertex(nodeSize <= 0xffff); // stored in a short in the header - we should fix that if/when we restructure header
        if (!(flags & COL_PREFIX))
            throw MakeStringException(0, "Invalid flags in CKeyBuilder::CKeyBuilder - COL_PREFIX is required");
        if (flags & TRAILING_HEADER_ONLY)
            flags |= USE_TRAILING_HEADER;
        if ((flags & (HTREE_QUICK_COMPRESSED_KEY|HTREE_VARSIZE)) == (HTREE_QUICK_COMPRESSED_KEY|HTREE_VARSIZE))
            flags &= ~HTREE_QUICK_COMPRESSED;  // Quick does not support variable-size rows
        KeyHdr *hdr = keyHdr->getHdrStruct();
        hdr->nodeSize = nodeSize;
        hdr->extsiz = 4096;
        hdr->length = keyValueSize; 
        hdr->ktype = flags;
        hdr->timeid = 0;
        hdr->clstyp = 1;  // IDX_CLOSE
        hdr->maxkbn = nodeSize-sizeof(NodeHdr);
        hdr->maxkbl = hdr->maxkbn;
        hdr->flpntr = sizeof(offset_t);
        hdr->verson = 130; // version from ctree.
        hdr->keypad = ' ';
        hdr->flflvr = 1;
        hdr->flalgn = 8;
        hdr->maxmrk = hdr->nodeSize/4; // always this in ctree.
        hdr->namlen = 255;
        hdr->defrel = 8;
        hdr->hdrseq = 0;
        hdr->fposOffset = 0;
        hdr->fileSize = 0;
        hdr->nodeKeyLength = _keyedSize;
        hdr->version = 1;
        hdr->blobHead = 0;
        hdr->metadataHead = 0;
        hdr->firstLeaf = 0;

        keyHdr->write(out, &headCRC);  // Reserve space for the header - we may seek back and write it properly later

        doCrc = true;
        duplicateCount = 0;
        const char * compression = defaultCompression;
        if (_helper)
        {
            partitionFieldMask = _helper->getPartitionFieldMask();
            auto bloomInfo =_helper->queryBloomInfo();
            if (bloomInfo)
            {
                const RtlRecord &recinfo = _helper->queryDiskRecordSize()->queryRecordAccessor(true);
                while (*bloomInfo)
                {
                    bloomBuilders.append(*createBloomBuilder(*bloomInfo[0]));
                    rowHashers.append(*createRowHasher(recinfo, bloomInfo[0]->getBloomFields()));
                    bloomInfo++;
                }
            }
            if (_helper->getFlags() & TIWcompressdefined)
                compression = _helper->queryCompression();
        }

        if (!isEmptyString(compression))
        {
            hdr->version = 2;    // Old builds will give a reasonable error message
            if (strieq(compression, "POC") || startsWithIgnoreCase(compression, "POC:"))
                indexCompressor.setown(new PocIndexCompressor);
            else if (strieq(compression, "inplace") || startsWithIgnoreCase(compression, "inplace:"))
<<<<<<< HEAD
                indexCompressor.setown(new InplaceIndexCompressor(keyedSize, _helper, compression));
=======
                indexCompressor.setown(new InplaceIndexCompressor(keyedSize, keyHdr, _helper, compression));
>>>>>>> ab89519c
            else
                throw makeStringExceptionV(0, "Unrecognised index compression format %s", compression);
        }
        else
            indexCompressor.setown(new LegacyIndexCompressor);
    }

    ~CKeyBuilder()
    {
        for (;;)
        {
            CRC32HTE *et = (CRC32HTE *)crcEndPosTable.next(NULL);
            if (!et) break;
            crcEndPosTable.removeExact(et);
            delete et;
        }
    }

    void buildLevel(NodeInfoArray &thisLevel, NodeInfoArray &parents)
    {
        unsigned int leaf = 0;
        CWriteNode *node = NULL;
        node = indexCompressor->createNode(nextPos, keyHdr, levels==0);
        nextPos += keyHdr->getNodeSize();
        numBranches++;
        while (leaf<thisLevel.ordinality())
        {
            CNodeInfo &info = thisLevel.item(leaf);
            if (!node->add(info.pos, info.value, info.size, info.sequence))
            {
                flushNode(node, parents);
                node->Release();
                node = indexCompressor->createNode(nextPos, keyHdr, levels==0);
                nextPos += keyHdr->getNodeSize();
                numBranches++;
                verifyex(node->add(info.pos, info.value, info.size, info.sequence));
            }
            leaf++;
        }
        flushNode(node, parents);
        flushNode(NULL, parents);
        node->Release();
    }

protected:
    offset_t endLevel(bool close)
    {
        return 0;
    }

    offset_t nextLevel()
    {
        offset_t ret = endLevel(false);
        levels++;
        return 0;
    }

    void writeFileHeader(bool fixHdr, CRC32 *crc)
    {
        if (out)
        {
            out->flush();
            if (keyHdr->getKeyType() & USE_TRAILING_HEADER)
            {
                keyHdr->setPhyRec(nextPos+keyHdr->getNodeSize()-1);
                writeNode(keyHdr, out->tell());  // write a copy at end too, for use on systems that can't seek
            }
            if (!(keyHdr->getKeyType() & TRAILING_HEADER_ONLY))
            {
                out->seek(0, IFSbegin);
                keyHdr->write(out, crc);
            }
            else if (crc)
            {
                *crc = headCRC;
            }
        }
    }

    void writeNode(IWritableNode *node, offset_t _nodePos)
    {
        unsigned nodeSize = keyHdr->getNodeSize();
        if (doCrc)
        {
            CRC32HTE *rollingCrcEntry1 = crcEndPosTable.find(_nodePos); // is start of this block end of another?
            offset_t endPos = _nodePos+nodeSize;
            if (rollingCrcEntry1)
            {
                crcEndPosTable.removeExact(rollingCrcEntry1); // end pos will change
                node->write(out, &rollingCrcEntry1->crc);
                rollingCrcEntry1->size += nodeSize;

                CRC32HTE *rollingCrcEntry2 = crcStartPosTable.find(endPos); // is end of this block, start of another?
                if (rollingCrcEntry2)
                {
                    crcStartPosTable.removeExact(rollingCrcEntry2); // remove completely, will join to rollingCrcEntry1
                    crcEndPosTable.removeExact(rollingCrcEntry2);
                    CRC32Merger crcMerger;
                    crcMerger.addChildCRC(rollingCrcEntry1->size, rollingCrcEntry1->crc.get(), true);
                    crcMerger.addChildCRC(rollingCrcEntry2->size, rollingCrcEntry2->crc.get(), true);

                    rollingCrcEntry1->crc.reset(~crcMerger.get());
                    rollingCrcEntry1->size += rollingCrcEntry2->size;
                    rollingCrcEntry1->endBlockPos = rollingCrcEntry2->endBlockPos;

                    delete rollingCrcEntry2;
                }
                else
                    rollingCrcEntry1->endBlockPos = endPos;
                crcEndPosTable.replace(*rollingCrcEntry1);
            }
            else
            {
                rollingCrcEntry1 = crcStartPosTable.find(endPos); // is end of this node, start of another?
                if (rollingCrcEntry1)
                {
                    crcStartPosTable.removeExact(rollingCrcEntry1); // start pos will change
                    CRC32 crcFirst;
                    node->write(out, &crcFirst);

                    CRC32Merger crcMerger;
                    crcMerger.addChildCRC(nodeSize, crcFirst.get(), true);
                    crcMerger.addChildCRC(rollingCrcEntry1->size, rollingCrcEntry1->crc.get(), true);

                    rollingCrcEntry1->crc.reset(~crcMerger.get());
                    rollingCrcEntry1->startBlockPos = _nodePos;
                    rollingCrcEntry1->size += nodeSize;
                    crcStartPosTable.replace(*rollingCrcEntry1);
                }
                else
                {
                    rollingCrcEntry1 = new CRC32HTE;
                    node->write(out, &rollingCrcEntry1->crc);
                    rollingCrcEntry1->startBlockPos = _nodePos;
                    rollingCrcEntry1->endBlockPos = _nodePos+nodeSize;
                    rollingCrcEntry1->size = nodeSize;
                    crcStartPosTable.replace(*rollingCrcEntry1);
                    crcEndPosTable.replace(*rollingCrcEntry1);
                }
            }
        }
        else
            node->write(out, nullptr);
    }

    void flushNode(CWriteNode *node, NodeInfoArray &nodeInfo)
    {   
        // Messy code, but I don't have the energy to recode right now.
        if (keyHdr->getKeyType() & TRAILING_HEADER_ONLY)
        {
            while (pendingNodes)
            {
                CWriteNodeBase &pending = pendingNodes.item(0);
                if (!prevLeafNode || pending.getFpos() > prevLeafNode->getFpos())
                    break;
                writeNode(&pending, pending.getFpos());
                pendingNodes.remove(0);
            }
        }
        if (prevLeafNode != NULL)
        {
            unsigned __int64 lastSequence = prevLeafNode->getLastSequence();
            if (node)
            {
                prevLeafNode->setRightSib(node->getFpos());
                node->setLeftSib(prevLeafNode->getFpos());
            }
            nodeInfo.append(* new CNodeInfo(prevLeafNode->getFpos(), prevLeafNode->getLastKeyValue(), keyedSize, lastSequence));
            if ((keyHdr->getKeyType() & TRAILING_HEADER_ONLY) != 0 && activeBlobNode && activeBlobNode->getFpos() < prevLeafNode->getFpos())
                pendingNodes.append(*prevLeafNode);
            else
            {
                writeNode(prevLeafNode, prevLeafNode->getFpos());
                prevLeafNode->Release();
            }
            prevLeafNode = NULL;
        }
        if (NULL != node)
        {
            prevLeafNode = node;
            prevLeafNode->Link();
        }
    }

    void buildTree(NodeInfoArray &children)
    {
        if (children.ordinality() != 1)
        {
            // Note that we used to always create at least 2 levels as various places used to assume this.
            offset_t offset = nextLevel();
            if (offset)
            {
                ForEachItemIn(idx, children)
                {
                    CNodeInfo &info = children.item(idx);
                    info.pos += offset;
                }
            }
            NodeInfoArray parentInfo;
            buildLevel(children, parentInfo);
            buildTree(parentInfo);
        }
        else
        {
            KeyHdr *hdr = keyHdr->getHdrStruct();
            hdr->nument = records;
            hdr->root = children.item(0).pos;
            hdr->phyrec = hdr->numrec = nextPos-1;
            hdr->maxmrk = hdr->nodeSize/4; // always this in ctree.
            hdr->namlen = 255;
            hdr->defrel = 8;
            hdr->hdrseq = levels;
        }
    }

    void finish(IPropertyTree * metadata, unsigned * fileCrc, size32_t maxRecordSizeSeen)
    {
        if (maxRecordSizeSeen)
            keyHdr->setMaxKeyLength(maxRecordSizeSeen);
        if (activeBlobNode && (keyHdr->getKeyType() & TRAILING_HEADER_ONLY))
        {
            pendingNodes.append(*activeBlobNode);
            activeBlobNode = nullptr;
        }
        if (NULL != activeNode)
        {
            flushNode(activeNode, leafInfo);
            activeNode->Release();
            activeNode = nullptr;
        }
        if (activeBlobNode)
        {
            writeNode(activeBlobNode, activeBlobNode->getFpos());
            activeBlobNode->Release();
            activeBlobNode = nullptr;
        }
        flushNode(NULL, leafInfo);
        if (keyHdr->getKeyType() & TRAILING_HEADER_ONLY)
        {
            ForEachItemIn(idx, pendingNodes)
            {
                CWriteNodeBase &pending = pendingNodes.item(idx);
                writeNode(&pending, pending.getFpos());
            }
            pendingNodes.kill();
        }
        offsetBranches = nextPos;
        buildTree(leafInfo);
        if(metadata)
        {
            assertex(strcmp(metadata->queryName(), "metadata") == 0);
            StringBuffer metaXML;
            toXML(metadata, metaXML);
            writeMetadata(metaXML.str(), metaXML.length());
        }

        //Avoid creating any bloom filters if we only have single leaf node of search entries...
        if (levels > 0)
        {
            ForEachItemIn(idx, bloomBuilders)
            {
                IBloomBuilder &bloomBuilder = bloomBuilders.item(idx);
                if (bloomBuilder.valid())
                {
                    Owned<const BloomFilter> filter = bloomBuilder.build();
                    writeBloomFilter(*filter, rowHashers.item(idx).queryFields());
                }
            }
        }

        keyHdr->getHdrStruct()->partitionFieldMask = partitionFieldMask;
        CRC32 headerCrc;
        writeFileHeader(false, &headerCrc);

        if (fileCrc)
        {
            if (doCrc)
            {
                assertex(crcEndPosTable.count() <= 1);
                CRC32Merger crcMerger;
                crcMerger.addChildCRC(keyHdr->getNodeSize(), headerCrc.get(), true);
                CRC32HTE *rollingCrcEntry = (CRC32HTE *)crcEndPosTable.next(NULL);
                if (rollingCrcEntry)
                    crcMerger.addChildCRC(rollingCrcEntry->size, rollingCrcEntry->crc.get(), true);
                *fileCrc = crcMerger.get();
            }
            else
                *fileCrc = 0;
        }
    }

    void addLeafInfo(CNodeInfo *info)
    {
        leafInfo.append(* info);
    }

    void processKeyData(const char *keyData, offset_t pos, size32_t recsize)
    {
        records++;
        if (NULL == activeNode)
        {
            keyHdr->getHdrStruct()->firstLeaf = nextPos;
            activeNode = indexCompressor->createNode(nextPos, keyHdr, true);
            nextPos += keyHdr->getNodeSize();
            numLeaves++;
        }
        else if (enforceOrder) // NB: order is indeterminate when build a TLK for a LOCAL index. duplicateCount is not calculated in this case.
        {
            int cmp = memcmp(keyData, activeNode->getLastKeyValue(), keyedSize);
            if (cmp<0)
                throw MakeStringException(JHTREE_KEY_NOT_SORTED, "Unable to build index - dataset not sorted in key order");
            if (cmp==0)
                ++duplicateCount;
        }
        if (!isTLK)
        {
            ForEachItemInRev(idx, bloomBuilders)
            {
                IBloomBuilder &bloomBuilder = bloomBuilders.item(idx);
                IRowHasher &hasher = rowHashers.item(idx);
                if (!bloomBuilder.add(hasher.hash((const byte *) keyData)))
                {
                    bloomBuilders.remove(idx);
                    rowHashers.remove(idx);
                }
            }
        }
        if (!activeNode->add(pos, keyData, recsize, sequence))
        {
            assertex(NULL != activeNode->getLastKeyValue()); // empty and doesn't fit!

            flushNode(activeNode, leafInfo);
            activeNode->Release();
            activeNode = indexCompressor->createNode(nextPos, keyHdr, true);
            nextPos += keyHdr->getNodeSize();
            numLeaves++;
            if (!activeNode->add(pos, keyData, recsize, sequence))
                throw MakeStringException(0, "Key row too large to fit within a key node (uncompressed size=%d, variable=%s, pos=%" I64F "d)", recsize, keyHdr->isVariable()?"true":"false", pos);
        }
        sequence++;
    }

    void newBlobNode()
    {
        numBlobs++;
        if (keyHdr->getHdrStruct()->blobHead == 0)
            keyHdr->getHdrStruct()->blobHead = nextPos;         
        CBlobWriteNode *prevBlobNode = activeBlobNode;
        activeBlobNode = new CBlobWriteNode(nextPos, keyHdr);
        nextPos += keyHdr->getNodeSize();
        if (prevBlobNode)
        {
            activeBlobNode->setLeftSib(prevBlobNode->getFpos());
            prevBlobNode->setRightSib(activeBlobNode->getFpos());
            if (keyHdr->getKeyType() & TRAILING_HEADER_ONLY)
                pendingNodes.append(*prevBlobNode);
            else
            {
                writeNode(prevBlobNode, prevBlobNode->getFpos());
                delete(prevBlobNode);
            }
        }
    }

    virtual unsigned __int64 createBlob(size32_t size, const char * ptr)
    {
        if (!size)
            return 0;
        if (NULL == activeBlobNode)
            newBlobNode();
        unsigned __int64 head = activeBlobNode->add(ptr, size);
        if (!head)
        {
            newBlobNode();
            head = activeBlobNode->add(ptr, size);
            assertex(head);
        }
        while (size)
        {
            newBlobNode();
            unsigned __int64 chunkhead = activeBlobNode->add(ptr, size);
            assertex(chunkhead);
        }
        return head;
    }

    virtual unsigned __int64 getDuplicateCount() const override { return duplicateCount; };
    virtual unsigned __int64 getNumLeafNodes() const override { return numLeaves; };
    virtual unsigned __int64 getNumBranchNodes() const override { return numBranches; }
    virtual unsigned __int64 getNumBlobNodes() const override { return numBlobs; }
    virtual unsigned __int64 getOffsetBranches() const override { return offsetBranches; }

protected:
    void writeMetadata(char const * data, size32_t size)
    {
        assertex(keyHdr->getHdrStruct()->metadataHead == 0);
        assertex(size);
        keyHdr->getHdrStruct()->metadataHead = nextPos;
        Owned<CMetadataWriteNode> prevNode;
        while(size)
        {
            Owned<CMetadataWriteNode> node(new CMetadataWriteNode(nextPos, keyHdr));
            nextPos += keyHdr->getNodeSize();
            size32_t written = node->set(data, size);
            assertex(written);
            if(prevNode)
            {
                node->setLeftSib(prevNode->getFpos());
                prevNode->setRightSib(node->getFpos());
                writeNode(prevNode, prevNode->getFpos());
            }
            prevNode.setown(node.getClear());
        }
        writeNode(prevNode, prevNode->getFpos());
    }

    void writeBloomFilter(const BloomFilter &filter, __uint64 fields)
    {
        size32_t size = filter.queryTableSize();
        if (!size)
            return;
        auto prevBloom = keyHdr->getHdrStruct()->bloomHead;
        keyHdr->getHdrStruct()->bloomHead = nextPos;
        Owned<CBloomFilterWriteNode> prevNode;
        Owned<CBloomFilterWriteNode> node(new CBloomFilterWriteNode(nextPos, keyHdr));
        // Table info is serialized into first page. Note that we assume that it fits (would need to have a crazy-small page size for that to not be true)
        node->put8(prevBloom);
        node->put4(filter.queryNumHashes());
        node->put8(fields);
        node->put4(size);
        const byte *data = filter.queryTable();
        while (size)
        {
            nextPos += keyHdr->getNodeSize();
            size32_t written = node->set(data, size);
            assertex(written);
            if(prevNode)
            {
                node->setLeftSib(prevNode->getFpos());
                prevNode->setRightSib(node->getFpos());
                writeNode(prevNode, prevNode->getFpos());
            }
            prevNode.setown(node.getClear());
            if (!size)
                break;
            node.setown(new CBloomFilterWriteNode(nextPos, keyHdr));
        }
        writeNode(prevNode, prevNode->getFpos());
    }
};

extern jhtree_decl IKeyBuilder *createKeyBuilder(IFileIOStream *_out, unsigned flags, unsigned rawSize, unsigned nodeSize, unsigned keyFieldSize, unsigned __int64 startSequence, IHThorIndexWriteArg *helper, const char * defaultCompression, bool enforceOrder, bool isTLK)
{
    return new CKeyBuilder(_out, flags, rawSize, nodeSize, keyFieldSize, startSequence, helper, defaultCompression, enforceOrder, isTLK);
}


class PartNodeInfo : public CInterface
{
public:
    PartNodeInfo(unsigned _part, NodeInfoArray & _nodes)
    {
        part = _part;
        ForEachItemIn(idx, _nodes)
            nodes.append(OLINK(_nodes.item(idx)));
    }

public:
    unsigned part;
    NodeInfoArray nodes;
};

int compareParts(CInterface * const * _left, CInterface * const * _right)
{
    PartNodeInfo * left = (PartNodeInfo *)*_left;
    PartNodeInfo * right = (PartNodeInfo *)*_right;
    return (int)(left->part - right->part);
}

extern jhtree_decl bool checkReservedMetadataName(const char *name)
{
    return strsame(name, "_nodeSize") || strsame(name, "_noSeek") || strsame(name, "_useTrailingHeader");
}<|MERGE_RESOLUTION|>--- conflicted
+++ resolved
@@ -209,11 +209,7 @@
             if (strieq(compression, "POC") || startsWithIgnoreCase(compression, "POC:"))
                 indexCompressor.setown(new PocIndexCompressor);
             else if (strieq(compression, "inplace") || startsWithIgnoreCase(compression, "inplace:"))
-<<<<<<< HEAD
-                indexCompressor.setown(new InplaceIndexCompressor(keyedSize, _helper, compression));
-=======
                 indexCompressor.setown(new InplaceIndexCompressor(keyedSize, keyHdr, _helper, compression));
->>>>>>> ab89519c
             else
                 throw makeStringExceptionV(0, "Unrecognised index compression format %s", compression);
         }
