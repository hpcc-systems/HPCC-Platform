/*##############################################################################

    HPCC SYSTEMS software Copyright (C) 2012 HPCC Systems®.

    Licensed under the Apache License, Version 2.0 (the "License");
    you may not use this file except in compliance with the License.
    You may obtain a copy of the License at

       http://www.apache.org/licenses/LICENSE-2.0

    Unless required by applicable law or agreed to in writing, software
    distributed under the License is distributed on an "AS IS" BASIS,
    WITHOUT WARRANTIES OR CONDITIONS OF ANY KIND, either express or implied.
    See the License for the specific language governing permissions and
    limitations under the License.
############################################################################## */

#include "keybuild.hpp"
#include "eclhelper.hpp"
#include "bloom.hpp"
#include "jmisc.hpp"
#include "jhinplace.hpp"
#include "jhblockcompressed.hpp"

struct CRC32HTE
{
    CRC32 crc;
    offset_t startBlockPos, endBlockPos;
    offset_t size;

    CRC32HTE() : startBlockPos(0), endBlockPos(0), size(0) { }
    const void *queryStartParam() const
    {
        return (const void *) &startBlockPos;
    }
    const void *queryEndParam() const
    {
        return (const void *) &endBlockPos;
    }
};

class CRC32HT : public SuperHashTableOf<CRC32HTE, offset_t>
{
public:
    CRC32HT(void) : SuperHashTableOf<CRC32HTE, offset_t>() { }
    CRC32HT(unsigned initsize) : SuperHashTableOf<CRC32HTE, offset_t>(initsize) { }
    ~CRC32HT() { _releaseAll(); }
    CRC32HTE *find(offset_t & fp) const { return SuperHashTableOf<CRC32HTE, offset_t>::find(&fp); }
    virtual void onAdd(void *et) { }
    virtual void onRemove(void *et) { }
    virtual unsigned getHashFromFindParam(const void *fp) const
    {
        return hashc((const unsigned char *) fp, sizeof(offset_t), 0);
    }
};

class CRC32StartHT : public CRC32HT
{
public:
    virtual unsigned getHashFromElement(const void *et) const
    {
        return hashc((const unsigned char *) ((const CRC32HTE *) et)->queryStartParam(), sizeof(offset_t), 0);
    }
    virtual const void *getFindParam(const void *et) const { return ((const CRC32HTE *)et)->queryStartParam(); }
    virtual bool matchesFindParam(const void *et, const void *fp, unsigned) const { return *(offset_t *)((const CRC32HTE *)et)->queryStartParam() == *(offset_t *)fp; }
};

class CRC32EndHT : public CRC32HT
{
public:
    virtual unsigned getHashFromElement(const void *et) const
    {
        return hashc((const unsigned char *) ((const CRC32HTE *) et)->queryEndParam(), sizeof(offset_t), 0);
    }
    virtual const void *getFindParam(const void *et) const { return ((const CRC32HTE *)et)->queryEndParam(); }
    virtual bool matchesFindParam(const void *et, const void *fp, unsigned) const { return *(offset_t *)((const CRC32HTE *)et)->queryEndParam() == *(offset_t *)fp; }
};

class PocIndexCompressor : public CInterfaceOf<IIndexCompressor>
{
    virtual const char *queryName() const override { return "POC"; }
    virtual CWriteNodeBase *createNode(offset_t _fpos, CKeyHdr *_keyHdr, NodeType nodeType) const override
    {
        switch (nodeType)
        {
        case NodeLeaf:
            return new CPOCWriteNode(_fpos, _keyHdr, true);
        case NodeBranch:
            return new CLegacyWriteNode(_fpos, _keyHdr, false);
        case NodeBlob:
            return new CBlobWriteNode(_fpos, _keyHdr);
        default:
            throwUnexpected();
        }
    }
    virtual offset_t queryBranchMemorySize() const override
    {
        return 0;
    }
    virtual offset_t queryLeafMemorySize() const override
    {
        return 0;
    }
};

class LegacyIndexCompressor : public CInterfaceOf<IIndexCompressor>
{
    virtual const char *queryName() const override { return "Legacy"; }
    virtual CWriteNodeBase *createNode(offset_t _fpos, CKeyHdr *_keyHdr, NodeType nodeType) const override
    {
        switch (nodeType)
        {
        case NodeLeaf:
            return new CLegacyWriteNode(_fpos, _keyHdr, true);
        case NodeBranch:
            return new CLegacyWriteNode(_fpos, _keyHdr, false);
        case NodeBlob:
            return new CBlobWriteNode(_fpos, _keyHdr);
        default:
            throwUnexpected();
        }
    }
    virtual offset_t queryBranchMemorySize() const override
    {
        return 0; // same as default calculation
    }
    virtual offset_t queryLeafMemorySize() const override
    {
        return 0; // MORE: Update for in-place row compression
    }
};

class HybridIndexCompressor : public CInterfaceOf<IIndexCompressor>
{
protected:
    Owned<IIndexCompressor> leafCompressor;
    Owned<IIndexCompressor> branchCompressor;
public:
    HybridIndexCompressor(unsigned keyedSize, const CKeyHdr* keyHdr, IHThorIndexWriteArg *helper, const char * compression, bool isTLK)
    {
        leafCompressor.setown(new BlockCompressedIndexCompressor(keyedSize, helper, compression, isTLK));
        branchCompressor.setown(new InplaceIndexCompressor(keyedSize, keyHdr, helper, compression));
    }

    virtual const char *queryName() const override { return "Hybrid"; }
    virtual CWriteNodeBase *createNode(offset_t _fpos, CKeyHdr *_keyHdr, NodeType nodeType) const override
    {
        switch (nodeType)
        {
        case NodeLeaf:
            return leafCompressor->createNode(_fpos, _keyHdr, nodeType);
        case NodeBranch:
            return branchCompressor->createNode(_fpos, _keyHdr, nodeType);
        case NodeBlob:
            return new CNewBlobWriteNode(COMPRESS_METHOD_ZSTD, _fpos, _keyHdr);
        default:
            throwUnexpected();
        }
    }
    virtual offset_t queryBranchMemorySize() const override
    {
        return branchCompressor->queryBranchMemorySize();
    }
    virtual offset_t queryLeafMemorySize() const override
    {
        return leafCompressor->queryLeafMemorySize();
    }
};


//---------------------------------------------------------------------------------------------------------------------

KeyBuilderOptions::KeyBuilderOptions(unsigned _flags, unsigned _rawSize, unsigned _nodeSize, unsigned _keyFieldSize, IHThorIndexWriteArg *_helper)
    : flags(_flags), rawSize(_rawSize), nodeSize(_nodeSize), keyFieldSize(_keyFieldSize), helper(_helper)
{
}


class CKeyBuilder : public CInterfaceOf<IKeyBuilder>
{
protected:
    unsigned keyValueSize;
    count_t records;
    unsigned levels;
    offset_t nextPos;
    offset_t offsetBranches = 0;
    offset_t offsetRoot = 0;
    Owned<CWriteKeyHdr> keyHdr;
    CWriteNode *prevLeafNode;
    NodeInfoArray leafInfo;
    Linked<IFileIOStream> out;
    unsigned keyedSize;
    unsigned __int64 sequence;
    CRC32StartHT crcStartPosTable;
    CRC32EndHT crcEndPosTable;
    CRC32 headCRC;
    bool doCrc = false;

    static unsigned getKeyedSize(unsigned rawSize, unsigned _keyedSize)
    {
        return _keyedSize != (unsigned) -1 ? _keyedSize : rawSize;
    }

private:
    unsigned __int64 duplicateCount;
    RelaxedAtomic<__uint64> numLeaves{0};
    RelaxedAtomic<__uint64> numBranches{0};
    RelaxedAtomic<__uint64> numBlobs{0};
    unsigned __int64 maxNodeMemorySize = 0;
    __uint64 partitionFieldMask = 0;
    CWriteNode *activeNode = nullptr;
    CBlobWriteNode *activeBlobNode = nullptr;
    CIArrayOf<CWriteNodeBase> pendingNodes;
    IArrayOf<IBloomBuilder> bloomBuilders;
    IArrayOf<IRowHasher> rowHashers;
    Owned<IIndexCompressor> indexCompressor;
    bool enforceOrder = true;
    bool isTLK = false;

public:
    CKeyBuilder(IFileIOStream *_out, const KeyBuilderOptions &options)
        : out(_out), enforceOrder(options.enforceOrder), isTLK(options.isTLK)
    {
        sequence = options.startSequence;
        keyHdr.setown(new CWriteKeyHdr());
<<<<<<< HEAD
        keyValueSize = options.rawSize;
        keyedSize = options.keyFieldSize != (unsigned) -1 ? options.keyFieldSize : options.rawSize;
=======

        //Maximum row length supported is 32K - ensure the value is capped because it is stored in a short int.
        if (rawSize > KEYBUILD_MAXLENGTH)
            rawSize = KEYBUILD_MAXLENGTH; // max supported in ctree

        keyValueSize = rawSize;
        keyedSize = _keyedSize != (unsigned) -1 ? _keyedSize : rawSize;
>>>>>>> d1c26573

        levels = 0;
        records = 0;
        nextPos = options.nodeSize; // leaving room for header
        prevLeafNode = NULL;

        assertex(options.nodeSize >= CKeyHdr::getSize());
        assertex(options.nodeSize <= 0xffff); // stored in a short in the header - we should fix that if/when we restructure header
        if (!(options.flags & COL_PREFIX))
            throw MakeStringException(0, "Invalid flags in CKeyBuilder::CKeyBuilder - COL_PREFIX is required");
        unsigned flags = options.flags;
        if (flags & TRAILING_HEADER_ONLY)
            flags |= USE_TRAILING_HEADER;
        if ((flags & (HTREE_QUICK_COMPRESSED_KEY|HTREE_VARSIZE)) == (HTREE_QUICK_COMPRESSED_KEY|HTREE_VARSIZE))
            flags &= ~HTREE_QUICK_COMPRESSED;  // Quick does not support variable-size rows
        KeyHdr *hdr = keyHdr->getHdrStruct();
        hdr->nodeSize = options.nodeSize;
        hdr->extsiz = 4096;
        hdr->length = keyValueSize; 
        hdr->ktype = flags;
        hdr->timeid = 0;
        hdr->clstyp = 1;  // IDX_CLOSE
        hdr->maxkbn = options.nodeSize-sizeof(NodeHdr);
        hdr->maxkbl = hdr->maxkbn;
        hdr->flpntr = sizeof(offset_t);
        hdr->verson = 130; // version from ctree.
        hdr->keypad = ' ';
        hdr->flflvr = 1;
        hdr->flalgn = 8;
        hdr->maxmrk = hdr->nodeSize/4; // always this in ctree.
        hdr->namlen = 255;
        hdr->defrel = 8;
        hdr->hdrseq = 0;
        hdr->fposOffset = 0;
        hdr->fileSize = 0;
        hdr->nodeKeyLength = options.keyFieldSize;
        hdr->version = 1;
        hdr->blobHead = 0;
        hdr->metadataHead = 0;
        hdr->firstLeaf = 0;

        doCrc = true;
        duplicateCount = 0;
        const char * compression = options.compression;
        if (options.helper)
        {
            partitionFieldMask = options.helper->getPartitionFieldMask();
            auto bloomInfo = options.helper->queryBloomInfo();
            if (bloomInfo)
            {
                const RtlRecord &recinfo = options.helper->queryDiskRecordSize()->queryRecordAccessor(true);
                while (*bloomInfo)
                {
                    bloomBuilders.append(*createBloomBuilder(*bloomInfo[0]));
                    rowHashers.append(*createRowHasher(recinfo, bloomInfo[0]->getBloomFields()));
                    bloomInfo++;
                }
            }
        }

        if (!isEmptyString(compression))
        {
            hdr->version = 2;    // Old builds will give a reasonable error message
            if (strieq(compression, "POC") || startsWithIgnoreCase(compression, "POC:"))
                indexCompressor.setown(new PocIndexCompressor);
            else if (strieq(compression, "inplace") || startsWithIgnoreCase(compression, "inplace:"))
                indexCompressor.setown(new InplaceIndexCompressor(keyedSize, keyHdr, options.helper, compression));
            else if (strieq(compression, "hybrid") || startsWithIgnoreCase(compression, "hybrid:"))
                indexCompressor.setown(new HybridIndexCompressor(keyedSize, keyHdr, options.helper, compression, isTLK));
            else if (strieq(compression, "legacy"))
            {
                hdr->ktype |= HTREE_COMPRESSED_KEY;
                indexCompressor.setown(new LegacyIndexCompressor);
            }
            else
                throw makeStringExceptionV(0, "Unrecognised index compression format %s", compression);
        }
        else
            indexCompressor.setown(new LegacyIndexCompressor);

        keyHdr->write(out, &headCRC);  // Reserve space for the header - we may seek back and write it properly later
    }
    
    ~CKeyBuilder()
    {
        for (;;)
        {
            CRC32HTE *et = (CRC32HTE *)crcEndPosTable.next(NULL);
            if (!et) break;
            crcEndPosTable.removeExact(et);
            delete et;
        }
    }

    void buildLevel(NodeInfoArray &thisLevel, NodeInfoArray &parents)
    {
        // We should only be building branch nodes here
        assertex(levels > 0);

        unsigned int nodeIndex = 0;
        CWriteNode *node = (CWriteNode *)indexCompressor->createNode(nextPos, keyHdr, NodeBranch);
        nextPos += keyHdr->getNodeSize();
        numBranches++;
        while (nodeIndex<thisLevel.ordinality())
        {
            CNodeInfo &info = thisLevel.item(nodeIndex);
            if (!node->add(info.pos, info.value, info.size, info.sequence))
            {
                flushNode(node, parents);
                node->Release();
                node = (CWriteNode *)indexCompressor->createNode(nextPos, keyHdr, NodeBranch);
                nextPos += keyHdr->getNodeSize();
                numBranches++;
                verifyex(node->add(info.pos, info.value, info.size, info.sequence));
            }
            nodeIndex++;
        }
        flushNode(node, parents);
        flushNode(NULL, parents);
        node->Release();
    }

protected:
    void nextLevel()
    {
        levels++;
    }

    void writeFileHeader(bool fixHdr, CRC32 *crc)
    {
        if (out)
        {
            out->flush();
            if (keyHdr->getKeyType() & USE_TRAILING_HEADER)
            {
                keyHdr->setPhyRec(nextPos+keyHdr->getNodeSize()-1);
                writeNode(keyHdr, out->tell());  // write a copy at end too, for use on systems that can't seek
            }
            if (!(keyHdr->getKeyType() & TRAILING_HEADER_ONLY))
            {
                out->seek(0, IFSbegin);
                keyHdr->write(out, crc);
            }
            else if (crc)
            {
                *crc = headCRC;
            }
        }
    }

    void writeNode(IWritableNode *node, offset_t _nodePos)
    {
        unsigned nodeSize = keyHdr->getNodeSize();
        if (doCrc)
        {
            CRC32HTE *rollingCrcEntry1 = crcEndPosTable.find(_nodePos); // is start of this block end of another?
            offset_t endPos = _nodePos+nodeSize;
            if (rollingCrcEntry1)
            {
                crcEndPosTable.removeExact(rollingCrcEntry1); // end pos will change
                node->write(out, &rollingCrcEntry1->crc);
                rollingCrcEntry1->size += nodeSize;

                CRC32HTE *rollingCrcEntry2 = crcStartPosTable.find(endPos); // is end of this block, start of another?
                if (rollingCrcEntry2)
                {
                    crcStartPosTable.removeExact(rollingCrcEntry2); // remove completely, will join to rollingCrcEntry1
                    crcEndPosTable.removeExact(rollingCrcEntry2);
                    CRC32Merger crcMerger;
                    crcMerger.addChildCRC(rollingCrcEntry1->size, rollingCrcEntry1->crc.get(), true);
                    crcMerger.addChildCRC(rollingCrcEntry2->size, rollingCrcEntry2->crc.get(), true);

                    rollingCrcEntry1->crc.reset(~crcMerger.get());
                    rollingCrcEntry1->size += rollingCrcEntry2->size;
                    rollingCrcEntry1->endBlockPos = rollingCrcEntry2->endBlockPos;

                    delete rollingCrcEntry2;
                }
                else
                    rollingCrcEntry1->endBlockPos = endPos;
                crcEndPosTable.replace(*rollingCrcEntry1);
            }
            else
            {
                rollingCrcEntry1 = crcStartPosTable.find(endPos); // is end of this node, start of another?
                if (rollingCrcEntry1)
                {
                    crcStartPosTable.removeExact(rollingCrcEntry1); // start pos will change
                    CRC32 crcFirst;
                    node->write(out, &crcFirst);

                    CRC32Merger crcMerger;
                    crcMerger.addChildCRC(nodeSize, crcFirst.get(), true);
                    crcMerger.addChildCRC(rollingCrcEntry1->size, rollingCrcEntry1->crc.get(), true);

                    rollingCrcEntry1->crc.reset(~crcMerger.get());
                    rollingCrcEntry1->startBlockPos = _nodePos;
                    rollingCrcEntry1->size += nodeSize;
                    crcStartPosTable.replace(*rollingCrcEntry1);
                }
                else
                {
                    rollingCrcEntry1 = new CRC32HTE;
                    node->write(out, &rollingCrcEntry1->crc);
                    rollingCrcEntry1->startBlockPos = _nodePos;
                    rollingCrcEntry1->endBlockPos = _nodePos+nodeSize;
                    rollingCrcEntry1->size = nodeSize;
                    crcStartPosTable.replace(*rollingCrcEntry1);
                    crcEndPosTable.replace(*rollingCrcEntry1);
                }
            }
        }
        else
            node->write(out, nullptr);

        size32_t memorySize = node->getMemorySize();
        if (memorySize > maxNodeMemorySize)
            maxNodeMemorySize = memorySize;
    }

    void flushNode(CWriteNode *node, NodeInfoArray &nodeInfo)
    {   
        if (node)
            node->finalize();

        // Messy code, but I don't have the energy to recode right now.
        if (keyHdr->getKeyType() & TRAILING_HEADER_ONLY)
        {
            while (pendingNodes)
            {
                CWriteNodeBase &pending = pendingNodes.item(0);
                if (!prevLeafNode || pending.getFpos() > prevLeafNode->getFpos())
                    break;
                writeNode(&pending, pending.getFpos());
                pendingNodes.remove(0);
            }
        }
        if (prevLeafNode != NULL)
        {
            unsigned __int64 lastSequence = prevLeafNode->getLastSequence();
            if (node)
            {
                prevLeafNode->setRightSib(node->getFpos());
                node->setLeftSib(prevLeafNode->getFpos());
            }
            nodeInfo.append(* new CNodeInfo(prevLeafNode->getFpos(), prevLeafNode->getLastKeyValue(), keyedSize, lastSequence));
            if ((keyHdr->getKeyType() & TRAILING_HEADER_ONLY) != 0 && activeBlobNode && activeBlobNode->getFpos() < prevLeafNode->getFpos())
                pendingNodes.append(*prevLeafNode);
            else
            {
                writeNode(prevLeafNode, prevLeafNode->getFpos());
                prevLeafNode->Release();
            }
            prevLeafNode = NULL;
        }
        if (NULL != node)
        {
            prevLeafNode = node;
            prevLeafNode->Link();
        }
    }

    void buildTree(NodeInfoArray &children)
    {
        if (children.ordinality() != 1)
        {
            // Note that we used to always create at least 2 levels as various places used to assume this.
            nextLevel();

            NodeInfoArray parentInfo;
            buildLevel(children, parentInfo);
            buildTree(parentInfo);
        }
        else
        {
            KeyHdr *hdr = keyHdr->getHdrStruct();
            hdr->nument = records;
            hdr->root = children.item(0).pos;
            hdr->phyrec = hdr->numrec = nextPos-1;
            hdr->maxmrk = hdr->nodeSize/4; // always this in ctree.
            hdr->namlen = 255;
            hdr->defrel = 8;
            hdr->hdrseq = levels;
        }
    }

    virtual void finish(IPropertyTree * metadata, unsigned * fileCrc, size32_t maxRecordSizeSeen, const BloomFilterArray * optBloomFilters) override
    {
        if (maxRecordSizeSeen)
            keyHdr->setMaxKeyLength(maxRecordSizeSeen);
        if (activeBlobNode && (keyHdr->getKeyType() & TRAILING_HEADER_ONLY))
        {
            pendingNodes.append(*activeBlobNode);
            activeBlobNode = nullptr;
        }
        if (NULL != activeNode)
        {
            flushNode(activeNode, leafInfo);
            activeNode->Release();
            activeNode = nullptr;
        }
        if (activeBlobNode)
        {
            writeNode(activeBlobNode, activeBlobNode->getFpos());
            activeBlobNode->Release();
            activeBlobNode = nullptr;
        }
        flushNode(NULL, leafInfo);
        if (keyHdr->getKeyType() & TRAILING_HEADER_ONLY)
        {
            ForEachItemIn(idx, pendingNodes)
            {
                CWriteNodeBase &pending = pendingNodes.item(idx);
                writeNode(&pending, pending.getFpos());
            }
            pendingNodes.kill();
        }
        offsetBranches = nextPos;
        buildTree(leafInfo);
        offsetRoot = keyHdr->getHdrStruct()->root;
        if(metadata)
        {
            assertex(strcmp(metadata->queryName(), "metadata") == 0);
            StringBuffer metaXML;
            toXML(metadata, metaXML);
            writeMetadata(metaXML.str(), metaXML.length());
        }

        //Avoid creating any bloom filters if we only have single leaf node of search entries...
        if (levels > 0)
        {
            ForEachItemIn(idx, bloomBuilders)
            {
                IBloomBuilder &bloomBuilder = bloomBuilders.item(idx);
                if (bloomBuilder.valid())
                {
                    Owned<const BloomFilter> filter = bloomBuilder.build();
                    writeBloomFilter(*filter);
                }
            }
            if (optBloomFilters)
            {
                for (auto bloom : *optBloomFilters)
                {
                    writeBloomFilter(*bloom);
                }
            }
        }

        keyHdr->getHdrStruct()->partitionFieldMask = partitionFieldMask;
        CRC32 headerCrc;
        writeFileHeader(false, &headerCrc);
        out->flush();
        if (fileCrc)
        {
            if (doCrc)
            {
                assertex(crcEndPosTable.count() <= 1);
                CRC32Merger crcMerger;
                crcMerger.addChildCRC(keyHdr->getNodeSize(), headerCrc.get(), true);
                CRC32HTE *rollingCrcEntry = (CRC32HTE *)crcEndPosTable.next(NULL);
                if (rollingCrcEntry)
                    crcMerger.addChildCRC(rollingCrcEntry->size, rollingCrcEntry->crc.get(), true);
                *fileCrc = crcMerger.get();
            }
            else
                *fileCrc = 0;
        }
    }

    //MORE: I don't think this function is used any more.
    virtual void addLeafInfo(CNodeInfo *info) override
    {
        leafInfo.append(* info);
    }

    virtual void processKeyData(const char *keyData, offset_t pos, size32_t recsize) override
    {
        records++;
        if (NULL == activeNode)
        {
            keyHdr->getHdrStruct()->firstLeaf = nextPos;
            activeNode = (CWriteNode*)indexCompressor->createNode(nextPos, keyHdr, NodeLeaf);
            nextPos += keyHdr->getNodeSize();
            numLeaves++;
        }
        else if (enforceOrder) // NB: order is indeterminate when build a TLK for a LOCAL index. duplicateCount is not calculated in this case.
        {
            int cmp = memcmp(keyData, activeNode->getLastKeyValue(), keyedSize);
            if (cmp<0)
                throw MakeStringException(JHTREE_KEY_NOT_SORTED, "Unable to build index - dataset not sorted in key order");
            if (cmp==0)
                ++duplicateCount;
        }
        if (!isTLK)
        {
            ForEachItemInRev(idx, bloomBuilders)
            {
                IBloomBuilder &bloomBuilder = bloomBuilders.item(idx);
                IRowHasher &hasher = rowHashers.item(idx);
                if (!bloomBuilder.add(hasher.hash((const byte *) keyData)))
                {
                    bloomBuilders.remove(idx);
                    rowHashers.remove(idx);
                }
            }
        }
        if (!activeNode->add(pos, keyData, recsize, sequence))
        {
            assertex(NULL != activeNode->getLastKeyValue()); // empty and doesn't fit!

            flushNode(activeNode, leafInfo);
            activeNode->Release();
            activeNode = (CWriteNode*)indexCompressor->createNode(nextPos, keyHdr, NodeLeaf);
            nextPos += keyHdr->getNodeSize();
            numLeaves++;
            if (!activeNode->add(pos, keyData, recsize, sequence))
                throw MakeStringException(0, "Key row too large to fit within a key node (uncompressed size=%d, variable=%s, pos=%" I64F "d)", recsize, keyHdr->isVariable()?"true":"false", pos);
        }
        sequence++;
    }

    void newBlobNode()
    {
        numBlobs++;
        if (keyHdr->getHdrStruct()->blobHead == 0)
            keyHdr->getHdrStruct()->blobHead = nextPos;         
        CBlobWriteNode *prevBlobNode = activeBlobNode;
        activeBlobNode = (CBlobWriteNode *)indexCompressor->createNode(nextPos, keyHdr, NodeBlob);
        nextPos += keyHdr->getNodeSize();
        if (prevBlobNode)
        {
            activeBlobNode->setLeftSib(prevBlobNode->getFpos());
            prevBlobNode->setRightSib(activeBlobNode->getFpos());
            if (keyHdr->getKeyType() & TRAILING_HEADER_ONLY)
                pendingNodes.append(*prevBlobNode);
            else
            {
                writeNode(prevBlobNode, prevBlobNode->getFpos());
                delete(prevBlobNode);
            }
        }
    }

    virtual unsigned __int64 createBlob(size32_t size, const char * ptr) override
    {
        if (!size)
            return 0;
        if (NULL == activeBlobNode)
            newBlobNode();
        unsigned __int64 head = activeBlobNode->add(ptr, size);
        if (!head)
        {
            newBlobNode();
            head = activeBlobNode->add(ptr, size);
            assertex(head);
        }
        while (size)
        {
            newBlobNode();
            unsigned __int64 chunkhead = activeBlobNode->add(ptr, size);
            assertex(chunkhead);
        }
        return head;
    }

    virtual unsigned __int64 getStatistic(StatisticKind kind) const override
    {
        switch (kind)
        {
        case StNumDuplicateKeys:
            return duplicateCount;
        case StSizeOffsetBranches:
            return offsetBranches;
        case StSizeOffsetRoot:
            return offsetRoot;
        case StSizeBranchMemory:
            return indexCompressor->queryBranchMemorySize();
        case StSizeLeafMemory:
            return indexCompressor->queryLeafMemorySize();
        case StNumLeafCacheAdds:
            return numLeaves;
        case StNumNodeCacheAdds:
            return numBranches;
        case StNumBlobCacheAdds:
            return numBlobs;
        case StSizeLargestExpandedLeaf:
            return maxNodeMemorySize;
        default:
            return out->getStatistic(kind);
        }
    }
protected:
    void writeMetadata(char const * data, size32_t size)
    {
        assertex(keyHdr->getHdrStruct()->metadataHead == 0);
        assertex(size);
        keyHdr->getHdrStruct()->metadataHead = nextPos;
        Owned<CMetadataWriteNode> prevNode;
        while(size)
        {
            Owned<CMetadataWriteNode> node(new CMetadataWriteNode(nextPos, keyHdr));
            nextPos += keyHdr->getNodeSize();
            size32_t written = node->set(data, size);
            assertex(written);
            if(prevNode)
            {
                node->setLeftSib(prevNode->getFpos());
                prevNode->setRightSib(node->getFpos());
                writeNode(prevNode, prevNode->getFpos());
            }
            prevNode.setown(node.getClear());
        }
        writeNode(prevNode, prevNode->getFpos());
    }

    void writeBloomFilter(const BloomFilter &filter)
    {
        size32_t size = filter.queryTableSize();
        if (!size)
            return;
        auto prevBloom = keyHdr->getHdrStruct()->bloomHead;
        keyHdr->getHdrStruct()->bloomHead = nextPos;
        Owned<CBloomFilterWriteNode> prevNode;
        Owned<CBloomFilterWriteNode> node(new CBloomFilterWriteNode(nextPos, keyHdr));
        // Table info is serialized into first page. Note that we assume that it fits (would need to have a crazy-small page size for that to not be true)
        node->put8(prevBloom);
        node->put4(filter.queryNumHashes());
        node->put8(filter.queryFields());
        node->put4(size);
        const byte *data = filter.queryTable();
        while (size)
        {
            nextPos += keyHdr->getNodeSize();
            size32_t written = node->set(data, size);
            assertex(written);
            if(prevNode)
            {
                node->setLeftSib(prevNode->getFpos());
                prevNode->setRightSib(node->getFpos());
                writeNode(prevNode, prevNode->getFpos());
            }
            prevNode.setown(node.getClear());
            if (!size)
                break;
            node.setown(new CBloomFilterWriteNode(nextPos, keyHdr));
        }
        writeNode(prevNode, prevNode->getFpos());
    }
};

extern jhtree_decl IKeyBuilder *createKeyBuilder(IFileIOStream *_out, const KeyBuilderOptions &options)
{
    return new CKeyBuilder(_out, options);
}

class PartNodeInfo : public CInterface
{
public:
    PartNodeInfo(unsigned _part, NodeInfoArray & _nodes)
    {
        part = _part;
        ForEachItemIn(idx, _nodes)
            nodes.append(OLINK(_nodes.item(idx)));
    }

public:
    unsigned part;
    NodeInfoArray nodes;
};

int compareParts(CInterface * const * _left, CInterface * const * _right)
{
    PartNodeInfo * left = (PartNodeInfo *)*_left;
    PartNodeInfo * right = (PartNodeInfo *)*_right;
    return (int)(left->part - right->part);
}

extern jhtree_decl bool checkReservedMetadataName(const char *name)
{
    return strsame(name, "_nodeSize") || strsame(name, "_noSeek") || strsame(name, "_useTrailingHeader");
}<|MERGE_RESOLUTION|>--- conflicted
+++ resolved
@@ -223,18 +223,14 @@
     {
         sequence = options.startSequence;
         keyHdr.setown(new CWriteKeyHdr());
-<<<<<<< HEAD
-        keyValueSize = options.rawSize;
-        keyedSize = options.keyFieldSize != (unsigned) -1 ? options.keyFieldSize : options.rawSize;
-=======
 
         //Maximum row length supported is 32K - ensure the value is capped because it is stored in a short int.
+        unsigned rawSize = options.rawSize;
         if (rawSize > KEYBUILD_MAXLENGTH)
             rawSize = KEYBUILD_MAXLENGTH; // max supported in ctree
 
         keyValueSize = rawSize;
-        keyedSize = _keyedSize != (unsigned) -1 ? _keyedSize : rawSize;
->>>>>>> d1c26573
+        keyedSize = options.keyFieldSize != (unsigned) -1 ? options.keyFieldSize : rawSize;
 
         levels = 0;
         records = 0;
