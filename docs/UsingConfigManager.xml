<?xml version="1.0" encoding="UTF-8"?>
<!DOCTYPE book PUBLIC "-//OASIS//DTD DocBook XML V4.5//EN"
"http://www.oasis-open.org/docbook/xml/4.5/docbookx.dtd">
<book>
  <bookinfo>
    <title>HPCC Configuration Manager</title>

    <mediaobject>
      <imageobject>
        <imagedata fileref="images/redswooshWithLogo3.jpg" />
      </imageobject>
    </mediaobject>

    <author>
      <surname>Boca Raton Documentation Team</surname>
    </author>

    <legalnotice>
      <para>We welcome your comments and feedback about this document via
      email to <email>docfeedback@hpccsystems.com</email> Please include
      <emphasis role="bold">Documentation Feedback</emphasis> in the subject
      line and reference the document name, page numbers, and current Version
      Number in the text of the message.</para>

      <para>LexisNexis and the Knowledge Burst logo are registered trademarks
      of Reed Elsevier Properties Inc., used under license. Other products,
      logos, and services may be trademarks or registered trademarks of their
      respective companies. All names and example data used in this manual are
      fictitious. Any similarity to actual persons, living or dead, is purely
      coincidental.</para>

      <para></para>
    </legalnotice>

    <xi:include href="Version.xml" xpointer="FooterInfo"
                xmlns:xi="http://www.w3.org/2001/XInclude" />

    <xi:include href="Version.xml" xpointer="DateVer"
                xmlns:xi="http://www.w3.org/2001/XInclude" />

    <corpname>HPCC Systems</corpname>

    <xi:include href="Version.xml" xpointer="Copyright"
                xmlns:xi="http://www.w3.org/2001/XInclude" />

    <mediaobject role="logo">
      <imageobject>
        <imagedata fileref="images/LN_Rightjustified.jpg" />
      </imageobject>
    </mediaobject>
  </bookinfo>

  <chapter id="Buildin-HPCC-from-Source">
    <title>Using Configuration Manager</title>

    <para>Configuration Manager is the utility with which we configure the
    HPCC platform. The HPCC platform's configuration is stored in an XML file
    named <emphasis role="bold">environment.xml</emphasis>. When you install a
    package, a default single-node environment.xml is generated. After that,
    you can use the Configuration Manager to modify it and add nodes and
    configure components.</para>

    <para>The Configuration Manager Wizard creates a similar file, but after
    it is generated, you must rename it and put it into place on each
    node.</para>

    <para>Configuration Manager also offers an <emphasis role="bold">Advanced
    View</emphasis> which allows you to add instances of components or change
    the default settings for components. Even if you plane to use Advanced
    View, it is a good idea to start with a wizard generated configuration and
    use Advanced View to finish it.</para>

    <para>This document will guide you through configuring an HPCC environment
    using the Configuration Manager.</para>

    <sect1 id="configuring-a-multi-node-system">
      <title>Running the Configuration Manager</title>

      <para>This document will guide you through configuring an HPCC
      environment using the Configuration Manager.</para>

      <itemizedlist mark="square">
        <listitem>
          <para>The HPCC packages should already be installed on ALL
          nodes.</para>

          <para>You can use any tool or shell script you choose.</para>
        </listitem>

        <listitem>
          <para>SSH to the first box in your environment and login as a user
          with sudo privileges.</para>
        </listitem>
      </itemizedlist>

      <itemizedlist mark="square">
        <listitem>
          <para>Start the Configuration Manager service on one node (usually
          the first node is considered the head node and is used for this
          task, but this is up to you).</para>

          <programlisting>sudo /opt/HPCCSystems/sbin/configmgr</programlisting>

          <para><graphic fileref="images/gs_img_configmgrStart.jpg" /></para>
        </listitem>
      </itemizedlist>

      <itemizedlist>
        <listitem>
          <para>Using a Web browser, go to the Configuration Manager's
          interface:</para>

          <programlisting>http://&lt;<emphasis>ip of installed system</emphasis>&gt;:8015</programlisting>
        </listitem>
      </itemizedlist>

      <itemizedlist mark="square">
        <listitem>
          <para>The Configuration Manager startup wizard displays.</para>

          <para>There are a few different ways to configure your HPCC. You can
          use the Generate environment wizard or experienced users can use the
          Advanced View.</para>

          <itemizedlist>
            <listitem>
              <?dbfo keep-together="always"?>

              <para>To use the wizard select the <emphasis
              role="bold">Generate new environment using wizard</emphasis>
              button.</para>

              <para><graphic
              fileref="images/GS_ConfigMgrWizStart.jpg" /></para>
            </listitem>

            <listitem>
              <para>Provide a name for the environment file.</para>

              <para>This will then be the name of the configuration xml. For
              example we will name our environment
              <emphasis>NewEnvironment</emphasis>. This will produce an XML
              file named<emphasis> NewEnvironment.xml</emphasis>.</para>
            </listitem>

            <listitem>
              <para>Press the Next button.</para>

              <para>Next you will need to define the IP addresses that your
              HPCC will be using.</para>
            </listitem>
          </itemizedlist>

          <itemizedlist>
            <listitem>
              <?dbfo keep-together="always"?>

              <para>Enter the IP addresses.</para>

              <para>IP Addresses can be specified individually using
              semi-colon delimiters. You can also specify a range of IPs using
              a hyphen (for example, nnn.nnn.nnn.x-y). In the image below, we
              specified the IP addresses 10.239.219.1 through 10.239.219.100
              using the range syntax, and also a single IP
              10.239.219.111.</para>

              <para><graphic fileref="images/GS_ConfigMgrWiz002.jpg" /></para>
            </listitem>

            <listitem>
              <para>Press the Next button.</para>

              <para>Alternatively, you could find the IP addresses using Auto
              Discovery by selecting the Auto Discovery button. (Auto
              Discovery is only available in Enterprise Edition)</para>

              <para>Now you will define how many nodes to use for the Roxie
              and Thor clusters.</para>
            </listitem>
          </itemizedlist>

          <itemizedlist>
            <listitem>
              <?dbfo keep-together="always"?>

              <para>Enter the appropriate values as indicated.</para>

              <para><graphic fileref="images/GS_CMWiz003.jpg" /></para>

              <variablelist>
                <varlistentry>
<<<<<<< HEAD
                  <term>Number of support nodes: </term>

                  <listitem>
                    <para>Specify the number of nodes to use for support
                    components. The default is 1. </para>
=======
                  <term>Number of support nodes:</term>

                  <listitem>
                    <para>Specify the number of nodes to use for support
                    components. The default is 1.</para>
>>>>>>> 33f443c6
                  </listitem>
                </varlistentry>

                <varlistentry>
                  <term>Number of nodes for Roxie cluster:</term>

                  <listitem>
                    <para>Specify the number of nodes to use for your Roxie
                    cluster. Enter zero (0) if you do not want a Roxie
<<<<<<< HEAD
                    cluster. </para>
=======
                    cluster.</para>
>>>>>>> 33f443c6
                  </listitem>
                </varlistentry>

                <varlistentry>
                  <term>Number of slave nodes for Thor cluster</term>

                  <listitem>
                    <para>Specify the number of slave nodes to use in your
                    Thor cluster. A Thor master node will be added
<<<<<<< HEAD
                    automatically. </para>
=======
                    automatically.</para>
>>>>>>> 33f443c6
                  </listitem>
                </varlistentry>

                <varlistentry>
                  <term>Number of Thor slaves per node (default 1)</term>

                  <listitem>
                    <para>Specify the number of Thor slave processes to
                    instantiate on each slave node. Enter zero (0) if you do
                    not want a Thor cluster.</para>
                  </listitem>
                </varlistentry>

                <varlistentry>
<<<<<<< HEAD
                  <term>Enable Roxie on demand </term>
=======
                  <term>Enable Roxie on demand</term>
>>>>>>> 33f443c6

                  <listitem>
                    <para>Specify whether or not to allow queries to be run
                    immediately on Roxie. This must be enabled to run the
                    debugger. (Default is true)</para>
                  </listitem>
                </varlistentry>
              </variablelist>
            </listitem>
          </itemizedlist>

          <itemizedlist>
            <listitem>
              <para>Press the <emphasis role="bold">Next</emphasis>
              button</para>

              <para>The wizard displays the configuration parameters.</para>
            </listitem>

            <listitem>
              <?dbfo keep-together="always"?>

              <para>Press the <emphasis role="bold">Finish</emphasis> button
              to accept these values or press the <emphasis
              role="bold">Advanced View</emphasis> button to edit in advanced
              mode.</para>

              <graphic fileref="images/GS_ConfigMgrWiz004.jpg" />
            </listitem>
          </itemizedlist>

          <para>You will now be notified that you have completed the
          wizard.</para>

          <para><graphic fileref="images/GS_ConfigMgrWiz005.jpg" /></para>

          <para>At this point, you have created a file named
          NewEnvironment.xml in the <emphasis
          role="bold">/etc/HPCCSystems/source</emphasis> directory</para>

          <informaltable colsep="1" frame="all" rowsep="1">
            <?dbfo keep-together="always"?>

            <tgroup cols="2">
              <colspec colwidth="49.50pt" />

              <colspec />

              <tbody>
                <row>
                  <entry><inlinegraphic fileref="images/OSSgr3.png" /></entry>

                  <entry>Keep in mind, that your HPPC configuration may be
                  different depending on your needs. For example, you may not
                  need a Roxie or you may need several smaller Roxie clusters.
                  In addition, in a production [Thor] system, you would ensure
                  that Thor and Roxie nodes are dedicated and have no other
                  processes running on them. This document is intended to show
                  you how to use the configuration tools. Capacity planning
                  and system design is covered in a training module.</entry>
                </row>
              </tbody>
            </tgroup>
          </informaltable>
        </listitem>

        <listitem>
          <?dbfo keep-together="always"?>

          <para>Stop the HPCC</para>

          <para><informaltable colsep="1" frame="all" rowsep="1">
              <tgroup cols="2">
                <colspec colwidth="49.50pt" />

                <colspec />

                <tbody>
                  <row>
                    <entry><inlinegraphic
                    fileref="images/caution.png" /></entry>

                    <entry>Be sure HPCC is stopped before attempting to move
                    the environment.xml file.</entry>
                  </row>
                </tbody>
              </tgroup>
            </informaltable></para>
        </listitem>

        <listitem>
          <para>Back up the original environment.xml file</para>

          <programlisting># for example
sudo -u hpcc cp /etc/HPCCSystems/environment.xml /etc/HPCCSystems/environment.bak </programlisting>

          <para>Note: the "live environment.xml file is located in your
          <emphasis role="bold">/etc/HPCCSystems/</emphasis> directory.
          ConfigManager works on files in <emphasis
          role="bold">/etc/HPCCSystems/source</emphasis> directory. You must
          copy from this location to make an environment.xml file
          active.</para>
        </listitem>

        <listitem>
          <para>Copy the new .xml file from the source directory to the
          /etc/HPCCSystems and rename the file to
          <emphasis>environment.xml</emphasis></para>

          <programlisting># for example
sudo -u hpcc cp /etc/HPCCSystems/source/NewEnvironment.xml /etc/HPCCSystems/environment.xml</programlisting>

          <para></para>
        </listitem>

        <listitem>
          <para>Copy the <emphasis
          role="bold">/etc/HPCCSystems/environment.xml</emphasis> to the
          <emphasis role="bold">/etc/HPCCSystems/</emphasis> on
          <emphasis>every</emphasis> node.</para>

          <para>You may want to use a script to push out XML file to all
          nodes. See the Example Scripts section in the Appendix of the
          Installing_and_RunningtheHPCCPlatform document. You can use the
          scripts as a model to create your own script to copy the
          environment.xml file out to all your nodes.</para>
        </listitem>

        <listitem>
          <para>Restart the HPCC platform.</para>
        </listitem>
      </itemizedlist>
    </sect1>
  </chapter>

  <chapter>
    <title>Configuration Manager Advanced View</title>

    <para>For the advanced user, the Advanced View offers access to adding
    additional instances of components or making configuration settings for
    individual components.</para>

    <sect1 id="configuring-advanced-setup">
      <title>Using ConfigMgr in Advanced Mode</title>

      <para>This section shows some of the configuration options in Advanced
      Mode.</para>

      <para><itemizedlist mark="square">
          <listitem>
            <para>SSH to the first box in your environment and login as a user
            with sudo privileges.</para>
          </listitem>

          <listitem>
            <para>If it is running, stop the HPCC system, using this
            command:</para>

            <para><programlisting>sudo /sbin/service hpcc-init stop</programlisting><informaltable
                colsep="1" frame="all" rowsep="1">
                <?dbfo keep-together="always"?>

                <tgroup cols="2">
                  <colspec colwidth="49.50pt" />

                  <colspec />

                  <tbody>
                    <row>
                      <entry><inlinegraphic
                      fileref="images/OSSgr3.png" /></entry>

                      <entry>You can use this command to confirm HPCC
                      processes are stopped: <para><programlisting>sudo /sbin/service hpcc-init status</programlisting></para></entry>
                    </row>
                  </tbody>
                </tgroup>
              </informaltable></para>
          </listitem>
        </itemizedlist><itemizedlist mark="square">
          <listitem>
            <para>Start the Configuration Manager service on one node (usually
            the first node is considered the head node and is used for this
            task, but this is up to you).</para>

            <programlisting>source /opt/HPCCSystems/sbin/hpcc_setenv
sudo configmgr</programlisting>

            <para><graphic
            fileref="images/gs_img_configmgrStart.jpg" /></para>
          </listitem>
        </itemizedlist><itemizedlist>
          <listitem>
            <para>Using a Web browser, go to the Configuration Manager's
            interface:</para>

            <programlisting>http://&lt;<emphasis>ip of installed system</emphasis>&gt;:8015</programlisting>
          </listitem>
        </itemizedlist><itemizedlist mark="square">
          <listitem>
            <para>The Configuration Manager startup wizard displays.</para>

            <para>There are a few different ways to configure your system. You
            can use the Generate environment wizard or experienced users can
            use the Advanced set up.</para>

            <itemizedlist>
              <listitem>
                <para>Select <emphasis role="bold">Advanced View</emphasis>,
                then press the <emphasis role="bold">Next
                </emphasis>button.</para>
              </listitem>

              <listitem>
                <para>Select an XML file from the drop list.</para>

                <para>This list is populated from versions of an environment
                XML file in your server's ./etc/HPCCSystems/source/
                directory.</para>
              </listitem>

              <listitem>
                <?dbfo keep-together="always"?>

                <para>Press the <emphasis role="bold">Next</emphasis> button.
                <graphic fileref="images/CM-WizStart.jpg" /></para>
              </listitem>
            </itemizedlist>
          </listitem>
        </itemizedlist></para>

      <itemizedlist mark="circle">
        <listitem>
          <para>The Configuration Manager interface displays.</para>

          <para><informaltable colsep="1" frame="all" rowsep="1">
              <?dbfo keep-together="always"?>

              <tgroup cols="2">
                <colspec colwidth="49.50pt" />

                <colspec />

                <tbody>
                  <row>
                    <entry><inlinegraphic
                    fileref="images/OSSgr3.png" /></entry>

                    <entry>Default access is read-only. Many options are only
                    available when write-access is enabled. <para>Gain write
                    access by checking the <emphasis role="bold">Write
                    Access</emphasis> checkbox. </para><para>Unchecking this
                    box returns the environment to read-only mode. All menu
                    items are disabled in read-only mode. </para><para>Closing
                    the web page automatically removes any write-access
                    locks.</para></entry>
                  </row>
                </tbody>
              </tgroup>
            </informaltable></para>
        </listitem>

        <listitem>
          <para>Check the <emphasis role="bold">Write Access</emphasis>
          box.</para>

          <para><graphic fileref="images/CM-img101.jpg" />The Save
          button<inlinegraphic fileref="images/GS-img01c.png" /> validates and
          saves the environment.</para>

          <para>The validate button<inlinegraphic
          fileref="images/GS-img01d.png" /> just validates the current
          environment including any changes that have not yet been
          saved.</para>

          <para>The open button <inlinegraphic
          fileref="images/CM-img18.jpg" /> allows you to open a new
          environment file to work on.</para>

          <para>The wizard button <inlinegraphic
          fileref="images/CM-img19.jpg" /> will bring up the Configuration
          Manager chooser form which will allow you to create or view an
          environment file where you can also launch the configuration
          wizard.</para>

          <para>These buttons are only enabled in Write Access mode.</para>
        </listitem>
      </itemizedlist>

      <sect2>
        <title>Hardware Section</title>

        <para>This section allows you to define your list of servers. When
        defining instances of components, you will choose from servers in this
        list.</para>

        <itemizedlist mark="circle">
          <listitem>
            <?dbfo keep-together="always"?>

            <para>Select <emphasis role="bold">Hardware</emphasis> in the
            Navigator panel on the left side.</para>

            <para><graphic fileref="images/CM-img01.jpg" /></para>
          </listitem>
        </itemizedlist>

        <itemizedlist mark="square">
          <listitem>
            <para>Select the <emphasis role="bold">Computers</emphasis>
            tab.</para>
          </listitem>

          <listitem>
            <?dbfo keep-together="always"?>

            <para>RT-CLICK on one of computers listed, then select New
            Range.</para>

            <para><graphic fileref="images/CM-img02.jpg" /></para>
          </listitem>
        </itemizedlist>

        <itemizedlist mark="square">
          <listitem>
            <para>Specify the following:</para>

            <itemizedlist>
              <listitem>
                <para>Name Prefix - any name that will help you to identify
                the node or range</para>
              </listitem>

              <listitem>
                <para>Start IP Address</para>
              </listitem>

              <listitem>
                <para>Stop IP Address</para>

                <para>The IP Addresses can be specified in a range if all your
                host IP addresses are consecutively numbered. If the IP
                addresses are not sequential you should repeat the process for
                each individual IP address and just add the IP address in both
                the start and stop IP address field. You will then need to
                repeat the process for each node.</para>
              </listitem>
            </itemizedlist>
          </listitem>
        </itemizedlist>

        <itemizedlist mark="square">
          <listitem>
            <?dbfo keep-together="always"?>

            <para>Press the <emphasis role="bold">OK</emphasis> button.</para>

            <para>The list of nodes now displays with the nodes that you just
            added.</para>

            <para><inlinegraphic fileref="images/CM-img03.jpg" /></para>

            <para>Next, edit each System Server component instance and set it
            to a newly defined node.</para>

            <!--***The steps that follow are using one component per node. You can allocate more components per node, if needed.-->
          </listitem>

          <listitem>
            <para>Click the <inlinegraphic fileref="images/GS-img01c.png" />
            disk icon to save</para>
          </listitem>
        </itemizedlist>

        <itemizedlist mark="square">
          <listitem>
            <para>Expand the <emphasis role="bold">Software</emphasis>
            section, if necessary, in the Navigator panel on the left side, by
            clicking on the <inlinegraphic
            fileref="images/expandbutton.png" /> button.</para>
          </listitem>
        </itemizedlist>
      </sect2>

      <sect2>
        <title>Software Section</title>

        <para>Use the software components section to configure software
        components of the HPCC platform. Most software components are actual
        running processes; however, some are just definitions used by the
        system. These definitions are used by the configuration
        generator.</para>

        <sect3>
          <title>Dali</title>

          <sect4>
            <title>Instances</title>

            <para><itemizedlist mark="square">
                <listitem>
                  <para>Select <emphasis role="bold">Dali Server</emphasis> in
                  the Navigator panel on the left side.</para>
                </listitem>

                <listitem>
                  <para>Select the Instances tab.</para>
                </listitem>

                <listitem>
                  <?dbfo keep-together="always"?>

                  <para>In the computer column, choose a node from the drop
                  list as shown below:<graphic
                  fileref="images/CM-img04.jpg" /></para>
                </listitem>

                <listitem>
                  <para>Click the <inlinegraphic
                  fileref="images/GS-img01c.png" /> disk icon to save</para>
                </listitem>
              </itemizedlist></para>
          </sect4>

          <sect4>
            <title>DaliServer attributes</title>

            <para>This section describes the DaliServer attributes.</para>

            <para><graphic fileref="images/CM-img04-1.jpg" /></para>

            <para><informaltable colsep="0" frame="none" rowsep="0">
                <tgroup cols="2">
                  <colspec align="left" colwidth="122.40pt" />

                  <colspec />

                  <tbody>
                    <row>
                      <entry>Attribute</entry>

                      <entry>Definition</entry>
                    </row>

                    <row>
                      <entry><emphasis>AuditLogDir</emphasis></entry>

                      <entry>Audit Log Process description</entry>
                    </row>

                    <row>
                      <entry><emphasis>dataPath</emphasis></entry>

                      <entry>the path to the data</entry>
                    </row>

                    <row>
                      <entry><emphasis>description </emphasis></entry>

                      <entry>data path description</entry>
                    </row>

                    <row>
                      <entry><emphasis>environment</emphasis></entry>

                      <entry>the current environment file in use</entry>
                    </row>

                    <row>
                      <entry><emphasis>LogDir</emphasis></entry>

                      <entry>location of the log files</entry>
                    </row>

                    <row>
                      <entry><emphasis>msgLevel</emphasis></entry>

                      <entry>description of the msgLevel</entry>
                    </row>

                    <row>
                      <entry><emphasis>name</emphasis></entry>

                      <entry>Name of the process instance (AlphaNumeric and
                      underscore only)</entry>
                    </row>
                  </tbody>
                </tgroup>
              </informaltable></para>
          </sect4>

          <?hard-pagebreak ?>

          <sect4>
            <title>DaliServer store</title>

            <para>This section describes the attributes configuring how Dali
            handles the system data store.</para>

            <para><graphic fileref="images/CM-img04-2.jpg" /></para>

            <para><informaltable colsep="0" frame="none" rowsep="0">
                <tgroup cols="2">
                  <colspec align="left" colwidth="122.40pt" />

                  <colspec />

                  <tbody>
                    <row>
                      <entry>Attribute name</entry>

                      <entry>Definition</entry>
                    </row>

                    <row>
                      <entry><emphasis>EndTime</emphasis></entry>

                      <entry>End Time</entry>
                    </row>

                    <row>
                      <entry><emphasis>IdlePeriod</emphasis></entry>

                      <entry>Period to remain Idle</entry>
                    </row>

                    <row>
                      <entry><emphasis>IdleRate</emphasis></entry>

                      <entry>IdleRate</entry>
                    </row>

                    <row>
                      <entry><emphasis>keepStores</emphasis></entry>

                      <entry></entry>
                    </row>

                    <row>
                      <entry><emphasis>lightweightCoalesce</emphasis></entry>

                      <entry>lightweight</entry>
                    </row>

                    <row>
                      <entry><emphasis>MinTime</emphasis></entry>

                      <entry>min. time...</entry>
                    </row>

                    <row>
                      <entry><emphasis>recoverDeltaErrors</emphasis></entry>

                      <entry>True or False</entry>
                    </row>

                    <row>
                      <entry><emphasis>StartTime</emphasis></entry>

                      <entry>start time</entry>
                    </row>
                  </tbody>
                </tgroup>
              </informaltable></para>
          </sect4>

          <?hard-pagebreak ?>

          <sect4>
            <title>DaliServer LDAP options</title>

            <para>This section describes the DaliServer LDAP tab. (LDAP is
            only available in Enterprise Edition)</para>

            <para><graphic fileref="images/CM-img04-4.jpg" /></para>

            <para><informaltable colsep="0" frame="none" rowsep="0">
                <tgroup cols="2">
                  <colspec align="left" colwidth="122.40pt" />

                  <colspec />

                  <tbody>
                    <row>
                      <entry>Attribute name</entry>

                      <entry>Definition</entry>
                    </row>

                    <row>
                      <entry><emphasis>authMethod</emphasis></entry>

                      <entry>Authentication Method. Kerberos</entry>
                    </row>

                    <row>
                      <entry><emphasis>checkScopeScans</emphasis></entry>

                      <entry>True or False</entry>
                    </row>

                    <row>
                      <entry><emphasis>filesBasedn</emphasis></entry>

                      <entry>The Base File Type</entry>
                    </row>

                    <row>
                      <entry><emphasis>filesDefaultPassword</emphasis></entry>

                      <entry>Default Password</entry>
                    </row>

                    <row>
                      <entry><emphasis>filesDefaultUser</emphasis></entry>

                      <entry>Default User</entry>
                    </row>

                    <row>
                      <entry><emphasis>ldapProtocol</emphasis></entry>

                      <entry>Default Protocol use</entry>
                    </row>

                    <row>
                      <entry><emphasis>ldapServer</emphasis></entry>

                      <entry>LDAP Server</entry>
                    </row>
                  </tbody>
                </tgroup>
              </informaltable></para>
          </sect4>

          <sect4>
            <title>DaliServer Notes</title>

            <para>This tab allows you to add any notes pertinent to the
            component's configuration. This can be useful to keep a record of
            changes and to communicate this information to peers.</para>
          </sect4>
        </sect3>

        <sect3 id="Dafilesrv-Process">
          <title>Dafilesrv Process</title>

          <sect4>
            <title>Dafilesrv Instances</title>

            <para>Dafilesrv is a helper process that every node needs.</para>

            <itemizedlist mark="square">
              <listitem>
                <para>Select Dafilesrv in the Navigator panel on the left
                side.</para>
              </listitem>

              <listitem>
                <para>Select the Instances tab.</para>
              </listitem>

              <listitem>
                <para>RT-CLICK on a computer in the computer column, and
                select Add Instance .</para>
              </listitem>

              <listitem>
                <?dbfo keep-together="always"?>

                <para>Select all computers in the list, then press the OK
                button.</para>

                <para><graphic fileref="images/CM-img12.jpg"
                scalefit="1" /></para>
              </listitem>

              <listitem>
                <para>Click the <inlinegraphic
                fileref="images/GS-img01c.png" /> disk icon to save</para>
              </listitem>
            </itemizedlist>
          </sect4>

          <?hard-pagebreak ?>

          <sect4>
            <title>Dafilesrv attributes</title>

            <para>This section describes the Dafilesrv attributes.</para>

            <para><graphic fileref="images/CM-img12-1.jpg" /></para>

            <para><informaltable colsep="0" frame="none" rowsep="0">
                <tgroup cols="2">
                  <colspec align="left" colwidth="122.40pt" />

                  <colspec />

                  <tbody>
                    <row>
                      <entry>Attribute</entry>

                      <entry>Definition</entry>
                    </row>

                    <row>
                      <entry><emphasis>description</emphasis></entry>

                      <entry>DaFileSrv Process description</entry>
                    </row>

                    <row>
                      <entry><emphasis>name</emphasis></entry>

                      <entry>Name of the process instance (AlphaNumeric and
                      underscore only)</entry>
                    </row>

                    <row>
                      <entry><emphasis>version</emphasis></entry>

                      <entry>current version number</entry>
                    </row>
                  </tbody>
                </tgroup>
              </informaltable></para>
          </sect4>
        </sect3>

        <sect3 id="DFU-Server">
          <title><emphasis>DFU Server</emphasis></title>

          <sect4>
            <title>DfuServer Instances</title>

            <itemizedlist mark="square">
              <listitem>
                <para>Select <emphasis role="bold">DFU Server</emphasis> in
                the Navigator panel on the left side.</para>
              </listitem>

              <listitem>
                <para>Select the Instances tab.</para>
              </listitem>

              <listitem>
                <para>In the computer column, choose a node from the drop list
                as shown below:<graphic
                fileref="images/CM-img05.jpg" /></para>
              </listitem>

              <listitem>
                <para>Click the <inlinegraphic
                fileref="images/GS-img01c.png" /> disk icon to save</para>
              </listitem>
            </itemizedlist>
          </sect4>

          <sect4>
            <title>DfuServer Attributes Tab</title>

            <para>This section describes the DfuServer attributes.</para>

            <para><graphic fileref="images/CM-img05-1.jpg" /></para>

            <para><informaltable colsep="0" frame="none" rowsep="0">
                <tgroup cols="2">
                  <colspec align="left" colwidth="122.40pt" />

                  <colspec />

                  <tbody>
                    <row>
                      <entry>Attribute name</entry>

                      <entry>Definition</entry>
                    </row>

                    <row>
                      <entry><emphasis>daliServers</emphasis></entry>

                      <entry>The Dali servers to use</entry>
                    </row>

                    <row>
                      <entry><emphasis>description</emphasis></entry>

                      <entry>Describes the component</entry>
                    </row>

                    <row>
                      <entry><emphasis>dfuLogDir</emphasis></entry>

                      <entry>The log directory</entry>
                    </row>

                    <row>
                      <entry><emphasis>monitorinterval</emphasis></entry>

                      <entry>the interval that the process checks ...</entry>
                    </row>

                    <row>
                      <entry><emphasis>monitorque</emphasis></entry>

                      <entry>the queue to monitor</entry>
                    </row>

                    <row>
                      <entry><emphasis>name</emphasis></entry>

                      <entry>Name of the process instance (AlphaNumeric and
                      underscore only)</entry>
                    </row>

                    <row>
                      <entry><emphasis>queue</emphasis></entry>

                      <entry>the name of the dfu server queue</entry>
                    </row>

                    <row>
                      <entry><emphasis>transferBufferSize</emphasis></entry>

                      <entry>The value at which...</entry>
                    </row>
                  </tbody>
                </tgroup>
              </informaltable></para>
          </sect4>

          <sect4>
            <title>DfuServer SSH Options</title>

            <para>This section describes the DfuServer SSH Options..</para>

            <para><graphic fileref="images/CM-img05-2.jpg" /></para>

            <para><informaltable colsep="0" frame="none" rowsep="0">
                <?dbfo keep-together="always"?>

                <tgroup cols="2">
                  <colspec align="left" colwidth="122.40pt" />

                  <colspec />

                  <tbody>
                    <row>
                      <entry>Attribute name</entry>

                      <entry>Definition</entry>
                    </row>

                    <row>
                      <entry><emphasis>SSHidentityfile</emphasis></entry>

                      <entry>The SSH file used for authentication</entry>
                    </row>

                    <row>
                      <entry><emphasis>SSHpassword</emphasis></entry>

                      <entry>the SSH Password</entry>
                    </row>

                    <row>
                      <entry><emphasis>SSHretries</emphasis></entry>

                      <entry>no. of retries to authenticate</entry>
                    </row>

                    <row>
                      <entry><emphasis>SHtimeout</emphasis></entry>

                      <entry>the timeout interval</entry>
                    </row>

                    <row>
                      <entry><emphasis>SSHusername</emphasis></entry>

                      <entry>SSH username default is
                      <emphasis>hpcc</emphasis></entry>
                    </row>
                  </tbody>
                </tgroup>
              </informaltable></para>
          </sect4>

          <sect4>
            <title>DfuServer Notes</title>

            <para>This tab allows you to add any notes pertinent to the
            component's configuration. This can be useful to keep a record of
            changes and to communicate this information to peers.</para>
          </sect4>
        </sect3>

        <sect3>
          <title>Directories</title>

          <para>The DIrectories component is a global definition used by other
          components to determine the directories they will use for various
          functions.</para>

          <para><graphic fileref="images/CM-161a.jpg" /></para>

          <para></para>

          <informaltable colsep="0" frame="none" rowsep="0">
            <tgroup cols="3">
              <colspec align="left" colwidth="122.40pt" />

              <colspec />

              <tbody>
                <row>
                  <entry>Name</entry>

                  <entry>Directory</entry>

                  <entry>Description</entry>
                </row>

                <row>
                  <entry><emphasis role="bold">log</emphasis></entry>

                  <entry>/var/log/[NAME]/[INST]</entry>

                  <entry>Location for Log files</entry>
                </row>

                <row>
                  <entry><emphasis role="bold">temp</emphasis></entry>

                  <entry>/var/lib/[NAME]/[INST]/temp</entry>

                  <entry>Location for temp files</entry>
                </row>

                <row>
                  <entry><emphasis role="bold">data</emphasis></entry>

                  <entry></entry>

                  <entry>Base Location for data files</entry>
                </row>

                <row>
                  <entry><emphasis role="bold">data2</emphasis></entry>

                  <entry></entry>

                  <entry></entry>
                </row>

                <row>
                  <entry><emphasis role="bold">data3</emphasis></entry>

                  <entry></entry>

                  <entry></entry>
                </row>

                <row>
                  <entry><emphasis role="bold">mirror</emphasis></entry>

                  <entry></entry>

                  <entry>Base Location for mirror data files</entry>
                </row>

                <row>
                  <entry><emphasis role="bold">query</emphasis></entry>

                  <entry></entry>

                  <entry>Base Location for Queries</entry>
                </row>

                <row>
                  <entry><emphasis role="bold"></emphasis></entry>

                  <entry></entry>

                  <entry></entry>
                </row>
              </tbody>
            </tgroup>
          </informaltable>
        </sect3>

        <sect3 id="Drop-Zone">
          <title><emphasis>Drop Zone</emphasis></title>

          <sect4>
            <title>DropZone Attributes</title>

            <itemizedlist mark="square">
              <listitem>
                <para>Select Drop Zone in the Navigator panel on the left
                side.</para>
              </listitem>

              <listitem>
                <para>Select the Attributes tab.</para>
              </listitem>

              <listitem>
                <para>In the Value column of the Computer row, choose a node
                from the drop list as shown below:<graphic
                fileref="images/CM-img06.jpg" scale="90"
                scalefit="1" /></para>
              </listitem>

              <listitem>
                <para>Click the <inlinegraphic
                fileref="images/GS-img01c.png" /> disk icon to save</para>
              </listitem>
            </itemizedlist>
          </sect4>

          <sect4>
            <title>DropZone Notes</title>

            <para>This tab allows you to add any notes pertinent to the
            component's configuration. This can be useful to keep a record of
            changes and to communicate this information to peers.</para>
          </sect4>
        </sect3>

        <sect3 id="ECL-Agent">
          <title><emphasis>ECL Agent</emphasis></title>

          <sect4>
            <title>instances</title>

            <itemizedlist mark="square">
              <listitem>
                <para>Select ECL Agent in the Navigator panel on the left
                side.</para>
              </listitem>

              <listitem>
                <para>Select the Instances tab.</para>
              </listitem>

              <listitem>
                <para>In the computer column, choose a node from the drop list
                as shown below:<graphic
                fileref="images/CM-img07.jpg" /></para>
              </listitem>

              <listitem>
                <para>Click the <inlinegraphic
                fileref="images/GS-img01c.png" /> disk icon to save</para>
              </listitem>
            </itemizedlist>
          </sect4>

          <sect4>
            <title>EclAgent Attributes Tab</title>

            <para>This section describes the EclAgent Attributes tab.</para>

            <para><graphic fileref="images/CM-img07-1.jpg" /></para>

            <para><informaltable colsep="0" frame="none" rowsep="0">
                <tgroup cols="2">
                  <colspec align="left" colwidth="122.40pt" />

                  <colspec />

                  <tbody>
                    <row>
                      <entry>Attribute name</entry>

                      <entry>Definition</entry>
                    </row>

                    <row>
                      <entry><emphasis>description</emphasis></entry>

                      <entry>Describes the component</entry>
                    </row>

                    <row>
                      <entry><emphasis>name</emphasis></entry>

                      <entry>Name of the process instance (AlphaNumeric and
                      underscore only)</entry>
                    </row>
                  </tbody>
                </tgroup>
              </informaltable></para>
          </sect4>

          <sect4>
            <title>EclAgent Options Tab</title>

            <para>This section describes the EclAgent Options tab.</para>

            <para><graphic fileref="images/CM-img07-2.jpg" /></para>

            <para><informaltable colsep="0" frame="none" rowsep="0">
                <tgroup cols="2">
                  <colspec align="left" colwidth="122.40pt" />

                  <colspec />

                  <tbody>
                    <row>
                      <entry>Attribute name</entry>

                      <entry>Definition</entry>
                    </row>

                    <row>
                      <entry><emphasis>allowedPipePrograms</emphasis></entry>

                      <entry>describes allowed Pipe Programs</entry>
                    </row>

                    <row>
                      <entry><emphasis>daliServers</emphasis></entry>

                      <entry>the Dali Servers</entry>
                    </row>

                    <row>
                      <entry><emphasis>logDir</emphasis></entry>

                      <entry>The log directory</entry>
                    </row>

                    <row>
                      <entry><emphasis>pluginDirectory</emphasis></entry>

                      <entry>the plugin directory</entry>
                    </row>

                    <row>
                      <entry><emphasis>thorConnectTimeout</emphasis></entry>

                      <entry>the Thor timeout value</entry>
                    </row>

                    <row>
                      <entry><emphasis>traceLevel</emphasis></entry>

                      <entry>the trace level</entry>
                    </row>

                    <row>
                      <entry><emphasis>wuQueueName</emphasis></entry>

                      <entry>the name of the workunit queue</entry>
                    </row>
                  </tbody>
                </tgroup>
              </informaltable></para>
          </sect4>

          <sect4>
            <title>EclAgentProcessNotes</title>

            <para>This tab allows you to add any notes pertinent to the
            component's configuration. This can be useful to keep a record of
            changes and to communicate this information to peers.</para>
          </sect4>
        </sect3>

        <sect3>
          <title>ECL CC Server Process</title>

          <sect4>
            <title>Ecl CC Server Instances</title>

            <para><itemizedlist mark="square">
                <listitem>
                  <para>Select Ecl CC Server - myeclccserver in the Navigator
                  panel on the left side.</para>
                </listitem>

                <listitem>
                  <para>Select the Instances tab.</para>
                </listitem>

                <listitem>
                  <para>In the computer column, choose a node from the drop
                  list as shown below:<graphic
                  fileref="images/CM-ECLCC-01.jpg" /></para>
                </listitem>

                <listitem>
                  <para>Click the <inlinegraphic
                  fileref="images/GS-img01c.png" /> disk icon to save</para>
                </listitem>
              </itemizedlist></para>
          </sect4>

          <sect4>
            <title>Ecl CC Server Attributes Tab</title>

            <para>This section describes the Ecl CC Server Attributes
            tab.</para>

            <para><graphic fileref="images/CM-ECLCC-02.jpg" /></para>

            <para><informaltable colsep="0" frame="none" rowsep="0">
                <tgroup cols="2">
                  <colspec align="left" colwidth="122.40pt" />

                  <colspec />

                  <tbody>
                    <row>
                      <entry>Attribute name</entry>

                      <entry>Definition</entry>
                    </row>

                    <row>
                      <entry><emphasis>daliServers</emphasis></entry>

                      <entry>The Dali servers to use</entry>
                    </row>

                    <row>
                      <entry><emphasis>description</emphasis></entry>

                      <entry>Describes the component</entry>
                    </row>

                    <row>
                      <entry><emphasis>maxCompileThreads</emphasis></entry>

                      <entry>The maximum number of compile threads</entry>
                    </row>

                    <row>
                      <entry><emphasis>name</emphasis></entry>

                      <entry>Name of the process instance (AlphaNumeric and
                      underscore only)</entry>
                    </row>

                    <row>
                      <entry><emphasis>queue</emphasis></entry>

                      <entry>Name of the Ecl cc server queue</entry>
                    </row>

                    <row>
                      <entry><emphasis>traceLevel</emphasis></entry>

                      <entry>The value ***</entry>
                    </row>
                  </tbody>
                </tgroup>
              </informaltable></para>
          </sect4>

          <sect4>
            <title>EclCC Server Process Options</title>

            <para>To add a custom option, rt-click and select add.</para>

            <!--This feature allows the user to configure any options pertinent to the Ecl CC Server Process -->

            <para></para>
          </sect4>

          <sect4>
            <title>EclCC Server Process Notes</title>

            <para>This tab allows you to add any notes pertinent to the
            component's configuration. This can be useful to keep a record of
            changes and to communicate this information to peers.</para>
          </sect4>
        </sect3>

        <sect3 id="ECL-Scheduler" role="brk">
          <title><emphasis>ECL Scheduler</emphasis></title>

          <sect4>
            <title>instances</title>

            <itemizedlist mark="square">
              <listitem>
                <para>Select <emphasis role="bold">ECL Scheduler</emphasis> in
                the Navigator panel on the left side.</para>
              </listitem>

              <listitem>
                <para>Select the Instances tab.</para>
              </listitem>

              <listitem>
                <para>In the computer column, choose a node from the drop list
                as shown below:<graphic fileref="images/CM-161.jpg" /></para>
              </listitem>

              <listitem>
                <para>Click the <inlinegraphic
                fileref="images/GS-img01c.png" /> disk icon to save</para>
              </listitem>
            </itemizedlist>
          </sect4>

          <?hard-pagebreak ?>

          <sect4>
            <title>EclScheduler Attributes Tab</title>

            <para>This section describes the EclScheduler Attributes
            tab.</para>

            <para><graphic fileref="images/CM-160.jpg" /></para>

            <para><informaltable colsep="0" frame="none" rowsep="0">
                <tgroup cols="2">
                  <colspec align="left" colwidth="122.40pt" />

                  <colspec />

                  <tbody>
                    <row>
                      <entry>Attribute name</entry>

                      <entry>Definition</entry>
                    </row>

                    <row>
                      <entry><emphasis>description</emphasis></entry>

                      <entry>Describes the component</entry>
                    </row>

                    <row>
                      <entry><emphasis>name</emphasis></entry>

                      <entry>Name of the process instance (AlphaNumeric and
                      underscore only)</entry>
                    </row>
                  </tbody>
                </tgroup>
              </informaltable></para>
          </sect4>

          <sect4>
            <title>EclScheduler Notes</title>

            <para>This tab allows you to add any notes pertinent to the
            component's configuration. This can be useful to keep a record of
            changes and to communicate this information to peers.</para>
          </sect4>
        </sect3>

        <sect3 id="ESP-Server" role="brk">
          <title><emphasis>ESP Server</emphasis></title>

          <sect4>
            <title>Esp Process Instances</title>

            <itemizedlist mark="square">
              <listitem>
                <para>Select ESP - MyEsp in the Navigator panel on the left
                side.</para>
              </listitem>

              <listitem>
                <para>Select the Instances tab.</para>
              </listitem>

              <listitem>
                <para>In the computer column, choose a node from the drop list
                as shown below:<graphic
                fileref="images/CM-img08.jpg" /></para>
              </listitem>

              <listitem>
                <para>Click the <inlinegraphic
                fileref="images/GS-img01c.png" /> disk icon to save</para>
              </listitem>
            </itemizedlist>
          </sect4>

          <?hard-pagebreak ?>

          <sect4>
            <title>Esp - myesp Attributes Tab</title>

            <para>This section describes the Esp - myesp Attributes
            tab.</para>

            <para><graphic fileref="images/CM-img08-1.jpg" /></para>

            <para><informaltable colsep="0" frame="none" rowsep="0">
                <tgroup cols="2">
                  <colspec align="left" colwidth="122.40pt" />

                  <colspec />

                  <tbody>
                    <row>
                      <entry>Attribute name</entry>

                      <entry>Definition</entry>
                    </row>

                    <row>
                      <entry><emphasis>componentfilesDir</emphasis></entry>

                      <entry>the component files directory</entry>
                    </row>

                    <row>
                      <entry><emphasis>daliServers</emphasis></entry>

                      <entry>the Dali servers</entry>
                    </row>

                    <row>
                      <entry><emphasis>description</emphasis></entry>

                      <entry>Describes the component</entry>
                    </row>

                    <row>
                      <entry><emphasis>enableSEHMapping</emphasis></entry>

                      <entry>True or False to enable***</entry>
                    </row>

                    <row>
                      <entry><emphasis>formOptionsAccess</emphasis></entry>

                      <entry>True or False to enable...***</entry>
                    </row>

                    <row>
                      <entry><emphasis>httpConfigAccess</emphasis></entry>

                      <entry>True or False to enable...***</entry>
                    </row>

                    <row>
                      <entry><emphasis>logLevel</emphasis></entry>

                      <entry>The Level of ...***</entry>
                    </row>

                    <row>
                      <entry><emphasis>logRequests</emphasis></entry>

                      <entry>True or False to enable...***</entry>
                    </row>

                    <row>
                      <entry><emphasis>logResponses</emphasis></entry>

                      <entry>True or False to enable...***</entry>
                    </row>

                    <row>
                      <entry><emphasis>maxBacklogQueueSize</emphasis></entry>

                      <entry>The size of the backlog queue</entry>
                    </row>

                    <row>
                      <entry><emphasis>maxConcurrentThreads</emphasis></entry>

                      <entry>The maximum number of concurrent threads</entry>
                    </row>

                    <row>
                      <entry><emphasis>maxRequestEntityLegnth</emphasis></entry>

                      <entry>The maximum length for entity requests</entry>
                    </row>

                    <row>
                      <entry><emphasis>name</emphasis></entry>

                      <entry>Name of the process instance (AlphaNumeric and
                      underscore only)</entry>
                    </row>

                    <row>
                      <entry><emphasis>perfReportDelay</emphasis></entry>

                      <entry>The value at which...***</entry>
                    </row>
                  </tbody>
                </tgroup>
              </informaltable></para>
          </sect4>

          <sect4>
            <title>Esp - myesp Service BindingsTab</title>

            <para>This section describes the Esp - myesp Service Bindings
            tab.</para>

            <para><graphic fileref="images/CM-img08-2.jpg" /></para>

            <para><informaltable colsep="0" frame="none" rowsep="0">
                <tgroup cols="2">
                  <colspec align="left" colwidth="122.40pt" />

                  <colspec />

                  <tbody>
                    <row>
                      <entry><emphasis role="bold">Attribute
                      name</emphasis></entry>

                      <entry><emphasis
                      role="bold">Definition</emphasis></entry>
                    </row>

                    <row>
                      <entry><emphasis>ECLWatch</emphasis></entry>

                      <entry>provides ECL Watch interface</entry>
                    </row>

                    <row>
                      <entry><emphasis>Ws_ecl</emphasis></entry>

                      <entry>Provides Web access to published queries</entry>
                    </row>
                  </tbody>
                </tgroup>
              </informaltable></para>
          </sect4>

          <?hard-pagebreak ?>

          <sect4>
            <title>Esp - myesp AuthenticationTab</title>

            <para>This section describes the Esp - myesp Service
            Authentication tab. LDAP is a feature only available in Enterprise
            Edition.</para>

            <para><graphic fileref="images/CM-img08-3.jpg" /></para>

            <para><informaltable colsep="0" frame="none" rowsep="0">
                <tgroup cols="2">
                  <colspec align="left" colwidth="122.40pt" />

                  <colspec />

                  <tbody>
                    <row>
                      <entry>Attribute name</entry>

                      <entry>Definition</entry>
                    </row>

                    <row>
                      <entry><emphasis>AccurintSecurity</emphasis></entry>

                      <entry>the AccurintSecurity pass...</entry>
                    </row>

                    <row>
                      <entry><emphasis>ldapAuthMethod</emphasis></entry>

                      <entry>the LDAP Authentication Method</entry>
                    </row>

                    <row>
                      <entry><emphasis>ldapConnections</emphasis></entry>

                      <entry>the number of LDAP Connections</entry>
                    </row>

                    <row>
                      <entry><emphasis>ldapServer</emphasis></entry>

                      <entry>the LDAP server</entry>
                    </row>

                    <row>
                      <entry><emphasis>method</emphasis></entry>

                      <entry>the method...</entry>
                    </row>
                  </tbody>
                </tgroup>
              </informaltable></para>
          </sect4>

          <?hard-pagebreak ?>

          <sect4>
            <title>Esp - myesp HTTPS Tab</title>

            <para>This section describes the Esp - myesp HTTPS tab.</para>

            <para><graphic fileref="images/CM-img08-4.jpg" /></para>

            <para><informaltable colsep="0" frame="none" rowsep="0">
                <tgroup cols="2">
                  <colspec align="left" colwidth="122.40pt" />

                  <colspec />

                  <tbody>
                    <row>
                      <entry>Attribute name</entry>

                      <entry>Definition</entry>
                    </row>

                    <row>
                      <entry><emphasis>acceptSelfSigned</emphasis></entry>

                      <entry>True or False to enable self signed
                      certificate...</entry>
                    </row>

                    <row>
                      <entry><emphasis>CA_Certificates_Path</emphasis></entry>

                      <entry>the location of the CA Certificates</entry>
                    </row>

                    <row>
                      <entry><emphasis>certificateFileName</emphasis></entry>

                      <entry>name of the CA Certificate</entry>
                    </row>

                    <row>
                      <entry><emphasis>Name of the city</emphasis></entry>

                      <entry>name of the city.</entry>
                    </row>

                    <row>
                      <entry><emphasis>Name of the country</emphasis></entry>

                      <entry>name of the country.</entry>
                    </row>

                    <row>
                      <entry><emphasis>Number of days the certificate is
                      valid.</emphasis></entry>

                      <entry>The Number of days the certificate is
                      valid.</entry>
                    </row>

                    <row>
                      <entry><emphasis>enableVerification</emphasis></entry>

                      <entry>True or False to enable verification
                      of...</entry>
                    </row>

                    <row>
                      <entry><emphasis>organization</emphasis></entry>

                      <entry>name of the organization...</entry>
                    </row>

                    <row>
                      <entry><emphasis>organizationalUnit</emphasis></entry>

                      <entry>OU to use</entry>
                    </row>

                    <row>
                      <entry><emphasis>passphrase</emphasis></entry>

                      <entry>passphrase to use</entry>
                    </row>

                    <row>
                      <entry><emphasis>privateKeyFileName</emphasis></entry>

                      <entry>The privatekey name file (such as,
                      privatekey.cer)</entry>
                    </row>

                    <row>
                      <entry><emphasis>regenerateCredentials</emphasis></entry>

                      <entry>True or False to enable generation of
                      credentials.</entry>
                    </row>

                    <row>
                      <entry><emphasis>requireAddressMatch</emphasis></entry>

                      <entry>True or False to enable address match</entry>
                    </row>

                    <row>
                      <entry><emphasis>Name of the State</emphasis></entry>

                      <entry>name of the state</entry>
                    </row>

                    <row>
                      <entry><emphasis>TrustedPeers</emphasis></entry>

                      <entry>The names of trusted peers.</entry>
                    </row>
                  </tbody>
                </tgroup>
              </informaltable></para>
          </sect4>

          <sect4>
            <title>Esp - myesp Protocol XTab</title>

            <para>This section describes the Esp - myesp Protocol X
            tab.</para>

            <para><graphic fileref="images/CM-img08-5.jpg" /></para>

            <para><informaltable colsep="0" frame="none" rowsep="0">
                <tgroup cols="2">
                  <colspec align="left" colwidth="122.40pt" />

                  <colspec />

                  <tbody>
                    <row>
                      <entry>Attribute name</entry>

                      <entry>Definition</entry>
                    </row>

                    <row>
                      <entry><emphasis>Authentication
                      Timeout</emphasis></entry>

                      <entry>The Authentication timeout value...</entry>
                    </row>

                    <row>
                      <entry><emphasis>Default Time out </emphasis></entry>

                      <entry>The default timeout value...</entry>
                    </row>

                    <row>
                      <entry><emphasis>ldle Timeout</emphasis></entry>

                      <entry>The timeout value...</entry>
                    </row>

                    <row>
                      <entry><emphasis>Maximum Timeout</emphasis></entry>

                      <entry>The maximum timeout value...</entry>
                    </row>

                    <row>
                      <entry><emphasis>Minimum Timeout</emphasis></entry>

                      <entry>The minimum timeout value...</entry>
                    </row>

                    <row>
                      <entry><emphasis>Thread Count</emphasis></entry>

                      <entry>the number of threads...</entry>
                    </row>
                  </tbody>
                </tgroup>
              </informaltable></para>
          </sect4>

          <sect4>
            <title>EspProcess Notes</title>

            <para>This tab allows you to add any notes pertinent to the
            component's configuration. This can be useful to keep a record of
            changes and to communicate this information to peers.</para>
          </sect4>
        </sect3>

        <sect3 id="FTSlave-Process" role="brk">
          <title><emphasis>FTSlave Process</emphasis></title>

          <para>FTSlave is a helper process that every node needs.</para>

          <sect4>
            <title>Instances</title>

            <itemizedlist mark="square">
              <listitem>
                <para>Select FTSlave in the Navigator panel on the left
                side.</para>
              </listitem>

              <listitem>
                <para>Select the Instances tab.</para>
              </listitem>

              <listitem>
                <?dbfo keep-together="always"?>

                <para>RT-CLICK on a computer in the computer column, and
                select Add Instance .</para>

                <para><graphic fileref="images/CM-190.jpg" /></para>
              </listitem>

              <listitem>
                <?dbfo keep-together="always"?>

                <para>Select all computers in the list, then press the
                <emphasis role="bold">OK</emphasis> button.</para>

                <para><graphic fileref="images/CM-img11.jpg" /></para>
              </listitem>

              <listitem>
                <para>Click the <inlinegraphic
                fileref="images/GS-img01c.png" /> disk icon to save</para>
              </listitem>
            </itemizedlist>
          </sect4>

          <sect4>
            <title>FtSlave attributes</title>

            <para>This section describes the FTSlave attributes tab.</para>

            <para><informaltable colsep="0" frame="none" rowsep="0">
                <tgroup cols="2">
                  <colspec align="left" colwidth="122.40pt" />

                  <colspec />

                  <tbody>
                    <row>
                      <entry>Attribute</entry>

                      <entry>Definition</entry>
                    </row>

                    <row>
                      <entry><emphasis>description</emphasis></entry>

                      <entry>FTSlave Process description</entry>
                    </row>

                    <row>
                      <entry><emphasis>name</emphasis></entry>

                      <entry>Name of the process instance (AlphaNumeric and
                      underscore only)</entry>
                    </row>

                    <row>
                      <entry><emphasis>version</emphasis></entry>

                      <entry>current version number</entry>
                    </row>
                  </tbody>
                </tgroup>
              </informaltable></para>
          </sect4>

          <sect4>
            <title>FtSlave Process Notes</title>

            <para>This tab allows you to add any notes pertinent to the
            component's configuration. This can be useful to keep a record of
            changes and to communicate this information to peers.</para>
          </sect4>
        </sect3>

        <sect3>
          <title><emphasis>Sasha Server</emphasis></title>

          <sect4>
            <title>Instances</title>

            <itemizedlist mark="square">
              <listitem>
                <para>Select Sasha Server in the menu on the left side.</para>
              </listitem>

              <listitem>
                <para>Select the Instances tab.</para>
              </listitem>

              <listitem>
                <para>In the computer column, choose a node from the drop list
                as shown below:</para>
              </listitem>
            </itemizedlist>

            <graphic fileref="images/CM-img17.jpg" scalefit="1" />
          </sect4>

          <?hard-pagebreak ?>

          <sect4>
            <title>SashaServer Process Archiver</title>

            <para>This section describes the SashaServer Process Archiver
            tab.</para>

            <para><graphic fileref="images/CM-img17-1.jpg" /></para>

            <para><informaltable colsep="0" frame="none" rowsep="0">
                <tgroup cols="2">
                  <colspec align="left" colwidth="122.40pt" />

                  <colspec />

                  <tbody>
                    <row>
                      <entry>Attribute</entry>

                      <entry>Definition</entry>
                    </row>

                    <row>
                      <entry><emphasis>cachedWUat</emphasis></entry>

                      <entry>SashaServer Archiver Process description</entry>
                    </row>

                    <row>
                      <entry><emphasis>cachedWUinterval</emphasis></entry>

                      <entry>SashaServer Archiver Process description</entry>
                    </row>

                    <row>
                      <entry><emphasis>cachedWUlimit</emphasis></entry>

                      <entry>SashaServer Archiver Process description</entry>
                    </row>

                    <row>
                      <entry><emphasis>DFUrecoveryAt</emphasis></entry>

                      <entry>SashaServer Archiver Process description</entry>
                    </row>

                    <row>
                      <entry><emphasis>DFUrecoveryCutoff</emphasis></entry>

                      <entry>SashaServer Archiver Process description</entry>
                    </row>

                    <row>
                      <entry><emphasis>DFUrecoveryInterval</emphasis></entry>

                      <entry>SashaServer Archiver Process description</entry>
                    </row>

                    <row>
                      <entry><emphasis>DFUrecoveryLimit</emphasis></entry>

                      <entry>SashaServer Archiver Process description</entry>
                    </row>

                    <row>
                      <entry><emphasis>DFUWUat</emphasis></entry>

                      <entry>SashaServer Archiver Process description</entry>
                    </row>

                    <row>
                      <entry><emphasis>DFUWUcutoff</emphasis></entry>

                      <entry>SashaServer Archiver Process description</entry>
                    </row>

                    <row>
                      <entry><emphasis>DFUWUduration</emphasis></entry>

                      <entry>SashaServer Archiver Process description</entry>
                    </row>

                    <row>
                      <entry><emphasis>DFUWUinterval</emphasis></entry>

                      <entry>SashaServer Archiver Process description</entry>
                    </row>

                    <row>
                      <entry><emphasis>DFUWUlimit</emphasis></entry>

                      <entry>SashaServer Archiver Process description</entry>
                    </row>

                    <row>
                      <entry><emphasis>DFUWUthrottle</emphasis></entry>

                      <entry>SashaServer Archiver Process description</entry>
                    </row>

                    <row>
                      <entry><emphasis>keepResultFiles</emphasis></entry>

                      <entry>Keep result files, True or False</entry>
                    </row>

                    <row>
                      <entry><emphasis>WUat</emphasis></entry>

                      <entry>SashaServer Archiver Process description</entry>
                    </row>

                    <row>
                      <entry><emphasis>WUbackup</emphasis></entry>

                      <entry>SashaServer Archiver Process description</entry>
                    </row>

                    <row>
                      <entry><emphasis>WUcutof</emphasis></entry>

                      <entry>SashaServer Archiver Process description</entry>
                    </row>

                    <row>
                      <entry><emphasis>WUduration</emphasis></entry>

                      <entry>SashaServer Archiver Process description</entry>
                    </row>

                    <row>
                      <entry><emphasis>WUinterval</emphasis></entry>

                      <entry>SashaServer Archiver Process description</entry>
                    </row>

                    <row>
                      <entry><emphasis>WUlimit</emphasis></entry>

                      <entry>SashaServer Archiver Process description</entry>
                    </row>

                    <row>
                      <entry><emphasis>WUretryinterval</emphasis></entry>

                      <entry>SashaServer Archiver Process description</entry>
                    </row>

                    <row>
                      <entry><emphasis>WUthrottle</emphasis></entry>

                      <entry>SashaServer Archiver Process description</entry>
                    </row>
                  </tbody>
                </tgroup>
              </informaltable></para>
          </sect4>

          <sect4>
            <title>SashaServer Process Coalescer</title>

            <para>This section describes the SashaServer Process Coalescer
            tab.</para>

            <para><graphic fileref="images/CM-img17-2.jpg" /></para>

            <para><informaltable colsep="0" frame="none" rowsep="0">
                <tgroup cols="2">
                  <colspec align="left" colwidth="122.40pt" />

                  <colspec />

                  <tbody>
                    <row>
                      <entry>Attribute</entry>

                      <entry>Definition</entry>
                    </row>

                    <row>
                      <entry><emphasis>coalesceAt</emphasis></entry>

                      <entry>SashaServer Coalesce Process description</entry>
                    </row>

                    <row>
                      <entry><emphasis>coalesceInterval</emphasis></entry>

                      <entry>SashaServer Coalesce Process description</entry>
                    </row>

                    <row>
                      <entry><emphasis>minDeltaSize</emphasis></entry>

                      <entry>SashaServer Coalesce Process description</entry>
                    </row>

                    <row>
                      <entry><emphasis>recoverDeltaErrors</emphasis></entry>

                      <entry>SashaServer Coalesce Process description</entry>
                    </row>
                  </tbody>
                </tgroup>
              </informaltable></para>
          </sect4>

          <?hard-pagebreak ?>

          <sect4>
            <title>SashaServer Process DfuXRef</title>

            <para>This section describes the SashaServer Process DfuXref
            tab.</para>

            <para><graphic fileref="images/CM-img17-3.jpg" /></para>

            <para><informaltable colsep="0" frame="none" rowsep="0">
                <tgroup cols="2">
                  <colspec align="left" colwidth="122.40pt" />

                  <colspec />

                  <tbody>
                    <row>
                      <entry>Attribute</entry>

                      <entry>Definition</entry>
                    </row>

                    <row>
                      <entry><emphasis>xrefAt</emphasis></entry>

                      <entry>SashaServer DfuXRef Attribute description</entry>
                    </row>

                    <row>
                      <entry><emphasis>xrefCutoff</emphasis></entry>

                      <entry>SashaServer DfuXRef Attribute description</entry>
                    </row>

                    <row>
                      <entry><emphasis>xrefEclWatchProvider</emphasis></entry>

                      <entry>Xref Ecl Watch Provider, True or False</entry>
                    </row>

                    <row>
                      <entry><emphasis>xrefInterval</emphasis></entry>

                      <entry>value of SashaServer DfuXRef Attribute</entry>
                    </row>

                    <row>
                      <entry><emphasis>xrefList</emphasis></entry>

                      <entry>SashaServer DfuXRef Attribute description</entry>
                    </row>
                  </tbody>
                </tgroup>
              </informaltable></para>
          </sect4>

          <?hard-pagebreak ?>

          <sect4>
            <title>SashaServer Process DfuExpiry</title>

            <para>This section describes the SashaServer Process DfuExpiry
            tab.</para>

            <para><graphic fileref="images/CM-img17-4.jpg" /></para>

            <para><informaltable colsep="0" frame="none" rowsep="0">
                <tgroup cols="2">
                  <colspec align="left" colwidth="122.40pt" />

                  <colspec />

                  <tbody>
                    <row>
                      <entry>Attribute</entry>

                      <entry>Definition</entry>
                    </row>

                    <row>
                      <entry><emphasis>ExpiryAt</emphasis></entry>

                      <entry>SashaServer DfuExpiry tab description</entry>
                    </row>

                    <row>
                      <entry><emphasis>ExpiryInterval</emphasis></entry>

                      <entry>Interval in hours at which the Dfu
                      expires</entry>
                    </row>
                  </tbody>
                </tgroup>
              </informaltable></para>
          </sect4>

          <?hard-pagebreak ?>

          <sect4>
            <title>SashaServer Process ThorQMon</title>

            <para>This section describes the SashaServer Process ThorQMon
            tab.</para>

            <para><graphic fileref="images/CM-img17-5.jpg" /></para>

            <para><informaltable colsep="0" frame="none" rowsep="0">
                <tgroup cols="2">
                  <colspec align="left" colwidth="122.40pt" />

                  <colspec />

                  <tbody>
                    <row>
                      <entry>Attribute</entry>

                      <entry>Definition</entry>
                    </row>

                    <row>
                      <entry><emphasis>ThorQMonInterval</emphasis></entry>

                      <entry>ThorQMonInterval description</entry>
                    </row>

                    <row>
                      <entry><emphasis>ThorQMonQueues</emphasis></entry>

                      <entry>ThorQMonQueues description</entry>
                    </row>

                    <row>
                      <entry><emphasis>ThorQMonSwitchMinTime</emphasis></entry>

                      <entry>ThorQMonSwitchMinTime description</entry>
                    </row>
                  </tbody>
                </tgroup>
              </informaltable></para>
          </sect4>

          <?hard-pagebreak ?>

          <sect4>
            <title>SashaServer Process DaFileSrvMonitor</title>

            <para>This section describes the SashaServer Process
            DaFileSrvMonitor tab.</para>

            <para><graphic fileref="images/CM-img17-6.jpg" /></para>

            <para><informaltable colsep="0" frame="none" rowsep="0">
                <tgroup cols="2">
                  <colspec align="left" colwidth="122.40pt" />

                  <colspec />

                  <tbody>
                    <row>
                      <entry>Attribute</entry>

                      <entry>Definition</entry>
                    </row>

                    <row>
                      <entry><emphasis>dafsmonAt</emphasis></entry>

                      <entry>dafsmon description</entry>
                    </row>

                    <row>
                      <entry><emphasis>dafsmonInterval</emphasis></entry>

                      <entry>dafsmon description</entry>
                    </row>

                    <row>
                      <entry><emphasis>dafsmonList</emphasis></entry>

                      <entry>dafsmon description</entry>
                    </row>
                  </tbody>
                </tgroup>
              </informaltable></para>
          </sect4>

          <sect4>
            <title>SashaServer Process Notes</title>

            <para>This tab allows you to add any notes pertinent to the
            component's configuration. This can be useful to keep a record of
            changes and to communicate this information to peers.</para>
          </sect4>
        </sect3>

        <sect3 id="Thor">
          <title><emphasis>Thor</emphasis></title>

          <para>This section details how to define a Data Refinery (Thor)
          cluster. Before you begin, you should decide the width of the
          cluster (i.e., how many slave nodes will you have).</para>

          <itemizedlist mark="square">
            <listitem>
              <para>Select Thor Cluster - mythor in the Navigator panel on the
              left side.</para>
            </listitem>

            <listitem>
              <para>Select the <emphasis role="bold">Topology</emphasis>
              tab.</para>
            </listitem>

            <listitem>
              <para>Expand the Topology, if needed, then RT-CLICK the Master
              and select Delete.</para>
            </listitem>
          </itemizedlist>

          <para>This deletes the sample one-node Thor.</para>

          <para>You will replace this with a multi-node cluster.</para>

          <itemizedlist mark="square">
            <listitem>
              <?dbfo keep-together="always"?>

              <para>RT-CLICK on the Topology and select Add Master.</para>

              <para><graphic fileref="images/CM-img13.jpg" /></para>
            </listitem>
          </itemizedlist>

          <itemizedlist mark="square">
            <listitem>
              <?dbfo keep-together="always"?>

              <para>Select a computer from the list, then press the OK
              button.</para>

              <para><graphic fileref="images/gs_img17.png" /></para>
            </listitem>
          </itemizedlist>

          <itemizedlist mark="square">
            <listitem>
              <?dbfo keep-together="always"?>

              <para>RT-CLICK on the Master and select Add Slaves.</para>

              <para><graphic fileref="images/CM-111.jpg" /></para>
            </listitem>
          </itemizedlist>

          <itemizedlist mark="square">
            <listitem>
              <?dbfo keep-together="always"?>

              <para>Select the computers to use as slaves from the list, then
              press the OK button. Use CTRL+CLICK to multi-select or
              SHIFT+CLICK to select a range.</para>

              <para><graphic fileref="images/CM-112.jpg" />The Nodes now
              display below the Thor Master node.</para>

              <para><graphic fileref="images/CM-img14.jpg" /></para>
            </listitem>
          </itemizedlist>

          <itemizedlist>
            <listitem>
              <para>Select Thor Cluster - mythor in the Navigator panel on the
              left side.</para>
            </listitem>

            <listitem>
              <?dbfo keep-together="always"?>

              <para>Select the Attributes tab.</para>

              <para><graphic fileref="images/CM-img15.jpg" /></para>
            </listitem>

            <listitem>
              <para>Change the value of the localThor to <emphasis
              role="bold">false</emphasis></para>
            </listitem>

            <listitem>
              <para>Click the <inlinegraphic fileref="images/GS-img01c.png" />
              disk icon to save</para>
            </listitem>
          </itemizedlist>

          <?hard-pagebreak ?>

          <sect4>
            <title>ThorCluster Attributes</title>

            <para>This section describes the Thor Cluster Attributes
            tab.</para>

            <para><graphic fileref="images/CM-img18-1.jpg" /></para>

            <para><informaltable colsep="0" frame="none" rowsep="0">
                <tgroup cols="2">
                  <colspec align="left" colwidth="122.40pt" />

                  <colspec />

                  <tbody>
                    <row>
                      <entry>Attribute</entry>

                      <entry>Definition</entry>
                    </row>

                    <row>
                      <entry><emphasis>allowedPipePrograms</emphasis></entry>

                      <entry>ThorCluster Process description</entry>
                    </row>

                    <row>
                      <entry><emphasis>autoCopyBackup</emphasis></entry>

                      <entry>True or False</entry>
                    </row>

                    <row>
                      <entry><emphasis>checkPointRecovery</emphasis></entry>

                      <entry>True or False</entry>
                    </row>

                    <row>
                      <entry><emphasis>daliServers</emphasis></entry>

                      <entry>The Dali Server</entry>
                    </row>

                    <row>
                      <entry><emphasis>defaultOutputNodeGroup</emphasis></entry>

                      <entry></entry>
                    </row>

                    <row>
                      <entry><emphasis>description</emphasis></entry>

                      <entry>ThorCluster Process description</entry>
                    </row>

                    <row>
                      <entry><emphasis>externalProgDir</emphasis></entry>

                      <entry>Location of externals</entry>
                    </row>

                    <row>
                      <entry><emphasis>globalMemorySize</emphasis></entry>

                      <entry>ThorCluster Process description</entry>
                    </row>

                    <row>
                      <entry><emphasis>idleRestartPeriod</emphasis></entry>

                      <entry>ThorCluster Process description</entry>
                    </row>

                    <row>
                      <entry><emphasis>largeMemSize</emphasis></entry>

                      <entry>ThorCluster Process description</entry>
                    </row>

                    <row>
                      <entry><emphasis>LCR</emphasis></entry>

                      <entry>True or False</entry>
                    </row>

                    <row>
                      <entry><emphasis>localThor</emphasis></entry>

                      <entry>True or False</entry>
                    </row>

                    <row>
                      <entry><emphasis>localThorPortBase</emphasis></entry>

                      <entry></entry>
                    </row>

                    <row>
                      <entry><emphasis>localThorPortInc</emphasis></entry>

                      <entry></entry>
                    </row>

                    <row>
                      <entry><emphasis>masterport</emphasis></entry>

                      <entry></entry>
                    </row>

                    <row>
                      <entry><emphasis>monitorDaliFileServer</emphasis></entry>

                      <entry>Specifies whether to monitor for DaFileSrv
                      process (True or False )</entry>
                    </row>

                    <row>
                      <entry><emphasis>multiSlaves</emphasis></entry>

                      <entry>True or False</entry>
                    </row>

                    <row>
                      <entry><emphasis>multiThorExclusionLockName</emphasis></entry>

                      <entry></entry>
                    </row>

                    <row>
                      <entry><emphasis>multiThorMemoryThreshold</emphasis></entry>

                      <entry></entry>
                    </row>

                    <row>
                      <entry><emphasis>multiThorPriorityLock</emphasis></entry>

                      <entry>True or False</entry>
                    </row>

                    <row>
                      <entry><emphasis>name</emphasis></entry>

                      <entry>Name of cluster</entry>
                    </row>

                    <row>
                      <entry><emphasis>nodeGroup</emphasis></entry>

                      <entry></entry>
                    </row>

                    <row>
                      <entry><emphasis>pluginsPath</emphasis></entry>

                      <entry>Location of plugins</entry>
                    </row>

                    <row>
                      <entry><emphasis>queueName</emphasis></entry>

                      <entry></entry>
                    </row>

                    <row>
                      <entry><emphasis>replicateAsync</emphasis></entry>

                      <entry>True or False</entry>
                    </row>

                    <row>
                      <entry><emphasis>replicateOutputs</emphasis></entry>

                      <entry>True or False</entry>
                    </row>

                    <row>
                      <entry><emphasis>slaveDownTimeout</emphasis></entry>

                      <entry></entry>
                    </row>

                    <row>
                      <entry><emphasis>slaveport</emphasis></entry>

                      <entry></entry>
                    </row>

                    <row>
                      <entry><emphasis>smallSortThreshold</emphasis></entry>

                      <entry></entry>
                    </row>

                    <row>
                      <entry><emphasis>verifyDaliConnectionInterval</emphasis></entry>

                      <entry></entry>
                    </row>

                    <row>
                      <entry><emphasis>watchdogEnabled</emphasis></entry>

                      <entry>True or False</entry>
                    </row>

                    <row>
                      <entry><emphasis>watchdogProgressEnabled</emphasis></entry>

                      <entry>True or False</entry>
                    </row>

                    <row>
                      <entry><emphasis>watchdogProgressInterval</emphasis></entry>

                      <entry>ThorCluster Process description</entry>
                    </row>
                  </tbody>
                </tgroup>
              </informaltable></para>
          </sect4>

          <?hard-pagebreak ?>

          <sect4>
            <title>ThorCluster SSH Options</title>

            <para>This section describes the ThorCluster SSH Options
            tab.</para>

            <para><graphic fileref="images/CM-img18-2.jpg" /></para>

            <para><informaltable colsep="0" frame="none" rowsep="0">
                <tgroup cols="2">
                  <colspec align="left" colwidth="122.40pt" />

                  <colspec />

                  <tbody>
                    <row>
                      <entry>Attribute</entry>

                      <entry>Definition</entry>
                    </row>

                    <row>
                      <entry><emphasis>SSHidentityfile</emphasis></entry>

                      <entry>Location of the SSH keys component files.</entry>
                    </row>

                    <row>
                      <entry><emphasis>SSHpassword</emphasis></entry>

                      <entry></entry>
                    </row>

                    <row>
                      <entry><emphasis>SSHretries</emphasis></entry>

                      <entry>The number of times...</entry>
                    </row>

                    <row>
                      <entry><emphasis>SSHtimeout</emphasis></entry>

                      <entry>Timeout</entry>
                    </row>

                    <row>
                      <entry><emphasis>SSHusername</emphasis></entry>

                      <entry>The user name of the account the SSH keys are
                      associated with</entry>
                    </row>
                  </tbody>
                </tgroup>
              </informaltable></para>
          </sect4>

          <sect4>
            <title>ThorCluster Debug</title>

            <para>The debug tab is for internal use only</para>
          </sect4>

          <?hard-pagebreak ?>

          <sect4>
            <title>ThorCluster Swap Node</title>

            <para>This section describes the ThorCluster Swap Node tab.</para>

            <para><graphic fileref="images/CM-img18-4.jpg" /></para>

            <para><informaltable colsep="0" frame="none" rowsep="0">
                <tgroup cols="2">
                  <colspec align="left" colwidth="122.40pt" />

                  <colspec />

                  <tbody>
                    <row>
                      <entry>Attribute</entry>

                      <entry>Definition</entry>
                    </row>

                    <row>
                      <entry><emphasis>AutoSwapNode</emphasis></entry>

                      <entry>True or False. Set to True to enable
                      AutoSwapNode</entry>
                    </row>

                    <row>
                      <entry><emphasis>CheckAfterEveryJob</emphasis></entry>

                      <entry>True or False. Set to True to Check after Every
                      Job</entry>
                    </row>

                    <row>
                      <entry><emphasis>SwapNodeCheckC</emphasis></entry>

                      <entry>True or False. Set to True to ...</entry>
                    </row>

                    <row>
                      <entry><emphasis>SwapNodeCheckD</emphasis></entry>

                      <entry>True or False. Set to True to...</entry>
                    </row>

                    <row>
                      <entry><emphasis>SwapNodeCheckScript</emphasis></entry>

                      <entry></entry>
                    </row>

                    <row>
                      <entry><emphasis>SwapNodeCheckScriptTimeout</emphasis></entry>

                      <entry>The number ...</entry>
                    </row>

                    <row>
                      <entry><emphasis>SwapNodeInterval</emphasis></entry>

                      <entry>The number ...</entry>
                    </row>

                    <row>
                      <entry><emphasis>SwapNodeMaxConcurrent</emphasis></entry>

                      <entry>value of Maximum number of concurrent...</entry>
                    </row>

                    <row>
                      <entry><emphasis>SwapNodeRestartJob</emphasis></entry>

                      <entry>True or False. Set to True...</entry>
                    </row>
                  </tbody>
                </tgroup>
              </informaltable></para>
          </sect4>

          <?hard-pagebreak ?>

          <sect4>
            <title>ThorCluster Backup</title>

            <para>This section describes the ThorCluster Backup tab.</para>

            <para><graphic fileref="images/CM-img18-5.jpg" /></para>

            <para><informaltable colsep="0" frame="none" rowsep="0">
                <tgroup cols="2">
                  <colspec align="left" colwidth="122.40pt" />

                  <colspec />

                  <tbody>
                    <row>
                      <entry>Attribute</entry>

                      <entry>Definition</entry>
                    </row>

                    <row>
                      <entry><emphasis>breakoutLimit</emphasis></entry>

                      <entry>value of...</entry>
                    </row>

                    <row>
                      <entry><emphasis>refreshRate</emphasis></entry>

                      <entry>value of...</entry>
                    </row>
                  </tbody>
                </tgroup>
              </informaltable></para>
          </sect4>

          <sect4>
            <title>ThorCluster Notes</title>

            <para>This tab allows you to add any notes pertinent to the
            component's configuration. This can be useful to keep a record of
            changes and to communicate this information to peers.</para>
          </sect4>
        </sect3>

        <sect3 id="Roxie" role="brk">
          <title><emphasis>Roxie</emphasis></title>

          <para>This section details how to define a Rapid Data Delivery
          Engine (Roxie) cluster. Before you begin, you should decide the
          width of the cluster (i.e., how many agent nodes will you
          have).***Change the value of the localslave to <emphasis
          role="bold">false***</emphasis></para>

          <itemizedlist mark="square">
            <listitem>
              <para>Select Roxie Cluster in the Navigator panel on the left
              side.</para>
            </listitem>

            <listitem>
              <para>Select the Servers tab.</para>
            </listitem>

            <listitem>
              <para>Expand the RoxieCluster &gt;&gt; farm1, if needed, then
              RT-CLICK the Server and select
              <guimenuitem>Delete</guimenuitem>.</para>

              <para><graphic fileref="images/CM-112.jpg" /></para>
            </listitem>
          </itemizedlist>

          <para>This deletes the sample one-node Roxie Server.</para>

          <para>You will replace this with several servers to act as Roxie
          Servers.</para>

          <itemizedlist mark="square">
            <listitem>
              <?dbfo keep-together="always"?>

              <para>RT-CLICK on the Roxie Cluster and select Add Farm.</para>

              <para><graphic fileref="images/CM-112-1.jpg" /></para>
            </listitem>

            <listitem>
              <?dbfo keep-together="always"?>

              <para>Select the computers to use as Servers from the list, then
              press the OK button. Use Ctrl+click to multi-select or
              shift+click to select a range.</para>

              <para><graphic fileref="images/CM-112-2.jpg" /></para>
            </listitem>
          </itemizedlist>

          <itemizedlist mark="square">
            <listitem>
              <para>Select the Agents tab.</para>
            </listitem>

            <listitem>
              <?dbfo keep-together="always"?>

              <para>Select the RoxieCluster, then RT-CLICK select Reconfigure
              Agents.</para>

              <para>This allows you to replace the single agent with the
              multiple nodes you added as Servers.</para>

              <para><graphic fileref="images/CM-img16.jpg" /></para>
            </listitem>
          </itemizedlist>

          <itemizedlist mark="square">
            <listitem>
              <?dbfo keep-together="always"?>

              <para>Select the computers to use as Agents from the list, then
              press the <emphasis role="bold">OK</emphasis> button. Use
              Ctrl+click to multi-select or shift+click to select a
              range.</para>

              <para><graphic fileref="images/CM-112-2.jpg" /><emphasis
              role="bold">Note:</emphasis> In this example, we are using the
              same five nodes that were made to be Servers. This is a typical
              configuration.</para>
            </listitem>
          </itemizedlist>

          <itemizedlist mark="square">
            <listitem>
              <?dbfo keep-together="always"?>

              <para>Select the redundancy scheme to use. Typically, this is
              Circular Redundancy, as shown below.</para>

              <para><graphic fileref="images/GS-img25.png" /></para>
            </listitem>

            <listitem>
              <para>Click the <inlinegraphic fileref="images/GS-img01c.png" />
              disk icon to save</para>
            </listitem>

            <listitem>
              <para>Close Configuration Manager by pressing ctrl+C in the
              command window where it is running.</para>
            </listitem>
          </itemizedlist>
        </sect3>

        <sect3 id="Topology" role="brk">
          <title>Topology</title>

          <para>This section describes the topology tab.</para>

          <para></para>

          <para><graphic fileref="images/CM-img20.jpg" /><informaltable
              colsep="0" frame="none" rowsep="0">
              <tgroup cols="2">
                <colspec align="left" colwidth="122.40pt" />

                <colspec />

                <tbody>
                  <row>
                    <entry>Attribute name</entry>

                    <entry>Definition</entry>
                  </row>

                  <row>
                    <entry><emphasis>Topology</emphasis></entry>

                    <entry>describes the system topology</entry>
                  </row>

                  <row>
                    <entry><emphasis>Cluster - thor</emphasis></entry>

                    <entry>describes the Thor clusters</entry>
                  </row>

                  <row>
                    <entry><emphasis>Cluster - hthor</emphasis></entry>

                    <entry>describes the hthor clusters</entry>
                  </row>

                  <row>
                    <entry><emphasis>Cluster - roxie</emphasis></entry>

                    <entry>describes the Roxie clusters</entry>
                  </row>
                </tbody>
              </tgroup>
            </informaltable></para>
        </sect3>

        <sect3 id="Propogate-configuration-changes">
          <title><emphasis>Distribute Configuration Changes to all Nodes
          </emphasis></title>

          <para>Once your environment is set up as desired, you must copy the
          configuration file out to the other nodes.</para>

          <para></para>

          <itemizedlist>
            <listitem>
              <para>If it is running, stop the system</para>

              <para><informaltable colsep="1" frame="all" rowsep="1">
                  <?dbfo keep-together="always"?>

                  <tgroup cols="2">
                    <colspec colwidth="49.50pt" />

                    <colspec />

                    <tbody>
                      <row>
                        <entry><inlinegraphic
                        fileref="images/caution.png" /></entry>

                        <entry>Be sure system is stopped before attempting to
                        move the Environment.xml file.</entry>
                      </row>
                    </tbody>
                  </tgroup>
                </informaltable></para>
            </listitem>

            <listitem>
              <para>Back up the original environment.xml file</para>

              <programlisting># for example
sudo -u hpcc cp /etc/HPCCSystems/environment.xml /etc/HPCCSystems/environment.bak </programlisting>

              <para>Note: the "live environment.xml file is located in your
              <emphasis role="bold">/etc/HPCCSystems/</emphasis> directory.
              ConfigManager works on files in <emphasis
              role="bold">/etc/HPCCSystems/source</emphasis> directory. You
              must copy from this location to make an environment.xml file
              active.</para>
            </listitem>

            <listitem>
              <para>Copy the NewEnvironment.xml file from the source directory
              to the /etc/HPCCSystems and rename the file to
              environment.xml</para>

              <programlisting># for example
sudo -u hpcc cp /etc/HPCCSystems/source/NewEnvironment.xml /etc/HPCCSystems/environment.xml</programlisting>

              <para></para>
            </listitem>

            <listitem>
              <para>Copy the /etc/HPCCSystems/environment.xml to the
              /etc/HPCCSystems/ on every node.</para>

              <para></para>
            </listitem>

            <listitem>
              <para>Restart the HPCC system</para>

              <para>You might prefer to script this process, especially if you
              have many nodes. See the Example Scripts section in the Appendix
              of the Installing_and_RunningtheHPCCPlatform document. You can
              use the scripts as a model to create your own script to copy the
              environment.xml file out to all your nodes.</para>
            </listitem>
          </itemizedlist>
        </sect3>
      </sect2>
    </sect1>
  </chapter>
</book><|MERGE_RESOLUTION|>--- conflicted
+++ resolved
@@ -189,19 +189,11 @@
 
               <variablelist>
                 <varlistentry>
-<<<<<<< HEAD
-                  <term>Number of support nodes: </term>
-
-                  <listitem>
-                    <para>Specify the number of nodes to use for support
-                    components. The default is 1. </para>
-=======
                   <term>Number of support nodes:</term>
 
                   <listitem>
                     <para>Specify the number of nodes to use for support
                     components. The default is 1.</para>
->>>>>>> 33f443c6
                   </listitem>
                 </varlistentry>
 
@@ -211,11 +203,7 @@
                   <listitem>
                     <para>Specify the number of nodes to use for your Roxie
                     cluster. Enter zero (0) if you do not want a Roxie
-<<<<<<< HEAD
-                    cluster. </para>
-=======
                     cluster.</para>
->>>>>>> 33f443c6
                   </listitem>
                 </varlistentry>
 
@@ -225,11 +213,7 @@
                   <listitem>
                     <para>Specify the number of slave nodes to use in your
                     Thor cluster. A Thor master node will be added
-<<<<<<< HEAD
-                    automatically. </para>
-=======
                     automatically.</para>
->>>>>>> 33f443c6
                   </listitem>
                 </varlistentry>
 
@@ -244,11 +228,7 @@
                 </varlistentry>
 
                 <varlistentry>
-<<<<<<< HEAD
-                  <term>Enable Roxie on demand </term>
-=======
                   <term>Enable Roxie on demand</term>
->>>>>>> 33f443c6
 
                   <listitem>
                     <para>Specify whether or not to allow queries to be run
