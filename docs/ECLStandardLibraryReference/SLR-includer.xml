<?xml version="1.0" encoding="UTF-8"?>
<!DOCTYPE book PUBLIC "-//OASIS//DTD DocBook XML V4.5//EN"
"http://www.oasis-open.org/docbook/xml/4.5/docbookx.dtd">
<book xml:base="../">
  <bookinfo>
    <title>Standard Library Reference</title>

    <mediaobject>
      <imageobject>
        <imagedata fileref="images/redswooshWithLogo3.jpg" />
      </imageobject>
    </mediaobject>

    <author>
      <surname>Boca Raton Documentation Team</surname>
    </author>

    <legalnotice>
      <para>We welcome your comments and feedback about this document via
      email to <email>docfeedback@hpccsystems.com</email></para>

      <para>Please include <emphasis role="bold">Documentation
      Feedback</emphasis> in the subject line and reference the document name,
      page numbers, and current Version Number in the text of the
      message.</para>

      <para>LexisNexis and the Knowledge Burst logo are registered trademarks
      of Reed Elsevier Properties Inc., used under license.</para>

      <para>HPCC Systems<superscript>®</superscript> is a registered trademark
      of LexisNexis Risk Data Management Inc.</para>

      <para>Other products, logos, and services may be trademarks or
      registered trademarks of their respective companies.</para>

      <para>All names and example data used in this manual are fictitious. Any
      similarity to actual persons, living or dead, is purely
      coincidental.</para>

      <para></para>
    </legalnotice>

    <xi:include href="common/Version.xml"
                xpointer="xpointer(//*[@id='FooterInfo'])"
                xmlns:xi="http://www.w3.org/2001/XInclude" />

    <xi:include href="common/Version.xml"
                xpointer="xpointer(//*[@id='DateVer'])"
                xmlns:xi="http://www.w3.org/2001/XInclude" />

    <corpname>HPCC Systems<superscript>®</superscript></corpname>

    <xi:include href="common/Version.xml"
                xpointer="xpointer(//*[@id='Copyright'])"
                xmlns:xi="http://www.w3.org/2001/XInclude" />

    <mediaobject role="logo">
      <imageobject>
        <imagedata fileref="images/LN_Rightjustified.jpg" />
      </imageobject>
    </mediaobject>
  </bookinfo>

  <chapter id="Logical_Files">
    <title><emphasis>Logical Files</emphasis></title>

    <xi:include href="ECLStandardLibraryReference/SLR-Mods/CompareFiles.xml"
                xmlns:xi="http://www.w3.org/2001/XInclude" />

    <xi:include href="ECLStandardLibraryReference/SLR-Mods/DeleteLogicalFile.xml"
                xmlns:xi="http://www.w3.org/2001/XInclude" />

    <xi:include href="ECLStandardLibraryReference/SLR-Mods/LogicalFileList.xml"
                xmlns:xi="http://www.w3.org/2001/XInclude" />

    <xi:include href="ECLStandardLibraryReference/SLR-Mods/FileExists.xml"
                xmlns:xi="http://www.w3.org/2001/XInclude" />

    <xi:include href="ECLStandardLibraryReference/SLR-Mods/ForeignLogicalFileName.xml"
                xmlns:xi="http://www.w3.org/2001/XInclude" />

    <xi:include href="ECLStandardLibraryReference/SLR-Mods/GetFileDescription.xml"
                xmlns:xi="http://www.w3.org/2001/XInclude" />

    <xi:include href="ECLStandardLibraryReference/SLR-Mods/GetLogicalFileAttribute.xml"
                xmlns:xi="http://www.w3.org/2001/XInclude" />

    <xi:include href="ECLStandardLibraryReference/SLR-Mods/ProtectLogicalFile.xml"
                xmlns:xi="http://www.w3.org/2001/XInclude" />

    <xi:include href="ECLStandardLibraryReference/SLR-Mods/RenameLogicalFile.xml"
                xmlns:xi="http://www.w3.org/2001/XInclude" />

    <xi:include href="ECLStandardLibraryReference/SLR-Mods/SetFileDescription.xml"
                xmlns:xi="http://www.w3.org/2001/XInclude" />

    <xi:include href="ECLStandardLibraryReference/SLR-Mods/SetReadOnly.xml"
                xmlns:xi="http://www.w3.org/2001/XInclude" />

    <xi:include href="ECLStandardLibraryReference/SLR-Mods/VerifyFile.xml"
                xmlns:xi="http://www.w3.org/2001/XInclude" />
  </chapter>

  <chapter id="SuperFile_Management">
    <title><emphasis>SuperFiles</emphasis></title>

    <xi:include href="ECLStandardLibraryReference/SLR-Mods/CreateSuperFile.xml"
                xmlns:xi="http://www.w3.org/2001/XInclude" />

    <xi:include href="ECLStandardLibraryReference/SLR-Mods/SuperFileExists.xml"
                xmlns:xi="http://www.w3.org/2001/XInclude" />

    <xi:include href="ECLStandardLibraryReference/SLR-Mods/DeleteSuperFile.xml"
                xmlns:xi="http://www.w3.org/2001/XInclude" />

    <xi:include href="ECLStandardLibraryReference/SLR-Mods/GetSuperFileSubCount.xml"
                xmlns:xi="http://www.w3.org/2001/XInclude" />

    <xi:include href="ECLStandardLibraryReference/SLR-Mods/GetSuperFileSubName.xml"
                xmlns:xi="http://www.w3.org/2001/XInclude" />

    <xi:include href="ECLStandardLibraryReference/SLR-Mods/LogicalFileSuperOwners.xml"
                xmlns:xi="http://www.w3.org/2001/XInclude" />

    <xi:include href="ECLStandardLibraryReference/SLR-Mods/LogicalFileSuperSubList.xml"
                xmlns:xi="http://www.w3.org/2001/XInclude" />

    <xi:include href="ECLStandardLibraryReference/SLR-Mods/SuperFileContents.xml"
                xmlns:xi="http://www.w3.org/2001/XInclude" />

    <xi:include href="ECLStandardLibraryReference/SLR-Mods/FindSuperFileSubName.xml"
                xmlns:xi="http://www.w3.org/2001/XInclude" />

    <xi:include href="ECLStandardLibraryReference/SLR-Mods/StartSuperFileTransaction.xml"
                xmlns:xi="http://www.w3.org/2001/XInclude" />

    <xi:include href="ECLStandardLibraryReference/SLR-Mods/AddSuperFile.xml"
                xmlns:xi="http://www.w3.org/2001/XInclude" />

    <xi:include href="ECLStandardLibraryReference/SLR-Mods/RemoveSuperFile.xml"
                xmlns:xi="http://www.w3.org/2001/XInclude" />

    <xi:include href="ECLStandardLibraryReference/SLR-Mods/ClearSuperFile.xml"
                xmlns:xi="http://www.w3.org/2001/XInclude" />

    <xi:include href="ECLStandardLibraryReference/SLR-Mods/RemoveOwnedSubFiles.xml"
                xmlns:xi="http://www.w3.org/2001/XInclude" />

    <xi:include href="ECLStandardLibraryReference/SLR-Mods/SwapSuperFile.xml"
                xmlns:xi="http://www.w3.org/2001/XInclude" />

    <xi:include href="ECLStandardLibraryReference/SLR-Mods/ReplaceSuperFile.xml"
                xmlns:xi="http://www.w3.org/2001/XInclude" />

    <xi:include href="ECLStandardLibraryReference/SLR-Mods/PromoteSuperFileList.xml"
                xmlns:xi="http://www.w3.org/2001/XInclude" />

    <xi:include href="ECLStandardLibraryReference/SLR-Mods/FinishSuperFileTransaction.xml"
                xmlns:xi="http://www.w3.org/2001/XInclude" />
  </chapter>

  <chapter id="External_File_Support">
    <title><emphasis>External Files </emphasis></title>

    <xi:include href="ECLStandardLibraryReference/SLR-Mods/ExternalLogicalFileName.xml"
                xmlns:xi="http://www.w3.org/2001/XInclude" />

    <xi:include href="ECLStandardLibraryReference/SLR-Mods/MoveExternalFile.xml"
                xmlns:xi="http://www.w3.org/2001/XInclude" />

    <xi:include href="ECLStandardLibraryReference/SLR-Mods/DeleteExternalFile.xml"
                xmlns:xi="http://www.w3.org/2001/XInclude" />

    <xi:include href="ECLStandardLibraryReference/SLR-Mods/CreateExternalDirectory.xml"
                xmlns:xi="http://www.w3.org/2001/XInclude" />

    <xi:include href="ECLStandardLibraryReference/SLR-Mods/RemoteDirectory.xml"
                xmlns:xi="http://www.w3.org/2001/XInclude" />
  </chapter>

  <chapter id="File_Browsing_Support">
    <title><emphasis>File Browsing </emphasis></title>

    <xi:include href="ECLStandardLibraryReference/SLR-Mods/SetColumnMapping.xml"
                xmlns:xi="http://www.w3.org/2001/XInclude" />

    <xi:include href="ECLStandardLibraryReference/SLR-Mods/GetColumnMapping.xml"
                xmlns:xi="http://www.w3.org/2001/XInclude" />

    <xi:include href="ECLStandardLibraryReference/SLR-Mods/AddFileRelationship.xml"
                xmlns:xi="http://www.w3.org/2001/XInclude" />

    <xi:include href="ECLStandardLibraryReference/SLR-Mods/FileRelationshipList.xml"
                xmlns:xi="http://www.w3.org/2001/XInclude" />

    <xi:include href="ECLStandardLibraryReference/SLR-Mods/RemoveFileRelationship.xml"
                xmlns:xi="http://www.w3.org/2001/XInclude" />
  </chapter>

  <chapter id="File_Movement">
    <title><emphasis>File Movement</emphasis></title>

    <xi:include href="ECLStandardLibraryReference/SLR-Mods/DfuPlusExec.xml"
                xmlns:xi="http://www.w3.org/2001/XInclude" />

    <xi:include href="ECLStandardLibraryReference/SLR-Mods/AbortDfuWorkunit.xml"
                xmlns:xi="http://www.w3.org/2001/XInclude" />

    <xi:include href="ECLStandardLibraryReference/SLR-Mods/Copy.xml"
                xmlns:xi="http://www.w3.org/2001/XInclude" />

    <xi:include href="ECLStandardLibraryReference/SLR-Mods/DeSpray.xml"
                xmlns:xi="http://www.w3.org/2001/XInclude" />

    <xi:include href="ECLStandardLibraryReference/SLR-Mods/RemotePull.xml"
                xmlns:xi="http://www.w3.org/2001/XInclude" />

    <xi:include href="ECLStandardLibraryReference/SLR-Mods/Replicate.xml"
                xmlns:xi="http://www.w3.org/2001/XInclude" />

    <xi:include href="ECLStandardLibraryReference/SLR-Mods/SprayFixed.xml"
                xmlns:xi="http://www.w3.org/2001/XInclude" />

    <xi:include href="ECLStandardLibraryReference/SLR-Mods/SprayVariable.xml"
                xmlns:xi="http://www.w3.org/2001/XInclude" />

    <xi:include href="ECLStandardLibraryReference/SLR-Mods/SprayXML.xml"
                xmlns:xi="http://www.w3.org/2001/XInclude" />

    <xi:include href="ECLStandardLibraryReference/SLR-Mods/WaitDfuWorkunit.xml"
                xmlns:xi="http://www.w3.org/2001/XInclude" />
  </chapter>

  <chapter id="String_Handling">
    <title><emphasis>String Handling</emphasis></title>

    <xi:include href="ECLStandardLibraryReference/SLR-Mods/CleanAccents.xml"
                xmlns:xi="http://www.w3.org/2001/XInclude" />

    <xi:include href="ECLStandardLibraryReference/SLR-Mods/CleanSpaces.xml"
                xmlns:xi="http://www.w3.org/2001/XInclude" />

    <xi:include href="ECLStandardLibraryReference/SLR-Mods/CompareAtStrength.xml"
                xmlns:xi="http://www.w3.org/2001/XInclude" />

    <xi:include href="ECLStandardLibraryReference/SLR-Mods/CompareIgnoreCase.xml"
                xmlns:xi="http://www.w3.org/2001/XInclude" />

    <xi:include href="ECLStandardLibraryReference/SLR-Mods/Contains.xml"
                xmlns:xi="http://www.w3.org/2001/XInclude" />

    <xi:include href="ECLStandardLibraryReference/SLR-Mods/CountWords.xml"
                xmlns:xi="http://www.w3.org/2001/XInclude" />

    <xi:include href="ECLStandardLibraryReference/SLR-Mods/DecodeBase64.xml"
                xmlns:xi="http://www.w3.org/2001/XInclude" />

    <xi:include href="ECLStandardLibraryReference/SLR-Mods/EditDistance.xml"
                xmlns:xi="http://www.w3.org/2001/XInclude" />

    <xi:include href="ECLStandardLibraryReference/SLR-Mods/EditDistanceWithinRadius.xml"
                xmlns:xi="http://www.w3.org/2001/XInclude" />

    <xi:include href="ECLStandardLibraryReference/SLR-Mods/EncodeBase64.xml"
                xmlns:xi="http://www.w3.org/2001/XInclude" />

    <xi:include href="ECLStandardLibraryReference/SLR-Mods/EndsWith.xml"
                xmlns:xi="http://www.w3.org/2001/XInclude" />

    <xi:include href="ECLStandardLibraryReference/SLR-Mods/EqualIgnoreCase.xml"
                xmlns:xi="http://www.w3.org/2001/XInclude" />

    <xi:include href="ECLStandardLibraryReference/SLR-Mods/ExcludeFirstWord.xml"
                xmlns:xi="http://www.w3.org/2001/XInclude" />

    <xi:include href="ECLStandardLibraryReference/SLR-Mods/ExcludeLastWord.xml"
                xmlns:xi="http://www.w3.org/2001/XInclude" />

    <xi:include href="ECLStandardLibraryReference/SLR-Mods/ExcludeNthWord.xml"
                xmlns:xi="http://www.w3.org/2001/XInclude" />

    <xi:include href="ECLStandardLibraryReference/SLR-Mods/Extract.xml"
                xmlns:xi="http://www.w3.org/2001/XInclude" />

    <xi:include href="ECLStandardLibraryReference/SLR-Mods/ExtractMultiple.xml"
                xmlns:xi="http://www.w3.org/2001/XInclude" />

    <xi:include href="ECLStandardLibraryReference/SLR-Mods/Filter.xml"
                xmlns:xi="http://www.w3.org/2001/XInclude" />

    <xi:include href="ECLStandardLibraryReference/SLR-Mods/FilterOut.xml"
                xmlns:xi="http://www.w3.org/2001/XInclude" />

    <xi:include href="ECLStandardLibraryReference/SLR-Mods/Find.xml"
                xmlns:xi="http://www.w3.org/2001/XInclude" />

    <xi:include href="ECLStandardLibraryReference/SLR-Mods/FindCount.xml"
                xmlns:xi="http://www.w3.org/2001/XInclude" />

    <xi:include href="ECLStandardLibraryReference/SLR-Mods/FindAtStrength.xml"
                xmlns:xi="http://www.w3.org/2001/XInclude" />

    <xi:include href="ECLStandardLibraryReference/SLR-Mods/FindAtStrengthReplace.xml"
                xmlns:xi="http://www.w3.org/2001/XInclude" />

    <xi:include href="ECLStandardLibraryReference/SLR-Mods/FindReplace.xml"
                xmlns:xi="http://www.w3.org/2001/XInclude" />

    <xi:include href="ECLStandardLibraryReference/SLR-Mods/FindWord.xml"
                xmlns:xi="http://www.w3.org/2001/XInclude" />

    <xi:include href="ECLStandardLibraryReference/SLR-Mods/FromHexPairs.xml"
                xmlns:xi="http://www.w3.org/2001/XInclude" />

    <xi:include href="ECLStandardLibraryReference/SLR-Mods/GetNthWord.xml"
                xmlns:xi="http://www.w3.org/2001/XInclude" />

    <xi:include href="ECLStandardLibraryReference/SLR-Mods/RemoveSuffix.xml"
                xmlns:xi="http://www.w3.org/2001/XInclude" />

    <xi:include href="ECLStandardLibraryReference/SLR-Mods/Repeat.xml"
                xmlns:xi="http://www.w3.org/2001/XInclude" />

    <xi:include href="ECLStandardLibraryReference/SLR-Mods/Reverse.xml"
                xmlns:xi="http://www.w3.org/2001/XInclude" />

    <xi:include href="ECLStandardLibraryReference/SLR-Mods/SplitWords.xml"
                xmlns:xi="http://www.w3.org/2001/XInclude" />

    <xi:include href="ECLStandardLibraryReference/SLR-Mods/SubstituteExcluded.xml"
                xmlns:xi="http://www.w3.org/2001/XInclude" />

    <xi:include href="ECLStandardLibraryReference/SLR-Mods/SubstituteIncluded.xml"
                xmlns:xi="http://www.w3.org/2001/XInclude" />

    <xi:include href="ECLStandardLibraryReference/SLR-Mods/StartsWith.xml"
                xmlns:xi="http://www.w3.org/2001/XInclude" />

    <xi:include href="ECLStandardLibraryReference/SLR-Mods/ToHexPairs.xml"
                xmlns:xi="http://www.w3.org/2001/XInclude" />

    <xi:include href="ECLStandardLibraryReference/SLR-Mods/ToLowerCase.xml"
                xmlns:xi="http://www.w3.org/2001/XInclude" />

    <xi:include href="ECLStandardLibraryReference/SLR-Mods/ToProperCase.xml"
                xmlns:xi="http://www.w3.org/2001/XInclude" />

    <xi:include href="ECLStandardLibraryReference/SLR-Mods/ToUpperCase.xml"
                xmlns:xi="http://www.w3.org/2001/XInclude" />

    <xi:include href="ECLStandardLibraryReference/SLR-Mods/Translate.xml"
                xmlns:xi="http://www.w3.org/2001/XInclude" />

    <xi:include href="ECLStandardLibraryReference/SLR-Mods/WildMatch.xml"
                xmlns:xi="http://www.w3.org/2001/XInclude" />

    <xi:include href="ECLStandardLibraryReference/SLR-Mods/WordCount.xml"
                xmlns:xi="http://www.w3.org/2001/XInclude" />
  </chapter>

  <chapter id="MetaphoneSupport">
    <title><emphasis>Metaphone Support</emphasis></title>

    <para>These functions provide a means to implement Double Metaphone or
    Metaphone 3 phonetic encoding or fuzzy-match algorithms which return a
    primary code, a secondary code, or both for a given string.</para>

    <xi:include href="ECLStandardLibraryReference/SLR-Mods/Primary.xml"
                xmlns:xi="http://www.w3.org/2001/XInclude" />

    <xi:include href="ECLStandardLibraryReference/SLR-Mods/Secondary.xml"
                xmlns:xi="http://www.w3.org/2001/XInclude" />

    <xi:include href="ECLStandardLibraryReference/SLR-Mods/Double.xml"
                xmlns:xi="http://www.w3.org/2001/XInclude" />
  </chapter>

  <chapter id="Date_Handling">
    <title><emphasis>Date and Time Handling</emphasis></title>

    <xi:include href="ECLStandardLibraryReference/SLR-Mods/DateDataTypes.xml"
                xmlns:xi="http://www.w3.org/2001/XInclude" />

    <xi:include href="ECLStandardLibraryReference/SLR-Mods/TimeDataTypes.xml"
                xmlns:xi="http://www.w3.org/2001/XInclude" />

    <xi:include href="ECLStandardLibraryReference/SLR-Mods/Year.xml"
                xmlns:xi="http://www.w3.org/2001/XInclude" />

    <xi:include href="ECLStandardLibraryReference/SLR-Mods/Month.xml"
                xmlns:xi="http://www.w3.org/2001/XInclude" />

    <xi:include href="ECLStandardLibraryReference/SLR-Mods/Day.xml"
                xmlns:xi="http://www.w3.org/2001/XInclude" />

    <xi:include href="ECLStandardLibraryReference/SLR-Mods/Hour.xml"
                xmlns:xi="http://www.w3.org/2001/XInclude" />

    <xi:include href="ECLStandardLibraryReference/SLR-Mods/Minute.xml"
                xmlns:xi="http://www.w3.org/2001/XInclude" />

    <xi:include href="ECLStandardLibraryReference/SLR-Mods/Second.xml"
                xmlns:xi="http://www.w3.org/2001/XInclude" />

    <xi:include href="ECLStandardLibraryReference/SLR-Mods/DateFromParts.xml"
                xmlns:xi="http://www.w3.org/2001/XInclude" />

    <xi:include href="ECLStandardLibraryReference/SLR-Mods/TimeFromParts.xml"
                xmlns:xi="http://www.w3.org/2001/XInclude" />

    <xi:include href="ECLStandardLibraryReference/SLR-Mods/IsLeapYear.xml"
                xmlns:xi="http://www.w3.org/2001/XInclude" />

    <xi:include href="ECLStandardLibraryReference/SLR-Mods/IsDateLeapYear.xml"
                xmlns:xi="http://www.w3.org/2001/XInclude" />

    <xi:include href="ECLStandardLibraryReference/SLR-Mods/IsValidDate.xml"
                xmlns:xi="http://www.w3.org/2001/XInclude" />

    <xi:include href="ECLStandardLibraryReference/SLR-Mods/IsValidTime.xml"
                xmlns:xi="http://www.w3.org/2001/XInclude" />

    <xi:include href="ECLStandardLibraryReference/SLR-Mods/IsValidGregorianDate.xml"
                xmlns:xi="http://www.w3.org/2001/XInclude" />

    <xi:include href="ECLStandardLibraryReference/SLR-Mods/FromGregorianYMD.xml"
                xmlns:xi="http://www.w3.org/2001/XInclude" />

    <xi:include href="ECLStandardLibraryReference/SLR-Mods/ToGregorianYMD.xml"
                xmlns:xi="http://www.w3.org/2001/XInclude" />

    <xi:include href="ECLStandardLibraryReference/SLR-Mods/FromStringToDate.xml"
                xmlns:xi="http://www.w3.org/2001/XInclude" />

    <xi:include href="ECLStandardLibraryReference/SLR-Mods/Today.xml"
                xmlns:xi="http://www.w3.org/2001/XInclude" />

    <xi:include href="ECLStandardLibraryReference/SLR-Mods/CurrentDate.xml"
                xmlns:xi="http://www.w3.org/2001/XInclude" />

    <xi:include href="ECLStandardLibraryReference/SLR-Mods/CurrentTime.xml"
                xmlns:xi="http://www.w3.org/2001/XInclude" />

    <xi:include href="ECLStandardLibraryReference/SLR-Mods/DayOfYear.xml"
                xmlns:xi="http://www.w3.org/2001/XInclude" />

    <xi:include href="ECLStandardLibraryReference/SLR-Mods/DaysBetween.xml"
                xmlns:xi="http://www.w3.org/2001/XInclude" />

    <xi:include href="ECLStandardLibraryReference/SLR-Mods/MonthsBetween.xml"
                xmlns:xi="http://www.w3.org/2001/XInclude" />

    <xi:include href="ECLStandardLibraryReference/SLR-Mods/AdjustDate.xml"
                xmlns:xi="http://www.w3.org/2001/XInclude" />

    <xi:include href="ECLStandardLibraryReference/SLR-Mods/AdjustCalendar.xml"
                xmlns:xi="http://www.w3.org/2001/XInclude" />
  </chapter>

  <chapter id="Cluster_Handling">
    <title><emphasis>Cluster Handling</emphasis></title>

    <xi:include href="ECLStandardLibraryReference/SLR-Mods/Node.xml"
                xmlns:xi="http://www.w3.org/2001/XInclude" />

    <xi:include href="ECLStandardLibraryReference/SLR-Mods/Nodes.xml"
                xmlns:xi="http://www.w3.org/2001/XInclude" />

    <xi:include href="ECLStandardLibraryReference/SLR-Mods/LogicalToPhysical.xml"
                xmlns:xi="http://www.w3.org/2001/XInclude" />

    <xi:include href="ECLStandardLibraryReference/SLR-Mods/DaliServers.xml"
                xmlns:xi="http://www.w3.org/2001/XInclude" />

    <xi:include href="ECLStandardLibraryReference/SLR-Mods/Group.xml"
                xmlns:xi="http://www.w3.org/2001/XInclude" />

    <xi:include href="ECLStandardLibraryReference/SLR-Mods/GetExpandLogicalFileName.xml"
                xmlns:xi="http://www.w3.org/2001/XInclude" />
  </chapter>

  <chapter id="Job_Handling">
    <title><emphasis>Job Handling</emphasis></title>

    <xi:include href="ECLStandardLibraryReference/SLR-Mods/WUID.xml"
                xmlns:xi="http://www.w3.org/2001/XInclude" />

    <xi:include href="ECLStandardLibraryReference/SLR-Mods/Target.xml"
                xmlns:xi="http://www.w3.org/2001/XInclude" />

    <xi:include href="ECLStandardLibraryReference/SLR-Mods/JobName.xml"
                xmlns:xi="http://www.w3.org/2001/XInclude" />

    <xi:include href="ECLStandardLibraryReference/SLR-Mods/JobOwner.xml"
                xmlns:xi="http://www.w3.org/2001/XInclude" />

    <xi:include href="ECLStandardLibraryReference/SLR-Mods/OS.xml"
                xmlns:xi="http://www.w3.org/2001/XInclude" />

    <xi:include href="ECLStandardLibraryReference/SLR-Mods/Platform.xml"
                xmlns:xi="http://www.w3.org/2001/XInclude" />

    <xi:include href="ECLStandardLibraryReference/SLR-Mods/LogString.xml"
                xmlns:xi="http://www.w3.org/2001/XInclude" />
  </chapter>

  <chapter id="File_Monitoring">
    <title><emphasis>File Monitoring </emphasis></title>

    <xi:include href="ECLStandardLibraryReference/SLR-Mods/MonitorFile.xml"
                xmlns:xi="http://www.w3.org/2001/XInclude" />

    <xi:include href="ECLStandardLibraryReference/SLR-Mods/MonitorLogicalFileName.xml"
                xmlns:xi="http://www.w3.org/2001/XInclude" />
  </chapter>

  <chapter id="Logging">
    <title><emphasis>Logging</emphasis></title>

    <xi:include href="ECLStandardLibraryReference/SLR-Mods/dbglog.xml"
                xmlns:xi="http://www.w3.org/2001/XInclude" />

    <xi:include href="ECLStandardLibraryReference/SLR-Mods/addWorkunitInformation.xml"
                xmlns:xi="http://www.w3.org/2001/XInclude" />

    <xi:include href="ECLStandardLibraryReference/SLR-Mods/addWorkunitWarning.xml"
                xmlns:xi="http://www.w3.org/2001/XInclude" />

    <xi:include href="ECLStandardLibraryReference/SLR-Mods/addWorkunitError.xml"
                xmlns:xi="http://www.w3.org/2001/XInclude" />
  </chapter>

  <chapter id="Auditing">
    <title><emphasis>Auditing</emphasis></title>

    <xi:include href="ECLStandardLibraryReference/SLR-Mods/Audit.xml"
                xmlns:xi="http://www.w3.org/2001/XInclude" />
  </chapter>

  <chapter id="Utilities">
    <title><emphasis>Utilities</emphasis></title>

    <xi:include href="ECLStandardLibraryReference/SLR-Mods/GetHostName.xml"
                xmlns:xi="http://www.w3.org/2001/XInclude" />

    <xi:include href="ECLStandardLibraryReference/SLR-Mods/ResolveHostName.xml"
                xmlns:xi="http://www.w3.org/2001/XInclude" />

    <xi:include href="ECLStandardLibraryReference/SLR-Mods/CmdProcess.xml"
                xmlns:xi="http://www.w3.org/2001/XInclude" />

    <xi:include href="ECLStandardLibraryReference/SLR-Mods/GetUniqueInteger.xml"
                xmlns:xi="http://www.w3.org/2001/XInclude" />
  
    <xi:include href="ECLStandardLibraryReference/SLR-Mods/GetEspUrl.xml"
                xmlns:xi="http://www.w3.org/2001/XInclude" />
  
  
  </chapter>

  <chapter id="Debugging">
    <title><emphasis>Debugging</emphasis></title>

    <xi:include href="ECLStandardLibraryReference/SLR-Mods/GetParseTree.xml"
                xmlns:xi="http://www.w3.org/2001/XInclude" />

    <xi:include href="ECLStandardLibraryReference/SLR-Mods/GetXMLParseTree.xml"
                xmlns:xi="http://www.w3.org/2001/XInclude" />

    <xi:include href="ECLStandardLibraryReference/SLR-Mods/Sleep.xml"
                xmlns:xi="http://www.w3.org/2001/XInclude" />

    <xi:include href="ECLStandardLibraryReference/SLR-Mods/msTick.xml"
                xmlns:xi="http://www.w3.org/2001/XInclude" />
  </chapter>

  <chapter id="Email">
    <title><emphasis>Email</emphasis></title>

    <xi:include href="ECLStandardLibraryReference/SLR-Mods/SendEmail.xml"
                xmlns:xi="http://www.w3.org/2001/XInclude" />

    <xi:include href="ECLStandardLibraryReference/SLR-Mods/SendEmailAttachData.xml"
                xmlns:xi="http://www.w3.org/2001/XInclude" />

    <xi:include href="ECLStandardLibraryReference/SLR-Mods/SendEmailAttachText.xml"
                xmlns:xi="http://www.w3.org/2001/XInclude" />
  </chapter>

  <chapter id="Workunit_Services">
    <title><emphasis>Workunit Services</emphasis></title>

    <xi:include href="ECLStandardLibraryReference/SLR-Mods/WorkunitExists.xml"
                xmlns:xi="http://www.w3.org/2001/XInclude" />

    <xi:include href="ECLStandardLibraryReference/SLR-Mods/WorkunitList.xml"
                xmlns:xi="http://www.w3.org/2001/XInclude" />

    <xi:include href="ECLStandardLibraryReference/SLR-Mods/SetWorkunitAppValue.xml"
                xmlns:xi="http://www.w3.org/2001/XInclude" />

    <xi:include href="ECLStandardLibraryReference/SLR-Mods/WUIDonDate.xml"
                xmlns:xi="http://www.w3.org/2001/XInclude" />

    <xi:include href="ECLStandardLibraryReference/SLR-Mods/WUIDdaysAgo.xml"
                xmlns:xi="http://www.w3.org/2001/XInclude" />

    <xi:include href="ECLStandardLibraryReference/SLR-Mods/WorkunitTimeStamps.xml"
                xmlns:xi="http://www.w3.org/2001/XInclude" />

    <xi:include href="ECLStandardLibraryReference/SLR-Mods/WorkunitMessages.xml"
                xmlns:xi="http://www.w3.org/2001/XInclude" />

    <xi:include href="ECLStandardLibraryReference/SLR-Mods/WorkunitFilesRead.xml"
                xmlns:xi="http://www.w3.org/2001/XInclude" />

    <xi:include href="ECLStandardLibraryReference/SLR-Mods/WorkunitFilesWritten.xml"
                xmlns:xi="http://www.w3.org/2001/XInclude" />

    <xi:include href="ECLStandardLibraryReference/SLR-Mods/WorkunitTimings.xml"
                xmlns:xi="http://www.w3.org/2001/XInclude" />
  </chapter>

  <xi:include href="ECLStandardLibraryReference/SLR-Mods/BLAS.xml"
<<<<<<< HEAD
                xmlns:xi="http://www.w3.org/2001/XInclude" />
  <xi:include href="ECLStandardLibraryReference/SLR-Mods/Math.xml"
                xmlns:xi="http://www.w3.org/2001/XInclude" />

=======
              xmlns:xi="http://www.w3.org/2001/XInclude" />
>>>>>>> 7d65f19f
</book><|MERGE_RESOLUTION|>--- conflicted
+++ resolved
@@ -620,14 +620,9 @@
     <xi:include href="ECLStandardLibraryReference/SLR-Mods/WorkunitTimings.xml"
                 xmlns:xi="http://www.w3.org/2001/XInclude" />
   </chapter>
-
   <xi:include href="ECLStandardLibraryReference/SLR-Mods/BLAS.xml"
-<<<<<<< HEAD
                 xmlns:xi="http://www.w3.org/2001/XInclude" />
   <xi:include href="ECLStandardLibraryReference/SLR-Mods/Math.xml"
                 xmlns:xi="http://www.w3.org/2001/XInclude" />
 
-=======
-              xmlns:xi="http://www.w3.org/2001/XInclude" />
->>>>>>> 7d65f19f
 </book>