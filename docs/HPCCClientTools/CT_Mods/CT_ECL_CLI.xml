<?xml version="1.0" encoding="UTF-8"?>
<!DOCTYPE book PUBLIC "-//OASIS//DTD DocBook XML V4.5//EN"
"http://www.oasis-open.org/docbook/xml/4.5/docbookx.dtd">
<book>
  <bookinfo>
    <title>Client Tools Component ECL CLI</title>

    <author>
      <firstname>Boca Raton</firstname>

      <surname>Documentation Team</surname>

      <affiliation>
        <orgname>Lexis Nexis</orgname>
      </affiliation>
    </author>

    <pubdate>Nov. 2011</pubdate>
  </bookinfo>

  <chapter id="ECL_CLI">
    <title><emphasis role="bold">ECL Command Line Interface</emphasis></title>

    <sect1 id="The_ECL_Command_Syntax" role="nobrk">
      <title>The ECL Command Syntax</title>

      <sect2 id="ecl_command_syntax">
        <title><emphasis role="bold">ecl [</emphasis>--version<emphasis
        role="bold">]</emphasis> &lt;command&gt; <emphasis
        role="bold">[</emphasis>&lt;options&gt;<emphasis
        role="bold">]</emphasis></title>

        <para></para>

        <informaltable colsep="1" frame="all" rowsep="1">
          <tgroup cols="2">
            <colspec align="left" colwidth="125.55pt" />

            <colspec />

            <tbody>
              <row>
                <entry><emphasis>--version</emphasis></entry>

                <entry>displays version info.</entry>
              </row>

              <row>
                <entry><emphasis role="bold">Arguments</emphasis></entry>

                <entry></entry>
              </row>

              <row>
                <entry>deploy</entry>

                <entry>Create a workunit from an ecl file, archive, or
                dll</entry>
              </row>

              <row>
                <entry>publish</entry>

                <entry>Add a workunit to a query set</entry>
              </row>

              <row>
                <entry>unpublish</entry>

                <entry>Remove a query from a query set</entry>
              </row>

              <row>
                <entry>run</entry>

                <entry>Run the given ecl file, archive, dll, wuid, or
                query</entry>
              </row>

              <row>
                <entry>results</entry>

                <entry>returns the full results of a given WUID in XML
                format.</entry>
              </row>

              <row>
                <entry>activate</entry>

                <entry>Activate a published query</entry>
              </row>

              <row>
                <entry>deactivate</entry>

                <entry>Deactivate the given query alias name</entry>
              </row>

              <row>
                <entry>queries</entry>

                <entry>List or manipulate queries and querysets</entry>
              </row>

              <row>
                <entry>roxie</entry>

                <entry>execute commands for Roxie</entry>
              </row>

              <row>
                <entry>packagemap</entry>

                <entry>execute packagemap commands (for Roxie)</entry>
              </row>

              <row>
                <entry>bundle</entry>

                <entry>manage ECL bundles</entry>
              </row>

              <row>
                <entry>abort</entry>

                <entry>aborts one or more workunits from the given WUID or job
                name</entry>
              </row>

              <row>
                <entry>status</entry>

                <entry>returns the status of a given workunit or job name. If
                more than one is found, a list returns.</entry>
              </row>

              <row>
                <entry>getname</entry>

                <entry>returns the workunit name from the given WUID.</entry>
              </row>

              <row>
                <entry>getwuid</entry>

                <entry>returns the WUID(s) of the given workunit job
                name.</entry>
              </row>
            </tbody>
          </tgroup>
        </informaltable>

        <para></para>

        <sect3 id="CT_ECL_CLI_ecl.ini" role="brk">
          <title>ecl.ini</title>

          <para>Many options can be placed in a file called <emphasis
          role="bold">ecl.ini</emphasis> in the same directory as the
          executable. Options that do not change very often should be put in
          the ini file. For example:</para>

          <programlisting>eclWatchIP=10.150.50.12
eclWatchPort=28010
eclUserName=emilykate
eclPassword=elmo812
resultLimit=200
</programlisting>

          <para>In some examples below, we'll assume ecl.ini has the above
          content.</para>

          <para><informaltable colsep="1" frame="all" rowsep="1">
              <tgroup cols="2">
                <colspec colwidth="49.50pt" />

                <colspec />

                <tbody>
                  <row>
                    <entry><graphic fileref="images/caution.png" scale="noin"
                    xml:base="../../" /></entry>

                    <entry>We do not recommend storing your password in the
                    INI file (which is clear text). The password is included
                    in the INI file for these examples to simplify the example
                    code.</entry>
                  </row>
                </tbody>
              </tgroup>
            </informaltable></para>

          <para>The following options can be provided in an ini file:
          eclWatchIP, eclWatchPort, eclUserName, eclPassword, activateDefault,
          waitTimeout, resultLimit.</para>

          <para>Evaluation of options follows this order of precedence:</para>

          <itemizedlist>
            <listitem>
              <para>command line</para>
            </listitem>

            <listitem>
              <para>ini file</para>
            </listitem>

            <listitem>
              <para>environment variable</para>
            </listitem>

            <listitem>
              <para>default value</para>
            </listitem>
          </itemizedlist>
        </sect3>

        <sect3 id="CT_CLI_Syntax_EnvironmentVariables" role="brk">
          <title>Environment Variables</title>

          <para>Some options can be stored in Environment Variables on your
          machine. The following options are supported:</para>

          <programlisting>ECL_WATCH_IP
ECL_WATCH_PORT
ECL_USER_NAME
ECL_PASSWORD
ECL_WAIT_TIMEOUT
ECL_RESULT_LIMIT
ECLCC_PATH
</programlisting>

          <para></para>

          <para><informaltable colsep="1" frame="all" rowsep="1">
              <tgroup cols="2">
                <colspec colwidth="49.50pt" />

                <colspec />

                <tbody>
                  <row>
                    <entry><graphic fileref="images/caution.png" scale="noin"
                    xml:base="../../" /></entry>

                    <entry>We do not recommend storing your password in an
                    Environment Variable unless your system is
                    secured.</entry>
                  </row>
                </tbody>
              </tgroup>
            </informaltable></para>
        </sect3>
      </sect2>

      <sect2 id="CT_CLI_SyntaxECLDeploy" role="brk">
        <title>ecl deploy</title>

        <para><emphasis role="bold">ecl deploy &lt;target&gt; &lt;file&gt;
        [--name=&lt;value&gt;] </emphasis></para>

        <para><emphasis role="bold">ecl deploy &lt;target&gt; &lt;archive&gt;
        [--name=&lt;value&gt;] </emphasis></para>

        <para><emphasis role="bold">ecl deploy &lt;target&gt; &lt;so | dll
        &gt; [--name=&lt;value&gt;] </emphasis></para>

        <para><emphasis role="bold">ecl deploy &lt;target&gt; -
        [--name=&lt;val&gt;]</emphasis></para>

        <para>Examples:</para>

        <programlisting>ecl deploy roxie findperson.ecl --name=FindPersonService 
ecl deploy roxie ArchiveQuery.xml --name=FindPersonService 
ecl deploy roxie libW20150914-125557.so --name=FindPersonService 
ecl deploy roxie - --name=FindPersonService 
</programlisting>

        <para>A hyphen (-) specifies that the object should be read from
        stdin.</para>

        <para><informaltable colsep="1" frame="all" rowsep="1">
            <tgroup cols="2">
              <colspec align="left" colwidth="125.55pt" />

              <colspec />

              <tbody>
                <row>
                  <entry>ecl deploy</entry>

                  <entry>Creates a workunit on the HPCC system from the given
                  ECL text, file, archive, shared object, or dll. The workunit
                  is created in the <emphasis>compiled</emphasis>
                  state.</entry>
                </row>

                <row>
                  <entry><emphasis role="bold">Arguments</emphasis></entry>
                </row>

                <row>
                  <entry>target</entry>

                  <entry>The target cluster to which to deploy</entry>
                </row>

                <row>
                  <entry>file</entry>

                  <entry>The ECL text file to deploy</entry>
                </row>

                <row>
                  <entry>archive</entry>

                  <entry>The ECL archive to deploy</entry>
                </row>

                <row>
                  <entry>so | dll</entry>

                  <entry>The workunit dynamic linked library or shared object
                  to deploy</entry>
                </row>

                <row>
                  <entry>-</entry>

                  <entry>Specifies object should be read from stdin</entry>
                </row>

                <row>
                  <entry><emphasis role="bold">Options</emphasis></entry>
                </row>

                <row>
                  <entry>-n, --name</entry>

                  <entry>The published query name</entry>
                </row>

                <row>
                  <entry>-v, --verbose</entry>

                  <entry>Output additional tracing information</entry>
                </row>

                <row>
                  <entry>-s, --server</entry>

                  <entry>The IP Address or hostname of ESP server running ECL
                  Watch services</entry>
                </row>

                <row>
                  <entry>--port</entry>

                  <entry>The ECL Watch services port (Default is 8010)</entry>
                </row>

                <row>
                  <entry>-ssl</entry>

                  <entry>Use SSL to secure the connection to the
                  server.</entry>
                </row>

                <row>
                  <entry>-u, --username</entry>

                  <entry>The username (if necessary)</entry>
                </row>

                <row>
                  <entry>-pw, --password</entry>

                  <entry>The password (if necessary)</entry>
                </row>

                <row>
                  <entry>--main</entry>

                  <entry>The definition to use from legacy ECL
                  repository</entry>
                </row>

                <row>
                  <entry>--ecl-only</entry>

                  <entry>Send ECL query to HPCC as text rather than as a
                  generated archive</entry>
                </row>

                <row>
                  <entry><emphasis role="bold">eclcc
                  Options</emphasis></entry>

                  <entry></entry>
                </row>

                <row>
                  <entry>-Ipath</entry>

                  <entry>Add path to locations to search for ecl
                  imports</entry>
                </row>

                <row>
                  <entry>-Lpath</entry>

                  <entry>Add path to locations to search for system
                  libraries</entry>
                </row>

                <row>
                  <entry>--manifest</entry>

                  <entry>Specify path to manifest file</entry>
                </row>

                <row>
                  <entry>-checkDirty</entry>

                  <entry>Causes eclcc to generate a warning for any attribute
                  that has been modified (according to the output of git
                  status). Use of this function requires that git be installed
                  and available on the path.</entry>
                </row>
              </tbody>
            </tgroup>
          </informaltable></para>
      </sect2>

      <sect2 id="CT_CLI_SyntaxECLPublish" role="brk">
        <title>ecl publish</title>

        <para><emphasis role="bold">ecl publish &lt;target&gt; &lt;file&gt;
        [--name=&lt;val&gt;] </emphasis></para>

        <para><emphasis role="bold">ecl publish &lt;target&gt; &lt;wuid&gt;
        [--name=&lt;val&gt;] </emphasis></para>

        <para><emphasis role="bold">ecl publish &lt;target&gt; &lt;so |
        dll&gt; [--name=&lt;val&gt;] </emphasis></para>

        <para><emphasis role="bold">ecl publish &lt;target&gt; &lt;archive&gt;
        [--name=&lt;val&gt;] </emphasis></para>

        <para><emphasis role="bold">ecl publish &lt;target&gt; -
        [--name=&lt;val&gt;] </emphasis></para>

        <para>Examples:</para>

        <programlisting>ecl publish roxie findperson.ecl --name=FindPersonService -A 
ecl publish roxie W20150914-125557 --name=FindPersonService -A 
ecl publish roxie libW20150914-125557.so --name=FindPersonService -A 
ecl publish roxie ArchiveQuery.xml --name=FindPersonService -A 
ecl publish roxie - --name=FindPersonService --activate
ecl publish roxie findperson.ecl --name=FindPersonService --no-activate 
ecl publish roxie ArchiveQuery.xml --name=FindPersonService --no-activate 
</programlisting>

        <para>A hyphen (-) specifies that the object should be read from
        stdin.</para>

        <para><informaltable colsep="1" frame="all" rowsep="1">
            <tgroup cols="2">
              <colspec align="left" colwidth="125.55pt" />

              <colspec />

              <tbody>
                <row>
                  <entry>ecl publish</entry>

                  <entry>Publishes a query into a queryset. The query is
                  created by adding a workunit to a queryset and assigning it
                  a query name.</entry>
                </row>

                <row>
                  <entry><emphasis role="bold">Arguments</emphasis></entry>
                </row>

                <row>
                  <entry>target</entry>

                  <entry>The target cluster to which to publish</entry>
                </row>

                <row>
                  <entry>wuid</entry>

                  <entry>The workunit id to publish</entry>
                </row>

                <row>
                  <entry>file</entry>

                  <entry>The ECL text file to publish</entry>
                </row>

                <row>
                  <entry>archive</entry>

                  <entry>The ECL archive to publish</entry>
                </row>

                <row>
                  <entry>so | dll</entry>

                  <entry>The workunit dynamic linked library or shared object
                  to publish</entry>
                </row>

                <row>
                  <entry>-</entry>

                  <entry>Specifies object should be read from stdin</entry>
                </row>

                <row>
                  <entry><emphasis role="bold">Options</emphasis></entry>
                </row>

                <row>
                  <entry>-n, --name</entry>

                  <entry>The published query name</entry>
                </row>

                <row>
                  <entry>-A, --activate</entry>

                  <entry>Activates query when published (default)</entry>
                </row>

                <row>
                  <entry>-A-, --no-activate</entry>

                  <entry>Does not activate query when published</entry>
                </row>

                <row>
                  <entry>-sp, --suspend-prev</entry>

                  <entry>Suspend previously active query</entry>
                </row>

                <row>
                  <entry>-dp, --delete-prev</entry>

                  <entry>Delete previously active query</entry>
                </row>

                <row>
                  <entry>--no-files</entry>

                  <entry>Specifies to not copy DFS file information for files
                  referenced by the query</entry>
                </row>

                <row>
                  <entry>--no-reload</entry>

                  <entry>Specifies to not request a reload of the Roxie
                  cluster</entry>
                </row>

                <row>
                  <entry>--allow-foreign</entry>

                  <entry>Specifies to allow the use of foreign files in a
                  Roxie query. If a Roxie query references foreign files and
                  this is not enabled, publish will fail.</entry>
                </row>

                <row>
                  <entry>--daliip=</entry>

                  <entry>IP address or hostname of the remote Dali to use for
                  remote logical file lookups.</entry>
                </row>

                <row>
                  <entry>--update-dfs</entry>

                  <entry>Update local DFS info if remote DALI has
                  changed</entry>
                </row>

                <row>
                  <entry>---source-process</entry>

                  <entry>Process cluster from which to copy files</entry>
                </row>

                <row>
                  <entry>--timeLimit=&lt;sec&gt;</entry>

                  <entry>Value to set for query timeLimit
                  configuration</entry>
                </row>

                <row>
                  <entry>--warnTimeLimit=&lt;sec&gt;</entry>

                  <entry>Value to set for query warnTimeLimit
                  configuration</entry>
                </row>

                <row>
                  <entry>--memoryLimit=&lt;mem&gt;</entry>

                  <entry>Value to set for query memoryLimit configuration.
                  Format &lt;mem&gt; as 500000B, 550K, 100M, 10G, or 1T,
                  etc.</entry>
                </row>

                <row>
                  <entry>--priority=&lt;val&gt;</entry>

                  <entry>The priority for this query. Value can be LOW, HIGH,
                  SLA, NONE. NONE will clear current setting.</entry>
                </row>

                <row>
                  <entry>--comment=&lt;string&gt;</entry>

                  <entry>A comment associated with this query</entry>
                </row>

                <row>
                  <entry>--wait=&lt;sec&gt;</entry>

                  <entry>Maximum time to wait for cluster finish
                  updating</entry>
                </row>

                <row>
                  <entry>-v, --verbose</entry>

                  <entry>Output additional tracing information</entry>
                </row>

                <row>
                  <entry>-s, --server</entry>

                  <entry>The IP Address or hostname of ESP server running ECL
                  Watch services</entry>
                </row>

                <row>
                  <entry>--port</entry>

                  <entry>The ECL Watch services port (Default is 8010)</entry>
                </row>

                <row>
                  <entry>-ssl</entry>

                  <entry>Use SSL to secure the connection to the
                  server.</entry>
                </row>

                <row>
                  <entry>-u, --username</entry>

                  <entry>The username (if necessary)</entry>
                </row>

                <row>
                  <entry>-pw, --password</entry>

                  <entry>The password (if necessary)</entry>
                </row>

                <row>
                  <entry>--main</entry>

                  <entry>The definition to use from legacy ECL
                  repository</entry>
                </row>

                <row>
                  <entry>--ecl-only</entry>

                  <entry>Send ECL query to HPCC as text rather than as a
                  generated archive</entry>
                </row>

                <row>
                  <entry>--limit=&lt;limit&gt;</entry>

                  <entry>Sets the result limit for the query, defaults to
                  100</entry>
                </row>

                <row>
                  <entry>-f&lt;option&gt;[=value]</entry>

                  <entry>Set an ECL option (equivalent to #option)</entry>
                </row>

                <row>
                  <entry>-Dname=value</entry>

                  <entry>Override the definition of a global attribute
                  'name'</entry>
                </row>

                <row>
                  <entry><emphasis role="bold">eclcc
                  Options</emphasis></entry>

                  <entry></entry>
                </row>

                <row>
                  <entry>-Ipath</entry>

                  <entry>Add path to locations to search for ecl
                  imports</entry>
                </row>

                <row>
                  <entry>-Lpath</entry>

                  <entry>Add path to locations to search for system
                  libraries</entry>
                </row>

                <row>
                  <entry>--manifest</entry>

                  <entry>Specify path to manifest file</entry>
                </row>

                <row>
                  <entry>-checkDirty</entry>

                  <entry>Causes eclcc to generate a warning for any attribute
                  that has been modified (according to the output of git
                  status). Use of this function requires that git be installed
                  and available on the path.</entry>
                </row>
              </tbody>
            </tgroup>
          </informaltable></para>
      </sect2>

      <sect2 id="CT_CLI_SyntaxECLUnPublish" role="brk">
        <title>ecl unpublish</title>

        <para><emphasis role="bold">ecl unpublish &lt;queryset&gt;
        &lt;query_id&gt;</emphasis></para>

        <para><emphasis role="bold">Example:</emphasis></para>

        <programlisting>ecl unpublish roxie FindpersonService.1
ecl unpublish roxie "FindpersonService*"
</programlisting>

        <para></para>

        <para><informaltable colsep="1" frame="all" rowsep="1">
            <tgroup cols="2">
              <colspec align="left" colwidth="125.55pt" />

              <colspec />

              <tbody>
                <row>
                  <entry>ecl unpublish</entry>

                  <entry>executes the supplied ecl unpublish command</entry>
                </row>

                <row>
                  <entry><emphasis role="bold">Arguments</emphasis></entry>
                </row>

                <row>
                  <entry>queryset</entry>

                  <entry>The name of queryset containing query to
                  unpublish</entry>
                </row>

                <row>
                  <entry>query_id</entry>

                  <entry>The query to remove from query set. Wildcards
                  allowed, but must be in quotes (e.g., "MyQuery*" ).</entry>
                </row>

                <row>
                  <entry><emphasis role="bold">Options</emphasis></entry>
                </row>

                <row>
                  <entry>-v, --verbose</entry>

                  <entry>Output additional tracing information</entry>
                </row>

                <row>
                  <entry>-s, --server</entry>

                  <entry>The IP Address or hostname of ESP server running ECL
                  Watch services</entry>
                </row>

                <row>
                  <entry>--port</entry>

                  <entry>The ECL Watch services port (Default is 8010)</entry>
                </row>

                <row>
                  <entry>-ssl</entry>

                  <entry>Use SSL to secure the connection to the
                  server.</entry>
                </row>

                <row>
                  <entry>-u, --username</entry>

                  <entry>The username (if necessary)</entry>
                </row>

                <row>
                  <entry>-pw, --password</entry>

                  <entry>The password (if necessary)</entry>
                </row>
              </tbody>
            </tgroup>
          </informaltable></para>
      </sect2>

      <sect2 id="CT_CLI_SyntaxECLRun" role="brk">
        <title>ecl run</title>

        <para><emphasis role="bold">ecl run &lt;target&gt; &lt;file&gt;
        [--name=&lt;val&gt;] [--input=&lt;file|xml&gt;] [--wait=&lt;i&gt;]
        </emphasis></para>

        <para><emphasis role="bold">ecl run &lt;target&gt; &lt;wuid&gt;
        [--input=&lt;file|xml&gt;] [--wait=&lt;ms&gt;]</emphasis></para>

        <para><emphasis role="bold">ecl run &lt;target&gt; &lt;query&gt;
        [--input=&lt;file|xml&gt;][--wait=&lt;ms&gt;]</emphasis></para>

        <para><emphasis role="bold">ecl run &lt;target&gt; &lt;so | dll&gt;
        [--name=&lt;val&gt;][--input=&lt;file|xml&gt;][--wait=&lt;i&gt;]</emphasis></para>

        <para><emphasis role="bold">ecl run &lt;target&gt; &lt;archive&gt;
        --name=&lt;val&gt;
        [--input=&lt;file|xml&gt;][--wait=&lt;i&gt;]</emphasis></para>

        <para><emphasis role="bold">ecl run &lt;target&gt; -
        --name=&lt;val&gt;
        [--input=&lt;file|xml&gt;][--wait=&lt;i&gt;]</emphasis></para>

        <para><emphasis role="bold">Examples</emphasis>:</para>

        <programlisting>ecl run thor findperson.ecl --name=findperson --input=data.xml --wait=1000
ecl run thor W20150914-125557 --input=data.xml --wait=1000
ecl run thor findperson --input=data.xml --wait=1000
ecl run thor libW20150914-125557.so --input=data.xml --wait=1000
ecl run thor - --input=data.xml --poll --wait=1000
ecl run thor findperson.ecl --input="&lt;request&gt;&lt;LName&gt;JONES&lt;/LName&gt;&lt;/request&gt;" 
ecl run thor findperson.ecl -I C:\MyECL\ 
</programlisting>

        <para>A hyphen (-) specifies that the object should be read from
        stdin.</para>

        <para><informaltable colsep="1" frame="all" rowsep="1">
            <tgroup cols="2">
              <colspec align="left" colwidth="125.55pt" />

              <colspec />

              <tbody>
                <row>
                  <entry>ecl run</entry>

                  <entry>executes the supplied ecl run command</entry>
                </row>

                <row>
                  <entry><emphasis role="bold">Arguments</emphasis></entry>
                </row>

                <row>
                  <entry>target</entry>

                  <entry>The target cluster to which to publish</entry>
                </row>

                <row>
                  <entry>wuid</entry>

                  <entry>The workunit id to run</entry>
                </row>

                <row>
                  <entry>file</entry>

                  <entry>The ECL text file to run</entry>
                </row>

                <row>
                  <entry>archive</entry>

                  <entry>The ECL archive to run</entry>
                </row>

                <row>
                  <entry>so | dll</entry>

                  <entry>The workunit dynamic linked library or shared object
                  to run</entry>
                </row>

                <row>
                  <entry>-</entry>

                  <entry>Specifies object should be read from stdin</entry>
                </row>

                <row>
                  <entry><emphasis role="bold">Options</emphasis></entry>
                </row>

                <row>
                  <entry>-n, --name</entry>

                  <entry>The workunit job name</entry>
                </row>

                <row>
                  <entry>-in,--input=&lt;file|xml&gt;</entry>

                  <entry>The file or xml content to use as query input</entry>
                </row>

                <row>
                  <entry>-X&lt;name&gt;</entry>

                  <entry>Sets the stored input value (stored('name'))</entry>
                </row>

                <row>
                  <entry>--wait=&lt;sec&gt;</entry>

                  <entry>Maximum time to wait for cluster finish updating (in
                  ms)</entry>
                </row>

                <row>
                  <entry>--exception-level</entry>

                  <entry>Sets the minimum severity for reporting exceptions.
                  Possible severity levels are <emphasis
                  role="bold">info</emphasis>, <emphasis
                  role="bold">warning</emphasis>, or <emphasis
                  role="bold">error</emphasis>. The default is info which
                  returns all exceptions.</entry>
                </row>

                <row>
                  <entry>-v, --verbose</entry>

                  <entry>Output additional tracing information</entry>
                </row>

                <row>
                  <entry>-s, --server</entry>

                  <entry>The IP Address or hostname of ESP server running ECL
                  Watch services</entry>
                </row>

                <row>
                  <entry>--port</entry>

                  <entry>The ECL Watch services port (Default is 8010)</entry>
                </row>

                <row>
                  <entry>-ssl</entry>

                  <entry>Use SSL to secure the connection to the
                  server.</entry>
                </row>

                <row>
                  <entry>--poll</entry>

                  <entry>Submits a job asynchronously and polls the server
                  until the state of the workunit changes to completed. It
                  then retrieves the results. Combine with the --wait option
                  to limit the time that it polls.</entry>
                </row>

                <row>
                  <entry>-u, --username</entry>

                  <entry>The username (if necessary)</entry>
                </row>

                <row>
                  <entry>-pw, --password</entry>

                  <entry>The password (if necessary)</entry>
                </row>

                <row>
                  <entry>--main</entry>

                  <entry>The definition to use from legacy ECL
                  repository</entry>
                </row>

                <row>
                  <entry>--ecl-only</entry>

                  <entry>Send ECL query to HPCC as text rather than as a
                  generated archive</entry>
                </row>

                <row>
                  <entry>--limit</entry>

                  <entry>Sets the result limit for the query, defaults to
                  100</entry>
                </row>

                <row>
                  <entry>-f&lt;option&gt;[=value]</entry>

                  <entry>set an ECL option (equivalent to #OPTION in
                  ECL)</entry>
                </row>

                <row>
                  <entry><emphasis role="bold">eclcc
                  Options</emphasis></entry>

                  <entry></entry>
                </row>

                <row>
                  <entry>-I &lt;path&gt;</entry>

                  <entry>Add path to locations to search for ECL imports
                  (e.g., -I C:\MyECL\ )</entry>
                </row>

                <row>
                  <entry>-L &lt;path&gt;</entry>

                  <entry>Add path to locations to search for system
                  libraries</entry>
                </row>

                <row>
                  <entry>--manifest</entry>

                  <entry>Specify path to manifest file</entry>
                </row>

                <row>
<<<<<<< HEAD
                  <entry>-checkDirty</entry>

                  <entry>Causes eclcc to generate a warning for any attribute
                  that has been modified (according to the output of git
                  status). Use of this function requires that git be installed
                  and available on the path.</entry>
=======
                  <entry>-f-xxx</entry>

                  <entry>Will pass the option -xxx to eclcc</entry>
>>>>>>> 450a81e0
                </row>
              </tbody>
            </tgroup>
          </informaltable></para>
      </sect2>

      <sect2 id="CT_CLI_SyntaxECLResult" role="brk">
        <title>ecl results</title>

        <para><emphasis role="bold">ecl results &lt;wuid&gt; [--noroot]
        [--exception-level=<emphasis>&lt;value&gt;</emphasis>]
        </emphasis></para>

        <para><emphasis role="bold">Examples</emphasis>:</para>

        <programlisting>ecl results W20170519-142920 
ecl results W20170519-142920 --noroot --exception-level=error
</programlisting>

        <para></para>

        <para><informaltable colsep="1" frame="all" rowsep="1">
            <tgroup cols="2">
              <colspec align="left" colwidth="125.55pt" />

              <colspec />

              <tbody>
                <row>
                  <entry>ecl results</entry>

                  <entry>returns the full results of a given WUID in XML
                  format.</entry>
                </row>

                <row>
                  <entry><emphasis role="bold">Arguments</emphasis></entry>
                </row>

                <row>
                  <entry>wuid</entry>

                  <entry>The workunit from which to return results.</entry>
                </row>

                <row>
                  <entry><emphasis role="bold">Options</emphasis></entry>
                </row>

                <row>
                  <entry>--noroot</entry>

                  <entry>Suppresses the &lt;Result&gt; root tag in the XML
                  returned.</entry>
                </row>

                <row>
                  <entry>--exception-level</entry>

                  <entry>Sets the minimum severity for reporting exceptions.
                  Possible severity levels are <emphasis
                  role="bold">info</emphasis>, <emphasis
                  role="bold">warning</emphasis>, or <emphasis
                  role="bold">error</emphasis>. The default is info which
                  returns all exceptions.</entry>
                </row>

                <row>
                  <entry>-v, --verbose</entry>

                  <entry>Output additional tracing information</entry>
                </row>

                <row>
                  <entry>-s, --server</entry>

                  <entry>The IP Address or hostname of ESP server running ECL
                  Watch services</entry>
                </row>

                <row>
                  <entry>--port</entry>

                  <entry>The ECL Watch services port (Default is 8010)</entry>
                </row>

                <row>
                  <entry>-ssl</entry>

                  <entry>Use SSL to secure the connection to the
                  server.</entry>
                </row>

                <row>
                  <entry>-u, --username</entry>

                  <entry>The username (if necessary)</entry>
                </row>

                <row>
                  <entry>-pw, --password</entry>

                  <entry>The password (if necessary)</entry>
                </row>
              </tbody>
            </tgroup>
          </informaltable></para>
      </sect2>

      <sect2 id="CT_CLI_SyntaxECLActivate" role="brk">
        <title>ecl activate</title>

        <para><emphasis role="bold">ecl activate &lt;queryset&gt;
        &lt;query_id&gt;</emphasis></para>

        <para><emphasis role="bold">Example:</emphasis></para>

        <programlisting>ecl activate Roxie FindpersonService.4</programlisting>

        <para></para>

        <para><informaltable colsep="1" frame="all" rowsep="1">
            <tgroup cols="2">
              <colspec align="left" colwidth="125.55pt" />

              <colspec />

              <tbody>
                <row>
                  <entry>ecl activate</entry>

                  <entry>Activates a published query. This assigns a query to
                  the active alias with the same name as the query.</entry>
                </row>

                <row>
                  <entry><emphasis role="bold">Arguments</emphasis></entry>
                </row>

                <row>
                  <entry>queryset</entry>

                  <entry>The name of queryset containing query to
                  activate</entry>
                </row>

                <row>
                  <entry>query_id</entry>

                  <entry>The query to activate</entry>
                </row>

                <row>
                  <entry><emphasis role="bold">Options</emphasis></entry>
                </row>

                <row>
                  <entry>-v, --verbose</entry>

                  <entry>Output additional tracing information</entry>
                </row>

                <row>
                  <entry>-s, --server</entry>

                  <entry>The IP Address or hostname of ESP server running ECL
                  Watch services</entry>
                </row>

                <row>
                  <entry>--port</entry>

                  <entry>The ECL Watch services port (Default is 8010)</entry>
                </row>

                <row>
                  <entry>-ssl</entry>

                  <entry>Use SSL to secure the connection to the
                  server.</entry>
                </row>

                <row>
                  <entry>-u, --username</entry>

                  <entry>The username (if necessary)</entry>
                </row>

                <row>
                  <entry>-pw, --password</entry>

                  <entry>The password (if necessary)</entry>
                </row>
              </tbody>
            </tgroup>
          </informaltable></para>
      </sect2>

      <sect2 id="CT_CLI_SyntaxECLDeactivate" role="brk">
        <title>ecl deactivate</title>

        <para><emphasis role="bold">ecl deactivate &lt;queryset&gt;
        &lt;active_alias&gt;</emphasis></para>

        <para><emphasis role="bold">Example:</emphasis></para>

        <programlisting>ecl deactivate Roxie FindpersonService</programlisting>

        <para></para>

        <para><informaltable colsep="1" frame="all" rowsep="1">
            <tgroup cols="2">
              <colspec align="left" colwidth="125.55pt" />

              <colspec />

              <tbody>
                <row>
                  <entry>ecl deactivate</entry>

                  <entry>Deactivates a published query by removing an active
                  query alias from the given queryset.</entry>
                </row>

                <row>
                  <entry><emphasis role="bold">Arguments</emphasis></entry>
                </row>

                <row>
                  <entry>queryset</entry>

                  <entry>The name of queryset containing alias to
                  deactivate</entry>
                </row>

                <row>
                  <entry>active_alias</entry>

                  <entry>The active alias to be removed from the
                  queryset</entry>
                </row>

                <row>
                  <entry><emphasis role="bold">Options</emphasis></entry>
                </row>

                <row>
                  <entry>-v, --verbose</entry>

                  <entry>Output additional tracing information</entry>
                </row>

                <row>
                  <entry>-s, --server</entry>

                  <entry>The IP Address or hostname of ESP server running ECL
                  Watch services</entry>
                </row>

                <row>
                  <entry>--port</entry>

                  <entry>The ECL Watch services port (Default is 8010)</entry>
                </row>

                <row>
                  <entry>-ssl</entry>

                  <entry>Use SSL to secure the connection to the
                  server.</entry>
                </row>

                <row>
                  <entry>-u, --username</entry>

                  <entry>The username (if necessary)</entry>
                </row>

                <row>
                  <entry>-pw, --password</entry>

                  <entry>The password (if necessary)</entry>
                </row>
              </tbody>
            </tgroup>
          </informaltable></para>
      </sect2>

      <sect2 id="CT_CLI_SyntaxECLQueriesList" role="brk">
        <title id="eclquerieslist">ecl queries list</title>

        <para><emphasis role="bold">ecl queries list
        [&lt;queryset&gt;][--target=&lt;cluster&gt;][--show=&lt;flags&gt;]</emphasis></para>

        <para><emphasis role="bold"></emphasis></para>

        <para>Examples:</para>

        <programlisting>ecl queries list roxie
ecl queries list roxie --target=roxie --show=A </programlisting>

        <para></para>

        <para><informaltable colsep="1" frame="all" rowsep="1">
            <tgroup cols="2">
              <colspec align="left" colwidth="125.55pt" />

              <colspec />

              <tbody>
                <row>
                  <entry>ecl queries list</entry>

                  <entry>Displays a list of the queries in one or more
                  querysets. If a cluster is provided the querysets associated
                  with that cluster will be shown. If no queryset or cluster
                  is specified all querysets are shown.</entry>
                </row>

                <row>
                  <entry><emphasis role="bold">Actions</emphasis></entry>
                </row>

                <row>
                  <entry>list</entry>

                  <entry>List queries in queryset(s)</entry>
                </row>

                <row>
                  <entry><emphasis role="bold">Options</emphasis></entry>
                </row>

                <row>
                  <entry>queryset</entry>

                  <entry>The name of queryset from which to list
                  queries</entry>
                </row>

                <row>
                  <entry>-t, --target</entry>

                  <entry>The target cluster associated with the queries to
                  list</entry>
                </row>

                <row>
                  <entry>-A, --activate</entry>

                  <entry>Activates query when published</entry>
                </row>

                <row>
                  <entry>--show=&lt;flags&gt;</entry>

                  <entry>Show only queries with matching flags</entry>
                </row>

                <row>
                  <entry><emphasis role="bold">Flags</emphasis></entry>
                </row>

                <row>
                  <entry>A</entry>

                  <entry>Active</entry>
                </row>

                <row>
                  <entry>S</entry>

                  <entry>Suspended</entry>
                </row>

                <row>
                  <entry>U</entry>

                  <entry>No Flags</entry>
                </row>

                <row>
                  <entry><emphasis role="bold">Options</emphasis></entry>
                </row>

                <row>
                  <entry>-v, --verbose</entry>

                  <entry>Output additional tracing information</entry>
                </row>

                <row>
                  <entry>-s, --server</entry>

                  <entry>The IP Address or hostname of ESP server running ECL
                  Watch services</entry>
                </row>

                <row>
                  <entry>--port</entry>

                  <entry>The ECL Watch services port (Default is 8010)</entry>
                </row>

                <row>
                  <entry>-ssl</entry>

                  <entry>Use SSL to secure the connection to the
                  server.</entry>
                </row>

                <row>
                  <entry>-u, --username</entry>

                  <entry>The username (if necessary)</entry>
                </row>

                <row>
                  <entry>-pw, --password</entry>

                  <entry>The password (if necessary)</entry>
                </row>
              </tbody>
            </tgroup>
          </informaltable></para>
      </sect2>

      <sect2 id="CT_CLI_eclqueriescopy" role="brk">
        <title>ecl queries copy</title>

        <para><emphasis role="bold">ecl queries copy &lt;source_query_path&gt;
        &lt;target_queryset&gt; [--activate] </emphasis></para>

        <para>Examples:</para>

        <programlisting>ecl queries copy thor/findperson thor2 --activate
ecl queries copy //192.168.1.10:8010/thor/findperson thor
</programlisting>

        <para></para>

        <para><informaltable colsep="1" frame="all" rowsep="1">
            <tgroup cols="2">
              <colspec align="left" colwidth="125.55pt" />

              <colspec />

              <tbody>
                <row>
                  <entry>ecl queries copy</entry>

                  <entry>Copies a query from one queryset to another. A query
                  can be copied from one HPCC environment to another by using
                  a path which begins with '//' followed by the IP or hostname
                  and Port of the source ECL Watch and then followed by the
                  source queryset and query.</entry>
                </row>

                <row>
                  <entry><emphasis role="bold">Actions</emphasis></entry>
                </row>

                <row>
                  <entry>copy</entry>

                  <entry>Copy a query from one queryset to another</entry>
                </row>

                <row>
                  <entry><emphasis role="bold">Options</emphasis></entry>
                </row>

                <row>
                  <entry>source_query_path</entry>

                  <entry>The path of the query to copy using the format:
                  [//ip:port/]queryset/query or queryset/query.</entry>
                </row>

                <row>
                  <entry>target_queryset</entry>

                  <entry>The name of the queryset to which the query should be
                  copied</entry>
                </row>

                <row>
                  <entry>-t, --target</entry>

                  <entry>The target cluster to associate with the remote
                  workunit</entry>
                </row>

                <row>
                  <entry>--no-files</entry>

                  <entry>Specifies to not copy DFS file information for files
                  referenced by the query</entry>
                </row>

                <row>
                  <entry>-A, --activate</entry>

                  <entry>Activates query when copied</entry>
                </row>

                <row>
                  <entry>--no-reload</entry>

                  <entry>Specifies to not request a reload of the Roxie
                  cluster</entry>
                </row>

                <row>
                  <entry>--allow-foreign</entry>

                  <entry>Specifies to allow the use of foreign files in a
                  Roxie query. If a Roxie query references foreign files and
                  this is not enabled, copy will fail.</entry>
                </row>

                <row>
                  <entry>-O, --overwrite</entry>

                  <entry>Whether to overwrite existing information - true if
                  present</entry>
                </row>

                <row>
                  <entry>--timeLimit=&lt;sec&gt;</entry>

                  <entry>Value to set for query timeLimit
                  configuration</entry>
                </row>

                <row>
                  <entry>--warnTimeLimit=&lt;sec&gt;</entry>

                  <entry>Value to set for query warnTimeLimit
                  configuration</entry>
                </row>

                <row>
                  <entry>--memoryLimit=&lt;mem&gt;</entry>

                  <entry>Value to set for query memoryLimit configuration.
                  Format &lt;mem&gt; as 500000B, 550K, 100M, 10G, or 1T,
                  etc.</entry>
                </row>

                <row>
                  <entry>--wait=&lt;sec&gt;</entry>

                  <entry>Maximum time to wait for cluster finish updating (in
                  ms)</entry>
                </row>

                <row>
                  <entry>-v, --verbose</entry>

                  <entry>Output additional tracing information</entry>
                </row>

                <row>
                  <entry>-s, --server</entry>

                  <entry>The IP Address or hostname of ESP server running ECL
                  Watch services</entry>
                </row>

                <row>
                  <entry>--port</entry>

                  <entry>The ECL Watch services port (Default is 8010)</entry>
                </row>

                <row>
                  <entry>-ssl</entry>

                  <entry>Use SSL to secure the connection to the
                  server.</entry>
                </row>

                <row>
                  <entry>-u, --username</entry>

                  <entry>The username (if necessary)</entry>
                </row>

                <row>
                  <entry>-pw, --password</entry>

                  <entry>The password (if necessary)</entry>
                </row>
              </tbody>
            </tgroup>
          </informaltable></para>
      </sect2>

      <sect2 id="CT_CLI_eclqueriescopyset" role="brk">
        <title>ecl queries copy-set</title>

        <para><emphasis role="bold">ecl queries copy-set &lt;source_target&gt;
        &lt;destination_target&gt; [--all] [--clone-active-state]
        </emphasis></para>

        <para>Examples:</para>

        <programlisting>ecl queries copy-set roxie1 roxie2
ecl queries copy-set roxie1 roxie2 --all
ecl queries copy-set roxie1 roxie2 --clone-active-state</programlisting>

        <para></para>

        <para><informaltable colsep="1" frame="all" rowsep="1">
            <tgroup cols="2">
              <colspec align="left" colwidth="125.55pt" />

              <colspec />

              <tbody>
                <row>
                  <entry>ecl queries copy-set</entry>

                  <entry>Copies a set of queries from one target to
                  another.</entry>
                </row>

                <row>
                  <entry><emphasis role="bold">Actions</emphasis></entry>
                </row>

                <row>
                  <entry>copy-set</entry>

                  <entry>Copy a set of queries from one target to
                  another.</entry>
                </row>

                <row>
                  <entry><emphasis role="bold">Options</emphasis></entry>
                </row>

                <row>
                  <entry>source_target</entry>

                  <entry>Target cluster from which to copy queries.</entry>
                </row>

                <row>
                  <entry>destination_target</entry>

                  <entry>Target cluster to copy queries to.</entry>
                </row>

                <row>
                  <entry>--all</entry>

                  <entry>Specifies to copy both active and inactive queries.
                  If omitted, only active are copied.</entry>
                </row>

                <row>
                  <entry>--no-files</entry>

                  <entry>Specifies to not copy DFS file information for files
                  referenced by the query</entry>
                </row>

                <row>
                  <entry>--daliip=</entry>

                  <entry>IP address or hostname of the remote Dali to use for
                  logical file lookups.</entry>
                </row>

                <row>
                  <entry>--source-process</entry>

                  <entry>Process cluster from which to copy files.</entry>
                </row>

                <row>
                  <entry>--clone-active-state</entry>

                  <entry>Make copied queries active on target if they are
                  active on the source.</entry>
                </row>

                <row>
                  <entry>--allow-foreign</entry>

                  <entry>Specifies to allow the use of foreign files in a
                  Roxie query. If a Roxie query references foreign files and
                  this is not enabled, copy will fail.</entry>
                </row>

                <row>
                  <entry>-O, --overwrite</entry>

                  <entry>Whether to overwrite existing DFS information - true
                  if present</entry>
                </row>

                <row>
                  <entry>-v, --verbose</entry>

                  <entry>Output additional tracing information</entry>
                </row>

                <row>
                  <entry>-s, --server</entry>

                  <entry>The IP Address or hostname of ESP server running ECL
                  Watch services</entry>
                </row>

                <row>
                  <entry>--port</entry>

                  <entry>The ECL Watch services port (Default is 8010)</entry>
                </row>

                <row>
                  <entry>-ssl, --ssl</entry>

                  <entry>Use SSL to secure the connection to the
                  server.</entry>
                </row>

                <row>
                  <entry>-u, --username</entry>

                  <entry>The username (if necessary)</entry>
                </row>

                <row>
                  <entry>-pw, --password</entry>

                  <entry>The password (if necessary)</entry>
                </row>
              </tbody>
            </tgroup>
          </informaltable></para>
      </sect2>

      <sect2 id="eclqueriesconfig" role="brk">
        <title>ecl queries config</title>

        <para><emphasis role="bold">ecl queries config &lt;target&gt;
        &lt;queryid&gt; [options]</emphasis></para>

        <para>Examples:</para>

        <programlisting>ecl queries config thor findperson --wait=1000
</programlisting>

        <para></para>

        <para><informaltable colsep="1" frame="all" rowsep="1">
            <tgroup cols="2">
              <colspec align="left" colwidth="125.55pt" />

              <colspec />

              <tbody>
                <row>
                  <entry>ecl queries config</entry>

                  <entry>Updates query configuration values</entry>
                </row>

                <row>
                  <entry><emphasis role="bold">Actions</emphasis></entry>
                </row>

                <row>
                  <entry>config</entry>

                  <entry>Set or update query configuration values</entry>
                </row>

                <row>
                  <entry><emphasis role="bold">Options</emphasis></entry>
                </row>

                <row>
                  <entry>target</entry>

                  <entry>The name of the target queryset</entry>
                </row>

                <row>
                  <entry>queryid</entry>

                  <entry>The name of the query</entry>
                </row>

                <row>
                  <entry>--no-reload</entry>

                  <entry>Specifies to not request a reload of the Roxie
                  cluster</entry>
                </row>

                <row>
                  <entry>--wait=&lt;sec&gt;</entry>

                  <entry>Maximum time to wait for cluster finish updating (in
                  ms)</entry>
                </row>

                <row>
                  <entry>--timeLimit=&lt;sec&gt;</entry>

                  <entry>Value to set for query timeLimit
                  configuration</entry>
                </row>

                <row>
                  <entry>--warnTimeLimit=&lt;sec&gt;</entry>

                  <entry>Value to set for query warnTimeLimit
                  configuration</entry>
                </row>

                <row>
                  <entry>--memoryLimit=&lt;mem&gt;</entry>

                  <entry>Value to set for query memoryLimit configuration.
                  Format &lt;mem&gt; as 500000B, 550K, 100M, 10G, or 1T,
                  etc.</entry>
                </row>

                <row>
                  <entry>-v, --verbose</entry>

                  <entry>Output additional tracing information</entry>
                </row>

                <row>
                  <entry>-s, --server</entry>

                  <entry>The IP Address or hostname of ESP server running ECL
                  Watch services</entry>
                </row>

                <row>
                  <entry>--port</entry>

                  <entry>The ECL Watch services port (Default is 8010)</entry>
                </row>

                <row>
                  <entry>-ssl</entry>

                  <entry>Use SSL to secure the connection to the
                  server.</entry>
                </row>

                <row>
                  <entry>-u, --username</entry>

                  <entry>The username (if necessary)</entry>
                </row>

                <row>
                  <entry>-pw, --password</entry>

                  <entry>The password (if necessary)</entry>
                </row>
              </tbody>
            </tgroup>
          </informaltable></para>
      </sect2>

      <sect2 id="eclpackageadd" role="brk">
        <title>ecl packagemap add</title>

        <para><emphasis role="bold">ecl packagemap add [--daliip][options]
        &lt;target&gt; &lt;filename&gt;</emphasis></para>

        <para>Examples:</para>

        <programlisting>ecl packagemap add  -s=192.168.1.10 roxie mypackagemap.pkg
ecl packagemap add roxie mypackagemap.pkg --overwrite
ecl packagemap add roxie mypackagemap.pkg --daliip=192.168.11.11
</programlisting>

        <para></para>

        <para><informaltable colsep="1" frame="all" rowsep="1">
            <tgroup cols="2">
              <colspec align="left" colwidth="125.55pt" />

              <colspec colwidth="384.85pt" />

              <tbody>
                <row>
                  <entry>ecl packagemap add</entry>

                  <entry>Calls the packagemap add command</entry>
                </row>

                <row>
                  <entry><emphasis role="bold">Actions</emphasis></entry>
                </row>

                <row>
                  <entry>add</entry>

                  <entry>Adds a package map to the target cluster</entry>
                </row>

                <row>
                  <entry><emphasis role="bold">Arguments</emphasis></entry>
                </row>

                <row>
                  <entry>target</entry>

                  <entry>The target to associate the package map with</entry>
                </row>

                <row>
                  <entry>filename</entry>

                  <entry>The name of the file containing package map
                  information.</entry>
                </row>

                <row>
                  <entry>--daliip=</entry>

                  <entry>IP address or hostname of the remote Dali to use for
                  logical file lookups</entry>
                </row>

                <row>
                  <entry><emphasis role="bold">Options</emphasis></entry>
                </row>

                <row>
                  <entry>-O, --overwrite</entry>

                  <entry>Whether to overwrite existing information - true if
                  present</entry>
                </row>

                <row>
                  <entry>-A, --activate</entry>

                  <entry>Activates package map</entry>
                </row>

                <row>
                  <entry>--allow-foreign</entry>

                  <entry>Specifies to allow the use of foreign files. If a
                  package map references foreign files and this is not
                  enabled, package map add will fail.</entry>
                </row>

                <row>
                  <entry>--pmid=&lt;packagemapid&gt;</entry>

                  <entry>id of package map - defaults to filename if not
                  specified</entry>
                </row>

                <row>
                  <entry>-v, --verbose</entry>

                  <entry>Output additional tracing information</entry>
                </row>

                <row>
                  <entry>-s, --server</entry>

                  <entry>The IP Address or hostname of ESP server running ECL
                  Watch services</entry>
                </row>

                <row>
                  <entry>--port</entry>

                  <entry>The ECL Watch services port (Default is 8010)</entry>
                </row>

                <row>
                  <entry>-ssl</entry>

                  <entry>Use SSL to secure the connection to the
                  server.</entry>
                </row>

                <row>
                  <entry>-u, --username</entry>

                  <entry>The username (if necessary)</entry>
                </row>

                <row>
                  <entry>-pw, --password</entry>

                  <entry>The password (if necessary)</entry>
                </row>
              </tbody>
            </tgroup>
          </informaltable></para>
      </sect2>

      <sect2 id="eclpackagedelete" role="brk">
        <title>ecl packagemap delete</title>

        <para><emphasis role="bold">ecl packagemap delete [options]
        &lt;target&gt;&lt;packagemap&gt;</emphasis></para>

        <para>Examples:</para>

        <programlisting>ecl packagemap delete roxie mypackagemap
</programlisting>

        <para></para>

        <para><informaltable colsep="1" frame="all" rowsep="1">
            <tgroup cols="2">
              <colspec align="left" colwidth="175.55pt" />

              <colspec colwidth="384.85pt" />

              <tbody>
                <row>
                  <entry>ecl packagemap delete</entry>

                  <entry>Calls the packagemap delete command</entry>
                </row>

                <row>
                  <entry><emphasis role="bold">Actions</emphasis></entry>
                </row>

                <row>
                  <entry>delete</entry>

                  <entry>Deletes a package map</entry>
                </row>

                <row>
                  <entry><emphasis role="bold">Options</emphasis></entry>
                </row>

                <row>
                  <entry>-v, --verbose</entry>

                  <entry>Output additional tracing information</entry>
                </row>

                <row>
                  <entry>-s, --server</entry>

                  <entry>The IP Address or hostname of ESP server running ECL
                  Watch services</entry>
                </row>

                <row>
                  <entry>--port</entry>

                  <entry>The ECL Watch services port (Default is 8010)</entry>
                </row>

                <row>
                  <entry>-ssl</entry>

                  <entry>Use SSL to secure the connection to the
                  server.</entry>
                </row>

                <row>
                  <entry>-u, --username</entry>

                  <entry>The username (if necessary)</entry>
                </row>

                <row>
                  <entry>-pw, --password</entry>

                  <entry>The password (if necessary)</entry>
                </row>
              </tbody>
            </tgroup>
          </informaltable></para>
      </sect2>

      <sect2 id="eclpackageactivate" role="brk">
        <title>ecl packagemap activate</title>

        <para><emphasis role="bold">ecl packagemap activate &lt;target&gt;
        &lt;packagemap&gt; </emphasis></para>

        <para><emphasis role="bold">Example:</emphasis></para>

        <programlisting>ecl packagemap activate roxie mypackagemap.pkg</programlisting>

        <para></para>

        <para><informaltable colsep="1" frame="all" rowsep="1">
            <tgroup cols="2">
              <colspec align="left" colwidth="175.55pt" />

              <colspec colwidth="384.85pt" />

              <tbody>
                <row>
                  <entry>ecl packagemap activate</entry>

                  <entry>The activate command will deactivate the currently
                  active package map and make the specified package map
                  active.</entry>
                </row>

                <row>
                  <entry><emphasis role="bold">Arguments</emphasis></entry>
                </row>

                <row>
                  <entry>target</entry>

                  <entry>The target containing the package map to
                  activate</entry>
                </row>

                <row>
                  <entry>packagemap</entry>

                  <entry>name of package map to update</entry>
                </row>

                <row>
                  <entry><emphasis role="bold">Options</emphasis></entry>
                </row>

                <row>
                  <entry>-v, --verbose</entry>

                  <entry>Output additional tracing information</entry>
                </row>

                <row>
                  <entry>-s, --server</entry>

                  <entry>The IP Address or hostname of ESP server running ECL
                  Watch services</entry>
                </row>

                <row>
                  <entry>--port</entry>

                  <entry>The ECL Watch services port (Default is 8010)</entry>
                </row>

                <row>
                  <entry>-ssl</entry>

                  <entry>Use SSL to secure the connection to the
                  server.</entry>
                </row>

                <row>
                  <entry>-u, --username</entry>

                  <entry>The username (if necessary)</entry>
                </row>

                <row>
                  <entry>-pw, --password</entry>

                  <entry>The password (if necessary)</entry>
                </row>
              </tbody>
            </tgroup>
          </informaltable></para>
      </sect2>

      <sect2 id="eclpackagedeactivate" role="brk">
        <title>ecl packagemap deactivate</title>

        <para><emphasis role="bold">ecl packagemap deactivate &lt;target&gt;
        &lt;packagemap&gt; </emphasis></para>

        <para><emphasis role="bold">Example:</emphasis></para>

        <programlisting>ecl packagemap deactivate roxie mypackagemap.pkg</programlisting>

        <para></para>

        <para><informaltable colsep="1" frame="all" rowsep="1">
            <tgroup cols="2">
              <colspec align="left" colwidth="175.55pt" />

              <colspec colwidth="384.85pt" />

              <tbody>
                <row>
                  <entry>ecl packagemap deactivate</entry>

                  <entry>The deactivate command will deactivate the currently
                  active package map.</entry>
                </row>

                <row>
                  <entry><emphasis role="bold">Arguments</emphasis></entry>
                </row>

                <row>
                  <entry>target</entry>

                  <entry>The target containing the package map to
                  deactivate</entry>
                </row>

                <row>
                  <entry>packagemap</entry>

                  <entry>Name of package map to deactivate</entry>
                </row>

                <row>
                  <entry><emphasis role="bold">Options</emphasis></entry>
                </row>

                <row>
                  <entry>-v, --verbose</entry>

                  <entry>Output additional tracing information</entry>
                </row>

                <row>
                  <entry>-s, --server</entry>

                  <entry>The IP Address or hostname of ESP server running ECL
                  Watch services</entry>
                </row>

                <row>
                  <entry>--port</entry>

                  <entry>The ECL Watch services port (Default is 8010)</entry>
                </row>

                <row>
                  <entry>-ssl</entry>

                  <entry>Use SSL to secure the connection to the
                  server.</entry>
                </row>

                <row>
                  <entry>-u, --username</entry>

                  <entry>The username (if necessary)</entry>
                </row>

                <row>
                  <entry>-pw, --password</entry>

                  <entry>The password (if necessary)</entry>
                </row>
              </tbody>
            </tgroup>
          </informaltable></para>
      </sect2>

      <sect2 id="eclpackagelist" role="brk">
        <title>ecl packagemap list</title>

        <para><emphasis role="bold">ecl packagemap list &lt;target&gt;
        </emphasis></para>

        <para>Examples:</para>

        <programlisting>ecl packagemap list roxie
</programlisting>

        <para></para>

        <para><informaltable colsep="1" frame="all" rowsep="1">
            <tgroup cols="2">
              <colspec align="left" colwidth="125.55pt" />

              <colspec colwidth="384.85pt" />

              <tbody>
                <row>
                  <entry>ecl packagemap list</entry>

                  <entry>Calls the packagemap list command</entry>
                </row>

                <row>
                  <entry><emphasis role="bold">Actions</emphasis></entry>
                </row>

                <row>
                  <entry>list</entry>

                  <entry>Lists loaded package map names</entry>
                </row>

                <row>
                  <entry><emphasis role="bold">Arguments</emphasis></entry>
                </row>

                <row>
                  <entry>target</entry>

                  <entry>The target containing the package map to list</entry>
                </row>

                <row>
                  <entry><emphasis role="bold">Options</emphasis></entry>
                </row>

                <row>
                  <entry>-v, --verbose</entry>

                  <entry>Output additional tracing information</entry>
                </row>

                <row>
                  <entry>-s, --server</entry>

                  <entry>The IP Address or hostname of ESP server running ECL
                  Watch services</entry>
                </row>

                <row>
                  <entry>--port</entry>

                  <entry>The ECL Watch services port (Default is 8010)</entry>
                </row>

                <row>
                  <entry>-ssl</entry>

                  <entry>Use SSL to secure the connection to the
                  server.</entry>
                </row>

                <row>
                  <entry>-u, --username</entry>

                  <entry>The username (if necessary)</entry>
                </row>

                <row>
                  <entry>-pw, --password</entry>

                  <entry>The password (if necessary)</entry>
                </row>
              </tbody>
            </tgroup>
          </informaltable></para>
      </sect2>

      <sect2 id="eclpackageinfo" role="brk">
        <title>ecl packagemap info</title>

        <para><emphasis role="bold">ecl packagemap info [options]
        &lt;target&gt; </emphasis></para>

        <para>Examples:</para>

        <programlisting>ecl packagemap info roxie
</programlisting>

        <para></para>

        <para><informaltable colsep="1" frame="all" rowsep="1">
            <tgroup cols="2">
              <colspec align="left" colwidth="125.55pt" />

              <colspec colwidth="384.85pt" />

              <tbody>
                <row>
                  <entry>ecl packagemap info</entry>

                  <entry>Calls the packagemap info command</entry>
                </row>

                <row>
                  <entry><emphasis role="bold">Actions</emphasis></entry>
                </row>

                <row>
                  <entry>info</entry>

                  <entry>returns package map info</entry>
                </row>

                <row>
                  <entry><emphasis role="bold">Arguments</emphasis></entry>
                </row>

                <row>
                  <entry>target</entry>

                  <entry>The target containing the package map to
                  retrieve</entry>
                </row>

                <row>
                  <entry><emphasis role="bold">Options</emphasis></entry>
                </row>

                <row>
                  <entry>-v, --verbose</entry>

                  <entry>Output additional tracing information</entry>
                </row>

                <row>
                  <entry>-s, --server</entry>

                  <entry>The IP Address or hostname of ESP server running ECL
                  Watch services</entry>
                </row>

                <row>
                  <entry>--port</entry>

                  <entry>The ECL Watch services port (Default is 8010)</entry>
                </row>

                <row>
                  <entry>-ssl</entry>

                  <entry>Use SSL to secure the connection to the
                  server.</entry>
                </row>

                <row>
                  <entry>-u, --username</entry>

                  <entry>The username (if necessary)</entry>
                </row>

                <row>
                  <entry>-pw, --password</entry>

                  <entry>The password (if necessary)</entry>
                </row>
              </tbody>
            </tgroup>
          </informaltable></para>
      </sect2>

      <sect2 id="eclpackagemapaddpart" role="brk">
        <title>ecl packagemap add-part</title>

        <para><emphasis role="bold">ecl packagemap add-part &lt;target&gt;
        &lt;pmid&gt; &lt;filename&gt; </emphasis></para>

        <para>Examples:</para>

        <programlisting>ecl packagemap add-part roxie multipart.pkg addresses.pkg 
</programlisting>

        <para>The packagemap add-part command adds additional package map
        content to an existing package map</para>

        <para><informaltable colsep="1" frame="all" rowsep="1">
            <tgroup cols="2">
              <colspec align="left" colwidth="175.55pt" />

              <colspec colwidth="384.85pt" />

              <tbody>
                <row>
                  <entry>ecl packagemap add-part</entry>

                  <entry>Calls the packagemap add-part command.</entry>
                </row>

                <row>
                  <entry><emphasis role="bold">Actions</emphasis></entry>
                </row>

                <row>
                  <entry>add-part</entry>

                  <entry><para>Adds additional package map content to an
                  existing package map</para></entry>
                </row>

                <row>
                  <entry><emphasis role="bold">Arguments</emphasis></entry>
                </row>

                <row>
                  <entry>target</entry>

                  <entry>Name of target to use when adding package map
                  part</entry>
                </row>

                <row>
                  <entry>pmid</entry>

                  <entry>Identifier of package map to add the part to</entry>
                </row>

                <row>
                  <entry>filename</entry>

                  <entry>one or more part files</entry>
                </row>

                <row>
                  <entry><emphasis role="bold">Options</emphasis></entry>
                </row>

                <row>
                  <entry>--part-name</entry>

                  <entry>Name of part being added (defaults to
                  filename)</entry>
                </row>

                <row>
                  <entry>--delete-prev</entry>

                  <entry>Replace an existing part with matching name</entry>
                </row>

                <row>
                  <entry>--daliip=&lt;ip&gt;</entry>

                  <entry>IP of the remote Dali to use for logical file
                  lookups</entry>
                </row>

                <row>
                  <entry>--global-scope</entry>

                  <entry>The specified package map is shared across multiple
                  targets</entry>
                </row>

                <row>
                  <entry>--source-process=&lt;value&gt;</entry>

                  <entry>Process cluster to copy files from</entry>
                </row>

                <row>
                  <entry>--allow-foreign</entry>

                  <entry>Do not fail if foreign files are used in package
                  map</entry>
                </row>

                <row>
                  <entry>--preload-all</entry>

                  <entry>Set preload files option for all packages</entry>
                </row>

                <row>
                  <entry>--update-super-files</entry>

                  <entry>Update local DFS superfiles if remote DALI has
                  changed</entry>
                </row>

                <row>
                  <entry>--update-clone-from</entry>

                  <entry>Update local clone from location if remote DALI has
                  changed</entry>
                </row>

                <row>
                  <entry>--dont-append-cluster</entry>

                  <entry>Use only to avoid locking issues due to adding
                  cluster to file</entry>
                </row>

                <row>
                  <entry>-v, --verbose</entry>

                  <entry>Output additional tracing information</entry>
                </row>

                <row>
                  <entry>-s, --server</entry>

                  <entry>The IP Address or hostname of ESP server running ECL
                  Watch services</entry>
                </row>

                <row>
                  <entry>--port</entry>

                  <entry>The ECL Watch services port (Default is 8010)</entry>
                </row>

                <row>
                  <entry>-ssl</entry>

                  <entry>Use SSL to secure the connection to the
                  server.</entry>
                </row>

                <row>
                  <entry>-u, --username</entry>

                  <entry>The username (if necessary)</entry>
                </row>

                <row>
                  <entry>-pw, --password</entry>

                  <entry>The password (if necessary)</entry>
                </row>
              </tbody>
            </tgroup>
          </informaltable></para>
      </sect2>

      <sect2 id="eclpackagemapgetpart" role="brk">
        <title>ecl packagemap get-part</title>

        <para><emphasis role="bold">ecl packagemap get-part &lt;target&gt;
        &lt;packagemap&gt; &lt;partname&gt; </emphasis></para>

        <para>Examples:</para>

        <programlisting>ecl packagemap get-part roxie multipart.pkg contacts
</programlisting>

        <para>The get-part command fetches the given part from the given
        package map <informaltable colsep="1" frame="all" rowsep="1">
            <tgroup cols="2">
              <colspec align="left" colwidth="175.55pt" />

              <colspec colwidth="384.85pt" />

              <tbody>
                <row>
                  <entry>ecl packagemap get-part</entry>

                  <entry>Calls the packagemap get-part command.</entry>
                </row>

                <row>
                  <entry><emphasis role="bold">Actions</emphasis></entry>
                </row>

                <row>
                  <entry>get-part</entry>

                  <entry><para>Fetches the given part from the given package
                  map </para></entry>
                </row>

                <row>
                  <entry><emphasis role="bold">Arguments</emphasis></entry>
                </row>

                <row>
                  <entry>target</entry>

                  <entry>Name of target to use when adding package map
                  part</entry>
                </row>

                <row>
                  <entry>packagemap</entry>

                  <entry>Name of the package map containing the part</entry>
                </row>

                <row>
                  <entry>partname</entry>

                  <entry>Name of the part to retrieve</entry>
                </row>

                <row>
                  <entry><emphasis role="bold">Options</emphasis></entry>
                </row>

                <row>
                  <entry>--global-scope</entry>

                  <entry>The specified package map is sharable across multiple
                  targets</entry>
                </row>

                <row>
                  <entry>-v, --verbose</entry>

                  <entry>Output additional tracing information</entry>
                </row>

                <row>
                  <entry>-s, --server</entry>

                  <entry>The IP Address or hostname of ESP server running ECL
                  Watch services</entry>
                </row>

                <row>
                  <entry>--port</entry>

                  <entry>The ECL Watch services port (Default is 8010)</entry>
                </row>

                <row>
                  <entry>-ssl</entry>

                  <entry>Use SSL to secure the connection to the
                  server.</entry>
                </row>

                <row>
                  <entry>-u, --username</entry>

                  <entry>The username (if necessary)</entry>
                </row>

                <row>
                  <entry>-pw, --password</entry>

                  <entry>The password (if necessary)</entry>
                </row>
              </tbody>
            </tgroup>
          </informaltable></para>
      </sect2>

      <sect2 id="eclpackagemapremovepart" role="brk">
        <title>ecl packagemap remove-part</title>

        <para><emphasis role="bold">ecl packagemap remove-part &lt;target&gt;
        &lt;pmid&gt; &lt;partname&gt; </emphasis></para>

        <para>Examples:</para>

        <programlisting>ecl packagemap remove-part roxie multipart.pkg contacts
</programlisting>

        <para>The remove-part command will remove the given part from the
        given package map</para>

        <para></para>

        <informaltable colsep="1" frame="all" rowsep="1">
          <tgroup cols="2">
            <colspec align="left" colwidth="175.55pt" />

            <colspec colwidth="384.85pt" />

            <tbody>
              <row>
                <entry>ecl packagemap remove-part</entry>

                <entry>Calls the packagemap remove-part command.</entry>
              </row>

              <row>
                <entry><emphasis role="bold">Actions</emphasis></entry>
              </row>

              <row>
                <entry>remove-part</entry>

                <entry><para>Removes the given part from the given package
                map</para></entry>
              </row>

              <row>
                <entry><emphasis role="bold">Arguments</emphasis></entry>
              </row>

              <row>
                <entry>target</entry>

                <entry>Name of target to use</entry>
              </row>

              <row>
                <entry>packagemap</entry>

                <entry>Name of the package map containing the part</entry>
              </row>

              <row>
                <entry>partname</entry>

                <entry>Name of the part to remove</entry>
              </row>

              <row>
                <entry><emphasis role="bold">Options</emphasis></entry>
              </row>

              <row>
                <entry>--global-scope</entry>

                <entry>The specified package map is sharable across multiple
                targets</entry>
              </row>

              <row>
                <entry>-v, --verbose</entry>

                <entry>Output additional tracing information</entry>
              </row>

              <row>
                <entry>-s, --server</entry>

                <entry>The IP Address or hostname of ESP server running ECL
                Watch services</entry>
              </row>

              <row>
                <entry>--port</entry>

                <entry>The ECL Watch services port (Default is 8010)</entry>
              </row>

              <row>
                <entry>-ssl</entry>

                <entry>Use SSL to secure the connection to the server.</entry>
              </row>

              <row>
                <entry>-u, --username</entry>

                <entry>The username (if necessary)</entry>
              </row>

              <row>
                <entry>-pw, --password</entry>

                <entry>The password (if necessary)</entry>
              </row>
            </tbody>
          </tgroup>
        </informaltable>
      </sect2>

      <sect2 id="eclpackagevalidate" role="brk">
        <title>ecl packagemap validate</title>

        <para><emphasis role="bold">ecl packagemap validate &lt;target&gt;
        [&lt;filename&gt;] </emphasis></para>

        <para>Examples:</para>

        <programlisting>ecl packagemap validate roxie mypackagemap.pkg
ecl packagemap validate roxie --active</programlisting>

        <para>The packagemap validate command verifies that :</para>

        <itemizedlist>
          <listitem>
            <para>Referenced superkeys have subfiles defined (warns if no
            subfiles exist)</para>
          </listitem>

          <listitem>
            <para>All referenced queries exist in the current Roxie
            queryset</para>
          </listitem>

          <listitem>
            <para>All Roxie queries are defined in the package</para>
          </listitem>
        </itemizedlist>

        <para>The result will also list any files that are used by queries but
        not mapped in the package map.</para>

        <para>Filename, --active, and --pmid are mutually exclusive. The
        --active or --pmid options validate a package map that has already
        been added instead of a local file.</para>

        <para>The --queryid option checks the files in a query instead of all
        the queries in the target queryset. This is quicker when you only need
        to validate the files for a single query. <informaltable colsep="1"
            frame="all" rowsep="1">
            <tgroup cols="2">
              <colspec align="left" colwidth="175.55pt" />

              <colspec colwidth="384.85pt" />

              <tbody>
                <row>
                  <entry>ecl packagemap validate</entry>

                  <entry>Calls the packagemap validate command.</entry>
                </row>

                <row>
                  <entry><emphasis role="bold">Actions</emphasis></entry>
                </row>

                <row>
                  <entry>validate</entry>

                  <entry>Validates package map info</entry>
                </row>

                <row>
                  <entry><emphasis role="bold">Arguments</emphasis></entry>
                </row>

                <row>
                  <entry>filename</entry>

                  <entry>The filename containing the package map info to
                  validate</entry>
                </row>

                <row>
                  <entry>target</entry>

                  <entry>The target containing the package map to
                  validate</entry>
                </row>

                <row>
                  <entry><emphasis role="bold">Options</emphasis></entry>
                </row>

                <row>
                  <entry>-v, --verbose</entry>

                  <entry>Output additional tracing information</entry>
                </row>

                <row>
                  <entry>-s, --server</entry>

                  <entry>The IP Address or hostname of ESP server running ECL
                  Watch services</entry>
                </row>

                <row>
                  <entry>--active</entry>

                  <entry>Validates the package map that is active for the
                  given target</entry>
                </row>

                <row>
                  <entry>--pmid=&lt;packagemapid&gt;</entry>

                  <entry>Validates the given package map</entry>
                </row>

                <row>
                  <entry>--queryid</entry>

                  <entry>Validate the files for the given queryid if they are
                  mapped in the package map</entry>
                </row>

                <row>
                  <entry>--port</entry>

                  <entry>The ECL Watch services port (Default is 8010)</entry>
                </row>

                <row>
                  <entry>-ssl</entry>

                  <entry>Use SSL to secure the connection to the
                  server.</entry>
                </row>

                <row>
                  <entry>-u, --username</entry>

                  <entry>The username (if necessary)</entry>
                </row>

                <row>
                  <entry>-pw, --password</entry>

                  <entry>The password (if necessary)</entry>
                </row>
              </tbody>
            </tgroup>
          </informaltable></para>
      </sect2>

      <sect2 id="eclpackagemapcopy" role="brk">
        <title>ecl packagemap copy</title>

        <para><emphasis role="bold">ecl packagemap copy &lt;path&gt;
        &lt;target&gt; </emphasis></para>

        <para>Copies a package map from one target to another.</para>

        <para>Examples:</para>

        <programlisting>ecl packagemap copy roxie/MyPkg roxie2
ecl packagemap copy //192.168.0.100:8010/roxie/MyPkg roxie2
</programlisting>

        <para><informaltable colsep="1" frame="all" rowsep="1">
            <tgroup cols="2">
              <colspec align="left" colwidth="125.55pt" />

              <colspec colwidth="384.85pt" />

              <tbody>
                <row>
                  <entry>ecl packagemap copy</entry>

                  <entry>Calls the packagemap copy command</entry>
                </row>

                <row>
                  <entry><emphasis role="bold">Actions</emphasis></entry>
                </row>

                <row>
                  <entry>copy</entry>

                  <entry>Copies a package map from one target to
                  another</entry>
                </row>

                <row>
                  <entry><emphasis role="bold">Arguments</emphasis></entry>
                </row>

                <row>
                  <entry>path</entry>

                  <entry>Path to the source package map to copy.</entry>
                </row>

                <row>
                  <entry>target</entry>

                  <entry>The target to copy the package map to</entry>
                </row>

                <row>
                  <entry><emphasis role="bold">Options</emphasis></entry>
                </row>

                <row>
                  <entry>-A, --activate</entry>

                  <entry>Activates package map</entry>
                </row>

                <row>
                  <entry>--daliip=</entry>

                  <entry>IP address or hostname of the remote Dali to use for
                  logical file lookups</entry>
                </row>

                <row>
                  <entry>--pmid=&lt;packagemapid&gt;</entry>

                  <entry>id of package map - defaults to filename if not
                  specified</entry>
                </row>

                <row>
                  <entry>--source-process</entry>

                  <entry>Process cluster to copy files from</entry>
                </row>

                <row>
                  <entry>--preload-all</entry>

                  <entry>Set preload files option for all packages</entry>
                </row>

                <row>
                  <entry>--replace</entry>

                  <entry>Replace existing packagmap</entry>
                </row>

                <row>
                  <entry>--update-super-files</entry>

                  <entry>Update local DFS superfiles if remote Dali has
                  changed</entry>
                </row>

                <row>
                  <entry>--update-clone-from</entry>

                  <entry>Update local clone from location if remote Dali has
                  changed</entry>
                </row>

                <row>
                  <entry>--dont-append-cluster</entry>

                  <entry>Only use to avoid locking issues due to adding
                  cluster to file</entry>
                </row>

                <row>
                  <entry>-v, --verbose</entry>

                  <entry>Output additional tracing information</entry>
                </row>

                <row>
                  <entry>-s, --server</entry>

                  <entry>The IP Address or hostname of ESP server running ECL
                  Watch services</entry>
                </row>

                <row>
                  <entry>--port</entry>

                  <entry>The ECL Watch services port (Default is 8010)</entry>
                </row>

                <row>
                  <entry>-ssl</entry>

                  <entry>Use SSL to secure the connection to the
                  server.</entry>
                </row>

                <row>
                  <entry>-u, --username</entry>

                  <entry>The username (if necessary)</entry>
                </row>

                <row>
                  <entry>-pw, --password</entry>

                  <entry>The password (if necessary)</entry>
                </row>
              </tbody>
            </tgroup>
          </informaltable></para>

        <para>For the path, the following formats are supported:</para>

        <itemizedlist>
          <listitem>
            <para>remote packagemap: //IP:PORT/Target/PackageMapId</para>
          </listitem>

          <listitem>
            <para>local packagemap: target/PackageMapId</para>
          </listitem>
        </itemizedlist>
      </sect2>

      <sect2 id="CT_CLI_SyntaxECLRoxieAttach" role="brk">
        <title>ecl roxie attach</title>

        <para><emphasis role="bold">ecl roxie attach
        &lt;processName&gt;</emphasis></para>

        <para>Examples:</para>

        <programlisting>ecl roxie attach myroxie
</programlisting>

        <para></para>

        <para><informaltable colsep="1" frame="all" rowsep="1">
            <tgroup cols="2">
              <colspec align="left" colwidth="125.55pt" />

              <colspec colwidth="384.85pt" />

              <tbody>
                <row>
                  <entry>ecl roxie attach</entry>

                  <entry>Attach the roxie to Dali</entry>
                </row>

                <row>
                  <entry><emphasis role="bold">Options</emphasis></entry>
                </row>

                <row>
                  <entry>-v, --verbose</entry>

                  <entry>Output additional tracing information</entry>
                </row>

                <row>
                  <entry>-s, --server</entry>

                  <entry>The IP Address or hostname of ESP server running ECL
                  Watch services</entry>
                </row>

                <row>
                  <entry>--port</entry>

                  <entry>The ECL Watch services port (Default is 8010)</entry>
                </row>

                <row>
                  <entry>-ssl</entry>

                  <entry>Use SSL to secure the connection to the
                  server.</entry>
                </row>

                <row>
                  <entry>-u, --username</entry>

                  <entry>The username (if necessary)</entry>
                </row>

                <row>
                  <entry>-pw, --password</entry>

                  <entry>The password (if necessary)</entry>
                </row>
              </tbody>
            </tgroup>
          </informaltable></para>
      </sect2>

      <sect2 id="CT_CLI_SyntaxECLRoxieDetach" role="brk">
        <title>ecl roxie detach</title>

        <para><emphasis role="bold">ecl roxie detach
        &lt;processName&gt;</emphasis></para>

        <para>Examples:</para>

        <programlisting>ecl roxie detach myroxie
</programlisting>

        <para></para>

        <para><informaltable colsep="1" frame="all" rowsep="1">
            <tgroup cols="2">
              <colspec align="left" colwidth="125.55pt" />

              <colspec colwidth="384.85pt" />

              <tbody>
                <row>
                  <entry>ecl roxie detach</entry>

                  <entry>Detach the roxie from Dali</entry>
                </row>

                <row>
                  <entry><emphasis role="bold">Options</emphasis></entry>
                </row>

                <row>
                  <entry>-v, --verbose</entry>

                  <entry>Output additional tracing information</entry>
                </row>

                <row>
                  <entry>-s, --server</entry>

                  <entry>The IP Address or hostname of ESP server running ECL
                  Watch services</entry>
                </row>

                <row>
                  <entry>--port</entry>

                  <entry>The ECL Watch services port (Default is 8010)</entry>
                </row>

                <row>
                  <entry>-ssl</entry>

                  <entry>Use SSL to secure the connection to the
                  server.</entry>
                </row>

                <row>
                  <entry>-u, --username</entry>

                  <entry>The username (if necessary)</entry>
                </row>

                <row>
                  <entry>-pw, --password</entry>

                  <entry>The password (if necessary)</entry>
                </row>
              </tbody>
            </tgroup>
          </informaltable></para>
      </sect2>

      <sect2 id="CT_CLI_SyntaxECLRoxieReload" role="brk">
        <title>ecl roxie reload</title>

        <para><emphasis role="bold">ecl roxie reload
        &lt;processName&gt;</emphasis></para>

        <para>Examples:</para>

        <programlisting>ecl roxie reload myroxie
</programlisting>

        <para></para>

        <para><informaltable colsep="1" frame="all" rowsep="1">
            <tgroup cols="2">
              <colspec align="left" colwidth="125.55pt" />

              <colspec colwidth="384.85pt" />

              <tbody>
                <row>
                  <entry>ecl roxie reload</entry>

                  <entry>Reloads the roxie info from Dali</entry>
                </row>

                <row>
                  <entry><emphasis role="bold">Options</emphasis></entry>
                </row>

                <row>
                  <entry>-v, --verbose</entry>

                  <entry>Output additional tracing information</entry>
                </row>

                <row>
                  <entry>-s, --server</entry>

                  <entry>The IP Address or hostname of ESP server running ECL
                  Watch services</entry>
                </row>

                <row>
                  <entry>--port</entry>

                  <entry>The ECL Watch services port (Default is 8010)</entry>
                </row>

                <row>
                  <entry>-ssl</entry>

                  <entry>Use SSL to secure the connection to the
                  server.</entry>
                </row>

                <row>
                  <entry>-u, --username</entry>

                  <entry>The username (if necessary)</entry>
                </row>

                <row>
                  <entry>-pw, --password</entry>

                  <entry>The password (if necessary)</entry>
                </row>
              </tbody>
            </tgroup>
          </informaltable></para>
      </sect2>

      <sect2 id="CT_CLI_SyntaxECLRoxieCheck" role="brk">
        <title>ecl roxie check</title>

        <para><emphasis role="bold">ecl roxie check
        &lt;processName&gt;</emphasis></para>

        <para>Examples:</para>

        <programlisting>ecl roxie check myroxie
</programlisting>

        <para></para>

        <para><informaltable colsep="1" frame="all" rowsep="1">
            <tgroup cols="2">
              <colspec align="left" colwidth="125.55pt" />

              <colspec colwidth="384.85pt" />

              <tbody>
                <row>
                  <entry>ecl roxie check</entry>

                  <entry>Checks the state of the roxie process</entry>
                </row>

                <row>
                  <entry><emphasis role="bold">Options</emphasis></entry>
                </row>

                <row>
                  <entry>-v, --verbose</entry>

                  <entry>Output additional tracing information</entry>
                </row>

                <row>
                  <entry>-s, --server</entry>

                  <entry>The IP Address or hostname of ESP server running ECL
                  Watch services</entry>
                </row>

                <row>
                  <entry>--port</entry>

                  <entry>The ECL Watch services port (Default is 8010)</entry>
                </row>

                <row>
                  <entry>-ssl</entry>

                  <entry>Use SSL to secure the connection to the
                  server.</entry>
                </row>

                <row>
                  <entry>--wait=<emphasis>&lt;ms&gt;</emphasis></entry>

                  <entry>Max time to wait in milliseconds</entry>
                </row>

                <row>
                  <entry>-u, --username</entry>

                  <entry>The username (if necessary)</entry>
                </row>

                <row>
                  <entry>-pw, --password</entry>

                  <entry>The password (if necessary)</entry>
                </row>
              </tbody>
            </tgroup>
          </informaltable><parameter></parameter></para>
      </sect2>

      <sect2 id="CT_CLI_SyntaxECLBundleDepends" role="brk">
        <title>ecl bundle depends</title>

        <para><emphasis role="bold">ecl bundle depends &lt;bundleName&gt;
        [--version &lt;versionnumber&gt;]</emphasis></para>

        <para>Examples:</para>

        <programlisting>ecl bundle depends mybundle
ecl bundle depends mybundle --version=2</programlisting>

        <para></para>

        <para><informaltable colsep="1" frame="all" rowsep="1">
            <tgroup cols="2">
              <colspec align="left" colwidth="125.55pt" />

              <colspec colwidth="384.85pt" />

              <tbody>
                <row>
                  <entry>ecl bundle depends</entry>

                  <entry>Shows the dependencies of a bundle</entry>
                </row>

                <row>
                  <entry><emphasis role="bold">Options</emphasis></entry>
                </row>

                <row>
                  <entry>&lt;bundleName&gt;</entry>

                  <entry>The name of a bundle file or installed bundle</entry>
                </row>

                <row>
                  <entry>--recurse</entry>

                  <entry>Displays indirect dependencies</entry>
                </row>

                <row>
                  <entry>--version</entry>

                  <entry>Specify a version of the bundle</entry>
                </row>

                <row>
                  <entry>-v, --verbose</entry>

                  <entry>Output additional tracing information</entry>
                </row>
              </tbody>
            </tgroup>
          </informaltable></para>
      </sect2>

      <sect2 id="CT_CLI_SyntaxECLBundleInfo" role="brk">
        <title>ecl bundle info</title>

        <para><emphasis role="bold">ecl bundle info &lt;bundleName&gt;
        [--version &lt;versionnumber&gt;]</emphasis></para>

        <para>Examples:</para>

        <programlisting>ecl bundle info mybundle
ecl bundle info https://github.com/hpcc-systems/ecl-bundles.git
ecl bundle info mybundle --version=2</programlisting>

        <para></para>

        <para><informaltable colsep="1" frame="all" rowsep="1">
            <tgroup cols="2">
              <colspec align="left" colwidth="125.55pt" />

              <colspec colwidth="384.85pt" />

              <tbody>
                <row>
                  <entry>ecl bundle info</entry>

                  <entry>Lists information about a bundle</entry>
                </row>

                <row>
                  <entry><emphasis role="bold">Options</emphasis></entry>
                </row>

                <row>
                  <entry>&lt;bundleName&gt;</entry>

                  <entry>A bundle filename, a bundle folder, a bundle name, or
                  a URL.</entry>
                </row>

                <row>
                  <entry>--version</entry>

                  <entry>Specify a version of the bundle</entry>
                </row>

                <row>
                  <entry>-v, --verbose</entry>

                  <entry>Output additional tracing information</entry>
                </row>
              </tbody>
            </tgroup>
          </informaltable></para>

        <para>If a URL ends in .git, it is assumed to be a git repository
        (fetched using git clone) otherwise it is assumed to be the URL of a
        file that can be retrieved. In either case, it is fetched to a
        temporary local location, processed as a local file/directory and then
        removed.</para>
      </sect2>

      <sect2 id="CT_CLI_SyntaxECLBundleInstall" role="brk">
        <title>ecl bundle install</title>

        <para><emphasis role="bold">ecl bundle install
        &lt;bundleName&gt;</emphasis></para>

        <para>Examples:</para>

        <programlisting>ecl bundle install mybundle
ecl bundle install https://github.com/hpcc-systems/ecl-bundles.git
ecl bundle install mybundle --dryrun
ecl bundle install mybundle --update
ecl bundle install mybundle --keepprior</programlisting>

        <para></para>

        <para><informaltable colsep="1" frame="all" rowsep="1">
            <tgroup cols="2">
              <colspec align="left" colwidth="125.55pt" />

              <colspec colwidth="384.85pt" />

              <tbody>
                <row>
                  <entry>ecl bundle install</entry>

                  <entry>Installs a bundle</entry>
                </row>

                <row>
                  <entry><emphasis role="bold">Options</emphasis></entry>
                </row>

                <row>
                  <entry>&lt;bundleName&gt;</entry>

                  <entry>The name or URL of a bundle file, folder, or
                  installed bundle.</entry>
                </row>

                <row>
                  <entry>--dryrun</entry>

                  <entry>List what would be installed, but do not copy</entry>
                </row>

                <row>
                  <entry>--force</entry>

                  <entry>Install even if required dependencies missing</entry>
                </row>

                <row>
                  <entry>--keepprior</entry>

                  <entry>Do not remove any previous versions of the
                  bundle</entry>
                </row>

                <row>
                  <entry>--update</entry>

                  <entry>Update an existing installed bundle</entry>
                </row>

                <row>
                  <entry>-v, --verbose</entry>

                  <entry>Output additional tracing information</entry>
                </row>
              </tbody>
            </tgroup>
          </informaltable></para>

        <para>If a URL ends in .git, it is assumed to be a git repository
        (fetched using git clone) otherwise it is assumed to be the URL of a
        file that can be retrieved. In either case, it is fetched to a
        temporary local location, processed as a local file/directory and then
        removed.</para>

        <para>To use the "ecl bundle install &lt;git url&gt;" command, you
        must have git installed and configured on your system. Git must be
        accessible to the user (in the path).</para>
      </sect2>

      <sect2 id="CT_CLI_SyntaxECLBundleUninstall" role="brk">
        <title>ecl bundle uninstall</title>

        <para><emphasis role="bold">ecl bundle uninstall
        &lt;bundleName&gt;</emphasis></para>

        <para>Examples:</para>

        <programlisting>ecl bundle uninstall mybundle
ecl bundle install mybundle --dryrun
ecl bundle install mybundle --update
ecl bundle install mybundle --keepprior</programlisting>

        <para></para>

        <para><informaltable colsep="1" frame="all" rowsep="1">
            <tgroup cols="2">
              <colspec align="left" colwidth="125.55pt" />

              <colspec colwidth="384.85pt" />

              <tbody>
                <row>
                  <entry>ecl bundle install</entry>

                  <entry>Installs a bundle</entry>
                </row>

                <row>
                  <entry><emphasis role="bold">Options</emphasis></entry>
                </row>

                <row>
                  <entry>&lt;bundleName&gt;</entry>

                  <entry>The name of an installed bundle</entry>
                </row>

                <row>
                  <entry>--dryrun</entry>

                  <entry>List what would be removed, but do not remove
                  them</entry>
                </row>

                <row>
                  <entry>--force</entry>

                  <entry>Uninstall even if other bundles are dependent on
                  this</entry>
                </row>

                <row>
                  <entry>--version</entry>

                  <entry>Specify a version of the bundle</entry>
                </row>

                <row>
                  <entry>-v, --verbose</entry>

                  <entry>Output additional tracing information</entry>
                </row>
              </tbody>
            </tgroup>
          </informaltable></para>
      </sect2>

      <sect2 id="CT_CLI_SyntaxECLBundleList" role="brk">
        <title>ecl bundle list</title>

        <para><emphasis role="bold">ecl bundle list
        &lt;pattern&gt;</emphasis></para>

        <para>Examples:</para>

        <programlisting>ecl bundle list
ecl bundle list myb*
</programlisting>

        <para></para>

        <para><informaltable colsep="1" frame="all" rowsep="1">
            <tgroup cols="2">
              <colspec align="left" colwidth="125.55pt" />

              <colspec colwidth="384.85pt" />

              <tbody>
                <row>
                  <entry>ecl bundle list</entry>

                  <entry>Lists bundles matching specified pattern</entry>
                </row>

                <row>
                  <entry><emphasis role="bold">Options</emphasis></entry>
                </row>

                <row>
                  <entry>&lt;pattern&gt;</entry>

                  <entry>A pattern specifying bundles to list. If omitted, all
                  bundles are listed</entry>
                </row>

                <row>
                  <entry>--details</entry>

                  <entry>Report details of each installed bundle</entry>
                </row>

                <row>
                  <entry>-v, --verbose</entry>

                  <entry>Output additional tracing information</entry>
                </row>
              </tbody>
            </tgroup>
          </informaltable></para>
      </sect2>

      <sect2 id="CT_CLI_SyntaxECLBundleUse" role="brk">
        <title>ecl bundle use</title>

        <para><emphasis role="bold">ecl bundle use &lt;bundleName&gt;
        [--version &lt;version&gt;]</emphasis></para>

        <para>Example:</para>

        <programlisting>ecl bundle use myBundle --version 2
</programlisting>

        <para></para>

        <para><informaltable colsep="1" frame="all" rowsep="1">
            <tgroup cols="2">
              <colspec align="left" colwidth="125.55pt" />

              <colspec colwidth="384.85pt" />

              <tbody>
                <row>
                  <entry>ecl bundle use</entry>

                  <entry>Makes a specified version of a bundle active</entry>
                </row>

                <row>
                  <entry><emphasis role="bold">Options</emphasis></entry>
                </row>

                <row>
                  <entry>&lt;bundleName&gt;</entry>

                  <entry>The name of a bundle file</entry>
                </row>

                <row>
                  <entry>--version</entry>

                  <entry>The version of the bundle to make active, or
                  "none"</entry>
                </row>

                <row>
                  <entry>-v, --verbose</entry>

                  <entry>Output additional tracing information</entry>
                </row>
              </tbody>
            </tgroup>
          </informaltable></para>
      </sect2>

      <sect2 id="CT_CLI_SyntaxECLRoxieUnusedFiles" role="brk">
        <title>ecl roxie unused-files</title>

        <para><emphasis role="bold">ecl roxie unused-files
        &lt;processName&gt;</emphasis></para>

        <para>Examples:</para>

        <programlisting>ecl roxie unused-files myroxie
</programlisting>

        <para></para>

        <para><informaltable colsep="1" frame="all" rowsep="1">
            <tgroup cols="2">
              <colspec align="left" colwidth="125.55pt" />

              <colspec colwidth="384.85pt" />

              <tbody>
                <row>
                  <entry>ecl roxie unused-files</entry>

                  <entry>Finds files in the DFS for the given roxie process
                  that are not currently used by queries on that
                  roxie.</entry>
                </row>

                <row>
                  <entry><emphasis role="bold">Options</emphasis></entry>
                </row>

                <row>
                  <entry>--check-packagemaps</entry>

                  <entry>Exclude files referenced in active package
                  maps</entry>
                </row>

                <row>
                  <entry>-v, --verbose</entry>

                  <entry>Output additional tracing information</entry>
                </row>

                <row>
                  <entry>-s, --server</entry>

                  <entry>The IP Address or hostname of ESP server running ECL
                  Watch services</entry>
                </row>

                <row>
                  <entry>-ssl</entry>

                  <entry>Use SSL to secure the connection to the
                  server.</entry>
                </row>

                <row>
                  <entry>--port</entry>

                  <entry>The ECL Watch services port (Default is 8010)</entry>
                </row>

                <row>
                  <entry>-u, --username</entry>

                  <entry>The username (if necessary)</entry>
                </row>

                <row>
                  <entry>-pw, --password</entry>

                  <entry>The password (if necessary)</entry>
                </row>
              </tbody>
            </tgroup>
          </informaltable></para>
      </sect2>

      <sect2 id="CT_CLI_SyntaxECLAbort" role="brk">
        <title>ecl abort</title>

        <para><emphasis role="bold">ecl abort -wu &lt;WUID&gt; | -n
        &lt;jobName&gt;</emphasis></para>

        <para>Examples:</para>

        <programlisting>ecl abort -wu W20150516-111213
ecl abort -n MyJob</programlisting>

        <para></para>

        <para><informaltable colsep="1" frame="all" rowsep="1">
            <tgroup cols="2">
              <colspec align="left" colwidth="125.55pt" />

              <colspec colwidth="384.85pt" />

              <tbody>
                <row>
                  <entry>ecl abort</entry>

                  <entry>aborts one or more Workunits from the given WUID or
                  job name</entry>
                </row>

                <row>
                  <entry><emphasis role="bold">Options</emphasis></entry>
                </row>

                <row>
                  <entry>-wu</entry>

                  <entry>The WUID (Workunit ID)</entry>
                </row>

                <row>
                  <entry>-n</entry>

                  <entry>The job name</entry>
                </row>

                <row>
                  <entry>-v, --verbose</entry>

                  <entry>Output additional tracing information</entry>
                </row>

                <row>
                  <entry>-s, --server</entry>

                  <entry>The IP Address or hostname of ESP server running ECL
                  Watch services</entry>
                </row>

                <row>
                  <entry>-ssl,--ssl</entry>

                  <entry>Use SSL to secure the connection to the
                  server.</entry>
                </row>

                <row>
                  <entry>--port</entry>

                  <entry>The ECL Watch services port (Default is 8010)</entry>
                </row>

                <row>
                  <entry>-u, --username</entry>

                  <entry>The username (if necessary)</entry>
                </row>

                <row>
                  <entry>-pw, --password</entry>

                  <entry>The password (if necessary)</entry>
                </row>
              </tbody>
            </tgroup>
          </informaltable></para>
      </sect2>

      <sect2 id="CT_CLI_SyntaxECLStatus" role="brk">
        <title>ecl status</title>

        <para><emphasis role="bold">ecl status -wu &lt;WUID&gt; | -n
        &lt;jobName&gt;</emphasis></para>

        <para>Examples:</para>

        <programlisting>ecl status -wu W20150516-111213
ecl status -n MyJob</programlisting>

        <para></para>

        <para><informaltable colsep="1" frame="all" rowsep="1">
            <tgroup cols="2">
              <colspec align="left" colwidth="125.55pt" />

              <colspec colwidth="384.85pt" />

              <tbody>
                <row>
                  <entry>ecl status</entry>

                  <entry>returns the status of a given workunit or job name.
                  If more than one is found, a CSV list returns.</entry>
                </row>

                <row>
                  <entry><emphasis role="bold">Options</emphasis></entry>
                </row>

                <row>
                  <entry>-wu</entry>

                  <entry>The WUID (Workunit ID)</entry>
                </row>

                <row>
                  <entry>-n</entry>

                  <entry>The job name</entry>
                </row>

                <row>
                  <entry>-v, --verbose</entry>

                  <entry>Output additional tracing information</entry>
                </row>

                <row>
                  <entry>-s, --server</entry>

                  <entry>The IP Address or hostname of ESP server running ECL
                  Watch services</entry>
                </row>

                <row>
                  <entry>-ssl,--ssl</entry>

                  <entry>Use SSL to secure the connection to the
                  server.</entry>
                </row>

                <row>
                  <entry>--port</entry>

                  <entry>The ECL Watch services port (Default is 8010)</entry>
                </row>

                <row>
                  <entry>-u, --username</entry>

                  <entry>The username (if necessary)</entry>
                </row>

                <row>
                  <entry>-pw, --password</entry>

                  <entry>The password (if necessary)</entry>
                </row>
              </tbody>
            </tgroup>
          </informaltable></para>
      </sect2>

      <sect2 id="CT_CLI_SyntaxECLGetWUID" role="brk">
        <title>ecl getwuid</title>

        <para><emphasis role="bold">ecl getwuid -n &lt;jobName&gt;
        [--limit=&lt;limitCount&gt;]</emphasis></para>

        <para>Examples:</para>

        <programlisting>ecl getwuid -n MyJobName
ecl getwuid -n MyCommonJobName --limit=100</programlisting>

        <para></para>

        <para><informaltable colsep="1" frame="all" rowsep="1">
            <tgroup cols="2">
              <colspec align="left" colwidth="125.55pt" />

              <colspec colwidth="384.85pt" />

              <tbody>
                <row>
                  <entry>ecl getwuid</entry>

                  <entry>returns the WUID(s) for a given job name. If more
                  than one is found, a list returns.</entry>
                </row>

                <row>
                  <entry><emphasis role="bold">Options</emphasis></entry>
                </row>

                <row>
                  <entry>-n</entry>

                  <entry>The job name</entry>
                </row>

                <row>
                  <entry>--limit=<emphasis>nn</emphasis></entry>

                  <entry>Integer to set result limit, default is 100</entry>
                </row>

                <row>
                  <entry>-v, --verbose</entry>

                  <entry>Output additional tracing information</entry>
                </row>

                <row>
                  <entry>-s, --server</entry>

                  <entry>The IP Address or hostname of ESP server running ECL
                  Watch services</entry>
                </row>

                <row>
                  <entry>-ssl,--ssl</entry>

                  <entry>Use SSL to secure the connection to the
                  server.</entry>
                </row>

                <row>
                  <entry>--port</entry>

                  <entry>The ECL Watch services port (Default is 8010)</entry>
                </row>

                <row>
                  <entry>-u, --username</entry>

                  <entry>The username (if necessary)</entry>
                </row>

                <row>
                  <entry>-pw, --password</entry>

                  <entry>The password (if necessary)</entry>
                </row>
              </tbody>
            </tgroup>
          </informaltable></para>
      </sect2>

      <sect2 id="CT_CLI_SyntaxECLGetName" role="brk">
        <title>ecl getname</title>

        <para><emphasis role="bold">ecl getname -wu &lt;WUID&gt;
        </emphasis></para>

        <para>Examples:</para>

        <programlisting>ecl getname -wu W20140516-111213
ecl getname -wu W201407*
</programlisting>

        <para></para>

        <para><informaltable colsep="1" frame="all" rowsep="1">
            <tgroup cols="2">
              <colspec align="left" colwidth="125.55pt" />

              <colspec colwidth="384.85pt" />

              <tbody>
                <row>
                  <entry>ecl getname</entry>

                  <entry>returns the job name for a given workunit.</entry>
                </row>

                <row>
                  <entry>--wuid</entry>

                  <entry>The WUID (Workunit ID)</entry>
                </row>

                <row>
                  <entry><emphasis role="bold">Options</emphasis></entry>
                </row>

                <row>
                  <entry>--limit=&lt;limit&gt;</entry>

                  <entry>This sets the result limit. This is useful when using
                  wildcards in a request. (Default is 100)</entry>
                </row>

                <row>
                  <entry>-v, --verbose</entry>

                  <entry>Output additional tracing information</entry>
                </row>

                <row>
                  <entry>-s, --server</entry>

                  <entry>The IP Address or hostname of ESP server running ECL
                  Watch services</entry>
                </row>

                <row>
                  <entry>-ssl,--ssl</entry>

                  <entry>Use SSL to secure the connection to the
                  server.</entry>
                </row>

                <row>
                  <entry>--port</entry>

                  <entry>The ECL Watch services port (Default is 8010)</entry>
                </row>

                <row>
                  <entry>-u, --username</entry>

                  <entry>The username (if necessary)</entry>
                </row>

                <row>
                  <entry>-pw, --password</entry>

                  <entry>The password (if necessary)</entry>
                </row>
              </tbody>
            </tgroup>
          </informaltable></para>
      </sect2>
    </sect1>
  </chapter>
</book><|MERGE_RESOLUTION|>--- conflicted
+++ resolved
@@ -1076,18 +1076,18 @@
                 </row>
 
                 <row>
-<<<<<<< HEAD
                   <entry>-checkDirty</entry>
 
                   <entry>Causes eclcc to generate a warning for any attribute
                   that has been modified (according to the output of git
                   status). Use of this function requires that git be installed
                   and available on the path.</entry>
-=======
+                </row>
+
+                <row>
                   <entry>-f-xxx</entry>
 
                   <entry>Will pass the option -xxx to eclcc</entry>
->>>>>>> 450a81e0
                 </row>
               </tbody>
             </tgroup>
