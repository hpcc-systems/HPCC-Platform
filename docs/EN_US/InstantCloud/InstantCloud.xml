<?xml version="1.0" encoding="utf-8"?>
<!DOCTYPE book PUBLIC "-//OASIS//DTD DocBook XML V4.5//EN"
"http://www.oasis-open.org/docbook/xml/4.5/docbookx.dtd">
<book lang="en_US" xml:base="../">
  <title>HPCC Systems<superscript>®</superscript> Instant Cloud for
  AWS</title>

  <bookinfo>
    <title>HPCC Systems<superscript>®</superscript> Instant Cloud for
    AWS</title>

    <mediaobject>
      <imageobject>
        <imagedata fileref="images/redswooshWithLogo3.jpg" />
      </imageobject>
    </mediaobject>

    <author>
      <surname>Boca Raton Documentation Team</surname>
    </author>

    <legalnotice>
      <para>We welcome your comments and feedback about this document via
      email to <email>docfeedback@hpccsystems.com</email></para>

      <para>Please include <emphasis role="bold">Documentation
      Feedback</emphasis> in the subject line and reference the document name,
      page numbers, and current Version Number in the text of the
      message.</para>

      <para>LexisNexis and the Knowledge Burst logo are registered trademarks
      of Reed Elsevier Properties Inc., used under license.</para>

      <para>HPCC Systems is a registered trademark of LexisNexis Risk Data
      Management Inc.</para>

      <para>Amazon Web Services, AWS, Amazon EC2, EC2, Amazon Elastic Compute
      Cloud, Amazon S3, Amazon Simple Storage Service, are trademarks,
      registered trademarks or trade dress of AWS in the U.S. and/or other
      countries.</para>

      <para>Other products, logos, and services may be trademarks or
      registered trademarks of their respective companies.</para>

      <para>All names and example data used in this manual are fictitious. Any
      similarity to actual persons, living or dead, is purely
      coincidental.</para>

      <para />
<<<<<<< HEAD
=======

      <para>
        <emphasis role="redbold" />
      </para>
>>>>>>> bac2b36b
    </legalnotice>

    <xi:include href="common/Version.xml"
                xpointer="xpointer(//*[@id='FooterInfo'])"
                xmlns:xi="http://www.w3.org/2001/XInclude" />

    <xi:include href="common/Version.xml"
                xpointer="xpointer(//*[@id='DateVer'])"
                xmlns:xi="http://www.w3.org/2001/XInclude" />

    <corpname>HPCC Systems</corpname>

    <xi:include href="common/Version.xml"
                xpointer="xpointer(//*[@id='Copyright'])"
                xmlns:xi="http://www.w3.org/2001/XInclude" />

    <mediaobject role="logo">
      <imageobject>
        <imagedata fileref="images/AWS_InstantCloud_COVER_registeredTm.jpg" />
      </imageobject>
    </mediaobject>
  </bookinfo>

  <chapter id="InstaCloud_Intro">
    <title>Introduction</title>

    <para>This guide provides details and guidance in running an HPCC
    Systems<superscript>®</superscript> Platform inside an Amazon Web Services
    (AWS) Elastic Cloud (EC2) using the Instant Cloud for AWS page.</para>

    <para>This allows you to <emphasis role="bold">instantiate</emphasis> and
    run HPCC Systems clusters of different sizes on the fly.</para>

    <para>This is useful for:</para>

    <itemizedlist mark="bullet">
      <listitem>
        <para>Proof-of-concept</para>
      </listitem>

      <listitem>
        <para>Experimentation</para>
      </listitem>

      <listitem>
        <para>Learning</para>
      </listitem>

      <listitem>
        <para>Leveraging the HPCC Systems platform without incurring cost of
        hardware and administration</para>
      </listitem>

      <listitem>
        <para>Create and use an HPCC Systems cluster immediately without
        purchasing and installing new hardware</para>
      </listitem>
    </itemizedlist>

    <para>You can create a small cluster for small tasks or larger clusters
    for larger jobs. This flexibility allows you to match cost and processing
    power to the job at hand.</para>

    <para>Instantiating temporary EC2 nodes allows you to "rent" computing
    capacity without long term commitments. In this manner, you pay as you go
    instead of incurring large fixed costs at the start.</para>

    <para><emphasis role="bold">Keep in mind that you should terminate any
    unneeded instances to avoid paying for computing time you don't need.
    </emphasis><emphasis role="redbold">You are solely responsible for all AWS
    charges.</emphasis></para>

    <para>We are working with Amazon to improve the set up processes.
    <emphasis role="bold">In the near future, we will have a guide to show how
    to run an HPCC Systems cluster in an Amazon Elastic Map Reduce (EMR) type
    environment.</emphasis> We expect that method to be more robust and easier
    to set up and operate. In addition, HPCC Systems is working on its own
    Enterprise Cloud offering, but it is not yet ready to be announced.</para>

    <informaltable colsep="1" frame="all" rowsep="1">
      <?dbfo keep-together="always"?>

      <tgroup cols="2">
        <colspec colwidth="49.50pt" />

        <colspec />

        <tbody>
          <row>
            <entry><inlinegraphic fileref="images/OSSgr3.png" /></entry>

            <entry>We suggest <emphasis role="bold">reading</emphasis> this
            document in its entirety before beginning.</entry>
          </row>
        </tbody>
      </tgroup>
    </informaltable>

    <sect1 id="InstaCloud_PreReqs">
      <title>Prerequisites and Assumptions</title>

      <para>You will need:</para>

      <itemizedlist mark="bullet">
        <listitem>
          <para>An Amazon Web Services account with EC2 enabled</para>
        </listitem>

        <listitem>
          <para>A workstation with Internet access to access the Amazon Web
          Services, This can be either a:</para>

          <para><itemizedlist>
              <listitem>
                <para><emphasis>Windows PC or </emphasis></para>
              </listitem>

              <listitem>
                <para><emphasis>A Linux workstation with Visual Studio Code
                and the ECL for VS Code extension.</emphasis></para>
              </listitem>

              <listitem>
                <para><emphasis>Mac<superscript>®</superscript> workstation
                with Visual Studio Code and the ECL for VS Code extension.
                </emphasis></para>
              </listitem>
            </itemizedlist></para>
        </listitem>

        <listitem>
          <para>A Web browser (Firefox, Internet Explorer, Safari, or
          Chrome)</para>
        </listitem>
      </itemizedlist>

      <para>Optionally, you could benefit from having:</para>

      <itemizedlist mark="bullet">
        <listitem>
          <para>An SSH tool, such as PuTTY</para>
        </listitem>

        <listitem>
          <para>A key generation and conversion tool, like PuTTYGen</para>
        </listitem>

        <listitem>
          <para>A secure copy tool (such as, WinSCP)</para>
        </listitem>

        <listitem>
          <para>Familiarity in navigating Linux file systems</para>
        </listitem>
      </itemizedlist>

      <!--***eclipse info needs to be added when released-->

      <para></para>

      <para><informaltable colsep="1" frame="all" rowsep="1">
          <?dbfo keep-together="always"?>

          <tgroup cols="2">
            <colspec colwidth="49.50pt" />

            <colspec />

            <tbody>
              <row>
                <entry><inlinegraphic fileref="images/OSSgr3.png" /></entry>

                <entry>For detailed PuTTY/pcsp/PUTTYGen directions from
                Amazon, see: <para><ulink
                url="http://docs.amazonwebservices.com/AmazonEC2/gsg/2006-06-26/putty.html">http://docs.amazonwebservices.com/AmazonEC2/gsg/2006-06-26/putty.html</ulink></para></entry>
              </row>
            </tbody>
          </tgroup>
        </informaltable></para>
    </sect1>
  </chapter>

  <chapter id="InstaCloudLaunch">
    <title>Using Instant Cloud Launch</title>

    <sect1 id="InstaCloud_PreLaunch" role="nobrk">
      <title>Before you begin</title>

      <para>In this section, you will gather some information you need before
      beginning. This includes:</para>

      <itemizedlist>
        <listitem>
          <para>Your AWS Access Key ID and Secret Access Key</para>
        </listitem>

        <listitem>
          <para>The size of the cluster you want.</para>
        </listitem>
      </itemizedlist>

      <!--Include follows-->

      <xi:include href="InstantCloud/AWS-Mods/AWSIncludes.xml"
                  xmlns:xi="http://www.w3.org/2001/XInclude" />
    </sect1>

    <sect1 id="InstaCloud_Login">
      <title>Login</title>

      <para><orderedlist>
          <listitem>
            <para>Open a browser and go to <ulink
            url="https://aws.hpccsystems.com">https://aws.hpccsystems.com/</ulink>.</para>

            <para>If not logged in, you will see the <emphasis
            role="bold">Login</emphasis> link at the top of the page. If you
            see a <emphasis role="bold">Logout</emphasis> link, you are
            already logged in.</para>
          </listitem>

          <listitem>
            <para>Specify your <emphasis role="bold">Access Key ID</emphasis>
            and <emphasis role="bold">Secret Access Key</emphasis>. This
            information is never stored on our system.</para>

            <para>If you don't have it handy, you can click on the link under
            <emphasis role="bold">Can't find your Access Key ID?</emphasis> to
            go to that section of the AWS Management Console.<emphasis
            role="bluebold"></emphasis>.</para>

            <para><figure>
                <title>Login</title>

                <mediaobject>
                  <imageobject>
                    <imagedata fileref="images/AWS_InstantCloud_Login.jpg" />
                  </imageobject>
                </mediaobject>
              </figure></para>

            <para>Portions of this image are intentionally blurred</para>
          </listitem>

          <listitem>
            <para>Check the box to accept the Terms of Use.</para>
          </listitem>

          <listitem>
            <para>Press the <emphasis role="bold">Login </emphasis>
            button.</para>

            <para>The <emphasis role="bold">View Clusters </emphasis>window
            displays. This shows any clusters you have started. From here, you
            can access the link to launch a new cluster.</para>
          </listitem>

          <listitem>
            <para>Click on the <emphasis role="bold">Launch Cluster
            </emphasis>link at the top.</para>

            <para>The <emphasis role="bold">Launch a New HPCC Cluster
            </emphasis>window displays.</para>

            <para></para>
          </listitem>
        </orderedlist></para>
    </sect1>

    <sect1 id="InstaCloud_LaunchNewHPCC">
      <title>Launch a New HPCC Cluster</title>

      <para>In this section, you will launch a set of Ubuntu 12.04 machines to
      use for your HPCC Systems Thor platform. The Instant Cloud page uses the
      input you specify to create your cluster for you.</para>

      <para>When you press the <emphasis role="bold">Launch Cluster
      </emphasis>button, it:</para>

      <itemizedlist>
        <listitem>
          <para>Creates a unique Cluster Name.</para>
        </listitem>

        <listitem>
          <para>Creates a Security Group with the access to the TCP and UDP
          ports enabled.</para>
        </listitem>

        <listitem>
          <para>Creates a Key Pair.</para>
        </listitem>

        <listitem>
          <para>Launches the number of m1.large nodes requested using the
          provided AMI (ami-e01698d0).</para>
        </listitem>

        <listitem>
          <para>Gathers Private and Public IPs.</para>
        </listitem>

        <listitem>
          <para>Installs HPCC Systems platform packages.</para>
        </listitem>

        <listitem>
          <para>Configures the requested Thor Cluster, the requested Roxie
          Cluster, and the required Support nodes.</para>
        </listitem>

        <listitem>
          <para>Creates the internal user (HPCC).</para>
        </listitem>

        <listitem>
          <para>Propagates the environment.xml file to all nodes.</para>
        </listitem>

        <listitem>
          <para>Starts up all components.</para>
        </listitem>
      </itemizedlist>

      <sect2 id="IC_LaunchThor" role="brk">
        <title>Launch a New Thor Cluster</title>

        <orderedlist numeration="arabic">
          <listitem>
            <para>Specify the number of Thor nodes and the number of Roxie
            nodes to instantiate.</para>

            <para><figure>
                <title>Launch a New Thor Cluster</title>

                <mediaobject>
                  <imageobject>
                    <imagedata fileref="images/AWS_OneClick_LaunchNew.jpg" />
                  </imageobject>
                </mediaobject>
              </figure></para>
          </listitem>

          <listitem>
            <para>Optionally, specify Snapshot ID(s) to attach data to your
            landing zone.</para>

            <para>This would be a previously saved "snapshot" of a landing
            zone data store.</para>
          </listitem>

          <listitem>
            <para>Press the <emphasis role="bold">Launch Cluster</emphasis>
            button.</para>

            <para>The <emphasis role="bold">Cluster Launch Log
            </emphasis>window displays. This shows details while it is
            launching (it auto-refreshes during launch or termination). It
            also shows your Cluster ID (a unique identifier) which can be
            useful to identify the cluster when you have more than one
            running.</para>
          </listitem>

          <listitem>
            <?dbfo keep-together="always"?>

            <para>Wait until the <emphasis role="bold">Cluster Launch
            Log</emphasis> says <emphasis role="bold">Status: Ready</emphasis>
            to indicate completion of the startup processes.</para>

            <para><figure>
                <title>Launch Cluster</title>

                <mediaobject>
                  <imageobject>
                    <imagedata fileref="images/AWS_OneClick_LaunchLog.jpg" />
                  </imageobject>
                </mediaobject>
              </figure></para>
          </listitem>

          <listitem>
            <?dbfo keep-together="always"?>

            <para>Click on the <emphasis role="bluebold">View
            Clusters</emphasis> link to see running clusters.</para>

            <para>This list has links for the ECL Watch page, the Launch Log
            page, the Configuration file for the cluster, a list of IPs, and
            the SSH Key.</para>

            <para>It also has a link that allows you to <emphasis
            role="bold">Terminate</emphasis> the cluster instantiation.</para>

            <para><figure>
                <title>View Clusters</title>

                <mediaobject>
                  <imageobject>
                    <imagedata fileref="images/AWS_OneClick_ViewClusters.jpg" />
                  </imageobject>
                </mediaobject>
              </figure></para>
          </listitem>
        </orderedlist>
      </sect2>

      <sect2 id="IC_TerminatingInstances" role="brk">
        <title>Terminating your instances</title>

        <para>If you need to save your data, you must to despray it first and
        save it off of your cluster before shutting down. More information
        about Data Handling in an HPCC Systems platform are available in the
        <emphasis>Data Handling</emphasis> manual. See the <link
        linkend="InstaCloud_NextSteps">Next Steps</link> section for details
        on downloading other manuals.</para>

        <para><emphasis role="bold">To terminate your cluster:
        </emphasis><orderedlist>
            <listitem>
              <?dbfo keep-together="always"?>

              <para>Open the <emphasis role="bold">View Clusters</emphasis>
              page using the link at the top of a page.</para>

              <figure>
                <title>Running Clusters</title>

                <mediaobject>
                  <imageobject>
                    <imagedata fileref="images/AWS_OneClick_ViewClustersTerminate.jpg" />
                  </imageobject>
                </mediaobject>
              </figure>
            </listitem>

            <listitem>
              <?dbfo keep-together="always"?>

              <para>Click on the <emphasis
              role="bluebold">Terminate</emphasis> link next to the cluster
              you wish to close.</para>

              <para><figure>
                  <title>Terminate Cluster</title>

                  <mediaobject>
                    <imageobject>
                      <imagedata fileref="images/AWS_OneClick_005.jpg" />
                    </imageobject>
                  </mediaobject>
                </figure></para>
            </listitem>

            <listitem>
              <para>Press the <emphasis role="bold">Terminate
              Cluster</emphasis> button and confirm when prompted.</para>

              <para>The <emphasis role="bold">Launch Log</emphasis> page
              displays and shows activity while terminating.</para>
            </listitem>

            <listitem>
              <?dbfo keep-together="always"?>

              <para>Wait until the Cluster Launch Log says <emphasis
              role="bold">Status: Terminated</emphasis>.</para>

              <para><figure>
                  <title>Terminated Cluster</title>

                  <mediaobject>
                    <imageobject>
                      <imagedata fileref="images/AWS_OneClick_Terminated.jpg" />
                    </imageobject>
                  </mediaobject>
                </figure></para>
            </listitem>

            <listitem>
              <para>Optionally, go to the AWS management console to confirm
              your instances have properly terminated.</para>

              <para><emphasis role="redbold">You are solely responsible for
              all charges to your AWS account.</emphasis></para>
            </listitem>
          </orderedlist></para>

        <para></para>
      </sect2>

      <sect2 id="InstaCloudOtherTasks" role="brk">
        <title>Other Tasks</title>

        <para></para>

        <para><!--***  Log Out Comments FAQs Forum AWS Access Keys AWS Management Console AWS Health Dashboard AWS Limit Increase Request
--></para>

        <sect3 id="IC_ViewClusters">
          <title>View Clusters</title>

          <para>The <emphasis role="bold">View Clusters</emphasis> page
          provides access to each cluster's Launch Date/Time, Cluster ID,
          Number of Nodes, Zone, ECL Watch Page, Status, Launch Log, Config
          File, IP Addresses, and SSH Key.</para>

          <para>It also provides a link to terminate a cluster with a single
          click.</para>

          <para><figure>
              <title>Running Clusters</title>

              <mediaobject>
                <imageobject>
                  <imagedata fileref="images/AWS_OneClick_ViewClustersTerminate.jpg" />
                </imageobject>
              </mediaobject>
            </figure></para>
        </sect3>

        <sect3 id="IC_ManageSSHKeys">
          <title>Manage your SSH keys</title>

          <para>The SSH Key management page allows you to download your
          cluster's SSH key (.PEM file) to use to authenticate an SSH session,
          such as a console session using PuTTY. It also provides a means to
          delete it from the One-Click system.</para>

          <para><orderedlist>
              <listitem>
                <para>Open the <emphasis role="bold">View Clusters</emphasis>
                page using the <emphasis role="bluebold">View
                Clusters</emphasis> Link at the top of a page.</para>

                <figure>
                  <title>Running Clusters</title>

                  <mediaobject>
                    <imageobject>
                      <imagedata fileref="images/AWS_OneClick_003a.jpg" />
                    </imageobject>
                  </mediaobject>
                </figure>
              </listitem>

              <listitem>
                <?dbfo keep-together="always"?>

                <para>Click on the <emphasis role="bluebold">Key</emphasis>
                link next to the cluster.</para>

                <para><figure>
                    <title>Key Management</title>

                    <mediaobject>
                      <imageobject>
                        <imagedata fileref="images/AWS_OneClick_006.jpg" />
                      </imageobject>
                    </mediaobject>
                  </figure></para>
              </listitem>

              <listitem>
                <para>Click on the <emphasis role="bluebold">pem file
                </emphasis> link to download the key.</para>

                <para>You should store this file in a safe place.</para>
              </listitem>

              <listitem>
                <para>Press the <emphasis role="bold">Delete SSH
                Key</emphasis> button to delete the SSH key from the One-Click
                system.</para>

                <para>Note: This does not remove the keys from your running
                cluster. It only removes it from the Instant Cloud system and
                prevents further downloads of the key. Once deleted, there is
                no way to retrieve the key.</para>
              </listitem>
            </orderedlist></para>
        </sect3>
      </sect2>
    </sect1>
  </chapter>

  <chapter id="InstaCloud_RunningECL">
    <title>Running ECL</title>

    <para></para>

    <sect1 id="ECL-on-a-single-node-system" role="nobrk">
      <title>Running ECL on your HPCC Systems cluster</title>

      <para>After your platform is running, and you can now create and run
      some ECL<footnote>
          <para><emphasis role="bold">E</emphasis>nterprise <emphasis
          role="bold">C</emphasis>ontrol <emphasis
          role="bold">L</emphasis>anguage (ECL) is a declarative, data centric
          programming language used to manage all aspects of the massive data
          joins, sorts, and builds that truly differentiate HPCC (High
          Performance Computing Cluster) from other technologies in its
          ability to provide flexible data analysis on a massive scale.</para>
        </footnote> code using either ECL IDE, the command line ECL compiler,
      or the ECLPlus tool.</para>

      <sect2 id="IC_InstallECLIDEandClienTools">
        <title>Install the ECL IDE and HPCC Client Tools</title>

        <para>You only need to install the ECL IDE once. If you have already
        installed it, you can skip this section. .</para>

        <para><orderedlist>
            <listitem>
              <para>In a Web browser, connect to ECL Watch using
              http://<emphasis
              role="bluebold">&lt;PUBLIC_DNS&gt;:8010</emphasis> (where
              PUBLIC_DNS is the public DNS name of your ESP server).</para>

              <para><informaltable colsep="1" frame="all" rowsep="1">
                  <?dbfo keep-together="always"?>

                  <tgroup cols="2">
                    <colspec colwidth="49.50pt" />

                    <colspec />

                    <tbody>
                      <row>
                        <entry><inlinegraphic
                        fileref="images/caution.png" /></entry>

                        <entry>Your IP address could be different from the
                        ones provided in the example images. Please use the IP
                        address of <emphasis role="bold">your</emphasis>
                        node.</entry>
                      </row>
                    </tbody>
                  </tgroup>
                </informaltable></para>
            </listitem>

            <listitem>
              <?dbfo keep-together="always"?>

              <para>From the ECL Watch Advanced menu, select on the <emphasis
              role="bold">Additional Resources </emphasis>link.</para>

              <para><figure>
                  <title>ECL Watch Resource Page</title>

                  <mediaobject>
                    <imageobject>
                      <imagedata fileref="images/GS_1311.jpg"
                                 vendor="eclwatchSS" />
                    </imageobject>
                  </mediaobject>
                </figure></para>

              <para>Follow the link to the HPCC System's portal download
              page.</para>
            </listitem>

            <listitem>
              <para>Click on the <emphasis role="bold">ECL IDE
              </emphasis>link. (on the right hand side in the Download column,
              under the Free Community Edition heading)</para>
            </listitem>

            <listitem>
              <para>Follow the instructions on the web page to install the ECL
              IDE.</para>
            </listitem>

            <listitem>
              <para>Install the ECL IDE, following the prompts in the
              installation program. Once the ECL IDE is installed
              successfully, you can proceed.</para>
            </listitem>
          </orderedlist></para>
      </sect2>

      <sect2 id="InsCloud_RunningBasicECLprogram" role="brk">
        <title>Running a basic ECL program from the ECL IDE</title>

        <para><orderedlist>
            <listitem>
              <para>Open the ECL IDE on your Windows workstation, from your
              start menu. (<emphasis role="bold">Start</emphasis> &gt;&gt;
              <emphasis role="bold">All Programs</emphasis> &gt;&gt; <emphasis
              role="bold">HPCCSystems</emphasis> &gt;&gt; <emphasis
              role="bold">ECL IDE</emphasis> ).</para>

              <informaltable colsep="1" frame="all" rowsep="1">
                <?dbfo keep-together="always"?>

                <tgroup cols="2">
                  <colspec colwidth="49.50pt" />

                  <colspec />

                  <tbody>
                    <row>
                      <entry><inlinegraphic
                      fileref="images/OSSgr3.png" /></entry>

                      <entry>You can create a shortcut on your desktop to
                      provide quick access to the ECL IDE.</entry>
                    </row>
                  </tbody>
                </tgroup>
              </informaltable>
            </listitem>

            <listitem>
              <para>On the Login Window, press the <emphasis
              role="bold">Preferences</emphasis> button.</para>
            </listitem>

            <listitem>
              <para>In the <emphasis role="bold">Server</emphasis> entry
              control, type the Public IP of your ESP Server of your ESP
              server) then press the <emphasis role="bold">Ok</emphasis>
              button.</para>

              <para><figure>
                  <title>Login Window</title>

                  <mediaobject>
                    <imageobject>
                      <imagedata fileref="images/AWS_IDE_Preferences.jpg" />
                    </imageobject>
                  </mediaobject>
                </figure></para>
            </listitem>

            <listitem>
              <para>Enter the <emphasis role="bold">Login ID</emphasis> and
              <emphasis role="bold">Password</emphasis> provided in the Login
              dialog.</para>

              <informaltable colsep="1" rowsep="1">
                <tgroup cols="2">
                  <colspec colwidth="80pt" />

                  <colspec colwidth="100pt" />

                  <tbody>
                    <row>
                      <entry>Login ID</entry>

                      <entry><emphasis
                      role="bluebold">hpccdemo</emphasis></entry>
                    </row>

                    <row>
                      <entry>Password</entry>

                      <entry><emphasis
                      role="bluebold">hpccdemo</emphasis></entry>
                    </row>
                  </tbody>
                </tgroup>
              </informaltable>

              <figure>
                <title>Login Window</title>

                <mediaobject>
                  <imageobject>
                    <imagedata fileref="images/vmimg06a.JPG" />
                  </imageobject>
                </mediaobject>
              </figure>
            </listitem>

            <listitem>
              <para>Open a new <emphasis role="bold">Builder Window</emphasis>
              (CTRL+N) and write the following code:</para>

              <para><programlisting>OUTPUT('Hello World');
</programlisting></para>

              <para>This could also be written as:</para>

              <para><programlisting>'Hello World';
</programlisting>In the second program listing, the OUTPUT keyword is omitted.
              This is possible because the language is declarative and the
              OUTPUT action is implicit.</para>
            </listitem>

            <listitem>
              <para>Select <emphasis role="bluebold">thor</emphasis> as your
              target cluster.</para>

              <para><emphasis role="bold">Thor</emphasis> is the Data Refinery
              component of your HPCC. It is a disk based massively parallel
              computer cluster, optimized for sorting, manipulating, and
              transforming massive data.</para>

              <para><figure>
                  <title>Select target</title>

                  <mediaobject>
                    <imageobject>
                      <imagedata fileref="images/vmimg10.JPG" />
                    </imageobject>
                  </mediaobject>
                </figure></para>
            </listitem>

            <listitem>
              <?dbfo keep-together="always"?>

              <para>Press the syntax check button on the main toolbar (or
              press F7).</para>

              <para><figure>
                  <title>Syntax Check</title>

                  <mediaobject>
                    <imageobject>
                      <imagedata fileref="images/vmimg09.JPG" />
                    </imageobject>
                  </mediaobject>
                </figure>A successful syntax check displays the "No Errors"
              message.</para>
            </listitem>

            <listitem>
              <?dbfo keep-together="always"?>

              <para>Press the <emphasis role="bold">Submit</emphasis> button
              (or press ctrl+enter).</para>

              <para><figure>
                  <title>Completed job</title>

                  <mediaobject>
                    <imageobject>
                      <imagedata fileref="images/vmimg11.JPG" />
                    </imageobject>
                  </mediaobject>
                </figure>The green check mark indicates successful
              completion.</para>
            </listitem>

            <listitem>
              <?dbfo keep-together="always"?>

              <para>Click on the workunit number tab and then on the Result 1
              tab to see the output.</para>

              <para><figure>
                  <title>Completed job output</title>

                  <mediaobject>
                    <imageobject>
                      <imagedata fileref="images/vmimg12.JPG" />
                    </imageobject>
                  </mediaobject>
                </figure></para>
            </listitem>
          </orderedlist></para>
      </sect2>
    </sect1>
  </chapter>

  <chapter id="InstaCloud_MoreECLExamplesChap">
    <title>More ECL Examples</title>

    <para>This section contains additional ECL examples you can use on your
    HPCC Systems Thor platform. You can run these on a single-node system or a
    larger multi-node cluster.</para>

    <sect1 id="InstaCloud_ECLAnagram1Example" role="nobrk">
      <title>ECL Example: Anagram1</title>

      <para>This example takes a STRING and produces every possible anagram
      from it. This code is the basis for a second example which evaluates
      which of these are actual words using a word list data file.</para>

      <para><orderedlist>
          <listitem>
            <para>Open the ECL IDE (<emphasis role="bold">Start</emphasis>
            &gt;&gt; <emphasis role="bold">All Programs</emphasis> &gt;&gt;
            <emphasis role="bold">HPCC Systems</emphasis> &gt;&gt; ECL IDE )
            and login to your HPCC.</para>
          </listitem>

          <listitem>
            <para>Open a new <emphasis role="bold">Builder Window</emphasis>
            (CTRL+N) and write the following code:<programlisting>STRING Word := 'FRED' :STORED('Word');
R := RECORD
        STRING SoFar {MAXLENGTH(200)};
        STRING Rest {MAXLENGTH(200)};
     END;
Init := DATASET([{'',Word}],R);
R Pluck1(DATASET(R) infile) := FUNCTION
R TakeOne(R le, UNSIGNED1 c) := TRANSFORM
                SELF.SoFar := le.SoFar + le.Rest[c];
                SELF.Rest := le.Rest[..c-1]+le.Rest[c+1..];
// Boundary Conditions handled automatically
  END;
RETURN NORMALIZE(infile,LENGTH(LEFT.Rest),TakeOne(LEFT,COUNTER));
  END;
L := LOOP(Init,LENGTH(TRIM(Word)),Pluck1(ROWS(LEFT)));
OUTPUT(L);</programlisting></para>
          </listitem>

          <listitem>
            <para>Select <emphasis role="bold">thor</emphasis> as your target
            cluster.</para>
          </listitem>

          <listitem>
            <para>Press the syntax check button on the main toolbar (or press
            F7)</para>
          </listitem>

          <listitem>
            <?dbfo keep-together="always"?>

            <para>Press the <emphasis role="bold">Submit</emphasis> button (or
            press ctrl+enter).</para>

            <para><figure>
                <title>Completed job</title>

                <mediaobject>
                  <imageobject>
                    <imagedata fileref="images/vmimg11a.JPG" />
                  </imageobject>
                </mediaobject>
              </figure>The green check mark indicates successful
            completion.</para>
          </listitem>

          <listitem>
            <?dbfo keep-together="always"?>

            <para>Click on the workunit number tab and then on the Result 1
            tab to see the output.</para>

            <para><figure>
                <title>Completed job output</title>

                <mediaobject>
                  <imageobject>
                    <imagedata fileref="images/vmimg11b.JPG" />
                  </imageobject>
                </mediaobject>
              </figure></para>
          </listitem>
        </orderedlist></para>

      <?hard-pagebreak ?>
    </sect1>

    <sect1 id="InstaCloud_ECLAnagram2Example">
      <title>Anagram2</title>

      <para>In this example, we will download an open source data file of
      dictionary words, spray<footnote>
          <para>A <emphasis>spray</emphasis> or <emphasis>import</emphasis> is
          the relocation of a data file from one location (such as a Landing
          Zone) to a Data Refinery cluster. The term spray was adopted due to
          the nature of the file movement -- the file is partitioned across
          all nodes within a cluster.</para>
        </footnote> that file to our Thor cluster, then validate our anagrams
      against that file so that we determine which are valid words. The
      validation step uses a JOIN of the anagram list to the dictionary file.
      Using an index and a keyed join would be more efficient, but this serves
      as a simple example.</para>

      <sect2>
        <title>Download the word list</title>

        <para>We will download the word list from <ulink
        url="http://wordlist.sourceforge.net/">http://wordlist.sourceforge.net/</ulink></para>

        <para><orderedlist>
            <listitem>
              <para>Download the <emphasis>Official 12 Dicts
              </emphasis>Package. The files are available in tar.gz or ZIP
              format.</para>
            </listitem>

            <listitem>
              <para>Extract the <emphasis role="bold">2of12.txt</emphasis>
              file to a folder on your local machine.</para>
            </listitem>
          </orderedlist></para>
      </sect2>

      <sect2 id="Load_the_Incoming_Data">
        <title>Load the Dictionary File to your Landing Zone</title>

        <para>In this step, you will copy the data files to a location from
        which it can be sprayed to your HPCC Thor cluster. A Landing Zone is a
        storage location attached to your HPCC. It has a utility running to
        facilitate file spraying to a cluster.</para>

        <para>For smaller data files, maximum of 2GB, you can use the
        upload/download file utility in ECL Watch. This data file is only ~400
        kb.</para>

        <para>Next you will distribute (or Spray) the dataset to all the nodes
        in the HPCC Thor cluster. The power of the HPCC comes from its ability
        to assign multiple processors to work on different portions of the
        data file in parallel. Even though the VM Edition only has a single
        node, the data must be sprayed to the cluster.</para>

        <orderedlist>
          <listitem>
            <para>In a Web browser, connect to ECL Watch using
            http://<emphasis
            role="bluebold">&lt;PUBLIC_DNS&gt;:8010</emphasis> (where
            PUBLIC_DNS is the public DNS name of your ESP server).</para>

            <para><informaltable colsep="1" frame="all" rowsep="1">
                <?dbfo keep-together="always"?>

                <tgroup cols="2">
                  <colspec colwidth="49.50pt" />

                  <colspec />

                  <tbody>
                    <row>
                      <entry><inlinegraphic
                      fileref="images/caution.png" /></entry>

                      <entry>Your IP address could be different from the ones
                      provided in the example images. Please use the IP
                      address provided by <emphasis
                      role="bold">your</emphasis> installation.</entry>
                    </row>
                  </tbody>
                </tgroup>
              </informaltable></para>
          </listitem>

          <listitem>
            <?dbfo keep-together="always"?>

            <para>From ECL Watch click on the <emphasis
            role="bold">Files</emphasis> icon, then click the <emphasis
            role="bold">Landing Zones</emphasis> link from the navigation
            sub-menu.</para>

            <para>Press the <emphasis role="bold">Upload </emphasis>action
            button.</para>

            <para><figure>
                <title>Upload</title>

                <mediaobject>
                  <imageobject>
                    <imagedata fileref="images/LZimg03-1.jpg"
                               vendor="eclwatchSS" />
                  </imageobject>
                </mediaobject>
              </figure></para>
          </listitem>

          <listitem>
            <para>A dialog opens. <emphasis role="bold">Browse</emphasis> to
            and select the file to upload and then press the <emphasis
            role="bold">Open</emphasis> button.</para>

            <para>The file you selected should appear in the <emphasis
            role="bold">File Name</emphasis> field. The data file is named:
            <emphasis role="bold">2of12.txt</emphasis>.</para>
          </listitem>

          <listitem>
            <para>Press the <emphasis role="bold">Start</emphasis> button to
            complete the file upload.</para>
          </listitem>
        </orderedlist>
      </sect2>

      <sect2 id="Spray_the_Data_to_THOR" role="brk">
        <title>Spray the Data File to your <emphasis>Thor
        Cluster</emphasis></title>

        <para>To use the data file in our HPCC Thor system, we must "spray" it
        to all the nodes. A <emphasis>spray</emphasis> or
        <emphasis>import</emphasis> is the relocation of a data file from one
        location (such as a Landing Zone) to multiple file parts on nodes in a
        cluster.</para>

        <para>The distributed or sprayed file is given a
        <emphasis>logical-file-name</emphasis> as follows<emphasis
        role="bold">: ~thor::word_list_csv </emphasis> The system maintains a
        list of logical files and the corresponding physical file locations of
        the file parts.</para>

        <orderedlist>
          <listitem>
            <para>In a Web browser, connect to ECL Watch using
            http://<emphasis
            role="bluebold">&lt;PUBLIC_DNS&gt;:8010</emphasis> (where
            PUBLIC_DNS is the public DNS name of your ESP server).</para>
          </listitem>

          <listitem>
            <para>Click on the <emphasis role="bold">Files</emphasis> icon,
            then click the <emphasis role="bold">Landing Zones</emphasis> link
            from the navigation sub-menu. Select the appropriate landing zone
            (if there are more than one landing zones). Click the arrow to the
            left of your landing zone to expand it.</para>
          </listitem>

          <listitem>
            <para>Select the file from your drop zone by checking the box next
            to it.</para>
          </listitem>

          <listitem>
            <?dbfo keep-together="always"?>

            <para>Check the box next to 2of12.txt, then press the <emphasis
            role="bold">Delimited</emphasis> button.</para>

            <para><figure>
                <title>Spray Delimited</title>

                <mediaobject>
                  <imageobject>
                    <imagedata fileref="images/GSSprayDict.jpg"
                               vendor="eclwatchSS" />
                  </imageobject>
                </mediaobject>
              </figure></para>

            <para>The <emphasis role="bold">DFU Spray Delimited</emphasis>
            page displays.</para>
          </listitem>

          <listitem>
            <para>Select mythor in the Target Group drop list.</para>
          </listitem>

          <listitem>
            <para>Complete the Target Scope as<emphasis>
            thor</emphasis>.</para>
          </listitem>

          <listitem>
            <para>Fill in the rest of the parameters (if they are not filled
            in already).</para>

            <para><itemizedlist>
                <listitem>
                  <para>Max Record Length 8192</para>
                </listitem>

                <listitem>
                  <para>Separator \,</para>
                </listitem>

                <listitem>
                  <para>Line Terminator \n,\r\n</para>
                </listitem>

                <listitem>
                  <para>Quote: '</para>
                </listitem>
              </itemizedlist></para>
          </listitem>

          <listitem>
            <para>Fill in the Target Name using the rest of the Logical File
            name desired: word_list_csv<emphasis role="bold">
            </emphasis></para>
          </listitem>

          <listitem>
            <?dbfo keep-together="always"?>

            <para>Make sure the <emphasis role="bold">Overwrite</emphasis> box
            is checked.</para>

            <para>If available, make sure the <emphasis
            role="bold">Replicate</emphasis> box is checked. (The Replicate
            option is only available on systems where replication has been
            enabled.)</para>
          </listitem>

          <listitem>
            <?dbfo keep-together="always"?>

            <para>Press the <emphasis role="bold">Spray</emphasis><emphasis
            role="bold"> </emphasis>button.</para>

            <para>A tab displays the DFU Workunit where you can see the
            progress of the spray.</para>
          </listitem>
        </orderedlist>
      </sect2>

      <sect2 id="InstaCloud_RunTheECLonThor" role="brk">
        <title>Run the ECL program on Thor<parameter></parameter></title>

        <para><orderedlist>
            <listitem>
              <para>Open a new <emphasis role="bold">Builder Window</emphasis>
              (CTRL+N) and write the following code:<programlisting>IMPORT Std;
layout_word_list := record
  string word;
end;
File_Word_List := dataset('~thor::word_list_csv', layout_word_list,
                          CSV(heading(1),separator(','),quote('')));
STRING Word := 'teacher' :STORED('Word');
STRING SortString(STRING input) := FUNCTION
  OneChar := RECORD
    STRING c;
  END;
  OneChar MakeSingle(OneChar L, unsigned pos) := TRANSFORM
    SELF.c := L.c[pos];
  END;
  Split := NORMALIZE(DATASET([input],OneChar), LENGTH(input),
  MakeSingle(LEFT,COUNTER));
  SortedSplit := SORT(Split, c);
  OneChar Recombine(OneChar L, OneChar R) := TRANSFORM
    SELF.c := L.c+R.c;
  END;
  Recombined := ROLLUP(SortedSplit, Recombine(LEFT, RIGHT),ALL);
  RETURN Recombined[1].c;
END;

STRING CleanedWord := SortString(TRIM(Std.Str.ToUpperCase(Word)));

R := RECORD
  STRING SoFar {MAXLENGTH(200)};
  STRING Rest {MAXLENGTH(200)};
END;
Init := DATASET([{'',CleanedWord}],R);
R Pluck1(DATASET(R) infile) := FUNCTION
  R TakeOne(R le, UNSIGNED1 c) := TRANSFORM
    SELF.SoFar := le.SoFar + le.Rest[c];
    SELF.Rest := le.Rest[..c-1]+le.Rest[c+1..];
    // Boundary Conditions
    // handled automatically
  END;
  RETURN DEDUP(NORMALIZE(infile,LENGTH(LEFT.Rest),TakeOne(LEFT,COUNTER)));
END;
L := LOOP(Init,LENGTH(CleanedWord),Pluck1(ROWS(LEFT)));
ValidWords := JOIN(L,File_Word_List,
LEFT.SoFar=Std.Str.ToUpperCase(RIGHT.Word),TRANSFORM(LEFT));
OUTPUT(CleanedWord);
COUNT(ValidWords);
OUTPUT(ValidWords)
</programlisting></para>
            </listitem>

            <listitem>
              <para>Select <emphasis role="bold">thor</emphasis> as your
              target cluster.</para>
            </listitem>

            <listitem>
              <para>Press the syntax check button on the main toolbar (or
              press F7)</para>
            </listitem>

            <listitem>
              <para>Press the <emphasis role="bold">Submit</emphasis><emphasis
              role="bold"> </emphasis>button.</para>
            </listitem>

            <listitem>
              <para>When it completes, select the Workunit<emphasis
              role="bold"> </emphasis>tab, then select the Result tab.</para>
            </listitem>

            <listitem>
              <para>Examine the result.</para>
            </listitem>
          </orderedlist></para>
      </sect2>
    </sect1>
  </chapter>

  <chapter id="InstaCloud_DataHandling_Chap">
    <title>Data Handling</title>

    <para>This section explains data handling in an AWS configuration. More
    information about Data Handling in an HPCC Systems platform are available
    in the <emphasis>Data Handling</emphasis> manual.</para>

    <sect1 id="InstaCloud_UsingS3Buckets" role="nobrk">
      <title>Using S3 buckets</title>

      <para>S3 buckets provide a means of persistent storage inside Amazon Web
      Services. You must configure your AWS account to have an active Access
      Key pair enable and create S3 buckets. Once you have created and
      activated your access key pair and and created a unique S3 bucket, you
      will use these for all future instantiations.</para>

      <!--*** include follows-->

      <xi:include href="InstantCloud/AWS-Mods/AWSIncludes.xml"
                  xmlns:xi="http://www.w3.org/2001/XInclude" />

      <sect2 id="InstaCloud_InstallS3Pkgs">
        <title role="brk">Install and Configure S3 packages on your Landing
        Zone node</title>

        <para>To move files to or from S3 storage, the S3 packages must be
        installed and configured on your Landing Zone node.</para>

        <para><orderedlist>
            <listitem>
              <para>Open a console window and connect to the Landing Zone (LZ)
              node</para>
            </listitem>

            <listitem>
              <para>Run these commands:</para>

              <para><programlisting>sudo apt-get install s3cmd
s3cmd --configure
</programlisting></para>
            </listitem>

            <listitem>
              <para>Enter your <emphasis role="bold">Access
              Key</emphasis></para>
            </listitem>

            <listitem>
              <para>Enter your <emphasis role="bold">Secret Access
              Key</emphasis></para>
            </listitem>

            <listitem>
              <para>Leave encrypt password blank</para>
            </listitem>

            <listitem>
              <para>Leave path to GPG program blank</para>
            </listitem>

            <listitem>
              <para>Answer the question Use HTTPS?</para>

              <itemizedlist>
                <listitem>
                  <para>Enter no to improve performance</para>
                </listitem>

                <listitem>
                  <para>Enter yes if you are concerned about data
                  privacy</para>
                </listitem>
              </itemizedlist>
            </listitem>

            <listitem>
              <para>Leave proxy server blank</para>
            </listitem>

            <listitem>
              <para>Enter <emphasis role="bold">Yes </emphasis>to Test
              Access</para>
            </listitem>

            <listitem>
              <para>Enter <emphasis role="bold">Yes</emphasis> to Save
              Settings</para>
            </listitem>
          </orderedlist></para>
      </sect2>

      <sect2 id="InstaCloud_CreatingUsingS3Buckets">
        <title>Creating and Using S3 Buckets</title>

        <para>To store data on S3, you must create a bucket that is unique to
        the whole s3 system. Once created, this bucket persists even when you
        close a instances of servers.</para>

        <para>You can despray a file from Thor to your landing zone, then copy
        to an S3 bucket to for persistent storage. Later, you can copy files
        from the S3 bucket to a landing zone and spray the file to a Thor
        cluster. More information about Data Handling in an HPCC Systems
        platform are available in the <emphasis>Data Handling</emphasis>
        manual.</para>

        <sect3 id="InstaCloud_CreateABucket">
          <title>Create a bucket</title>

          <para><programlisting>s3cmd mb s3://your-unique-bucket-name</programlisting></para>
        </sect3>

        <sect3 id="InstaCloud_ListBuckets">
          <title>List Buckets</title>

          <para><programlisting>s3cmd ls</programlisting></para>
        </sect3>

        <sect3 id="InstaCloud_UploadAFileToBucket">
          <title>Upload a file to a bucket</title>

          <para><programlisting>s3cmd put myfile.csv s3://your-unique-bucket-name
</programlisting></para>
        </sect3>

        <sect3 id="InstaCloud_RetrieveFileFromBucket">
          <title>Retrieve a file from a bucket</title>

          <para><programlisting>s3cmd get s3://your-unique-bucket-name/myfile.csv myfile.csv
</programlisting>See <ulink
          url="http://s3tools.org/s3cmd">http://s3tools.org/s3cmd</ulink> for
          more information on how to use s3cmd</para>
        </sect3>
      </sect2>
    </sect1>
  </chapter>

  <chapter id="InstaCloud_NextSteps">
    <title>Next Steps</title>

    <para>To familiarize yourself with what your system can do, we recommend
    following the steps in:<itemizedlist spacing="compact">
        <listitem>
          <para>The <emphasis role="bold">HPCC Data Tutorial</emphasis></para>
        </listitem>

        <listitem>
          <para><emphasis role="bold">The Six Degrees of Kevin
          Bacon</emphasis> example</para>
        </listitem>

        <listitem>
          <para>Read <emphasis role="bold">Using Config Manager</emphasis> to
          learn how to configure an HPCC platform using Advanced View.</para>
        </listitem>

        <listitem>
          <para>Use your new skills to process your own massive
          dataset!</para>
        </listitem>
      </itemizedlist></para>

    <para>The HPCC Systems Portal ( <ulink
    url="http://hpccsystems.com">HPCCSystems.com</ulink> ) is also a valuable
    resource for more information including:</para>

    <itemizedlist spacing="compact">
      <listitem>
        <para>Video Tutorials</para>
      </listitem>

      <listitem>
        <para>Additional examples</para>
      </listitem>

      <listitem>
        <para>White Papers</para>
      </listitem>

      <listitem>
        <para>Documentation</para>
      </listitem>

      <listitem>
        <para>User Forums</para>
      </listitem>
    </itemizedlist>
  </chapter>
</book><|MERGE_RESOLUTION|>--- conflicted
+++ resolved
@@ -47,13 +47,7 @@
       coincidental.</para>
 
       <para />
-<<<<<<< HEAD
-=======
-
-      <para>
-        <emphasis role="redbold" />
-      </para>
->>>>>>> bac2b36b
+
     </legalnotice>
 
     <xi:include href="common/Version.xml"
