/*##############################################################################

    HPCC SYSTEMS software Copyright (C) 2012 HPCC Systems®.

    Licensed under the Apache License, Version 2.0 (the "License");
    you may not use this file except in compliance with the License.
    You may obtain a copy of the License at

       http://www.apache.org/licenses/LICENSE-2.0

    Unless required by applicable law or agreed to in writing, software
    distributed under the License is distributed on an "AS IS" BASIS,
    WITHOUT WARRANTIES OR CONDITIONS OF ANY KIND, either express or implied.
    See the License for the specific language governing permissions and
    limitations under the License.
############################################################################## */

#include <string>
#include <unordered_map>

#include "platform.h"
#include "portlist.h"

#include "jlib.hpp"
#include "jflz.hpp"
#include "jio.hpp"
#include "jlog.hpp"
#include "jregexp.hpp"

#include "jmutex.hpp"
#include "jfile.hpp"
#include "jhtree.hpp"
#include "jsecrets.hpp"

#include "rtldynfield.hpp"
#include "rtlds_imp.hpp"
#include "rtlread_imp.hpp"
#include "rtlrecord.hpp"
#include "eclhelper_dyn.hpp"

#include "rtlcommon.hpp"
#include "rtlformat.hpp"

#include "digisign.hpp"


#include "remoteerr.hpp"
#include "rmtclient.hpp"

#include "rmtclient_impl.hpp"
#include "rmtfile.hpp"

//----------------------------------------------------------------------------

//#define TEST_DAFILESRV_FOR_UNIX_PATHS     // probably not needed

static std::atomic<unsigned> dafilesrvPort{(unsigned)-1};
static CriticalSection dafilesrvCs;
unsigned short getDaliServixPort()
{
    if (dafilesrvPort == (unsigned)-1)
    {
        CriticalBlock block(dafilesrvCs);
        if (dafilesrvPort == (unsigned) -1)
        {
            unsigned short daliServixPort;
            querySecuritySettings(nullptr, &daliServixPort, nullptr, nullptr, nullptr);
            dafilesrvPort = daliServixPort;
        }
    }
    return dafilesrvPort;
}


void setCanAccessDirectly(RemoteFilename & file,bool set)
{
    if (set)
        file.setPort(0);
    else if (file.getPort()==0)                 // foreign daliservix may be passed in
        file.setPort(getDaliServixPort());

}

bool canAccessDirectly(const RemoteFilename & file) // not that well named but historical
{
    return (file.getPort()==0);
}

void setLocalMountRedirect(const IpAddress &ip,const char *dir,const char *mountdir)
{
    setDafsLocalMountRedirect(ip,dir,mountdir);
}



class CDaliServixFilter : public CInterface
{
protected:
    StringAttr dir, sourceRangeText;
    SocketEndpointArray sourceRangeIps;
    bool sourceRangeHasPorts, trace;

    bool checkForPorts(SocketEndpointArray &ips)
    {
        ForEachItemIn(i, ips)
        {
           if (ips.item(i).port)
               return true;
        }
        return false;
    }
public:
    CDaliServixFilter(const char *_dir, const char *sourceRange, bool _trace) : dir(_dir), trace(_trace)
    {
        if (sourceRange)
        {
            sourceRangeText.set(sourceRange);
            sourceRangeIps.fromText(sourceRange, 0);
            sourceRangeHasPorts = checkForPorts(sourceRangeIps);
        }
        else
            sourceRangeHasPorts = false;
    }
    bool queryTrace() const { return trace; }
    const char *queryDirectory() const { return dir; }
    bool testPath(const char *path) const
    {
        if (!dir) // if no dir in filter, match any
            return true;
        else
            return startsWith(path, dir.get());
    }
    bool applyFilter(const SocketEndpoint &ep) const
    {
        if (sourceRangeText.length())
        {
            SocketEndpoint _ep = ep;
            if (!sourceRangeHasPorts) // if source range doesn't have ports, only check ip
                _ep.port = 0;
            return NotFound != sourceRangeIps.find(_ep);
        }
        // NB: If no source range, use target range to decide if filter should apply
        return testEp(ep);
    }
    virtual bool testEp(const SocketEndpoint &ep) const = 0;
    virtual StringBuffer &getInfo(StringBuffer &info)
    {
        if (dir.length())
            info.append(", dir=").append(dir.get());
        if (sourceRangeText.get())
            info.append(", sourcerange=").append(sourceRangeText.get());
        info.append(", trace=(").append(trace ? "true" : "false").append(")");
        return info;
    }
};

class CDaliServixSubnetFilter : public CDaliServixFilter
{
    IpSubNet ipSubNet;
public:
    CDaliServixSubnetFilter(const char *subnet, const char *mask, const char *dir, const char *sourceRange, bool trace) :
        CDaliServixFilter(dir, sourceRange, trace)
    {
        if (!ipSubNet.set(subnet, mask))
            throw MakeStringException(0, "Invalid sub net definition: %s, %s", subnet, mask);
    }
    virtual bool testEp(const SocketEndpoint &ep) const
    {
        return ipSubNet.test(ep);
    }
    virtual StringBuffer &getInfo(StringBuffer &info)
    {
        info.append("subnet=");
        ipSubNet.getNetText(info);
        info.append(", mask=");
        ipSubNet.getMaskText(info);
        CDaliServixFilter::getInfo(info);
        return info;
    }
};

class CDaliServixRangeFilter : public CDaliServixFilter
{
    StringAttr rangeText;
    SocketEndpointArray rangeIps;
    bool rangeIpsHavePorts;
public:
    CDaliServixRangeFilter(const char *_range, const char *dir, const char *sourceRange, bool trace)
        : CDaliServixFilter(dir, sourceRange, trace)
    {
        rangeText.set(_range);
        rangeIps.fromText(_range, 0);
        rangeIpsHavePorts = checkForPorts(rangeIps);
    }
    virtual bool testEp(const SocketEndpoint &ep) const
    {
        SocketEndpoint _ep = ep;
        if (!rangeIpsHavePorts) // if range doesn't have ports, only check ip
            _ep.port = 0;
        return NotFound != rangeIps.find(_ep);
    }
    virtual StringBuffer &getInfo(StringBuffer &info)
    {
        info.append("range=").append(rangeText.get());
        CDaliServixFilter::getInfo(info);
        return info;
    }
};

CDaliServixFilter *createDaliServixFilter(IPropertyTree &filterProps)
{
    CDaliServixFilter *filter = NULL;
    const char *dir = filterProps.queryProp("@directory");
    const char *sourceRange = filterProps.queryProp("@sourcerange");
    bool trace = filterProps.getPropBool("@trace");
    if (filterProps.hasProp("@subnet"))
        filter = new CDaliServixSubnetFilter(filterProps.queryProp("@subnet"), filterProps.queryProp("@mask"), dir, sourceRange, trace);
    else if (filterProps.hasProp("@range"))
        filter = new CDaliServixRangeFilter(filterProps.queryProp("@range"), dir, sourceRange, trace);
    else
        throw MakeStringException(0, "Unknown DaliServix filter definition");
    return filter;
}


class CDaliServixIntercept: public CInterface, implements IDaFileSrvHook
{
    CIArrayOf<CDaliServixFilter> filters;
    StringAttr forceRemotePattern;
    CriticalSection secretCrit;
    struct EndpointData
    {
        unsigned count;
        std::string secret;
    };
    std::unordered_map<std::string, EndpointData> endpointMap;

    void addFilter(CDaliServixFilter *filter)
    {
        filters.append(*filter);
        StringBuffer msg("DaFileSrvHook: adding translateToLocal [");
        filter->getInfo(msg);
        msg.append("]");
        PROGLOG("%s", msg.str());
    }
public:
    IMPLEMENT_IINTERFACE;
    virtual void forceRemote(const char *pattern)
    {
        forceRemotePattern.set(pattern);
    }
    virtual IFile * createIFile(const RemoteFilename & filename)
    {
        SocketEndpoint ep = filename.queryEndpoint();

        bool noport = (ep.port==0);
        setDafsEndpointPort(ep);
        if (!filename.isLocal()||(ep.port!=DAFILESRV_PORT && ep.port!=SECURE_DAFILESRV_PORT)) // assume standard port is running on local machine
        {
            // check 1st if this is a secret based url
            StringBuffer storageSecret;
            getSecretBased(storageSecret, filename);
            if (storageSecret.length())
                return createDaliServixFile(filename, storageSecret);

#ifdef __linux__
#ifndef USE_SAMBA
            if (noport && filters.ordinality())
            {
                ForEachItemIn(sn, filters)
                {
                    CDaliServixFilter &filter = filters.item(sn);
                    if (filter.testEp(ep))
                    {
                        StringBuffer lPath;
                        filename.getLocalPath(lPath);
                        if (filter.testPath(lPath.str()))
                        {
                            if (filter.queryTrace())
                            {
                                StringBuffer fromPath;
                                filename.getRemotePath(fromPath);
                                PROGLOG("Redirecting path: '%s' to '%s", fromPath.str(), lPath.str());
                            }
                            return ::createIFile(lPath.str());
                        }
                    }
                }
            }
            return createDaliServixFile(filename);
#endif
#else
            if (!noport)            // expect all filenames that specify port to be dafilesrc or daliservix
                return createDaliServixFile(filename);  
            if (filename.isUnixPath()
#ifdef TEST_DAFILESRV_FOR_UNIX_PATHS        
                &&testDaliServixPresent(ep)
#endif
                )
                return createDaliServixFile(filename);  
#endif
        }
        else if (forceRemotePattern)
        {
            StringBuffer localPath;
            filename.getLocalPath(localPath);
            // must be local to be here, check if matches forceRemotePattern
            if (WildMatch(localPath, forceRemotePattern, false))
            {
                // check 1st if this is a secret based url
                StringBuffer storageSecret;
                getSecretBased(storageSecret, filename);
                if (storageSecret.length())
                    return createDaliServixFile(filename, storageSecret);
                else
                    return createDaliServixFile(filename);
            }
        }
        return NULL;
    }
    virtual void addSubnetFilter(const char *subnet, const char *mask, const char *dir, const char *sourceRange, bool trace)
    {
        Owned<CDaliServixFilter> filter = new CDaliServixSubnetFilter(subnet, mask, dir, sourceRange, trace);
        addFilter(filter.getClear());
    }
    virtual void addRangeFilter(const char *range, const char *dir, const char *sourceRange, bool trace)
    {
        Owned<CDaliServixFilter> filter = new CDaliServixRangeFilter(range, dir, sourceRange, trace);
        addFilter(filter.getClear());
    }
    virtual IPropertyTree *addFilters(IPropertyTree *config, const SocketEndpoint *myEp)
    {
        if (!config)
            return NULL;
        Owned<IPropertyTree> result;
        Owned<IPropertyTreeIterator> iter = config->getElements("Filter");
        ForEach(*iter)
        {
            Owned<CDaliServixFilter> filter = createDaliServixFilter(iter->query());
            // Only add filters where myIP matches filter criteria
            if (!myEp || filter->applyFilter(*myEp))
            {
                addFilter(filter.getClear());
                if (!result)
                    result.setown(createPTree());
                result->addPropTree("Filter", LINK(&iter->query()));
            }
        }
        return result.getClear();
    }
    virtual IPropertyTree *addMyFilters(IPropertyTree *config, SocketEndpoint *myEp)
    {
        if (myEp)
            return addFilters(config, myEp);
        else
        {
            SocketEndpoint ep;
            GetHostIp(ep);
            return addFilters(config, &ep);
        }
    }
    virtual void clearFilters()
    {
        filters.kill();
    }
    virtual StringBuffer &getSecretBased(StringBuffer &storageSecret, const RemoteFilename & filename) override
    {
        CLeavableCriticalBlock b(secretCrit);
        if (!endpointMap.empty())
        {
            const SocketEndpoint &ep = filename.queryEndpoint();

            StringBuffer endpointStr;
            ep.getEndpointHostText(endpointStr);

            auto it = endpointMap.find(endpointStr.str());
            if (it != endpointMap.end())
            {
<<<<<<< HEAD
                storageSecret.append(std::get<1>(it->second).c_str());
                b.leave();
=======
                storageSecret.append(it->second.secret.c_str());
>>>>>>> c5c1ba5d
                if (0 == storageSecret.length())
                {
                    VStringBuffer secureUrl("https://%s", endpointStr.str());
                    generateDynamicUrlSecretName(storageSecret, secureUrl, nullptr);
                }
            }
        }
        return storageSecret;
    }
    virtual void addSecretEndpoint(const char *endpoint, const char *optSecret) override
    {
        CriticalBlock b(secretCrit);
        auto it = endpointMap.find(endpoint);
        if (it == endpointMap.end())
            endpointMap[endpoint] = { 1, optSecret ? optSecret : "" };
        else
            it->second.count++;
    }
    virtual void removeSecretEndpoint(const char *endpoint) override
    {
        CriticalBlock b(secretCrit);
        auto it = endpointMap.find(endpoint);
        if (it == endpointMap.end())
        {
            if (doTrace(traceDaFsClient, traceDetailed))
                DBGLOG("CDaliServixIntercept::removeSecretEndpoint - endpoint %s not found", endpoint);
            return;
        }
        if (1 == it->second.count)
            endpointMap.erase(it);
        else
            it->second.count--;
    }
} *DaliServixIntercept = NULL;


void remoteExtractBlobElements(const char * prefix, const RemoteFilename &file, ExtractedBlobArray & extracted)
{
    SocketEndpoint ep(file.queryEndpoint());
    setDafsEndpointPort(ep);
    if (ep.isNull())
        return;
    StringBuffer filename;
    remoteExtractBlobElements(ep, prefix, file.getLocalPath(filename).str(), extracted);
}


//---------------------------------------------------------------------------

class CRemoteDirectoryIterator : implements IDirectoryDifferenceIterator, public CInterface
{
    Owned<IFile>    cur;
    bool            curvalid;
    bool            curisdir;
    StringAttr      curname;
    CDateTime       curdt;
    __int64         cursize;
    StringAttr      dir;
    SocketEndpoint  ep;
    byte            *flags;
    unsigned        numflags;
    unsigned        curidx;
    unsigned        mask;

    MemoryBuffer buf;
public:
    static CriticalSection      crit;

    CRemoteDirectoryIterator(const SocketEndpoint &_ep,const char *_dir)
        : dir(_dir)
    {
        // an extended difference iterator starts with 2 (for bwd compatibility)
        ep = _ep;
        curisdir = false;
        curvalid = false;
        cursize = 0;
        curidx = (unsigned)-1;
        mask = 0;
        numflags = 0;
        flags = NULL;
    }

    bool appendBuf(MemoryBuffer &_buf)
    {
        buf.setSwapEndian(_buf.needSwapEndian());
        byte hdr;
        _buf.read(hdr);
        if (hdr==2) {
            _buf.read(numflags);
            flags = (byte *)malloc(numflags);
            _buf.read(numflags,flags);
        }
        else {
            buf.append(hdr);
            flags = NULL;
            numflags = 0;
        }
        size32_t rest = _buf.length()-_buf.getPos();
        const byte *rb = (const byte *)_buf.readDirect(rest);
        bool ret = true;
        // At the last byte of the rb (rb[rest-1]) is the stream live flag
        //  True if the stream has more data
        //  False at the end of stream
        // The previous byte (rb[rest-2]) is the flag to signal there are more
        // valid entries in this block
        //  True if there are valid directory entry follows this flag
        //  False if there are no more valid entry in this block aka end of block
        // If there is more data in the stream, the end of block flag should be removed
        if (rest&&(rb[rest-1]!=0))
        {
            rest--; // remove stream live flag
            if(rest && (0 == rb[rest-1]))
            	rest--; //Remove end of block flag
            ret = false;  // continuation
        }
        buf.append(rest,rb);
        return ret;
    }

    ~CRemoteDirectoryIterator()
    {
        free(flags);
    }

    IMPLEMENT_IINTERFACE

    bool first()
    {
        curidx = (unsigned)-1;
        buf.reset();
        return next();
    }
    bool next()
    {
        for (;;) {
            curidx++;
            cur.clear();
            curdt.clear();
            curname.clear();
            cursize = 0;
            curisdir = false;
            if (buf.getPos()>=buf.length())
                return false;
            byte isValidEntry;
            buf.read(isValidEntry);
            curvalid = isValidEntry!=0;
            if (!curvalid)
                return false;
            buf.read(curisdir);
            buf.read(cursize);
            curdt.deserialize(buf);
            buf.read(curname);
            // kludge for bug in old linux jlibs
            if (strchr(curname,'\\')&&(getPathSepChar(dir)=='/')) {
                StringBuffer temp(curname);
                temp.replace('\\','/');
                curname.set(temp.str());
            }
            if ((mask==0)||(getFlags()&mask))
                break;
        }
        return true;
    }

    bool isValid()
    {
        return curvalid;
    }
    IFile & query()
    {
        if (!cur) {
            StringBuffer full(dir);
            addPathSepChar(full).append(curname);
            if (ep.isNull())
                cur.setown(createIFile(full.str()));
            else {
                RemoteFilename rfn;
                rfn.setPath(ep,full.str());
                cur.setown(createIFile(rfn));
            }
        }
        return *cur;
    }
    StringBuffer &getName(StringBuffer &buf)
    {
        return buf.append(curname);
    }
    bool isDir()
    {
        return curisdir;
    }

    __int64 getFileSize()
    {
        if (curisdir)
            return -1;
        return cursize;
    }


    bool getModifiedTime(CDateTime &ret)
    {
        ret = curdt;
        return true;
    }

    void setMask(unsigned _mask)
    {
        mask = _mask;
    }

    virtual unsigned getFlags()
    {
        if (flags&&(curidx<numflags))
            return flags[curidx];
        return 0;
    }

    static bool serialize(MemoryBuffer &mb,IDirectoryIterator *iter, size32_t bufsize, bool first)
    {
        bool ret = true;
        byte b=1;
        StringBuffer tmp;
        if (first ? iter->first() : iter->next()) {
            for (;;) {
                mb.append(b);
                bool isdir = iter->isDir();
                __int64 sz = isdir?0:iter->getFileSize();
                CDateTime dt;
                iter->getModifiedTime(dt);
                iter->getName(tmp.clear());
                mb.append(isdir).append(sz);
                dt.serialize(mb);
                mb.append(tmp.str());
                if (bufsize&&(mb.length()>=bufsize-1)) {
                    ret = false;
                    break;
                }
                if (!iter->next())
                    break;
            }
        }
        b = 0;
        mb.append(b);
        return ret;
    }

    static void serializeDiff(MemoryBuffer &mb,IDirectoryDifferenceIterator *iter)
    {
        // bit slow
        MemoryBuffer flags;
        ForEach(*iter)
            flags.append((byte)iter->getFlags());
        if (flags.length()) {
            byte b = 2;
            mb.append(b).append((unsigned)flags.length()).append(flags);
        }
        serialize(mb,iter,0,true);
    }

    void serialize(MemoryBuffer &mb,bool isdiff)
    {
        byte b;
        if (isdiff&&numflags&&flags) {
            b = 2;
            mb.append(b).append(numflags).append(numflags,flags);
        }
        serialize(mb,this,0,true);
    }
};

IDirectoryIterator *createRemoteDirectorIterator(const SocketEndpoint &ep, const char *name, MemoryBuffer &state)
{
    Owned<CRemoteDirectoryIterator> di = new CRemoteDirectoryIterator(ep, name);
    di->appendBuf(state);
    return di.getClear();
}

bool serializeRemoteDirectoryIterator(MemoryBuffer &tgt, IDirectoryIterator *iter, size32_t bufsize, bool first)
{
    return CRemoteDirectoryIterator::serialize(tgt, iter, bufsize, first);
}

void serializeRemoteDirectoryDiff(MemoryBuffer &tgt, IDirectoryDifferenceIterator *iter)
{
    CRemoteDirectoryIterator::serializeDiff(tgt, iter);
}

class CCritTable;
class CEndpointCS : public CriticalSection, public CInterface
{
    CCritTable &table;
    const SocketEndpoint ep;
public:
    CEndpointCS(CCritTable &_table, const SocketEndpoint &_ep) : table(_table), ep(_ep) { }
    const void *queryFindParam() const { return &ep; }

    virtual void beforeDispose();
};

class CCritTable : private SimpleHashTableOf<CEndpointCS, const SocketEndpoint>
{
    typedef SimpleHashTableOf<CEndpointCS, const SocketEndpoint> PARENT;
    CriticalSection crit;
public:
    CEndpointCS *getCrit(const SocketEndpoint &ep)
    {
        CriticalBlock b(crit);
        CEndpointCS * clientCrit = find(ep);
        if (!clientCrit || !clientCrit->isAliveAndLink()) // if !isAliveAndLink(), then it is in the process of being destroyed/removed.
        {
            clientCrit = new CEndpointCS(*this, ep);
            replace(*clientCrit); // NB table doesn't own
        }
        return clientCrit;
    }
    unsigned getHashFromElement(const void *e) const
    {
        const CEndpointCS &elem=*(const CEndpointCS *)e;
        return getHashFromFindParam(elem.queryFindParam());
    }

    unsigned getHashFromFindParam(const void *fp) const
    {
        return ((const SocketEndpoint *)fp)->hash(0);
    }

    void removeExact(CEndpointCS *clientCrit)
    {
        CriticalBlock b(crit);
        PARENT::removeExact(clientCrit); // NB may not exist, could have been replaced if detected !isAlive() in getCrit()
    }
} *dirCSTable;

MODULE_INIT(INIT_PRIORITY_STANDARD)
{
    dirCSTable = new CCritTable;
    return true;
}
MODULE_EXIT()
{
    delete dirCSTable;
}

void CEndpointCS::beforeDispose()
{
    table.removeExact(this);
}

//---------------------------------------------------------------------------

class CRemoteFile : public CRemoteBase, implements IFile
{
    StringAttr remotefilename;
    unsigned flags;
    bool isShareSet;

    void commonInit()
    {
        flags = ((unsigned)IFSHread)|((S_IRUSR|S_IWUSR|S_IRGRP|S_IWGRP|S_IROTH|S_IWOTH)<<16);
        isShareSet = false;
        if (filename.length()>2 && isPathSepChar(filename[0]) && isShareChar(filename[2]))
        {
            VStringBuffer winDriveFilename("%c:%s", filename[1], filename+3);
            filename.set(winDriveFilename);
        }
    }
public:
    IMPLEMENT_IINTERFACE_O_USING(CRemoteBase);

    CRemoteFile(const SocketEndpoint &_ep, const char * _filename)
        : CRemoteBase(_ep, _filename)
    {
        commonInit();
    }

    CRemoteFile(const SocketEndpoint &ep, const char *filename, const char *storageSecret)
        : CRemoteBase(ep, storageSecret, filename)
    {
        commonInit();
    }

    bool exists()
    {
        MemoryBuffer sendBuffer;
        initSendBuffer(sendBuffer);
        MemoryBuffer replyBuffer;
        sendBuffer.append((RemoteFileCommandType)RFCexists).append(filename);
        sendRemoteCommand(sendBuffer, replyBuffer);

        bool ok;
        replyBuffer.read(ok);
        return ok;
    }

    bool getTime(CDateTime * createTime, CDateTime * modifiedTime, CDateTime * accessedTime)
    {
        CDateTime dummyTime;
        if (!createTime)
            createTime = &dummyTime;
        if (!modifiedTime)
            modifiedTime = &dummyTime;
        if (!accessedTime)
            accessedTime = &dummyTime;
        MemoryBuffer sendBuffer;
        initSendBuffer(sendBuffer);
        MemoryBuffer replyBuffer;
        sendBuffer.append((RemoteFileCommandType)RFCgettime).append(filename);
        sendRemoteCommand(sendBuffer, replyBuffer);

        bool ok;
        replyBuffer.read(ok);
        if (ok) {
            createTime->deserialize(replyBuffer);
            modifiedTime->deserialize(replyBuffer);
            accessedTime->deserialize(replyBuffer);
        }
        return ok;
    }

    bool setTime(const CDateTime * createTime, const CDateTime * modifiedTime, const CDateTime * accessedTime)
    {
        MemoryBuffer sendBuffer;
        initSendBuffer(sendBuffer);
        MemoryBuffer replyBuffer;
        sendBuffer.append((RemoteFileCommandType)RFCsettime).append(filename);
        if (createTime)
        {
            sendBuffer.append((bool)true);
            createTime->serialize(sendBuffer);
        }
        else
            sendBuffer.append((bool)false);
        if (modifiedTime)
        {
            sendBuffer.append((bool)true);
            modifiedTime->serialize(sendBuffer);
        }
        else
            sendBuffer.append((bool)false);
        if (accessedTime)
        {
            sendBuffer.append((bool)true);
            accessedTime->serialize(sendBuffer);
        }
        else
            sendBuffer.append((bool)false);
        sendRemoteCommand(sendBuffer, replyBuffer);

        bool ok;
        replyBuffer.read(ok);
        return ok;
    }

    fileBool isDirectory()
    {
        MemoryBuffer sendBuffer;
        initSendBuffer(sendBuffer);
        MemoryBuffer replyBuffer;
        sendBuffer.append((RemoteFileCommandType)RFCisdirectory).append(filename);
        sendRemoteCommand(sendBuffer, replyBuffer);

        unsigned ret;
        replyBuffer.read(ret);
        return (fileBool)ret;
    }


    fileBool isFile()
    {
        MemoryBuffer sendBuffer;
        initSendBuffer(sendBuffer);
        MemoryBuffer replyBuffer;
        sendBuffer.append((RemoteFileCommandType)RFCisfile).append(filename);
        sendRemoteCommand(sendBuffer, replyBuffer);

        unsigned ret;
        replyBuffer.read(ret);
        return (fileBool)ret;
    }

    fileBool isReadOnly()
    {
        MemoryBuffer sendBuffer;
        initSendBuffer(sendBuffer);
        MemoryBuffer replyBuffer;
        sendBuffer.append((RemoteFileCommandType)RFCisreadonly).append(filename);
        sendRemoteCommand(sendBuffer, replyBuffer);

        unsigned ret;
        replyBuffer.read(ret);
        return (fileBool)ret;
    }

    IFileIO * open(IFOmode mode,IFEflags extraFlags=IFEnone);
    IFileIO * openShared(IFOmode mode,IFSHmode shmode,IFEflags extraFlags=IFEnone);
    IFileAsyncIO * openAsync(IFOmode mode) { return NULL; } // not supported

    const char * queryFilename()
    {
        if (remotefilename.isEmpty()) {
            RemoteFilename rfn;
            rfn.setPath(ep,filename);
            StringBuffer path;
            rfn.getRemotePath(path);
            remotefilename.set(path);
        }
        return remotefilename.get();
    }

    void resetLocalFilename(const char *name)
    {
        remotefilename.clear();
        filename.set(name);
    }

    bool remove()
    {
        MemoryBuffer sendBuffer;
        initSendBuffer(sendBuffer);
        MemoryBuffer replyBuffer;
        sendBuffer.append((RemoteFileCommandType)RFCremove).append(filename);
        sendRemoteCommand(sendBuffer, replyBuffer);

        bool ok;
        replyBuffer.read(ok);
        return ok;
    }

    void rename(const char *newname)
    {
    // currently ignores directory on newname (in future versions newname will be required to be tail only and not full path)
        StringBuffer path;
        splitDirTail(filename,path);
        StringBuffer newdir;
        path.append(splitDirTail(newname,newdir));
        if (newdir.length()&&(strcmp(newdir.str(),path.str())!=0))
            WARNLOG("CRemoteFile::rename passed full path '%s' that may not to match original directory '%s'",newname,path.str());
        MemoryBuffer sendBuffer;
        initSendBuffer(sendBuffer);
        MemoryBuffer replyBuffer;
        sendBuffer.append((RemoteFileCommandType)RFCrename).append(filename).append(path);
        sendRemoteCommand(sendBuffer, replyBuffer);
        filename.set(path);
        remotefilename.clear();
    }

    void move(const char *newname)
    {
        // like rename except between directories
        // first create replote path
        if (!newname||!*newname)
            return;
        RemoteFilename destrfn;
        if (isPathSepChar(newname[0])&&isPathSepChar(newname[1])) {
            destrfn.setRemotePath(newname);
            if (!destrfn.queryEndpoint().ipequals(ep)) {
                StringBuffer msg;
                msg.appendf("IFile::move %s to %s, destination node must match source node", queryFilename(), newname);
                throw createDafsException(RFSERR_MoveFailed,msg.str());
            }
        }
        else
            destrfn.setPath(ep,newname);
        StringBuffer dest;
        newname = destrfn.getLocalPath(dest).str();
        MemoryBuffer sendBuffer;
        initSendBuffer(sendBuffer);
        MemoryBuffer replyBuffer;
        StringBuffer path;
        splitDirTail(filename,path);
        StringBuffer newdir;
        const char *newtail = splitDirTail(newname,newdir);
        if (strcmp(newdir.str(),path.str())==0)
        {
            path.append(newtail);
            newname = path;
            sendBuffer.append((RemoteFileCommandType)RFCrename);    // use rename if we can (supported on older dafilesrv)
        }
        else
            sendBuffer.append((RemoteFileCommandType)RFCmove);
        sendBuffer.append(filename).append(newname);
        sendRemoteCommand(sendBuffer, replyBuffer);
        filename.set(newname);
        remotefilename.clear();
    }

    void setReadOnly(bool set)
    {
        MemoryBuffer sendBuffer;
        initSendBuffer(sendBuffer);
        MemoryBuffer replyBuffer;
        sendBuffer.append((RemoteFileCommandType)RFCsetreadonly).append(filename).append(set);
        sendRemoteCommand(sendBuffer, replyBuffer);
    }

    void setFilePermissions(unsigned fPerms)
    {
        MemoryBuffer sendBuffer;
        initSendBuffer(sendBuffer);
        MemoryBuffer replyBuffer;
        sendBuffer.append((RemoteFileCommandType)RFCsetfileperms).append(filename).append(fPerms);
        try
        {
            sendRemoteCommand(sendBuffer, replyBuffer);
        }
        catch (IDAFS_Exception *e)
        {
            if (e->errorCode() == RFSERR_InvalidCommand)
            {
                WARNLOG("umask setFilePermissions (0%o) not supported on remote server", fPerms);
                e->Release();
            }
            else
                throw;
        }

    }

    offset_t size()
    {
#if 1 // faster method (consistant with IFile)
        // do this by using dir call (could be improved with new function but this not *too* bad)
        if (isSpecialPath(filename))
            return 0;   // queries deemed to always exist (though don't know size).
                        // if needed to get size I guess could use IFileIO method and cache (bit of pain though)
        StringBuffer dir;
        const char *tail = splitDirTail(filename,dir);
        if (!dir.length())
            return false;
        MemoryBuffer sendBuffer;
        initSendBuffer(sendBuffer);
        MemoryBuffer replyBuffer;
        bool includedirs = true;
        bool sub=false;
        {
            //Could be removed with new dafilesrv change [ (stream != 0) ], since this is not streaming.
            Owned<CEndpointCS> crit = dirCSTable->getCrit(ep); // NB dirCSTable doesn't own, last reference will remove from table
            CriticalBlock block(*crit);
            sendBuffer.append((RemoteFileCommandType)RFCgetdir).append(dir).append(tail).append(includedirs).append(sub);
            try
            {
                sendRemoteCommand(sendBuffer, replyBuffer);
            }
            catch (IDAFS_Exception * e)
            {
                if (e->errorCode() == RFSERR_GetDirFailed)
                {
                    e->Release();
                    return (offset_t)-1;
                }
                else
                    throw e;
            }
        }
        // now should be 0 or 1 files returned
        Owned<CRemoteDirectoryIterator> iter = new CRemoteDirectoryIterator(ep, dir.str());
        iter->appendBuf(replyBuffer);
        if (!iter->first())
            return (offset_t)-1;
        return (offset_t) iter->getFileSize();
#else
        IFileIO * io = open(IFOread);
        offset_t length = (offset_t)-1;
        if (io)
        {
            length = io->size();
            io->Release();
        }
        return length;
#endif
    }

    bool createDirectory()
    {
        MemoryBuffer sendBuffer;
        initSendBuffer(sendBuffer);
        MemoryBuffer replyBuffer;
        sendBuffer.append((RemoteFileCommandType)RFCcreatedir).append(filename);
        sendRemoteCommand(sendBuffer, replyBuffer);

        bool ok;
        replyBuffer.read(ok);
        return ok;
    }

    virtual IDirectoryIterator *directoryFiles(const char *mask,bool sub,bool includedirs)
    {
        if (mask&&!*mask)
            return createDirectoryIterator("",""); // NULL iterator

        CRemoteDirectoryIterator *ret = new CRemoteDirectoryIterator(ep, filename);
        byte stream = (sub || !mask || containsFileWildcard(mask)) ? 1 : 0; // no point in streaming if mask without wildcards or sub, as will only be <= 1 match.

        Owned<CEndpointCS> crit = dirCSTable->getCrit(ep); // NB dirCSTable doesn't own, last reference will remove from table
        CriticalBlock block(*crit);
        for (;;)
        {
            MemoryBuffer sendBuffer;
            initSendBuffer(sendBuffer);
            MemoryBuffer replyBuffer;
            sendBuffer.append((RemoteFileCommandType)RFCgetdir).append(filename).append(mask?mask:"").append(includedirs).append(sub).append(stream);
            sendRemoteCommand(sendBuffer, replyBuffer);
            if (ret->appendBuf(replyBuffer))
                break;
            stream = 2; // NB: will never get here if streaming was off (if stream==0 above)
        }
        return ret;
    }

    IDirectoryDifferenceIterator *monitorDirectory(
                                  IDirectoryIterator *prev=NULL,    // in (NULL means use current as baseline)
                                  const char *mask=NULL,
                                  bool sub=false,
                                  bool includedirs=false,
                                  unsigned checkinterval=60*1000,
                                  unsigned timeout=(unsigned)-1,
                                  Semaphore *abortsem=NULL) // returns NULL if timed out
    {
        // abortsem not yet supported
        MemoryBuffer sendBuffer;
        initSendBuffer(sendBuffer);
        MemoryBuffer replyBuffer;
        sendBuffer.append((RemoteFileCommandType)RFCmonitordir).append(filename).append(mask?mask:"").append(includedirs).append(sub);
        sendBuffer.append(checkinterval).append(timeout);
        __int64 cancelid=0; // not yet used
        sendBuffer.append(cancelid);
        byte isprev=(prev!=NULL)?1:0;
        sendBuffer.append(isprev);
        if (prev)
            CRemoteDirectoryIterator::serialize(sendBuffer,prev,0,true);
        sendRemoteCommand(sendBuffer, replyBuffer);
        byte status;
        replyBuffer.read(status);
        if (status==1)
        {
            CRemoteDirectoryIterator *iter = new CRemoteDirectoryIterator(ep, filename);
            iter->appendBuf(replyBuffer);
            return iter;
        }
        return NULL;
    }

    bool getInfo(bool &isdir,offset_t &size,CDateTime &modtime)
    {
        // do this by using dir call (could be improved with new function but this not *too* bad)
        StringBuffer dir;
        const char *tail = splitDirTail(filename,dir);
        if (!dir.length())
            return false;
        MemoryBuffer sendBuffer;
        initSendBuffer(sendBuffer);
        MemoryBuffer replyBuffer;
        bool includedirs = true;
        bool sub=false;
        {
            //Could be removed with new dafilesrv change [ (stream != 0) ], since this is not streaming.
            Owned<CEndpointCS> crit = dirCSTable->getCrit(ep); // NB dirCSTable doesn't own, last reference will remove from table
            CriticalBlock block(*crit);
            sendBuffer.append((RemoteFileCommandType)RFCgetdir).append(dir).append(tail).append(includedirs).append(sub);
            sendRemoteCommand(sendBuffer, replyBuffer);
        }
        // now should be 0 or 1 files returned
        Owned<CRemoteDirectoryIterator> iter = new CRemoteDirectoryIterator(ep, dir.str());
        iter->appendBuf(replyBuffer);
        if (!iter->first())
            return false;
        isdir = iter->isDir();
        size = (offset_t) iter->getFileSize();
        iter->getModifiedTime(modtime);
        return true;
    }



    bool setCompression(bool set)
    {
        assertex(!"Need to implement compress()");
        return false;
    }

    offset_t compressedSize()
    {
        assertex(!"Need to implement actualSize()");
        return (offset_t)-1;
    }

    void serialize(MemoryBuffer &tgt)
    {
        throwUnexpected();
    }

    void deserialize(MemoryBuffer &src)
    {
        throwUnexpected();
    }

    unsigned getCRC()
    {
        MemoryBuffer sendBuffer;
        initSendBuffer(sendBuffer);
        MemoryBuffer replyBuffer;
        sendBuffer.append((RemoteFileCommandType)RFCgetcrc).append(filename);
        sendRemoteCommand(sendBuffer, replyBuffer, true, true);

        unsigned crc;
        replyBuffer.read(crc);
        return crc;
    }

    void setCreateFlags(unsigned short cflags)
    {
        flags &= 0xffff;
        flags |= ((unsigned)cflags<<16);
    }

    unsigned short getCreateFlags()
    {
        return (unsigned short)(flags>>16);
    }

    void setShareMode(IFSHmode shmode)
    {
        flags &= ~(IFSHfull|IFSHread);
        flags |= (unsigned)(shmode&(IFSHfull|IFSHread));
        isShareSet = true;
    }

    unsigned short getShareMode()
    {
        return (unsigned short)(flags&0xffff);
    }

    bool getIsShareSet()
    {
        return isShareSet;
    }

    void remoteExtractBlobElements(const char * prefix, ExtractedBlobArray & extracted)
    {
        MemoryBuffer sendBuffer;
        initSendBuffer(sendBuffer);
        sendBuffer.append((RemoteFileCommandType)RFCextractblobelements).append(prefix).append(filename);
        MemoryBuffer replyBuffer;
        sendRemoteCommand(sendBuffer, replyBuffer, true, true); // handles error code
        unsigned n;
        replyBuffer.read(n);
        for (unsigned i=0;i<n;i++) {
            ExtractedBlobInfo *item = new ExtractedBlobInfo;
            item->deserialize(replyBuffer);
            extracted.append(*item);
        }
    }

    bool copySectionAsync(const char *uuid,const RemoteFilename &dest, offset_t toOfs, offset_t fromOfs, offset_t size, ICopyFileProgress *progress, unsigned timeout)
    {
        // now if we get here is it can be assumed the source file is local to where we send the command
        StringBuffer tos;
        dest.getRemotePath(tos);
        MemoryBuffer sendBuffer;
        initSendBuffer(sendBuffer);
        MemoryBuffer replyBuffer;
        sendBuffer.append((RemoteFileCommandType)RFCcopysection).append(uuid).append(queryLocalName()).append(tos).append(toOfs).append(fromOfs).append(size).append(timeout);
        sendRemoteCommand(sendBuffer, replyBuffer);
        unsigned status;
        replyBuffer.read(status);
        if (progress)
        {
            offset_t sizeDone;
            offset_t totalSize;
            replyBuffer.read(sizeDone).read(totalSize);
            progress->onProgress(sizeDone,totalSize);
        }
        return (AsyncCommandStatus)status!=ACScontinue; // should only otherwise be done as errors raised by exception
    }

    void copySection(const RemoteFilename &dest, offset_t toOfs, offset_t fromOfs, offset_t size, ICopyFileProgress *progress, CFflags copyFlags=CFnone)
    {
        StringBuffer uuid;
        genUUID(uuid,true);
        unsigned timeout = 60*1000; // check every minute
        while(!copySectionAsync(uuid.str(),dest,toOfs,fromOfs,size,progress,timeout));
    }

    void copyTo(IFile *dest, size32_t buffersize, ICopyFileProgress *progress, bool usetmp, CFflags copyFlags=CFnone);

    virtual IMemoryMappedFile *openMemoryMapped(offset_t ofs, memsize_t len, bool write)
    {
        return NULL;
    }
};

class CRemoteFileIO : public CInterfaceOf<IFileIO>
{
protected:
    Linked<CRemoteFile> parent;
    RemoteFileIOHandle  handle;
    std::atomic<cycle_t> ioReadCycles;
    std::atomic<cycle_t> ioWriteCycles;
    std::atomic<__uint64> ioReadBytes;
    std::atomic<__uint64> ioWriteBytes;
    std::atomic<__uint64> ioReads;
    std::atomic<__uint64> ioWrites;
    std::atomic<unsigned> ioRetries;
    IFOmode mode;
    compatIFSHmode compatmode;
    IFEflags extraFlags = IFEnone;
    bool disconnectonexit;
public:
    CRemoteFileIO(CRemoteFile *_parent)
        : parent(_parent), ioReadCycles(0), ioWriteCycles(0), ioReadBytes(0), ioWriteBytes(0), ioReads(0), ioWrites(0), ioRetries(0)
    {
        handle = 0;
        disconnectonexit = false;
    }

    ~CRemoteFileIO()
    {
        if (handle) {
            try {
                close();
            }
            catch (IException *e) {
                StringBuffer s;
                e->errorMessage(s);
                WARNLOG("CRemoteFileIO close file: %s",s.str());
                e->Release();
            }
        }
        if (disconnectonexit)
            parent->disconnect();
    }

    void close()
    {
        if (handle)
        {
            try
            {
                MemoryBuffer sendBuffer;
                initSendBuffer(sendBuffer);
                sendBuffer.append((RemoteFileCommandType)RFCcloseIO).append(handle);
                parent->sendRemoteCommand(sendBuffer,false);
            }
            catch (IDAFS_Exception *e)
            {
                if ((e->errorCode()!=RFSERR_InvalidFileIOHandle)&&(e->errorCode()!=RFSERR_NullFileIOHandle))
                    throw;
                e->Release();
            }
            handle = 0;
        }
    }
    RemoteFileIOHandle getHandle() const { return handle; }
    bool open(IFOmode _mode,compatIFSHmode _compatmode,IFEflags _extraFlags=IFEnone)
    {
        MemoryBuffer sendBuffer;
        initSendBuffer(sendBuffer);
        MemoryBuffer replyBuffer;
        const char *localname = parent->queryLocalName();
        localname = skipSpecialPath(localname);
        // also send _extraFlags
        // then also send sMode, cFlags
        unsigned short sMode = parent->getShareMode();
        unsigned short cFlags = parent->getCreateFlags();
        if (!(parent->getIsShareSet()))
        {
            switch ((compatIFSHmode)_compatmode)
            {
                case compatIFSHnone:
                    sMode = IFSHnone;
                    break;
                case compatIFSHread:
                    sMode = IFSHread;
                    break;
                case compatIFSHwrite:
                    sMode = IFSHfull;
                    break;
                case compatIFSHall:
                    sMode = IFSHfull;
                    break;
            }
        }
        sendBuffer.append((RemoteFileCommandType)RFCopenIO).append(localname).append((byte)_mode).append((byte)_compatmode).append((byte)_extraFlags).append(sMode).append(cFlags);
        parent->sendRemoteCommand(sendBuffer, replyBuffer);

        replyBuffer.read(handle);
        if (!handle)
            return false;
        switch (_mode) {
        case IFOcreate:
            mode = IFOwrite;
            break;
        case IFOcreaterw:
            mode = IFOreadwrite;
            break;
        default:
            mode = _mode;
            break;
        }
        compatmode = _compatmode;
        extraFlags = _extraFlags;
        return true;
    }

    bool reopen()
    {
        StringBuffer s;
        PROGLOG("Attempting reopen of %s on %s",parent->queryLocalName(),parent->queryEp().getEndpointHostText(s).str());
        if (open(mode,compatmode,extraFlags))
            return true;
        return false;

    }


    offset_t size()
    {
        MemoryBuffer sendBuffer;
        initSendBuffer(sendBuffer);
        MemoryBuffer replyBuffer;
        sendBuffer.append((RemoteFileCommandType)RFCsize).append(handle);
        parent->sendRemoteCommand(sendBuffer, replyBuffer, false);
        // Retry using reopen TBD

        offset_t ret;
        replyBuffer.read(ret);
        return ret;
    }

    virtual unsigned __int64 getStatistic(StatisticKind kind)
    {
        switch (kind)
        {
        case StCycleDiskReadIOCycles:
            return ioReadCycles.load(std::memory_order_relaxed);
        case StCycleDiskWriteIOCycles:
            return ioWriteCycles.load(std::memory_order_relaxed);
        case StTimeDiskReadIO:
            return cycle_to_nanosec(ioReadCycles.load(std::memory_order_relaxed));
        case StTimeDiskWriteIO:
            return cycle_to_nanosec(ioWriteCycles.load(std::memory_order_relaxed));
        case StSizeDiskRead:
            return ioReadBytes.load(std::memory_order_relaxed);
        case StSizeDiskWrite:
            return ioWriteBytes.load(std::memory_order_relaxed);
        case StNumDiskReads:
            return ioReads.load(std::memory_order_relaxed);
        case StNumDiskWrites:
            return ioWrites.load(std::memory_order_relaxed);
        case StNumDiskRetries:
            return ioRetries.load(std::memory_order_relaxed);
        }
        return 0;
    }

    size32_t read(offset_t pos, size32_t len, void * data)
    {
        if (0 == len)
            return 0;
        dbgassertex(data);
        size32_t got;
        MemoryBuffer replyBuffer;
        CCycleTimer timer;
        const void *b;
        try
        {
            b = doRead(pos,len,replyBuffer,got,data);
        }
        catch (...)
        {
            ioReadCycles.fetch_add(timer.elapsedCycles());
            throw;
        }
        ioReadCycles.fetch_add(timer.elapsedCycles());
        ioReadBytes.fetch_add(got);
        ++ioReads;
        if (b!=data)
            memcpy(data,b,got);
        return got;
    }

    virtual void flush()
    {
    }

    const void *doRead(offset_t pos, size32_t len, MemoryBuffer &replyBuffer, size32_t &got, void *dstbuf)
    {
        unsigned tries=0;
        for (;;)
        {
            try
            {
                MemoryBuffer sendBuffer;
                initSendBuffer(sendBuffer);
                replyBuffer.clear();
                sendBuffer.append((RemoteFileCommandType)RFCread).append(handle).append(pos).append(len);
                parent->sendRemoteCommand(sendBuffer, replyBuffer,false);
                // kludge dafilesrv versions <= 1.5e don't return error correctly
                if (replyBuffer.length()>len+sizeof(size32_t)+sizeof(unsigned))
                {
                    size32_t save = replyBuffer.getPos();
                    replyBuffer.reset(len+sizeof(size32_t)+sizeof(unsigned));
                    unsigned errCode;
                    replyBuffer.read(errCode);
                    if (errCode)
                    {
                        StringBuffer msg;
                        parent->ep.getEndpointHostText(msg.append('[')).append("] ");
                        if (replyBuffer.getPos()<replyBuffer.length())
                        {
                            StringAttr s;
                            replyBuffer.read(s);
                            msg.append(s);
                        }
                        else
                            msg.append("ERROR #").append(errCode);
                        throw createDafsException(errCode, msg.str());
                    }
                    else
                        replyBuffer.reset(save);
                }
                replyBuffer.read(got);
                if ((got>replyBuffer.remaining())||(got>len))
                {
                    PROGLOG("Read beyond buffer %d,%d,%d",got,replyBuffer.remaining(),len);
                    throw createDafsException(RFSERR_ReadFailed, "Read beyond buffer");
                }
                return replyBuffer.readDirect(got);
            }
            catch (IJSOCK_Exception *e)
            {
                EXCLOG(e,"CRemoteFileIO::read");
                if (++tries > 3)
                {
                    ioRetries.fetch_add(tries);
                    throw;
                }
                WARNLOG("Retrying read of %s (%d)",parent->queryLocalName(),tries);
                Owned<IException> exc = e;
                if (!reopen())
                {
                    ioRetries.fetch_add(tries);
                    throw exc.getClear();
                }
            }
        }
        if (tries)
            ioRetries.fetch_add(tries);
        got = 0;
        return NULL;
    }


    size32_t write(offset_t pos, size32_t len, const void * data)
    {
        unsigned tries=0;
        size32_t ret = 0;
        CCycleTimer timer;
        for (;;)
        {
            try
            {
                MemoryBuffer replyBuffer;
                MemoryBuffer sendBuffer;
                initSendBuffer(sendBuffer);
                sendBuffer.append((RemoteFileCommandType)RFCwrite).append(handle).append(pos).append(len).append(len, data);
                parent->sendRemoteCommand(sendBuffer, replyBuffer, false, true);
                replyBuffer.read(ret);
                break;
            }
            catch (IJSOCK_Exception *e)
            {
                EXCLOG(e,"CRemoteFileIO::write");
                if (++tries > 3)
                {
                    ioRetries.fetch_add(tries);
                    ioWriteCycles.fetch_add(timer.elapsedCycles());
                    throw;
                }
                WARNLOG("Retrying write(%" I64F "d,%d) of %s (%d)",pos,len,parent->queryLocalName(),tries);
                Owned<IException> exc = e;
                if (!reopen())
                {
                    ioRetries.fetch_add(tries);
                    ioWriteCycles.fetch_add(timer.elapsedCycles());
                    throw exc.getClear();
                }
            }
        }

        if (tries)
            ioRetries.fetch_add(tries);

        ioWriteCycles.fetch_add(timer.elapsedCycles());
        ioWriteBytes.fetch_add(ret);
        ++ioWrites;
        if ((ret==(size32_t)-1) || (ret < len))
            throw createDafsException(DISK_FULL_EXCEPTION_CODE,"write failed, disk full?");
        return ret;
    }

    offset_t appendFile(IFile *file,offset_t pos,offset_t len)
    {
        MemoryBuffer sendBuffer;
        initSendBuffer(sendBuffer);
        MemoryBuffer replyBuffer;
        const char * fname = file->queryFilename();
        sendBuffer.append((RemoteFileCommandType)RFCappend).append(handle).append(fname).append(pos).append(len);
        parent->sendRemoteCommand(sendBuffer, replyBuffer, false, true); // retry not safe

        offset_t ret;
        replyBuffer.read(ret);

        if ((ret==(offset_t)-1) || ((len != ((offset_t)-1)) && (ret < len)))
            throw createDafsException(DISK_FULL_EXCEPTION_CODE,"append failed, disk full?");    // though could be file missing TBD
        return ret;
    }


    void setSize(offset_t size)
    {
        MemoryBuffer sendBuffer;
        initSendBuffer(sendBuffer);
        MemoryBuffer replyBuffer;
        sendBuffer.append((RemoteFileCommandType)RFCsetsize).append(handle).append(size);
        parent->sendRemoteCommand(sendBuffer, replyBuffer, false, true);
        // retry using reopen TBD


    }

    void setDisconnectOnExit(bool set) { disconnectonexit = set; }

    void sendRemoteCommand(MemoryBuffer & sendBuffer, MemoryBuffer & replyBuffer, bool retry=true, bool lengthy=false, bool handleErrCode=true)
    {
        parent->sendRemoteCommand(sendBuffer, replyBuffer, retry, lengthy, handleErrCode);
    }
};


IFileIO *CRemoteFile::openShared(IFOmode mode,IFSHmode shmode,IFEflags extraFlags)
{
    // 0x0, 0x8, 0x10 and 0x20 are only share modes supported in this assert
    // currently only 0x0 (IFSHnone), 0x8 (IFSHread) and 0x10 (IFSHfull) are used so this could be 0xffffffe7
    // note: IFSHfull also includes read sharing (ie write|read)
    assertex(((unsigned)shmode&0xffffffc7)==0);
    compatIFSHmode compatmode;
    unsigned fileflags = (flags>>16) &  (S_IRUSR|S_IWUSR|S_IXUSR|S_IRGRP|S_IWGRP|S_IXGRP|S_IROTH|S_IWOTH|S_IXOTH);
    if (fileflags&S_IXUSR)                      // this is bit hit and miss but backward compatible
        compatmode = compatIFSHexec;
    else if (fileflags&(S_IWGRP|S_IWOTH))
        compatmode = compatIFSHall;
    else if (shmode&IFSHfull)
        compatmode = compatIFSHwrite;
    else if (((shmode&(IFSHread|IFSHfull))==0) && ((fileflags&(S_IRGRP|S_IROTH))==0))
        compatmode = compatIFSHnone;
    else
        compatmode = compatIFSHread;
    Owned<CRemoteFileIO> res = new CRemoteFileIO(this);
    if (res->open(mode,compatmode,extraFlags))
        return res.getClear();
    return NULL;
}

IFileIO * CRemoteFile::open(IFOmode mode,IFEflags extraFlags)
{
    return openShared(mode,(IFSHmode)(flags&(IFSHread|IFSHfull)),extraFlags);
}

//---------------------------------------------------------------------------

void CRemoteFile::copyTo(IFile *dest, size32_t buffersize, ICopyFileProgress *progress, bool usetmp, CFflags copyFlags)
{
    CRemoteFile *dstfile = QUERYINTERFACE(dest,CRemoteFile);
    if (dstfile&&(!dstfile->queryEp().isLocal() || (dstfile->queryEp().port!=DAFILESRV_PORT && dstfile->queryEp().port!=SECURE_DAFILESRV_PORT))) {
        StringBuffer tmpname;
        Owned<IFile> destf;
        RemoteFilename dest;
        if (usetmp) {
            makeTempCopyName(tmpname,dstfile->queryLocalName());
            dest.setPath(dstfile->queryEp(),tmpname.str());
        }
        else
            dest.setPath(dstfile->queryEp(),dstfile->queryLocalName());
        destf.setown(createIFile(dest));
        try {
            // following may fail if new dafilesrv not deployed on src
            copySection(dest,(offset_t)-1,0,(offset_t)-1,progress,copyFlags);
            if (usetmp) {
                StringAttr tail(pathTail(dstfile->queryLocalName()));
                dstfile->remove();
                destf->rename(tail);
            }
            return;
        }
        catch (IException *e)
        {
            StringBuffer s;
            s.appendf("Remote File Copy (%d): ",e->errorCode());
            e->errorMessage(s);
            s.append(", retrying local");
            WARNLOG("%s",s.str());
            e->Release();
        }
        // delete dest
        try {
            destf->remove();
        }
        catch (IException *e)
        {
            EXCLOG(e,"Remote File Copy, Deleting temporary file");
            e->Release();
        }
    }
    // assumption if we get here that source remote, dest local (or equiv)
    class cIntercept: implements ICopyFileIntercept
    {
        MemoryAttr ma;
        MemoryBuffer mb;
        virtual offset_t copy(IFileIO *from, IFileIO *to, offset_t ofs, size32_t sz)
        {
            if (ma.length()<sz)
                ma.allocate(sz);    // may be not used
            void *buf = ma.bufferBase();
            size32_t got;
            CRemoteFileIO *srcio = QUERYINTERFACE(from,CRemoteFileIO);
            const void *dst;
            if (srcio)
                dst = srcio->doRead(ofs,sz,mb.clear(),got,buf);
            else {
                // shouldn't ever get here if source remote
                got = from->read(ofs, sz, buf);
                dst = buf;
            }
            if (got != 0)
                to->write(ofs, got, dst);
            return got;
        }
    } intercept;
    doCopyFile(dest,this,buffersize,progress,&intercept,usetmp,copyFlags);
}

////////////////



void remoteExtractBlobElements(const SocketEndpoint &ep,const char * prefix, const char * filename, ExtractedBlobArray & extracted)
{
    Owned<CRemoteFile> file = new CRemoteFile (ep,filename);
    file->remoteExtractBlobElements(prefix, extracted);
}




//---------------------------------------------------------------------------
// Local mount redirect

struct CLocalMountRec: public CInterface
{
    IpAddress ip;
    StringAttr dir;             // dir path on remote ip
    StringAttr local;           // local dir path
};

static CIArrayOf<CLocalMountRec> localMounts;
static CriticalSection           localMountCrit;

void setDafsLocalMountRedirect(const IpAddress &ip,const char *dir,const char *mountdir)
{
    CriticalBlock block(localMountCrit);
    ForEachItemInRev(i,localMounts) {
        CLocalMountRec &mount = localMounts.item(i);
        if (dir==NULL) { // remove all matching mount
            if (!mountdir)
                return;
            if (strcmp(mount.local,mountdir)==0)
                localMounts.remove(i);
        }
        else if (mount.ip.ipequals(ip)&&(strcmp(mount.dir,dir)==0)) {
            if (mountdir) {
                mount.local.set(mountdir);
                return;
            }
            else
                localMounts.remove(i);
        }
    }
    if (dir&&mountdir) {
        CLocalMountRec &mount = *new CLocalMountRec;
        mount.ip.ipset(ip);
        mount.dir.set(dir);
        mount.local.set(mountdir);
        localMounts.append(mount);
    }
}

IFile *createFileLocalMount(const IpAddress &ip, const char * filename)
{
    CriticalBlock block(localMountCrit);
    ForEachItemInRev(i,localMounts) {
        CLocalMountRec &mount = localMounts.item(i);
        if (mount.ip.ipequals(ip)) {
            size32_t bl = mount.dir.length();
            if (isPathSepChar(mount.dir[bl-1]))
                bl--;
            if ((memcmp((void *)filename,(void *)mount.dir.get(),bl)==0)&&(isPathSepChar(filename[bl])||!filename[bl])) { // match
                StringBuffer locpath(mount.local);
                if (filename[bl])
                    addPathSepChar(locpath).append(filename+bl+1);
                locpath.replace((PATHSEPCHAR=='\\')?'/':'\\',PATHSEPCHAR);
                return createIFile(locpath.str());
            }
        }
    }
    return NULL;
}

IFile * createRemoteFile(SocketEndpoint &ep, const char * filename)
{
    IFile *ret = createFileLocalMount(ep,filename);
    if (ret)
        return ret;
    return new CRemoteFile(ep, filename);
}


void clientDisconnectRemoteFile(IFile *file)
{
    CRemoteFile *cfile = QUERYINTERFACE(file,CRemoteFile);
    if (cfile)
        cfile->disconnect();
}

bool clientResetFilename(IFile *file, const char *newname) // returns false if not remote
{
    CRemoteFile *cfile = QUERYINTERFACE(file,CRemoteFile);
    if (!cfile)
        return false;
    cfile->resetLocalFilename(newname);
    return true;
}




IFile *createDaliServixFile(const RemoteFilename & file)
{
    SocketEndpoint ep(file.queryEndpoint());
    setDafsEndpointPort(ep);
    if (ep.isNull())
        return NULL;
    StringBuffer path;
    file.getLocalPath(path);
    return createRemoteFile(ep, path.str());
}

IFile *createDaliServixFile(const RemoteFilename & file, const char *storageSecret)
{
    StringBuffer path;
    file.getLocalPath(path);
    return new CRemoteFile(file.queryEndpoint(), path.str(), storageSecret);
}

void clientDisconnectRemoteIoOnExit(IFileIO *fileio, bool set)
{
    CRemoteFileIO *cfileio = QUERYINTERFACE(fileio,CRemoteFileIO);
    if (cfileio)
        cfileio->setDisconnectOnExit(set);
}

void setDaliServixSocketCaching(bool set)
{
    clientSetDaliServixSocketCaching(set);
}

void disconnectRemoteFile(IFile *file)
{
    clientDisconnectRemoteFile(file);
}

void disconnectRemoteIoOnExit(IFileIO *fileio,bool set)
{
    clientDisconnectRemoteIoOnExit(fileio,set);
}


bool resetRemoteFilename(IFile *file, const char *newname)
{
    return clientResetFilename(file,newname); 
}


extern bool clientAsyncCopyFileSection(const char *uuid,
                        IFile *from,                        // expected to be remote
                        RemoteFilename &to,
                        offset_t toOfs,                     // -1 created file and copies to start
                        offset_t fromOfs,
                        offset_t size,
                        ICopyFileProgress *progress,
                        unsigned timeout,
                        CFflags copyFlags)       // returns true when done
{
    CRemoteFile *cfile = QUERYINTERFACE(from,CRemoteFile);
    if (!cfile || to.isLocal()) {
        //local - ensure that the file copy is run locally rather than remote
        Owned<IFile> dest = createIFile(to);
        copyFileSection(from,dest,toOfs,fromOfs,size,progress,copyFlags);
        return true;
    }
    return cfile->copySectionAsync(uuid,to,toOfs,fromOfs, size, progress, timeout);

}

bool asyncCopyFileSection(const char *uuid,                 // from genUUID - must be same for subsequent calls
                            IFile *from,                        // expected to be remote
                            RemoteFilename &to,
                            offset_t toofs,                     // (offset_t)-1 created file and copies to start
                            offset_t fromofs,
                            offset_t size,                      // (offset_t)-1 for all file
                            ICopyFileProgress *progress,
                            unsigned timeout,                   // 0 to start, non-zero to wait
                            CFflags copyFlags
                        )
{
    return  clientAsyncCopyFileSection(uuid,from,to,toofs,fromofs,size,progress,timeout,copyFlags);
}


void setRemoteFileTimeouts(unsigned maxconnecttime,unsigned maxreadtime)
{
    clientSetRemoteFileTimeouts(maxconnecttime,maxreadtime);
}



unsigned validateNodes(const SocketEndpointArray &epso,const char *dataDir, const char *mirrorDir, bool chkver, SocketEndpointArray &failures, UnsignedArray &failedcodes, StringArray &failedmessages, const char *filename)
{
    // used for detecting duff nodes
    IPointerArrayOf<ISocket> sockets;
    // dedup nodes
    SocketEndpointArray eps;
    ForEachItemIn(i1,epso)
        eps.appendUniq(epso.element(i1));
    unsigned to=30*1000;
    unsigned n=eps.ordinality();    // use approx log scale (timeout is long but only for failure situation)
    while (n>1) {
        n/=2;
        to+=30*1000;
    }
    multiConnect(eps,sockets,to);
    ForEachItemIn(i,eps) {
        if (sockets.item(i)==NULL) {
            failures.append(eps.item(i));
            failedcodes.append(DAFS_VALIDATE_CONNECT_FAIL);
            failedmessages.append("Connect failure");
        }
    }

    CriticalSection sect;
    class casyncfor: public CAsyncFor
    {
        const SocketEndpointArray &eps;
        const IPointerArrayOf<ISocket> &sockets;
        SocketEndpointArray &failures;
        StringArray &failedmessages;
        UnsignedArray &failedcodes;
        CriticalSection &sect;
        StringAttr dataDir, mirrorDir;
        bool chkv;
        const char *filename;
public:
        casyncfor(const SocketEndpointArray &_eps,const IPointerArrayOf<ISocket> &_sockets,const char *_dataDir,const char *_mirrorDir,bool _chkv, const char *_filename,SocketEndpointArray &_failures, StringArray &_failedmessages,UnsignedArray &_failedcodes,CriticalSection &_sect)
            : eps(_eps), sockets(_sockets), failures(_failures),
              failedmessages(_failedmessages), failedcodes(_failedcodes), sect(_sect),
              dataDir(_dataDir), mirrorDir(_mirrorDir)
        { 
            chkv = _chkv;
            filename = _filename;
        }
        void Do(unsigned i)
        {
            ISocket *sock = sockets.item(i);
            if (!sock)
                return;
            SocketEndpoint ep = eps.item(i);
            bool iswin;
            unsigned code = 0;
            StringBuffer errstr;
            StringBuffer ver;
            try {
                getRemoteVersion(sock,ver);
                iswin = (strstr(ver.str(),"Windows")!=NULL);
            }
            catch (IException *e)
            {
                code = DAFS_VALIDATE_CONNECT_FAIL;
                e->errorMessage(errstr);
                e->Release();
            }
            if (!code&&chkv) {
                const char *rv = ver.str();
                const char *v = DAFILESRV_VERSIONSTRING;
                while (*v&&(*v!='-')&&(*v==*rv)) {
                    v++;
                    rv++;
                }
                if (*rv!=*v) {
                    if (*rv) {
                        while (*rv&&(*rv!='-'))
                            rv++;
                        while (*v&&(*v!='-'))
                            v++;
                        StringBuffer wanted(v-DAFILESRV_VERSIONSTRING,DAFILESRV_VERSIONSTRING);
                        ver.setLength(rv-ver.str());
                        if (strcmp(ver.str(),wanted.str())<0) { // allow >
                            code = DAFS_VALIDATE_BAD_VERSION;
                            errstr.appendf("Mismatch dafilesrv version ");
                            errstr.append(rv-ver.str(),ver.str());
                            errstr.append(", wanted ");
                            errstr.append(v-DAFILESRV_VERSIONSTRING,DAFILESRV_VERSIONSTRING);
                        }
                    }
                    else {
                        code = DAFS_VALIDATE_CONNECT_FAIL;
                        errstr.appendf("could not contact dafilesrv");
                    }
                }
            }
            if (!code&&(dataDir.get()||mirrorDir.get())) {
                clientAddSocketToCache(ep,sock);
                const char *drivePath = NULL;
                const char *drivePaths[2];
                unsigned drives=0;
                if (mirrorDir.get()) drivePaths[drives++] = mirrorDir.get();
                if (dataDir.get()) drivePaths[drives++] = dataDir.get();
                do
                {
                    StringBuffer path(drivePaths[--drives]);
                    addPathSepChar(path);
                    if (filename)
                        path.append(filename);
                    else {
                        path.append("dafs_");
                        genUUID(path);
                        path.append(".tmp");
                    }
                    RemoteFilename rfn;
                    rfn.setPath(ep,path);
                    Owned<IFile> file = createIFile(rfn);
                    size32_t sz;
                    StringBuffer ds;
                    try {
                        StringBuffer fullPath;
                        rfn.getRemotePath(fullPath);
                        recursiveCreateDirectoryForFile(fullPath);
                        Owned<IFileIO> fileio = file->open(IFOcreate);
                        CDateTime dt;
                        dt.setNow();
                        dt.getString(ds);
                        sz = ds.length()+1;
                        assertex(sz<64);
                        fileio->write(0,sz,ds.str());
                    }
                    catch (IException *e) {
                        if (e->errorCode()==DISK_FULL_EXCEPTION_CODE)
                            code |=  (drivePath==dataDir.get()?DAFS_VALIDATE_DISK_FULL_DATA:DAFS_VALIDATE_DISK_FULL_MIRROR);
                        else
                            code |=  (drivePath==dataDir.get()?DAFS_VALIDATE_WRITE_FAIL_DATA:DAFS_VALIDATE_WRITE_FAIL_MIRROR);
                        if (errstr.length())
                            errstr.append(',');
                        e->errorMessage(errstr);
                        e->Release();
                        continue; // no use trying read
                    }
                    try {
                        Owned<IFileIO> fileio = file->open(IFOread);
                        char buf[64];
                        size32_t rd = fileio->read(0,sizeof(buf)-1,buf);
                        if ((rd!=sz)||(memcmp(buf,ds.str(),sz)!=0)) {
                            StringBuffer s;
                            ep.getHostText(s);
                            throw MakeStringException(-1,"Data discrepancy on disk read of %s of %s",path.str(),s.str());
                        }
                    }
                    catch (IException *e) {
                        code |=  (drivePath==dataDir.get()?DAFS_VALIDATE_READ_FAIL_DATA:DAFS_VALIDATE_READ_FAIL_MIRROR);
                        if (errstr.length())
                            errstr.append(',');
                        e->errorMessage(errstr);
                        e->Release();
                    }
                    if (!filename||!*filename) {
                        // delete file created
                        try {
                            file->remove();
                        }
                        catch (IException *e) {
                            e->Release();           // supress error
                        }
                    }
                }
                while (0 != drives);
            }
            if (code) {
                CriticalBlock block(sect);
                failures.append(ep);
                failedcodes.append(code);
                failedmessages.append(errstr.str());
            }
        }
    } afor(eps,sockets,dataDir,mirrorDir,chkver,filename,failures,failedmessages,failedcodes,sect);
    afor.For(eps.ordinality(), 10, false, true);
    return failures.ordinality();
}

static PointerArrayOf<SharedObject> *hookDlls;

static void installFileHook(const char *hookFileSpec);

extern DAFSCLIENT_API void installFileHooks(const char *hookFileSpec)
{
    if (!hookDlls)
        hookDlls = new PointerArrayOf<SharedObject>;
    const char * cursor = hookFileSpec;
    for (;*cursor;)
    {
        StringBuffer file;
        while (*cursor && *cursor != ENVSEPCHAR)
            file.append(*cursor++);
        if(*cursor)
            cursor++;
        if(!file.length())
            continue;
        installFileHook(file);
    }
}

void installDefaultFileHooks(IPropertyTree * config)
{
    StringBuffer hookdir;
    if (!config || !config->getProp("@fileHooks", hookdir))
    {
        getPackageFolder(hookdir);
        addPathSepChar(hookdir).append("filehooks");
        if (!checkFileExists(hookdir))
            return;
    }
    installFileHooks(hookdir);
}

typedef void (*HookInstallFunction)();

static void installFileHook(const char *hookFile)
{
    StringBuffer dirPath, dirTail, absolutePath;
    splitFilename(hookFile, &dirPath, &dirPath, &dirTail, &dirTail);
    makeAbsolutePath(dirPath.str(), absolutePath);
    if (!containsFileWildcard(dirTail))
    {
        addPathSepChar(absolutePath).append(dirTail);
        Owned<IFile> file = createIFile(absolutePath);
        if (file->isDirectory() == fileBool::foundYes)
        {
            installFileHooks(addPathSepChar(absolutePath).append('*'));
        }
        else if (file->isFile() == fileBool::foundYes)
        {
            HookInstallFunction hookInstall;
            SharedObject *so = new SharedObject(); // MORE - this leaks! Kind-of deliberate right now...
            if (so->load(file->queryFilename(), false) &&
                (hookInstall = (HookInstallFunction) GetSharedProcedure(so->getInstanceHandle(), "installFileHook")) != NULL)
            {
                hookInstall();
                hookDlls->append(so);
            }
            else
            {
                so->unload();
                delete so;
                DBGLOG("File hook library %s could not be loaded", hookFile);
            }
        }
        else
        {
            DBGLOG("File hook library %s not found", hookFile);
        }
    }
    else
    {
        Owned<IDirectoryIterator> dir = createDirectoryIterator(absolutePath, dirTail);
        ForEach(*dir)
        {
            const char *name = dir->query().queryFilename();
            if (name && *name && *name != '.')
                installFileHook(name);
        }
    }
}

// Should be called before closedown, ideally. MODEXIT tries to mop up but may be too late to do so cleanly

extern DAFSCLIENT_API void removeFileHooks()
{
    if (hookDlls)
    {
        ForEachItemIn(idx, *hookDlls)
        {
            SharedObject *so = hookDlls->item(idx);
            HookInstallFunction hookInstall = (HookInstallFunction) GetSharedProcedure(so->getInstanceHandle(), "removeFileHook");
            if (hookInstall)
                hookInstall();
            delete so;
        }
        delete hookDlls;
        hookDlls = NULL;
    }
}

MODULE_INIT(INIT_PRIORITY_DAFSCLIENT)
{
    if(!DaliServixIntercept)
    {
        DaliServixIntercept = new CDaliServixIntercept;
        addIFileCreateHook(DaliServixIntercept);
    }
    return true;
}

MODULE_EXIT()
{
    if(DaliServixIntercept)
    {
        // delete ConnectionTable;              // too late to delete (jsocket closed down)
        removeIFileCreateHook(DaliServixIntercept);
        ::Release(DaliServixIntercept);
        DaliServixIntercept = NULL;
    }
    removeFileHooks();
}

IDaFileSrvHook *queryDaFileSrvHook()
{
    return DaliServixIntercept;
}


void enableForceRemoteReads()
{
#ifndef _CONTAINERIZED
    const char *forceRemotePattern = queryEnvironmentConf().queryProp("forceRemotePattern");
    if (!isEmptyString(forceRemotePattern))
        queryDaFileSrvHook()->forceRemote(forceRemotePattern);
#endif
}

bool testForceRemote(const char *path)
{
#ifndef _CONTAINERIZED
    const char *forceRemotePattern = queryEnvironmentConf().queryProp("forceRemotePattern");
    return !isEmptyString(forceRemotePattern) && WildMatch(path, forceRemotePattern, false);
#else
    return false;
#endif
}


//// legacy implementation of streaming implementations, to be replaced by dafsstream.*
///
//

class CRemoteFilteredFileIOBase : public CRemoteBase, implements IRemoteFileIO
{
    typedef CRemoteBase PARENT;
public:
    IMPLEMENT_IINTERFACE_O_USING(CRemoteBase);

    // Really a stream, but life (maybe) easier elsewhere if looks like a file
    // Sometime should refactor to be based on IBufferedSerialInputStream instead - or maybe IRowStream.
    CRemoteFilteredFileIOBase(SocketEndpoint &ep, const char *filename, IOutputMetaData *actual, IOutputMetaData *projected, const RowFilter &fieldFilters, unsigned __int64 chooseN)
        : CRemoteBase(ep, filename)
    {
        // populate secret if there is one
        RemoteFilename rfn;
        rfn.setPath(ep, filename);
        queryDaFileSrvHook()->getSecretBased(storageSecret, rfn);

        // NB: inputGrouped == outputGrouped for now, but may want output to be ungrouped

        openRequest();
        if (queryOutputCompressionDefault())
        {
            expander.setown(getExpander(queryOutputCompressionDefault()));
            if (expander)
            {
                expandMb.setEndian(__BIG_ENDIAN);
                request.appendf("\"outputCompression\" : \"%s\",\n", queryOutputCompressionDefault());
            }
            else
                WARNLOG("Failed to created compression decompressor for: %s", queryOutputCompressionDefault());
        }

        request.appendf("\"format\" : \"binary\",\n"
            "\"node\" : {\n"
            " \"fileName\" : \"%s\"", filename);
        if (chooseN)
            request.appendf(",\n \"chooseN\" : \"%" I64F "u\"", chooseN);
        if (fieldFilters.numFilterFields())
        {
            request.append(",\n \"keyFilter\" : [\n  ");
            for (unsigned idx=0; idx < fieldFilters.numFilterFields(); idx++)
            {
                auto &filter = fieldFilters.queryFilter(idx);
                StringBuffer filterString;
                filter.serialize(filterString);
                if (idx)
                    request.append(",\n  ");
                request.append("\"");
                encodeJSON(request, filterString.length(), filterString.str());
                request.append("\"");
            }
            request.append("\n ]");
        }
        MemoryBuffer actualTypeInfo;
        if (!dumpTypeInfo(actualTypeInfo, actual->querySerializedDiskMeta()->queryTypeInfo()))
            throw createDafsException(DAFSERR_cmdstream_unsupported_recfmt, "Format not supported by remote read");
        request.append(",\n \"inputBin\" : \"");
        JBASE64_Encode(actualTypeInfo.toByteArray(), actualTypeInfo.length(), request, false);
        request.append("\"");
        if (actual != projected)
        {
            MemoryBuffer projectedTypeInfo;
            dumpTypeInfo(projectedTypeInfo, projected->querySerializedDiskMeta()->queryTypeInfo());
            if (actualTypeInfo.length() != projectedTypeInfo.length() ||
                memcmp(actualTypeInfo.toByteArray(), projectedTypeInfo.toByteArray(), actualTypeInfo.length()))
            {
                request.append(",\n \"outputBin\": \"");
                JBASE64_Encode(projectedTypeInfo.toByteArray(), projectedTypeInfo.length(), request, false);
                request.append("\"");
            }
        }
        bufPos = 0;
    }
    virtual size32_t read(offset_t pos, size32_t len, void * data) override
    {
        assertex(pos == bufPos);  // Must read sequentially
        if (!bufRemaining && !eof)
            refill();
        if (eof)
            return 0;
        if (len > bufRemaining)
            len = bufRemaining;
        bufPos += len;
        bufRemaining -= len;
        memcpy(data, reply.readDirect(len), len);
        return len;
    }
    virtual offset_t size() override { return -1; }
    virtual size32_t write(offset_t pos, size32_t len, const void * data) override { throwUnexpected(); }
    virtual offset_t appendFile(IFile *file,offset_t pos=0,offset_t len=(offset_t)-1) override { throwUnexpected(); }
    virtual void setSize(offset_t size) override { throwUnexpected(); }
    virtual void flush() override { throwUnexpected(); }
    virtual void close() override
    {
        PARENT::close(handle);
        handle = 0;
    }
    virtual unsigned __int64 getStatistic(StatisticKind kind) override
    {
        /* NB: Would need new stat. categories added for this to make sense,
         * but this class is implemented as a IFileIO for convenience for now,
         * it may be refactored into another form later.
         */
        return 0;
    }
// IRemoteFileIO
    virtual void addVirtualFieldMapping(const char *fieldName, const char *fieldValue) override
    {
        virtualFields[fieldName] = fieldValue;
    }
    virtual void ensureAvailable() override
    {
        if (firstRequest)
            handleFirstRequest();
    }
protected:
    StringBuffer &openRequest()
    {
        return request.append("{\n");
    }
    StringBuffer &closeRequest()
    {
        return request.append("\n }\n");
    }
    void addVirtualFields()
    {
        request.append(", \n \"virtualFields\" : {\n");
        bool first=true;
        for (auto &e : virtualFields)
        {
            if (!first)
                request.append(",\n");
            request.appendf("  \"%s\" : \"%s\"", e.first.c_str(), e.second.c_str());
            first = false;
        }
        request.append(" }");
    }
    void handleFirstRequest()
    {
        firstRequest = false;
        addVirtualFields();
        closeRequest();
        sendRequest(0, nullptr);
    }
    void refill()
    {
        if (firstRequest)
        {
            handleFirstRequest();
            return;
        }
        size32_t cursorLength;
        reply.read(cursorLength);
        if (!cursorLength)
        {
            eof = true;
            return;
        }
        MemoryBuffer mrequest;
        MemoryBuffer newReply;
        initSendBuffer(mrequest);
        mrequest.append((RemoteFileCommandType)RFCStreamRead);
        VStringBuffer json("{ \"handle\" : %u, \"format\" : \"binary\" }", handle);
        mrequest.append(json.length(), json.str());
        unsigned newHandle = 0;
        try
        {
            sendRemoteCommand(mrequest, newReply, false);
            newReply.read(newHandle);
        }
        catch (IJSOCK_Exception *e)
        {
            // will trigger new request with cursor
            EXCLOG(e, "CRemoteFilteredFileIOBase:: socket failure whilst streaming, will attempt to reconnect with cursor");
            newHandle = 0;
            e->Release();
        }
        if (newHandle == handle)
        {
            reply.swapWith(newReply);
            reply.read(bufRemaining);
            eof = (bufRemaining == 0);
            if (expander)
            {
                size32_t expandedSz = expander->init(reply.bytes()+reply.getPos());
                expandMb.clear().reserve(expandedSz);
                expander->expand(expandMb.bufferBase());
                expandMb.swapWith(reply);
            }
        }
        else
        {
            assertex(newHandle == 0);
            sendRequest(cursorLength, reply.readDirect(cursorLength));
        }
    }
    void sendRequest(unsigned cursorLen, const void *cursorData)
    {
        MemoryBuffer mrequest;
        initSendBuffer(mrequest);
        mrequest.append((RemoteFileCommandType)RFCStreamRead);
        mrequest.append(request.length(), request.str());
        if (cursorLen)
        {
            StringBuffer cursorInfo;
            cursorInfo.append(",\"cursorBin\": \"");
            JBASE64_Encode(cursorData, cursorLen, cursorInfo, false);
            cursorInfo.append("\"\n");
            mrequest.append(cursorInfo.length(), cursorInfo.str());
        }
        if (TF_TRACE_FULL)
            PROGLOG("req = <%s}>", request.str());
        mrequest.append(3, " \n}");
        sendRemoteCommand(mrequest, reply);
        reply.read(handle);
        reply.read(bufRemaining);
        eof = (bufRemaining == 0);
        if (expander)
        {
            size32_t expandedSz = expander->init(reply.bytes()+reply.getPos());
            expandMb.clear().reserve(expandedSz);
            expander->expand(expandMb.bufferBase());
            expandMb.swapWith(reply);
        }
    }
    StringBuffer request;
    MemoryBuffer reply;
    unsigned handle = 0;
    size32_t bufRemaining = 0;
    offset_t bufPos = 0;
    bool eof = false;

    bool firstRequest = true;
    std::unordered_map<std::string, std::string> virtualFields;
    Owned<IExpander> expander;
    MemoryBuffer expandMb;
};

class CRemoteFilteredFileIO : public CRemoteFilteredFileIOBase
{
public:
    // Really a stream, but life (maybe) easier elsewhere if looks like a file
    // Sometime should refactor to be based on IBufferedSerialInputStream instead - or maybe IRowStream.
    CRemoteFilteredFileIO(SocketEndpoint &ep, const char *filename, IOutputMetaData *actual, IOutputMetaData *projected, const RowFilter &fieldFilters, bool compressed, bool grouped, unsigned __int64 chooseN)
        : CRemoteFilteredFileIOBase(ep, filename, actual, projected, fieldFilters, chooseN)
    {
        // NB: inputGrouped == outputGrouped for now, but may want output to be ungrouped
        request.appendf(",\n \"kind\" : \"diskread\",\n"
            " \"compressed\" : \"%s\",\n"
            " \"inputGrouped\" : \"%s\",\n"
            " \"outputGrouped\" : \"%s\"", boolToStr(compressed), boolToStr(grouped), boolToStr(grouped));
    }
};

class CRemoteFilteredRowStream : public CRemoteFilteredFileIO, implements IRowStream
{
public:
    CRemoteFilteredRowStream(const RtlRecord &_recInfo, SocketEndpoint &ep, const char * filename, IOutputMetaData *actual, IOutputMetaData *projected, const RowFilter &fieldFilters, bool compressed, bool grouped)
        : CRemoteFilteredFileIO(ep, filename, actual, projected, fieldFilters, compressed, grouped, 0), recInfo(_recInfo)
    {
    }
    virtual const byte *queryNextRow()  // NOTE - rows returned must NOT be freed
    {
        if (!bufRemaining && !eof)
            refill();
        if (eof)
            return nullptr;
        unsigned len = recInfo.getRecordSize(reply.readDirect(0));
        bufPos += len;
        bufRemaining -= len;
        return reply.readDirect(len);
    }
    virtual void stop() override
    {
        close();
        eof = true;
    }
protected:
    const RtlRecord &recInfo;
};

static StringAttr remoteOutputCompressionDefault;
void setRemoteOutputCompressionDefault(const char *type)
{
    if (!isEmptyString(type))
        remoteOutputCompressionDefault.set(type);
}
const char *queryOutputCompressionDefault() { return remoteOutputCompressionDefault; }

extern IRemoteFileIO *createRemoteFilteredFile(SocketEndpoint &ep, const char * filename, IOutputMetaData *actual, IOutputMetaData *projected, const RowFilter &fieldFilters, bool compressed, bool grouped, unsigned __int64 chooseN)
{
    try
    {
        return new CRemoteFilteredFileIO(ep, filename, actual, projected, fieldFilters, compressed, grouped, chooseN);
    }
    catch (IException *e)
    {
        EXCLOG(e, nullptr);
        e->Release();
    }
    return nullptr;
}

class CRemoteFilteredKeyIO : public CRemoteFilteredFileIOBase
{
public:
    // Really a stream, but life (maybe) easier elsewhere if looks like a file
    // Sometime should refactor to be based on IBufferedSerialInputStream instead - or maybe IRowStream.
    CRemoteFilteredKeyIO(SocketEndpoint &ep, const char *filename, unsigned crc, IOutputMetaData *actual, IOutputMetaData *projected, const RowFilter &fieldFilters, unsigned __int64 chooseN)
        : CRemoteFilteredFileIOBase(ep, filename, actual, projected, fieldFilters, chooseN)
    {
        request.appendf(",\n \"kind\" : \"indexread\"");
        request.appendf(",\n \"crc\" : \"%u\"", crc);
    }
};

class CRemoteFilteredKeyCountIO : public CRemoteFilteredFileIOBase
{
public:
    // Really a stream, but life (maybe) easier elsewhere if looks like a file
    // Sometime should refactor to be based on IBufferedSerialInputStream instead - or maybe IRowStream.
    CRemoteFilteredKeyCountIO(SocketEndpoint &ep, const char *filename, unsigned crc, IOutputMetaData *actual, const RowFilter &fieldFilters, unsigned __int64 rowLimit)
        : CRemoteFilteredFileIOBase(ep, filename, actual, actual, fieldFilters, rowLimit)
    {
        request.appendf(",\n \"kind\" : \"indexcount\"");
        request.appendf(",\n \"crc\" : \"%u\"", crc);
    }
};

class CRemoteKey : public CSimpleInterfaceOf<IIndexLookup>
{
    Owned<IRemoteFileIO> iRemoteFileIO;
    offset_t pos = 0;
    Owned<ISourceRowPrefetcher> prefetcher;
    CThorContiguousRowBuffer prefetchBuffer;
    Owned<IBufferedSerialInputStream> strm;
    bool pending = false;
    SocketEndpoint ep;
    StringAttr filename;
    unsigned crc;
    Linked<IOutputMetaData> actual, projected;
    RowFilter fieldFilters;

public:
    CRemoteKey(SocketEndpoint &_ep, const char *_filename, unsigned _crc, IOutputMetaData *_actual, IOutputMetaData *_projected, const RowFilter &_fieldFilters, unsigned __int64 rowLimit)
        : ep(_ep), filename(_filename), crc(_crc), actual(_actual), projected(_projected)
    {
        for (unsigned f=0; f<_fieldFilters.numFilterFields(); f++)
            fieldFilters.addFilter(OLINK(_fieldFilters.queryFilter(f)));
        iRemoteFileIO.setown(new CRemoteFilteredKeyIO(ep, filename, crc, actual, projected, fieldFilters, rowLimit));
        if (!iRemoteFileIO)
            throwStringExceptionV(DAFSERR_cmdstream_openfailure, "Unable to open remote key part: '%s'", filename.get());
        strm.setown(createFileSerialStream(iRemoteFileIO));
        prefetcher.setown(projected->createDiskPrefetcher());
        assertex(prefetcher);
        prefetchBuffer.setStream(strm);
    }
// IIndexLookup
    virtual void ensureAvailable() override
    {
        iRemoteFileIO->ensureAvailable(); // will throw an exception if fails
    }
    virtual unsigned __int64 getCount() override
    {
        return checkCount(0);
    }
    virtual unsigned __int64 checkCount(unsigned __int64 limit) override
    {
        Owned<IFileIO> iFileIO = new CRemoteFilteredKeyCountIO(ep, filename, crc, actual, fieldFilters, limit);
        unsigned __int64 result;
        iFileIO->read(0, sizeof(result), &result);
        return result;
    }
    virtual const void *nextKey() override
    {
        if (pending)
            prefetchBuffer.finishedRow();
        if (prefetchBuffer.eos())
            return nullptr;
        prefetcher->readAhead(prefetchBuffer);
        pending = true;
        return prefetchBuffer.queryRow();
    }
};


extern IIndexLookup *createRemoteFilteredKey(SocketEndpoint &ep, const char * filename, unsigned crc, IOutputMetaData *actual, IOutputMetaData *projected, const RowFilter &fieldFilters, unsigned __int64 chooseN)
{
    try
    {
        return new CRemoteKey(ep, filename, crc, actual, projected, fieldFilters, chooseN);
    }
    catch (IException *e)
    {
        EXCLOG(e, nullptr);
        e->Release();
    }
    return nullptr;
}
<|MERGE_RESOLUTION|>--- conflicted
+++ resolved
@@ -376,12 +376,8 @@
             auto it = endpointMap.find(endpointStr.str());
             if (it != endpointMap.end())
             {
-<<<<<<< HEAD
-                storageSecret.append(std::get<1>(it->second).c_str());
+                storageSecret.append(it->second.secret.c_str());
                 b.leave();
-=======
-                storageSecret.append(it->second.secret.c_str());
->>>>>>> c5c1ba5d
                 if (0 == storageSecret.length())
                 {
                     VStringBuffer secureUrl("https://%s", endpointStr.str());
