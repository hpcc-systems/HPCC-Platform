--- conflicted
+++ resolved
@@ -44,13 +44,8 @@
 
 //Should be incremented whenever the virtuals in the context or a helper are changed, so
 //that a work unit can't be rerun.  Try as hard as possible to retain compatibility.
-<<<<<<< HEAD
-#define ACTIVITY_INTERFACE_VERSION      699
-#define MIN_ACTIVITY_INTERFACE_VERSION  699             //minimum value that is compatible with current interface
-=======
 #define ACTIVITY_INTERFACE_VERSION      650
 #define MIN_ACTIVITY_INTERFACE_VERSION  650             //minimum value that is compatible with current interface
->>>>>>> 6921f478
 
 typedef unsigned char byte;
 
@@ -431,10 +426,7 @@
     inline bool isLinkCounted() const { return (fieldType & RFTMlinkcounted) != 0; }
     inline bool isSigned() const { return (fieldType & RFTMunsigned) == 0; }
     inline bool isUnsigned() const { return (fieldType & RFTMunsigned) != 0; }
-<<<<<<< HEAD
-=======
     inline bool isBlob() const { return getType() == type_blob; }
->>>>>>> 6921f478
     inline unsigned getDecimalDigits() const { return (length & 0xffff); }
     inline unsigned getDecimalPrecision() const { return (length >> 16); }
     inline unsigned getBitfieldIntSize() const { return (length & 0xff); }
@@ -492,15 +484,9 @@
     const RtlTypeInfo * type;
     const byte *initializer;
     unsigned flags;
-<<<<<<< HEAD
 
     inline bool hasNonScalarXpath() const { return (flags & RFTMhasnonscalarxpath) != 0; }
 
-=======
-
-    inline bool hasNonScalarXpath() const { return (flags & RFTMhasnonscalarxpath) != 0; }
-
->>>>>>> 6921f478
     inline bool omitable() const
     {
         return (flags & RFTMinifblock)!=0;
@@ -2360,11 +2346,7 @@
     virtual IOutputMetaData * queryProjectedDiskRecordSize() = 0;   // Projected layout
     virtual unsigned getFlags() = 0;
     virtual unsigned getProjectedFormatCrc() = 0;                   // Corresponding to projectedDiskRecordSize
-<<<<<<< HEAD
-    virtual unsigned getDiskFormatCrc() { return getProjectedFormatCrc(); }  // Should correspond to queryDiskRecordSize() meta really - codegen needs to fix that
-=======
     virtual unsigned getDiskFormatCrc() = 0;                        // Corresponding to diskRecordSize
->>>>>>> 6921f478
     virtual void setCallback(IThorIndexCallback * callback) = 0;
     virtual bool getIndexLayout(size32_t & _retLen, void * & _retData) = 0;
 
