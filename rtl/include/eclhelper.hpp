--- conflicted
+++ resolved
@@ -958,11 +958,8 @@
     TAIpipewritearg_2,
     TAIinlinetablearg_1,
     TAIshuffleextra_1,
-<<<<<<< HEAD
     TAIhashdeduparg_2,
-=======
     TAIsoapcallextra_2,
->>>>>>> 704abaa9
 
 //Should remain as last of all meaningful tags, but before aliases
     TAImax,
