--- conflicted
+++ resolved
@@ -853,10 +853,7 @@
     virtual bool getIndexLayout(size32_t & _retLen, void * & _retData) override;
     virtual void setCallback(IThorIndexCallback * _tc) override;
     virtual size32_t mergeAggregate(ARowBuilder & rowBuilder, const void * src) override;
-<<<<<<< HEAD
-=======
     virtual void processRows(ARowBuilder & rowBuilder, size32_t srcLen, const void * src) override;
->>>>>>> 6921f478
 
 public:
     IThorIndexCallback * fpp;
@@ -889,10 +886,7 @@
     virtual size32_t initialiseCountGrouping(ARowBuilder & rowBuilder, const void * src) override;
     virtual size32_t processCountGrouping(ARowBuilder & rowBuilder, unsigned __int64 count) override;
     virtual size32_t mergeAggregate(ARowBuilder & rowBuilder, const void * src) override;
-<<<<<<< HEAD
-=======
     virtual void processRows(size32_t srcLen, const void * src, IHThorGroupAggregateCallback * callback) override;
->>>>>>> 6921f478
 
 public:
     IThorIndexCallback * fpp;
