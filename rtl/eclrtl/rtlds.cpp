--- conflicted
+++ resolved
@@ -1003,6 +1003,7 @@
     {
         unsigned pos = offset;
         offset += sizeof(size32_t);
+        builder.ensureCapacity(offset, "");
         return pos;
     }
 
@@ -1287,19 +1288,12 @@
     byte rowsPending = 0;
     while (!in.finishedNested(marker))
     {
-<<<<<<< HEAD
         in.read(1, &rowsPending);
         for (int i = 0; i < rowsPending; i++)
             builder.deserializeRow(*deserializer, in);
         in.read(1, &nullsPending);
         for (int i = 0; i < nullsPending; i++)
             builder.appendEOG();
-=======
-        unsigned pos = offset;
-        offset += sizeof(size32_t);
-        builder.ensureCapacity(offset, "");
-        return pos;
->>>>>>> 152cec5b
     }
 
     count = builder.getcount();
