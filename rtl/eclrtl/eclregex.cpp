/*##############################################################################

    HPCC SYSTEMS software Copyright (C) 2012 HPCC Systems®.

    Licensed under the Apache License, Version 2.0 (the "License");
    you may not use this file except in compliance with the License.
    You may obtain a copy of the License at

       http://www.apache.org/licenses/LICENSE-2.0

    Unless required by applicable law or agreed to in writing, software
    distributed under the License is distributed on an "AS IS" BASIS,
    WITHOUT WARRANTIES OR CONDITIONS OF ANY KIND, either express or implied.
    See the License for the specific language governing permissions and
    limitations under the License.
############################################################################## */

#include "limits.h"

// PCRE2_CODE_UNIT_WIDTH must be defined before the pcre.h include;
// set PCRE2_CODE_UNIT_WIDTH to zero (meaning, no default char bit width)
// so we can freely switch between 8 and 16 bits (STRING and UTF-8 support for
// the former, UNICODE support for the latter); this means we have to use
// width-specific functions and type declarations
#define PCRE2_CODE_UNIT_WIDTH 0
#include "pcre2.h"

#include "platform.h"
#include "eclhelper.hpp"
#include "eclrtl.hpp"
#include "eclrtl_imp.hpp"
#include "jhash.hpp"
#include "jlib.hpp"
#include "jmisc.hpp"
#include "jprop.hpp"

#include <memory>

//---------------------------------------------------------------------------

// PCRE2 8-bit context module variables, used for STRING and UTF-8 support
static pcre2_general_context_8 * pcre2GeneralContext8;
static pcre2_compile_context_8 * pcre2CompileContext8;
static pcre2_match_context_8 * pcre2MatchContext8;

#ifdef _USE_ICU
// PCRE2 16-bit context module variables, used for UNICODE support
static pcre2_general_context_16 * pcre2GeneralContext16;
static pcre2_compile_context_16 * pcre2CompileContext16;
static pcre2_match_context_16 * pcre2MatchContext16;
#endif // _USE_ICU

// PCRE2 memory allocation hook; size will always be in bytes
static void * pcre2Malloc(size_t size, void * /*userData*/)
{
    return rtlMalloc(size);
}

// PCRE2 memory deallocation hook
static void pcre2Free(void * block, void * /*userData*/)
{
    if (block)
        rtlFree(block);
}

/**
 * @brief Handles failure reporting with a regex and throws an exception with the given error code and message.
 *
 * @param errCode       The error code indicating the type of error that occurred.
 * @param msgPrefix     The prefix to be added to the error message; can be an empty string; include a trailing space if a non-empty regex is passed.
 * @param regex         The regular expression pattern; may be an empty string.
 * @param regexLength   The length (in code points) of the regular expression pattern.
 * @param errOffset     The offset into regex at which the error occurred.
 */
static void failWithPCRE2Error(int errCode, const std::string & msgPrefix, const std::string & regex, int errOffset)
{
    const int errBuffSize = 120;
    char errBuff[errBuffSize];
    std::string msg = msgPrefix;
    int msgLen = pcre2_get_error_message_8(errCode, (PCRE2_UCHAR8 *)errBuff, errBuffSize);
    if (msgLen > 0)
    {
        msg += errBuff;
    }
    else
    {
        msg += "PCRE2 error code: " ;
        msg += std::to_string(errCode);
        msg += " (no error message available)";
    }
    if (!regex.empty())
    {
        msg += " (regex: '";
        msg += regex;
        msg += "'";
        if (errOffset >= 0)
        {
            msg += " at offset ";
            msg += std::to_string(errOffset);
        }
        msg += ")";
    }
    rtlFail(0, msg.c_str());
}

/**
 * @brief Handles the failure of a regular expression operation and throws an exception with the given error code and message.
 *
 * @param errCode   The error code associated with the failure.
 * @param msg       The error message describing the failure.
 */
static void failWithPCRE2Error(int errCode, const std::string & msg)
{
    failWithPCRE2Error(errCode, msg, "", -1);
}

/**
 * @brief Handles failure reporting with Unicode regex and throws an exception with the given error code and message.
 *
 * @param errCode       The error code indicating the type of error that occurred.
 * @param msgPrefix     The prefix to be added to the error message; can be an empty string; include a trailing space if a non-empty message is passed.
 * @param regex         The regular expression pattern in UChar format.
 * @param regexLength   The length (in code points) of the regular expression pattern.
 * @param errOffset     The offset into regex at which the error occurred.
 */
static void failWithPCRE2Error(int errCode, const std::string & msgPrefix, const UChar * regex, int regexLength, int errOffset)
{
    std::string regexPattern;
    if (regex && regex[0])
    {
        char * regexStr = nullptr;
        unsigned regexStrLen;
        rtlUnicodeToEscapedStrX(regexStrLen, regexStr, regexLength, regex);
        regexPattern = std::string(regexStr, regexStrLen);
        rtlFree(regexStr);
    }
    failWithPCRE2Error(errCode, msgPrefix, regexPattern, errOffset);
}

//---------------------------------------------------------------------------

// RAII class for PCRE2 8-bit match data
class PCRE2MatchData8
{
private:
    pcre2_match_data_8 * matchData = nullptr;

public:
    PCRE2MatchData8() = default;
    PCRE2MatchData8(pcre2_match_data_8 * newData) : matchData(newData) {}
    PCRE2MatchData8(const PCRE2MatchData8 & other) = delete;
    ~PCRE2MatchData8() { pcre2_match_data_free_8(matchData); }
    operator pcre2_match_data_8 * () const { return matchData; }
    pcre2_match_data_8 * operator = (pcre2_match_data_8 * newData)
    {
        pcre2_match_data_free_8(matchData); // safe for nullptr
        matchData = newData;
        return matchData;
    }
};

//---------------------------------------------------------------------------

// RAII class for PCRE2 16-bit match data
class PCRE2MatchData16
{
private:
    pcre2_match_data_16 * matchData = nullptr;

public:
    PCRE2MatchData16() = default;
    PCRE2MatchData16(pcre2_match_data_16 * newData) : matchData(newData) {}
    PCRE2MatchData16(const PCRE2MatchData16 & other) = delete;
    ~PCRE2MatchData16() { pcre2_match_data_free_16(matchData); }
    operator pcre2_match_data_16 * () const { return matchData; }
    pcre2_match_data_16 * operator = (pcre2_match_data_16 * newData)
    {
        pcre2_match_data_free_16(matchData); // safe for nullptr
        matchData = newData;
        return matchData;
    }
};

//---------------------------------------------------------------------------

/**
 * @brief Parent class of all compiled regular expression pattern classes; used for caching.
 */
class RegexCacheEntry
{
private:
    uint32_t savedOptions = 0; // set when the object is cached
    std::string savedPattern; // used as a blob store; set when the object is cached
    std::shared_ptr<pcre2_code_8> compiledRegex8 = nullptr;
    std::shared_ptr<pcre2_code_16> compiledRegex16 = nullptr;

public:
    RegexCacheEntry() = delete;

    RegexCacheEntry(size32_t _patternSize, const char * _pattern, uint32_t _options, std::shared_ptr<pcre2_code_8> _compiledRegex8)
    : savedOptions(_options), savedPattern(_pattern, _patternSize), compiledRegex8(std::move(_compiledRegex8))
    {}

    RegexCacheEntry(size32_t _patternSize, const char * _pattern, uint32_t _options, std::shared_ptr<pcre2_code_16> _compiledRegex16)
    : savedOptions(_options), savedPattern(_pattern, _patternSize), compiledRegex16(std::move(_compiledRegex16))
    {}

    RegexCacheEntry(const RegexCacheEntry & other) = delete;

    static hash64_t hashValue(size32_t patternSize, const char * pattern, uint32_t options)
    {
        hash64_t hash = HASH64_INIT;
        hash = rtlHash64Data(patternSize, pattern, hash);
        hash = rtlHash64Data(sizeof(options), &options, hash);
        return hash;
    }

    bool hasSamePattern(size32_t patternSize, const char * pattern, uint32_t options) const
    {
        if ((patternSize == 0) || (patternSize != savedPattern.size()))
            return false;
        if (options != savedOptions)
            return false;
        return (memcmp(pattern, savedPattern.data(), patternSize) == 0);
    }

    std::shared_ptr<pcre2_code_8> getCompiledRegex8() const { return compiledRegex8; }
    std::shared_ptr<pcre2_code_16> getCompiledRegex16() const { return compiledRegex16; }
};

//---------------------------------------------------------------------------

#define DEFAULT_CACHE_MAX_SIZE 500
static CLRUCache<hash64_t, std::shared_ptr<RegexCacheEntry>> compiledStrRegExprCache(DEFAULT_CACHE_MAX_SIZE);
static CriticalSection compiledStrRegExprLock;
enum class CompiledCacheState : int
{
    Uninitialized = 0,
    Disabled = 1,
    Enabled = 2
};
static std::atomic<CompiledCacheState> compiledCacheState = CompiledCacheState::Uninitialized;

/**
 * @brief Provide an optional override to the maximum cache size for regex patterns.
 *
 * Function searches with the containerized "expert" section or the bare-metal
 * <Software/Globals> section for an optional "regex" subsection with a "cacheSize" attribute
 * By default, the maximum cache size is set to 500 patterns.  Override with 0 to disable caching.
 */
static void initMaxCacheSize() // NB: called when compiledStrRegExprLock held
{
#ifdef _CONTAINERIZED
    Owned<IPropertyTree> expert;
#else
    Owned<IPropertyTree> envtree;
    IPropertyTree * expert = nullptr;
#endif

    try
    {
#ifdef _CONTAINERIZED
        expert.setown(getGlobalConfigSP()->getPropTree("expert"));
#else
        envtree.setown(getHPCCEnvironment());
        if (envtree)
            expert = envtree->queryPropTree("Software/Globals");
#endif
    }
    catch (IException *e)
    {
        e->Release();
    }
    catch (...)
    {
    }

    size32_t cacheMaxSize = DEFAULT_CACHE_MAX_SIZE;

    if (expert)
    {
        IPropertyTree *regexProps = expert->queryPropTree("regex");
        if (regexProps)
        {
            cacheMaxSize = regexProps->getPropInt("@cacheSize", cacheMaxSize);
        }
    }

    if (cacheMaxSize > 0)
    {
        compiledStrRegExprCache.setMaxCacheSize(cacheMaxSize);
        compiledCacheState = CompiledCacheState::Enabled;
    }
    else
        compiledCacheState = CompiledCacheState::Disabled;
}

inline bool isCacheEnabled()
{
    if (likely(CompiledCacheState::Enabled == compiledCacheState)) // common case
        return true;
    else if (compiledCacheState == CompiledCacheState::Uninitialized)
    {
        CriticalBlock b(compiledStrRegExprLock);
        if (CompiledCacheState::Uninitialized == compiledCacheState) // check again now have crit
            initMaxCacheSize();
    }
    return CompiledCacheState::Enabled == compiledCacheState;
}
//---------------------------------------------------------------------------

class CStrRegExprFindInstance final : implements IStrRegExprFindInstance
{
private:
    bool matched = false;
    std::shared_ptr<pcre2_code_8> compiledRegex = nullptr;
    PCRE2MatchData8 matchData;
    const char * subject = nullptr; // points to current subject of regex; do not free
    char * sample = nullptr; //only required if findstr/findvstr will be called
    bool isUTF8Enabled = false;;

public:
    CStrRegExprFindInstance(std::shared_ptr<pcre2_code_8> _compiledRegex, const char * _subject, size32_t _from, size32_t _len, bool _keep)
        : compiledRegex(std::move(_compiledRegex))
    {
        // See if UTF-8 is enabled on this compiled regex
        uint32_t option_bits;
        pcre2_pattern_info_8(compiledRegex.get(), PCRE2_INFO_ALLOPTIONS, &option_bits);
        isUTF8Enabled = (option_bits & PCRE2_UTF) != 0;
        // Make sure the offset and length is in code points (bytes), not characters
        size32_t subjectOffset = (isUTF8Enabled ? rtlUtf8Size(_from, _subject) : _from);
        size32_t subjectSize = (isUTF8Enabled ? rtlUtf8Size(_len, _subject) : _len);

        if (_keep)
        {
            sample = (char *)rtlMalloc(subjectSize + 1);  //required for findstr
            memcpy_iflen(sample, _subject + subjectOffset, subjectSize);
            sample[subjectSize] = '\0';
            subject = sample;
        }
        else
        {
            subject = _subject + subjectOffset;
        }

        matched = false;
        matchData = pcre2_match_data_create_from_pattern_8(compiledRegex.get(), pcre2GeneralContext8);

        int numMatches = pcre2_match_8(compiledRegex.get(), (PCRE2_SPTR8)subject, subjectSize, 0, 0, matchData, pcre2MatchContext8);

        matched = numMatches > 0;

        if (numMatches < 0 && numMatches != PCRE2_ERROR_NOMATCH)
        {
            // Treat everything else as an error
            failWithPCRE2Error(numMatches, "Error in regex search: ");
        }

    }

    ~CStrRegExprFindInstance() //CAVEAT non-virtual destructor !
    {
        if (sample)
            rtlFree(sample);
    }

    //IStrRegExprFindInstance

    bool found() const { return matched; }

    void getMatchX(unsigned & outlen, char * & out, unsigned n = 0) const
    {
        if (matched && (n < pcre2_get_ovector_count_8(matchData)))
        {
            PCRE2_SIZE * ovector = pcre2_get_ovector_pointer_8(matchData);
            const char * matchStart = subject + ovector[2 * n];
            outlen = ovector[2 * n + 1] - ovector[2 * n];
            out = (char *)rtlMalloc(outlen);
            memcpy_iflen(out, matchStart, outlen);
        }
        else
        {
            outlen = 0;
            out = nullptr;
        }
    }

    void getMatchXFixed(size32_t tlen, char * tgt, unsigned n = 0) const
    {
        if (tlen == 0)
            return;

        if (matched && (n < pcre2_get_ovector_count_8(matchData)))
        {
            PCRE2_SIZE * ovector = pcre2_get_ovector_pointer_8(matchData);
            const char * matchStart = subject + ovector[2 * n];
            size32_t foundSize = ovector[2 * n + 1] - ovector[2 * n];
            if (foundSize <= tlen)
            {
                memcpy_iflen(tgt, matchStart, foundSize);
                memset_iflen(tgt + foundSize, ' ', tlen - foundSize);
            }
            else
            {
                if (isUTF8Enabled)
                {
                    rtlUtf8ToUtf8(tlen, tgt, foundSize, matchStart);
                }
                else
                {
                    memcpy_iflen(tgt, matchStart, tlen);
                }
            }
        }
        else
        {
            // Return an empty string
            memset_iflen(tgt, ' ', tlen);
        }
    }

    char const * findvstr(unsigned outlen, char * out, unsigned n)
    {
        if (matched && (n < pcre2_get_ovector_count_8(matchData)))
        {
            PCRE2_SIZE * ovector = pcre2_get_ovector_pointer_8(matchData);
            const char * matchStart = subject + ovector[2 * n];
            unsigned substrLen = ovector[2 * n + 1] - ovector[2 * n];
            if (substrLen >= outlen)
                substrLen = outlen - 1;
            memcpy_iflen(out, matchStart, substrLen);
            out[substrLen] = 0;
        }
        else
        {
            out[0] = 0;
        }
        return out;
    }
};

//---------------------------------------------------------------------------

class CCompiledStrRegExpr final : implements ICompiledStrRegExpr
{
private:
    std::shared_ptr<pcre2_code_8> compiledRegex = nullptr;
    bool isUTF8Enabled = false;
    Owned<IException> deferredException;

public:
    static pcre2_code_8 * compileRegex(int _regexLength, const char * _regex, bool _isCaseSensitive, bool _enableUTF8)
    {
        int errNum = 0;
        PCRE2_SIZE errOffset;
        uint32_t options = ((_isCaseSensitive ? 0 : PCRE2_CASELESS) | (_enableUTF8 ? PCRE2_UTF : 0));
        size32_t regexSize = (_enableUTF8 ? rtlUtf8Size(_regexLength, _regex) : _regexLength);

        pcre2_code_8 * newCompiledRegex = pcre2_compile_8((PCRE2_SPTR8)_regex, regexSize, options, &errNum, &errOffset, pcre2CompileContext8);

        if (newCompiledRegex == nullptr)
        {
            failWithPCRE2Error(errNum, "Error in regex pattern: ", std::string(_regex, _regexLength), errOffset);
        }

        return newCompiledRegex;
    }

public:
    CCompiledStrRegExpr(int _regexLength, const char * _regex, bool _isCaseSensitive, bool _enableUTF8, bool _throwOnError = false)
    : isUTF8Enabled(_enableUTF8)
    {
        try
        {
            compiledRegex = std::shared_ptr<pcre2_code_8>(compileRegex(_regexLength, _regex, _isCaseSensitive, _enableUTF8), pcre2_code_free_8);
        }
        catch (IException *e)
        {
            deferredException.setown(e);
        }
    }

    CCompiledStrRegExpr(const RegexCacheEntry& cacheEntry, bool _enableUTF8)
    : compiledRegex(cacheEntry.getCompiledRegex8()), isUTF8Enabled(_enableUTF8)
    {}

    std::shared_ptr<pcre2_code_8> getCompiledRegex() const { return compiledRegex; }

    //ICompiledStrRegExpr

    void replace(size32_t & outlen, char * & out, size32_t slen, char const * str, size32_t rlen, char const * rstr) const
    {
        if (deferredException)
            throw deferredException.getLink();
        
        outlen = 0;
        PCRE2MatchData8 matchData = pcre2_match_data_create_from_pattern_8(compiledRegex.get(), pcre2GeneralContext8);

        // This method is often called through an ECL interface and the provided lengths
        // (slen and rlen) are in code points (characters), not bytes; we need to convert these to a
        // byte count for PCRE2
        size32_t sourceSize = (isUTF8Enabled ? rtlUtf8Size(slen, str) : slen);
        size32_t replaceSize = (isUTF8Enabled ? rtlUtf8Size(rlen, rstr) : rlen);

        // Execute an explicit match first to see if we match at all; if we do, matchData will be populated
        // with data that can be used by pcre2_substitute to bypass some work
        int numMatches = pcre2_match_8(compiledRegex.get(), (PCRE2_SPTR8)str, sourceSize, 0, 0, matchData, pcre2MatchContext8);

        if (numMatches < 0 && numMatches != PCRE2_ERROR_NOMATCH)
        {
            // Treat everything other than PCRE2_ERROR_NOMATCH as an error
            failWithPCRE2Error(numMatches, "Error in regex replace: ");
        }

        if (numMatches > 0)
        {
            uint32_t replaceOptions = PCRE2_SUBSTITUTE_MATCHED|PCRE2_SUBSTITUTE_GLOBAL|PCRE2_SUBSTITUTE_EXTENDED|PCRE2_SUBSTITUTE_UNKNOWN_UNSET|PCRE2_SUBSTITUTE_UNSET_EMPTY;
            PCRE2_SIZE pcreSize = 0;

            // Call substitute once to get the size of the output (pushed into pcreSize);
            // note that pcreSize will include space for a terminating null character even though we don't want it
            int replaceResult = pcre2_substitute_8(compiledRegex.get(), (PCRE2_SPTR8)str, sourceSize, 0, replaceOptions|PCRE2_SUBSTITUTE_OVERFLOW_LENGTH, matchData, pcre2MatchContext8, (PCRE2_SPTR8)rstr, replaceSize, nullptr, &pcreSize);

            if (replaceResult < 0 && replaceResult != PCRE2_ERROR_NOMEMORY)
            {
                // PCRE2_ERROR_NOMEMORY is a normal result when we're just asking for the size of the output;
                // everything else is an error
                failWithPCRE2Error(replaceResult, "Error in regex replace: ");
            }

            if (pcreSize > 1)
            {
                out = (char *)rtlMalloc(pcreSize);

                replaceResult = pcre2_substitute_8(compiledRegex.get(), (PCRE2_SPTR8)str, sourceSize, 0, replaceOptions, matchData, pcre2MatchContext8, (PCRE2_SPTR8)rstr, replaceSize, (PCRE2_UCHAR8 *)out, &pcreSize);

                // Note that, weirdly, pcreSize will now contain the number of code points
                // in the result *excluding* the null terminator, so pcreSize will
                // become our final result length

                if (replaceResult < 0)
                {
                    failWithPCRE2Error(replaceResult, "Error in regex replace: ");
                }
            }
            else
            {
                // The replacement results in an empty string
                outlen = 0;
                out = nullptr;
                return;
            }

            // We need to return the number of characters here, not the byte count
            outlen = (isUTF8Enabled ? rtlUtf8Length(pcreSize, out) : pcreSize);
        }
        else
        {
            // No match found; return the original string
            out = (char *)rtlMalloc(sourceSize);
            memcpy_iflen(out, str, sourceSize);
            outlen = slen;
        }
    }

    void replaceTimed(ISectionTimer * timer, size32_t & outlen, char * & out, size32_t slen, char const * str, size32_t rlen, char const * rstr) const
    {
        SectionTimerBlock sectionTimer(timer);
        replace(outlen, out, slen, str, rlen, rstr);
    }

    // This method supports "fixed length UTF-8" even though that isn't really a thing;
    // it's here more for completeness, in case we ever implement some version of it
    void replaceFixed(size32_t tlen, char * tgt, size32_t slen, char const * str, size32_t rlen, char const * rstr) const
    {
        if (deferredException)
            throw deferredException.getLink();
        
        if (tlen == 0)
            return;

        PCRE2MatchData8 matchData = pcre2_match_data_create_from_pattern_8(compiledRegex.get(), pcre2GeneralContext8);

        // This method is often called through an ECL interface and the provided lengths
        // (slen and rlen) are in code points (characters), not bytes; we need to convert these to a
        // byte count for PCRE2
        size32_t sourceSize = (isUTF8Enabled ? rtlUtf8Size(slen, str) : slen);
        size32_t replaceSize = (isUTF8Enabled ? rtlUtf8Size(rlen, rstr) : rlen);

        // Execute an explicit match first to see if we match at all; if we do, matchData will be populated
        // with data that can be used by pcre2_substitute to bypass some work
        int numMatches = pcre2_match_8(compiledRegex.get(), (PCRE2_SPTR8)str, sourceSize, 0, 0, matchData, pcre2MatchContext8);

        if (numMatches < 0 && numMatches != PCRE2_ERROR_NOMATCH)
        {
            // Treat everything other than PCRE2_ERROR_NOMATCH as an error
            failWithPCRE2Error(numMatches, "Error in regex replace: ");
        }

        if (numMatches > 0)
        {
            uint32_t replaceOptions = PCRE2_SUBSTITUTE_MATCHED|PCRE2_SUBSTITUTE_GLOBAL|PCRE2_SUBSTITUTE_EXTENDED|PCRE2_SUBSTITUTE_UNKNOWN_UNSET|PCRE2_SUBSTITUTE_UNSET_EMPTY;
            PCRE2_SIZE pcreSize = 0;

            // Call substitute once to get the size of the output and see if it will fit within fixedOutLen;
            // if it does then we can substitute within the given buffer and then pad with spaces, if not then
            // we have to allocate memory, substitute into that memory, then copy into the given buffer;
            // note that pcreSize will include space for a terminating null character even though we don't want it
            int replaceResult = pcre2_substitute_8(compiledRegex.get(), (PCRE2_SPTR8)str, sourceSize, 0, replaceOptions|PCRE2_SUBSTITUTE_OVERFLOW_LENGTH, matchData, pcre2MatchContext8, (PCRE2_SPTR8)rstr, replaceSize, nullptr, &pcreSize);

            if (replaceResult < 0 && replaceResult != PCRE2_ERROR_NOMEMORY)
            {
                // PCRE2_ERROR_NOMEMORY is a normal result when we're just asking for the size of the output;
                // everything else is an error
                failWithPCRE2Error(replaceResult, "Error in regex replace: ");
            }

            if (pcreSize > 1)
            {
                std::string tempBuffer;
                bool useFixedBuffer = (pcreSize <= tlen);
                char * replaceBuffer = nullptr;

                if (useFixedBuffer)
                {
                    replaceBuffer = tgt;
                }
                else
                {
                    tempBuffer.reserve(pcreSize);
                    replaceBuffer = (char *)tempBuffer.data();
                }

                replaceResult = pcre2_substitute_8(compiledRegex.get(), (PCRE2_SPTR8)str, sourceSize, 0, replaceOptions, matchData, pcre2MatchContext8, (PCRE2_SPTR8)rstr, replaceSize, (PCRE2_UCHAR8 *)replaceBuffer, &pcreSize);

                if (replaceResult < 0)
                {
                    failWithPCRE2Error(replaceResult, "Error in regex replace: ");
                }

                // Note that after a successful replace, pcreSize will contain the number of code points in
                // the result *excluding* the null terminator

                if (useFixedBuffer)
                {
                    // We used the fixed buffer so we only need to pad the result with spaces
                    if (isUTF8Enabled)
                    {
                        memset_iflen(tgt + pcreSize, ' ', tlen - rtlUtf8Length(pcreSize, tgt));
                    }
                    else
                    {
                        memset_iflen(tgt + pcreSize, ' ', tlen - pcreSize);
                    }
                }
                else
                {
                    // We used a separate buffer, so we need to copy the result into the fixed buffer;
                    // temp buffer was larger so we don't have to worry about padding
                    if (isUTF8Enabled)
                    {
                        rtlUtf8ToUtf8(tlen, tgt, pcreSize, replaceBuffer);
                    }
                    else
                    {
                        memcpy_iflen(tgt, replaceBuffer, tlen);
                    }
                    
                }
            }
            else
            {
                // The replacement results in an empty string
                memset_iflen(tgt, ' ', tlen);
            }
        }
        else
        {
            // No match found; return the original string
            if (isUTF8Enabled)
            {
                if (tlen == slen)
                {
                    memcpy_iflen(tgt, str, sourceSize);
                }
                else
                {
                    rtlUtf8ToUtf8(tlen, tgt, slen, str);
                }
            }
            else
            {
                if (slen <= tlen)
                {
                    memcpy_iflen(tgt, str, sourceSize);
                    memset_iflen(tgt + sourceSize, ' ', tlen - sourceSize);
                }
                else
                {
                    memcpy_iflen(tgt, str, tlen);
                }
            }
        }
    }

    void replaceFixedTimed(ISectionTimer * timer, size32_t tlen, char * tgt, size32_t slen, char const * str, size32_t rlen, char const * rstr) const
    {
        SectionTimerBlock sectionTimer(timer);
        replaceFixed(tlen, tgt, slen, str, rlen, rstr);
    }

    IStrRegExprFindInstance * find(const char * str, size32_t from, size32_t len, bool needToKeepSearchString) const
    {
        if (deferredException)
            throw deferredException.getLink();
        
        CStrRegExprFindInstance * findInst = new CStrRegExprFindInstance(compiledRegex, str, from, len, needToKeepSearchString);
        return findInst;
    }

    IStrRegExprFindInstance * findTimed(ISectionTimer * timer, const char * str, size32_t from, size32_t len, bool needToKeepSearchString) const
    {
        SectionTimerBlock sectionTimer(timer);
        return find(str, from, len, needToKeepSearchString);
    }

    void getMatchSet(bool  & __isAllResult, size32_t & __resultBytes, void * & __result, size32_t _subjectLen, const char * _subject)
    {
        if (deferredException)
            throw deferredException.getLink();
        
        rtlRowBuilder out;
        size32_t outBytes = 0;
        PCRE2_SIZE offset = 0;
        uint32_t matchOptions = 0;
        PCRE2_SIZE subjectSize = (isUTF8Enabled ? rtlUtf8Size(_subjectLen, _subject) : _subjectLen);
        PCRE2MatchData8 matchData = pcre2_match_data_create_from_pattern_8(compiledRegex.get(), pcre2GeneralContext8);

        // Capture groups are ignored when gathering match results into a set,
        // so we will focus on only the first match (the entire matched string);
        // then we need to repeatedly match, adjusting the offset into the
        // subject string each time, until no more matches are found

        while (offset < subjectSize)
        {
            int numMatches = pcre2_match_8(compiledRegex.get(), (PCRE2_SPTR8)_subject, subjectSize, offset, matchOptions, matchData, pcre2MatchContext8);

            if (numMatches < 0)
            {
                if (numMatches == PCRE2_ERROR_NOMATCH)
                {
                    // No more matches; bail out of loop
                    break;
                }
                else
                {
                    // Treat everything else as an error
                    failWithPCRE2Error(numMatches, "Error in regex getMatchSet: ");
                }
            }
            else if (numMatches > 0)
            {
                PCRE2_SIZE * ovector = pcre2_get_ovector_pointer_8(matchData);
                const char * matchStart = _subject + ovector[0];
                unsigned matchSize = ovector[1] - ovector[0]; // code units

                // Copy match to output buffer
                out.ensureAvailable(outBytes + matchSize + sizeof(size32_t));
                byte * outData = out.getbytes() + outBytes;
                // Append the number of characters in the match
                * (size32_t *) outData = (isUTF8Enabled ? rtlUtf8Length(matchSize, matchStart) : matchSize);
                // Copy the bytes
                memcpy_iflen(outData + sizeof(size32_t), matchStart, matchSize);
                outBytes += matchSize + sizeof(size32_t);

                // Update search offset (which is in code units)
                offset = ovector[1];

                // Update options for subsequent matches; these are for performance reasons
                matchOptions = (isUTF8Enabled ? PCRE2_NO_UTF_CHECK : 0);
            }
            else
            {
                // This should never happen
                break;
            }
        }

        __isAllResult = false;
        __resultBytes = outBytes;
        __result = out.detachdata();
    };

    void getMatchSetTimed(ISectionTimer * timer, bool  & __isAllResult, size32_t & __resultBytes, void * & __result, size32_t _subjectLen, const char * _subject)
    {
        SectionTimerBlock sectionTimer(timer);
        getMatchSet(__isAllResult, __resultBytes, __result, _subjectLen, _subject);
    }

};

//---------------------------------------------------------------------------
// STRING implementation
//---------------------------------------------------------------------------

/**
 * @brief Fetches or creates a compiled string regular expression object.
 *
 * This function fetches a compiled string regular expression object from the cache if it exists,
 * or creates a new one if it doesn't. The regular expression object is created based on the provided
 * regex pattern, length, and case sensitivity flag. The created object is then cached for future use.
 *
 * @param sectionTimer      Pointer to a stat-aware section timer object; may be null.
 * @param _regexLength      The length of the regex pattern.
 * @param _regex            The regex pattern.
 * @param _isCaseSensitive  Flag indicating whether the regex pattern is case sensitive or not.
 * @return  A pointer to a copy of the fetched or created CCompiledStrRegExpr object.  The returned object
 * *        must eventually be deleted.
 */
CCompiledStrRegExpr* fetchOrCreateCompiledStrRegExpr(ISectionTimer * sectionTimer, int _regexLength, const char * _regex, bool _isCaseSensitive)
{
    if (isCacheEnabled())
    {
        CCompiledStrRegExpr * compiledObjPtr = nullptr;
        uint32_t options = (_isCaseSensitive ? 0 : PCRE2_CASELESS);
        hash64_t regexHash = RegexCacheEntry::hashValue(_regexLength, _regex, options);
        
        // Check the cache
        {
            CriticalBlock lock(compiledStrRegExprLock);
            RegexCacheEntry * cacheEntry = compiledStrRegExprCache.get(regexHash).get();

            if (cacheEntry && cacheEntry->hasSamePattern(_regexLength, _regex, options))
            {
                // Note a cache hit
                if (sectionTimer)
                    sectionTimer->addStatistic(StNumCacheHits, 1);
                // Return a new compiled pattern object based on the cached information
                return new CCompiledStrRegExpr(*cacheEntry, false);
            }

            // Create a new compiled pattern object
            compiledObjPtr = new CCompiledStrRegExpr(_regexLength, _regex, _isCaseSensitive, false);
<<<<<<< HEAD
            // Create a cache entry for the new object
            compiledStrRegExprCache.set(regexHash, std::make_shared<RegexCacheEntry>(_regexLength, _regex, options, compiledObjPtr->getCompiledRegex()));
            // Note a cache miss (add-to-cache)
            if (sectionTimer)
            {
                sectionTimer->addStatistic(StNumCacheAdds, 1);
                sectionTimer->mergeStatistic(StNumPeakCacheObjects, compiledStrRegExprCache.getCacheSize());
=======
            if (compiledObjPtr->getCompiledRegex())
            {
                // Create a cache entry for the new object
                compiledStrRegExprCache.set(regexHash, std::make_shared<RegexCacheEntry>(_regexLength, _regex, options, compiledObjPtr->getCompiledRegex()));
>>>>>>> 7e5810dd
            }
        }

        return compiledObjPtr;
    }
    else
    {
        return new CCompiledStrRegExpr(_regexLength, _regex, _isCaseSensitive, false);
    }
}

//---------------------------------------------------------------------------

ECLRTL_API bool rtlSyntaxCheckStrRegExpr(int regExprLength, const char * regExpr)
{
    pcre2_code_8 * compiled = CCompiledStrRegExpr::compileRegex(regExprLength, regExpr, false, false);
    pcre2_code_free_8(compiled);
    return true;
}

ECLRTL_API bool rtlSyntaxCheckStrRegExpr(const char * regExpr)
{
    return rtlSyntaxCheckStrRegExpr(strlen(regExpr), regExpr);
}

ECLRTL_API ICompiledStrRegExpr * rtlCreateCompiledStrRegExpr(const char * regExpr, bool isCaseSensitive)
{
    return fetchOrCreateCompiledStrRegExpr(nullptr, strlen(regExpr), regExpr, isCaseSensitive);
}

ECLRTL_API ICompiledStrRegExpr * rtlCreateCompiledStrRegExprTimed(ISectionTimer * timer, const char * regExpr, bool isCaseSensitive)
{
    SectionTimerBlock sectionTimer(timer);
    return fetchOrCreateCompiledStrRegExpr(timer, strlen(regExpr), regExpr, isCaseSensitive);
}

ECLRTL_API ICompiledStrRegExpr * rtlCreateCompiledStrRegExpr(int regExprLength, const char * regExpr, bool isCaseSensitive)
{
    return fetchOrCreateCompiledStrRegExpr(nullptr, regExprLength, regExpr, isCaseSensitive);
}

ECLRTL_API ICompiledStrRegExpr * rtlCreateCompiledStrRegExprTimed(ISectionTimer * timer, int regExprLength, const char * regExpr, bool isCaseSensitive)
{
    SectionTimerBlock sectionTimer(timer);
    return fetchOrCreateCompiledStrRegExpr(timer, regExprLength, regExpr, isCaseSensitive);
}

ECLRTL_API void rtlDestroyCompiledStrRegExpr(ICompiledStrRegExpr * compiledExpr)
{
    if (compiledExpr)
        delete (CCompiledStrRegExpr*)compiledExpr;
}

ECLRTL_API void rtlDestroyStrRegExprFindInstance(IStrRegExprFindInstance * findInst)
{
    if (findInst)
        delete (CStrRegExprFindInstance*)findInst;
}

//---------------------------------------------------------------------------
// UTF8 implementation
//---------------------------------------------------------------------------

/**
 * @brief Fetches or creates a compiled UTF-8 regular expression object.
 *
 * This function fetches a compiled UTF-8 regular expression object from the cache if it exists,
 * or creates a new one if it doesn't. The regular expression object is created based on the provided
 * regex pattern, length, and case sensitivity flag. The created object is then cached for future use.
 *
 * @param sectionTimer      Pointer to a stat-aware section timer object; may be null.
 * @param _regexLength      The length of the regex pattern, in code points.
 * @param _regex            The regex pattern.
 * @param _isCaseSensitive  Flag indicating whether the regex pattern is case sensitive or not.
 * @return  A pointer to a copy of the fetched or created CCompiledStrRegExpr object.  The returned object
 * *        must eventually be deleted.
 */
CCompiledStrRegExpr* fetchOrCreateCompiledU8StrRegExpr(ISectionTimer * sectionTimer, int _regexLength, const char * _regex, bool _isCaseSensitive)
{
    if (isCacheEnabled())
    {
        CCompiledStrRegExpr * compiledObjPtr = nullptr;
        unsigned int regexSize = rtlUtf8Size(_regexLength, _regex);
        uint32_t options = PCRE2_UTF | (_isCaseSensitive ? 0 : PCRE2_CASELESS);
        hash64_t regexHash = RegexCacheEntry::hashValue(regexSize, _regex, options);
        
        // Check the cache
        {
            CriticalBlock lock(compiledStrRegExprLock);
            RegexCacheEntry * cacheEntry = compiledStrRegExprCache.get(regexHash).get();

            if (cacheEntry && cacheEntry->hasSamePattern(regexSize, _regex, options))
            {
                // Note a cache hit
                if (sectionTimer)
                    sectionTimer->addStatistic(StNumCacheHits, 1);
                // Return a new compiled pattern object based on the cached information
                return new CCompiledStrRegExpr(*cacheEntry, true);
            }

            // Create a new compiled pattern object
            compiledObjPtr = new CCompiledStrRegExpr(_regexLength, _regex, _isCaseSensitive, true);
<<<<<<< HEAD
            // Create a cache entry for the new object
            compiledStrRegExprCache.set(regexHash, std::make_shared<RegexCacheEntry>(regexSize, _regex, options, compiledObjPtr->getCompiledRegex()));
            // Note a cache miss (add-to-cache)
            if (sectionTimer)
            {
                sectionTimer->addStatistic(StNumCacheAdds, 1);
                sectionTimer->mergeStatistic(StNumPeakCacheObjects, compiledStrRegExprCache.getCacheSize());
=======
            if (compiledObjPtr->getCompiledRegex())
            {
                // Create a cache entry for the new object
                compiledStrRegExprCache.set(regexHash, std::make_shared<RegexCacheEntry>(regexSize, _regex, options, compiledObjPtr->getCompiledRegex()));
>>>>>>> 7e5810dd
            }
        }

        return compiledObjPtr;
    }
    else
    {
        return new CCompiledStrRegExpr(_regexLength, _regex, _isCaseSensitive, true);
    }
}

//---------------------------------------------------------------------------

ECLRTL_API bool rtlSyntaxCheckU8StrRegExpr(int regExprLength, const char * regExpr)
{
    pcre2_code_8 * compiled = CCompiledStrRegExpr::compileRegex(regExprLength, regExpr, false, true);
    pcre2_code_free_8(compiled);
    return true;
}

ECLRTL_API bool rtlSyntaxCheckU8StrRegExpr(const char * regExpr)
{
    return rtlSyntaxCheckU8StrRegExpr(rtlUtf8Length(regExpr), regExpr);
}

ECLRTL_API ICompiledStrRegExpr * rtlCreateCompiledU8StrRegExpr(const char * regExpr, bool isCaseSensitive)
{
    return fetchOrCreateCompiledU8StrRegExpr(nullptr, rtlUtf8Length(regExpr), regExpr, isCaseSensitive);
}

ECLRTL_API ICompiledStrRegExpr * rtlCreateCompiledU8StrRegExprTimed(ISectionTimer * timer, const char * regExpr, bool isCaseSensitive)
{
    SectionTimerBlock sectionTimer(timer);
    return fetchOrCreateCompiledU8StrRegExpr(timer, rtlUtf8Length(regExpr), regExpr, isCaseSensitive);
}

ECLRTL_API ICompiledStrRegExpr * rtlCreateCompiledU8StrRegExpr(int regExprLength, const char * regExpr, bool isCaseSensitive)
{
    return fetchOrCreateCompiledU8StrRegExpr(nullptr, regExprLength, regExpr, isCaseSensitive);
}

ECLRTL_API ICompiledStrRegExpr * rtlCreateCompiledU8StrRegExprTimed(ISectionTimer * timer, int regExprLength, const char * regExpr, bool isCaseSensitive)
{
    SectionTimerBlock sectionTimer(timer);
    return fetchOrCreateCompiledU8StrRegExpr(timer, regExprLength, regExpr, isCaseSensitive);
}

ECLRTL_API void rtlDestroyCompiledU8StrRegExpr(ICompiledStrRegExpr * compiledExpr)
{
    if (compiledExpr)
        delete (CCompiledStrRegExpr*)compiledExpr;
}

ECLRTL_API void rtlDestroyU8StrRegExprFindInstance(IStrRegExprFindInstance * findInst)
{
    if (findInst)
        delete (CStrRegExprFindInstance*)findInst;
}

//---------------------------------------------------------------------------

// RegEx Compiler for unicode strings

#ifdef _USE_ICU

class CUStrRegExprFindInstance final : implements IUStrRegExprFindInstance
{
private:
    bool matched = false;
    std::shared_ptr<pcre2_code_16> compiledRegex = nullptr;
    PCRE2MatchData16 matchData;
    const UChar * subject = nullptr; // points to current subject of regex; do not free

public:
    CUStrRegExprFindInstance(std::shared_ptr<pcre2_code_16> _compiledRegex, const UChar * _subject, size32_t _from, size32_t _len)
        : compiledRegex(std::move(_compiledRegex))
    {
        subject = _subject + _from;
        matched = false;
        matchData = pcre2_match_data_create_from_pattern_16(compiledRegex.get(), pcre2GeneralContext16);
        int numMatches = pcre2_match_16(compiledRegex.get(), (PCRE2_SPTR16)subject, _len, 0, 0, matchData, pcre2MatchContext16);

        matched = numMatches > 0;

        if (numMatches < 0 && numMatches != PCRE2_ERROR_NOMATCH)
        {
            // Treat everything else as an error
            failWithPCRE2Error(numMatches, "Error in regex search: ");
        }

    }

    ~CUStrRegExprFindInstance() = default;

    //IUStrRegExprFindInstance

    bool found() const { return matched; }

    void getMatchX(unsigned & outlen, UChar * & out, unsigned n = 0) const
    {
        if (matched && (n < pcre2_get_ovector_count_16(matchData)))
        {
            PCRE2_SIZE * ovector = pcre2_get_ovector_pointer_16(matchData);
            const UChar * matchStart = subject + ovector[2 * n];
            outlen = ovector[2 * n + 1] - ovector[2 * n];
            PCRE2_SIZE outSize = outlen * sizeof(UChar);
            out = (UChar *)rtlMalloc(outSize);
            memcpy_iflen(out, matchStart, outSize);
        }
        else
        {
            outlen = 0;
            out = nullptr;
        }
    }

    void getMatchXFixed(size32_t tlen, UChar * tgt, unsigned n = 0) const
    {
        if (tlen == 0)
            return;
        
        if (matched && (n < pcre2_get_ovector_count_16(matchData)))
        {
            PCRE2_SIZE * ovector = pcre2_get_ovector_pointer_16(matchData);
            const UChar * matchStart = subject + ovector[2 * n];
            size32_t foundSize = ovector[2 * n + 1] - ovector[2 * n];
            if (foundSize <= tlen)
            {
                memcpy_iflen(tgt, matchStart, foundSize * sizeof(UChar));
                while (foundSize < tlen)
                    tgt[foundSize++] = ' ';
            }
            else
            {
                memcpy_iflen(tgt, matchStart, tlen * sizeof(UChar));
            }
        }
        else
        {
            // Return an empty string
            size32_t pos = 0;
            while (pos < tlen)
                tgt[pos++] = ' ';
        }
    }

    UChar const * findvstr(unsigned outlen, UChar * out, unsigned n)
    {
        if (matched && (n < pcre2_get_ovector_count_16(matchData)))
        {
            PCRE2_SIZE * ovector = pcre2_get_ovector_pointer_16(matchData);
            const UChar * matchStart = subject + ovector[2 * n];
            unsigned substrLen = ovector[2 * n + 1] - ovector[2 * n];
            if (substrLen >= outlen)
                substrLen = outlen - 1;
            memcpy_iflen(out, matchStart, substrLen * sizeof(UChar));
            out[substrLen] = 0;
        }
        else
        {
            out[0] = 0;
        }
        return out;
    }
};

//---------------------------------------------------------------------------

class CCompiledUStrRegExpr final : implements ICompiledUStrRegExpr
{
private:
    std::shared_ptr<pcre2_code_16> compiledRegex = nullptr;
    Owned<IException> deferredException;

public:
    static pcre2_code_16 * compileRegex(int _regexLength, const UChar * _regex, bool _isCaseSensitive)
    {
        int errNum = 0;
        PCRE2_SIZE errOffset;
        uint32_t options = (PCRE2_UCP | (_isCaseSensitive ? 0 : PCRE2_CASELESS));

        pcre2_code_16 * newCompiledRegex = pcre2_compile_16((PCRE2_SPTR16)_regex, _regexLength, options, &errNum, &errOffset, pcre2CompileContext16);

        if (newCompiledRegex == nullptr)
        {
            failWithPCRE2Error(errNum, "Error in regex pattern: ", _regex, _regexLength, errOffset);
        }

        return newCompiledRegex;
    }

public:
    CCompiledUStrRegExpr(int _regexLength, const UChar * _regex, bool _isCaseSensitive = false)
    {
        try
        {
            compiledRegex = std::shared_ptr<pcre2_code_16>(compileRegex(_regexLength, _regex, _isCaseSensitive), pcre2_code_free_16);
        }
        catch (IException *e)
        {
            deferredException.setown(e);
        }
    }

    CCompiledUStrRegExpr(const RegexCacheEntry& cacheEntry)
    : compiledRegex(cacheEntry.getCompiledRegex16())
    {}

    std::shared_ptr<pcre2_code_16> getCompiledRegex() const { return compiledRegex; }

    void replace(size32_t & outlen, UChar * & out, size32_t slen, const UChar * str, size32_t rlen, UChar const * rstr) const
    {
        if (deferredException)
            throw deferredException.getLink();
        
        outlen = 0;
        PCRE2MatchData16 matchData = pcre2_match_data_create_from_pattern_16(compiledRegex.get(), pcre2GeneralContext16);

        // Execute an explicit match first to see if we match at all; if we do, matchData will be populated
        // with data that can be used by pcre2_substitute to bypass some work
        int numMatches = pcre2_match_16(compiledRegex.get(), (PCRE2_SPTR16)str, slen, 0, 0, matchData, pcre2MatchContext16);

        if (numMatches < 0 && numMatches != PCRE2_ERROR_NOMATCH)
        {
            // Treat everything other than PCRE2_ERROR_NOMATCH as an error
            failWithPCRE2Error(numMatches, "Error in regex replace: ");
        }

        if (numMatches > 0)
        {
            uint32_t replaceOptions = PCRE2_SUBSTITUTE_MATCHED|PCRE2_SUBSTITUTE_GLOBAL|PCRE2_SUBSTITUTE_EXTENDED|PCRE2_SUBSTITUTE_UNKNOWN_UNSET|PCRE2_SUBSTITUTE_UNSET_EMPTY;
            PCRE2_SIZE pcreSize = 0;

            // Call substitute once to get the size of the output, then allocate memory for it;
            // Note that pcreSize will include space for a terminating null character;
            // we have to allocate memory for that byte to avoid a buffer overrun,
            // but we won't count that terminating byte
            int replaceResult = pcre2_substitute_16(compiledRegex.get(), (PCRE2_SPTR16)str, slen, 0, replaceOptions|PCRE2_SUBSTITUTE_OVERFLOW_LENGTH, matchData, pcre2MatchContext16, (PCRE2_SPTR16)rstr, rlen, nullptr, &pcreSize);

            if (replaceResult < 0 && replaceResult != PCRE2_ERROR_NOMEMORY)
            {
                // PCRE2_ERROR_NOMEMORY is a normal result when we're just asking for the size of the output
                failWithPCRE2Error(replaceResult, "Error in regex replace: ");
            }

            if (pcreSize > 1)
            {
                out = (UChar *)rtlMalloc(pcreSize * sizeof(UChar));

                replaceResult = pcre2_substitute_16(compiledRegex.get(), (PCRE2_SPTR16)str, slen, 0, replaceOptions, matchData, pcre2MatchContext16, (PCRE2_SPTR16)rstr, rlen, (PCRE2_UCHAR16 *)out, &pcreSize);

                // Note that, weirdly, pcreSize will now contain the number of code points
                // in the result *excluding* the null terminator, so pcreSize will
                // become our final result length

                if (replaceResult < 0)
                {
                    failWithPCRE2Error(replaceResult, "Error in regex replace: ");
                }
            }
            else
            {
                // The replacement results in an empty string
                outlen = 0;
                out = nullptr;
                return;
            }

            outlen = pcreSize;
        }
        else
        {
            // No match found; return the original string
            out = (UChar *)rtlMalloc(slen * sizeof(UChar));
            memcpy_iflen(out, str, slen * sizeof(UChar));
            outlen = slen;
        }
    }

    void replaceTimed(ISectionTimer * timer, size32_t & outlen, UChar * & out, size32_t slen, const UChar * str, size32_t rlen, UChar const * rstr) const
    {
        SectionTimerBlock sectionTimer(timer);
        replace(outlen, out, slen, str, rlen, rstr);
    }

    void replaceFixed(size32_t tlen, UChar * tgt, size32_t slen, UChar const * str, size32_t rlen, UChar const * replace) const
    {
        if (deferredException)
            throw deferredException.getLink();
        
        if (tlen == 0)
            return;

        PCRE2MatchData16 matchData = pcre2_match_data_create_from_pattern_16(compiledRegex.get(), pcre2GeneralContext16);

        // Execute an explicit match first to see if we match at all; if we do, matchData will be populated
        // with data that can be used by pcre2_substitute to bypass some work
        int numMatches = pcre2_match_16(compiledRegex.get(), (PCRE2_SPTR16)str, slen, 0, 0, matchData, pcre2MatchContext16);

        if (numMatches < 0 && numMatches != PCRE2_ERROR_NOMATCH)
        {
            // Treat everything other than PCRE2_ERROR_NOMATCH as an error
            failWithPCRE2Error(numMatches, "Error in regex replace: ");
        }

        if (numMatches > 0)
        {
            uint32_t replaceOptions = PCRE2_SUBSTITUTE_MATCHED|PCRE2_SUBSTITUTE_GLOBAL|PCRE2_SUBSTITUTE_EXTENDED|PCRE2_SUBSTITUTE_UNKNOWN_UNSET|PCRE2_SUBSTITUTE_UNSET_EMPTY;
            PCRE2_SIZE pcreSize = 0;

            // Call substitute once to get the size of the output and see if it will fit within fixedOutLen;
            // if it does then we can substitute within the given buffer and then pad with spaces, if not then
            // we have to allocate memory, substitute into that memory, then copy into the given buffer;
            // note that pcreSize will include space for a terminating null character even though we don't want it
            int replaceResult = pcre2_substitute_16(compiledRegex.get(), (PCRE2_SPTR16)str, slen, 0, replaceOptions|PCRE2_SUBSTITUTE_OVERFLOW_LENGTH, matchData, pcre2MatchContext16, (PCRE2_SPTR16)replace, rlen, nullptr, &pcreSize);

            if (replaceResult < 0 && replaceResult != PCRE2_ERROR_NOMEMORY)
            {
                // PCRE2_ERROR_NOMEMORY is a normal result when we're just asking for the size of the output;
                // everything else is an error
                failWithPCRE2Error(replaceResult, "Error in regex replace: ");
            }

            if (pcreSize > 1)
            {
                std::string tempBuffer;
                bool useFixedBuffer = (pcreSize <= tlen);
                UChar * replaceBuffer = nullptr;

                if (useFixedBuffer)
                {
                    replaceBuffer = tgt;
                }
                else
                {
                    tempBuffer.reserve(pcreSize * sizeof(UChar));
                    replaceBuffer = (UChar *)tempBuffer.data();
                }

                replaceResult = pcre2_substitute_16(compiledRegex.get(), (PCRE2_SPTR16)str, slen, 0, replaceOptions, matchData, pcre2MatchContext16, (PCRE2_SPTR16)replace, rlen, (PCRE2_UCHAR16 *)replaceBuffer, &pcreSize);

                if (replaceResult < 0)
                {
                    failWithPCRE2Error(replaceResult, "Error in regex replace: ");
                }

                // Note that after a successful replace, pcreSize will contain the number of code points in
                // the result *excluding* the null terminator

                if (useFixedBuffer)
                {
                    // We used the fixed buffer so we only need to pad the result with spaces
                    while (pcreSize < tlen)
                        tgt[pcreSize++] = ' ';
                }
                else
                {
                    // We used a separate buffer, so we need to copy the result into the fixed buffer;
                    // temp buffer was larger so we don't have to worry about padding
                    memcpy_iflen(tgt, replaceBuffer, (tlen * sizeof(UChar)));
                }
            }
            else
            {
                // The replacement results in an empty string
                size32_t pos = 0;
                while (pos < tlen)
                    tgt[pos++] = ' ';
            }
        }
        else
        {
            // No match found; return the original string
            if (slen <= tlen)
            {
                memcpy_iflen(tgt, str, (slen * sizeof(UChar)));
                while (slen < tlen)
                    tgt[slen++] = ' ';
            }
            else
            {
                memcpy_iflen(tgt, str, (tlen * sizeof(UChar)));
            }
        }
    }

    void replaceFixedTimed(ISectionTimer * timer, size32_t tlen, UChar * tgt, size32_t slen, UChar const * str, size32_t rlen, UChar const * replace) const
    {
        SectionTimerBlock sectionTimer(timer);
        replaceFixed(tlen, tgt, slen, str, rlen, replace);
    }

    IUStrRegExprFindInstance * find(const UChar * str, size32_t from, size32_t len) const
    {
        if (deferredException)
            throw deferredException.getLink();
        
        CUStrRegExprFindInstance * findInst = new CUStrRegExprFindInstance(compiledRegex, str, from, len);
        return findInst;
    }

    IUStrRegExprFindInstance * findTimed(ISectionTimer * timer, const UChar * str, size32_t from, size32_t len) const
    {
        SectionTimerBlock sectionTimer(timer);
        return find(str, from, len);
    }

    void getMatchSet(bool  & __isAllResult, size32_t & __resultBytes, void * & __result, size32_t _subjectLen, const UChar * _subject)
    {
        if (deferredException)
            throw deferredException.getLink();
        
        rtlRowBuilder out;
        size32_t outBytes = 0;
        PCRE2_SIZE offset = 0;
        uint32_t matchOptions = 0;
        PCRE2MatchData16 matchData = pcre2_match_data_create_from_pattern_16(compiledRegex.get(), pcre2GeneralContext16);

        // Capture groups are ignored when gathering match results into a set,
        // so we will focus on only the first match (the entire matched string);
        // then we need to repeatedly match, adjusting the offset into the
        // subject string each time, until no more matches are found

        while (offset < _subjectLen)
        {
            int numMatches = pcre2_match_16(compiledRegex.get(), (PCRE2_SPTR16)_subject, _subjectLen, offset, matchOptions, matchData, pcre2MatchContext16);

            if (numMatches < 0)
            {
                if (numMatches == PCRE2_ERROR_NOMATCH)
                {
                    // No more matches; bail out of loop
                    break;
                }
                else
                {
                    // Treat everything else as an error
                    failWithPCRE2Error(numMatches, "Error in regex getMatchSet: ");
                }
            }
            else if (numMatches > 0)
            {
                PCRE2_SIZE * ovector = pcre2_get_ovector_pointer_16(matchData);
                const UChar * matchStart = _subject + ovector[0];
                unsigned matchLen = ovector[1] - ovector[0];
                unsigned matchSize = matchLen * sizeof(UChar);

                // Copy match to output buffer; this is number of characters used
                // by the string, not the number of bytes
                out.ensureAvailable(outBytes + matchSize + sizeof(size32_t));
                byte * outData = out.getbytes() + outBytes;
                * (size32_t *) outData = matchLen;
                memcpy_iflen(outData + sizeof(size32_t), matchStart, matchSize);
                outBytes += matchSize + sizeof(size32_t);

                // Update offset
                offset = ovector[1];

                // Update options for subsequent matches; these are for performance reasons
                matchOptions = PCRE2_NO_UTF_CHECK;
            }
            else
            {
                // This should never happen
                break;
            }
        }

        __isAllResult = false;
        __resultBytes = outBytes;
        __result = out.detachdata();
    }

    void getMatchSetTimed(ISectionTimer * timer, bool  & __isAllResult, size32_t & __resultBytes, void * & __result, size32_t _subjectLen, const UChar * _subject)
    {
        SectionTimerBlock sectionTimer(timer);
        getMatchSet(__isAllResult, __resultBytes, __result, _subjectLen, _subject);
    }
};

//---------------------------------------------------------------------------
// UNICODE implementation
//---------------------------------------------------------------------------

/**
 * @brief Fetches or creates a compiled Unicode regular expression object.
 *
 * This function fetches a compiled Unicode regular expression object from the cache if it exists,
 * or creates a new one if it doesn't. The regular expression object is created based on the provided
 * regex pattern, length, and case sensitivity flag. The created object is then cached for future use.
 *
 * @param sectionTimer      Pointer to a stat-aware section timer object; may be null.
 * @param _regexLength      The length of the regex pattern, in code points.
 * @param _regex            The regex pattern.
 * @param _isCaseSensitive  Flag indicating whether the regex pattern is case sensitive or not.
 * @return  A pointer to a copy of the fetched or created CCompiledUStrRegExpr object.  The returned object
 * *        must eventually be deleted.
 */
CCompiledUStrRegExpr* fetchOrCreateCompiledUStrRegExpr(ISectionTimer * sectionTimer, int _regexLength, const UChar * _regex, bool _isCaseSensitive)
{
    if (isCacheEnabled())
    {
        CCompiledUStrRegExpr * compiledObjPtr = nullptr;
        unsigned int regexSize = _regexLength * sizeof(UChar);
        uint32_t options = PCRE2_UCP | (_isCaseSensitive ? 0 : PCRE2_CASELESS);
        hash64_t regexHash = RegexCacheEntry::hashValue(regexSize, reinterpret_cast<const char *>(_regex), options);
        
        // Check the cache
        {
            CriticalBlock lock(compiledStrRegExprLock);
            RegexCacheEntry * cacheEntry = compiledStrRegExprCache.get(regexHash).get();

            if (cacheEntry && cacheEntry->hasSamePattern(regexSize, reinterpret_cast<const char *>(_regex), options))
            {
                // Note a cache hit
                if (sectionTimer)
                    sectionTimer->addStatistic(StNumCacheHits, 1);
                // Return a new copy of the cached object
                return new CCompiledUStrRegExpr(*cacheEntry);
            }

            // Create a new compiled pattern object
            compiledObjPtr = new CCompiledUStrRegExpr(_regexLength, _regex, _isCaseSensitive);
<<<<<<< HEAD
            // Create a cache entry for the new object
            compiledStrRegExprCache.set(regexHash, std::make_shared<RegexCacheEntry>(regexSize, reinterpret_cast<const char *>(_regex), options, compiledObjPtr->getCompiledRegex()));
            // Note a cache miss (add-to-cache)
            if (sectionTimer)
                sectionTimer->addStatistic(StNumCacheAdds, 1);
=======
            if (compiledObjPtr->getCompiledRegex())
            {
                // Create a cache entry for the new object
                compiledStrRegExprCache.set(regexHash, std::make_shared<RegexCacheEntry>(regexSize, reinterpret_cast<const char *>(_regex), options, compiledObjPtr->getCompiledRegex()));
            }
>>>>>>> 7e5810dd
        }

        return compiledObjPtr;
    }
    else
    {
        return new CCompiledUStrRegExpr(_regexLength, _regex, _isCaseSensitive);
    }
}

//---------------------------------------------------------------------------

ECLRTL_API bool rtlSyntaxCheckUStrRegExpr(int regExprLength, const UChar * regExpr)
{
    pcre2_code_16 * compiled = CCompiledUStrRegExpr::compileRegex(regExprLength, regExpr, false);
    pcre2_code_free_16(compiled);
    return true;
}

ECLRTL_API bool rtlSyntaxCheckUStrRegExpr(const UChar * regExpr)
{
    return rtlSyntaxCheckUStrRegExpr(rtlUnicodeStrlen(regExpr), regExpr);
}

ECLRTL_API ICompiledUStrRegExpr * rtlCreateCompiledUStrRegExpr(const UChar * regExpr, bool isCaseSensitive)
{
    return fetchOrCreateCompiledUStrRegExpr(nullptr, rtlUnicodeStrlen(regExpr), regExpr, isCaseSensitive);
}

ECLRTL_API ICompiledUStrRegExpr * rtlCreateCompiledUStrRegExprTimed(ISectionTimer * timer, const UChar * regExpr, bool isCaseSensitive)
{
    SectionTimerBlock sectionTimer(timer);
    return fetchOrCreateCompiledUStrRegExpr(timer, rtlUnicodeStrlen(regExpr), regExpr, isCaseSensitive);
}

ECLRTL_API ICompiledUStrRegExpr * rtlCreateCompiledUStrRegExpr(int regExprLength, const UChar * regExpr, bool isCaseSensitive)
{
    return fetchOrCreateCompiledUStrRegExpr(nullptr, regExprLength, regExpr, isCaseSensitive);
}

ECLRTL_API ICompiledUStrRegExpr * rtlCreateCompiledUStrRegExprTimed(ISectionTimer * timer, int regExprLength, const UChar * regExpr, bool isCaseSensitive)
{
    SectionTimerBlock sectionTimer(timer);
    return fetchOrCreateCompiledUStrRegExpr(timer, regExprLength, regExpr, isCaseSensitive);
}

ECLRTL_API void rtlDestroyCompiledUStrRegExpr(ICompiledUStrRegExpr * compiledExpr)
{
    if (compiledExpr)
        delete (CCompiledUStrRegExpr*)compiledExpr;
}

ECLRTL_API void rtlDestroyUStrRegExprFindInstance(IUStrRegExprFindInstance * findInst)
{
    if (findInst)
        delete (CUStrRegExprFindInstance*)findInst;
}

#else // _USE_ICU

ECLRTL_API ICompiledUStrRegExpr * rtlCreateCompiledUStrRegExpr(const UChar * regExpr, bool isCaseSensitive)
{
    rtlFail(0, "ICU disabled");
}

ECLRTL_API ICompiledUStrRegExpr * rtlCreateCompiledUStrRegExpr(int regExprLength, const UChar * regExpr, bool isCaseSensitive)
{
    rtlFail(0, "ICU disabled");
}

ECLRTL_API void rtlDestroyCompiledUStrRegExpr(ICompiledUStrRegExpr * compiledExpr)
{
}

ECLRTL_API void rtlDestroyUStrRegExprFindInstance(IUStrRegExprFindInstance * findInst)
{
}
#endif // _USE_ICU

MODULE_INIT(INIT_PRIORITY_ECLRTL_ECLRTL)
{
    pcre2GeneralContext8 = pcre2_general_context_create_8(pcre2Malloc, pcre2Free, NULL);
    pcre2CompileContext8 = pcre2_compile_context_create_8(pcre2GeneralContext8);
    pcre2MatchContext8 = pcre2_match_context_create_8(pcre2GeneralContext8);
#ifdef _USE_ICU
    pcre2GeneralContext16 = pcre2_general_context_create_16(pcre2Malloc, pcre2Free, NULL);
    pcre2CompileContext16 = pcre2_compile_context_create_16(pcre2GeneralContext16);
    pcre2MatchContext16 = pcre2_match_context_create_16(pcre2GeneralContext16);
#endif // _USE_ICU
    return true;
}

MODULE_EXIT()
{
    pcre2_match_context_free_8(pcre2MatchContext8);
    pcre2_compile_context_free_8(pcre2CompileContext8);
    pcre2_general_context_free_8(pcre2GeneralContext8);
#ifdef _USE_ICU
    pcre2_match_context_free_16(pcre2MatchContext16);
    pcre2_compile_context_free_16(pcre2CompileContext16);
    pcre2_general_context_free_16(pcre2GeneralContext16);
#endif // _USE_ICU
}<|MERGE_RESOLUTION|>--- conflicted
+++ resolved
@@ -841,20 +841,16 @@
 
             // Create a new compiled pattern object
             compiledObjPtr = new CCompiledStrRegExpr(_regexLength, _regex, _isCaseSensitive, false);
-<<<<<<< HEAD
-            // Create a cache entry for the new object
-            compiledStrRegExprCache.set(regexHash, std::make_shared<RegexCacheEntry>(_regexLength, _regex, options, compiledObjPtr->getCompiledRegex()));
-            // Note a cache miss (add-to-cache)
-            if (sectionTimer)
-            {
-                sectionTimer->addStatistic(StNumCacheAdds, 1);
-                sectionTimer->mergeStatistic(StNumPeakCacheObjects, compiledStrRegExprCache.getCacheSize());
-=======
             if (compiledObjPtr->getCompiledRegex())
             {
                 // Create a cache entry for the new object
                 compiledStrRegExprCache.set(regexHash, std::make_shared<RegexCacheEntry>(_regexLength, _regex, options, compiledObjPtr->getCompiledRegex()));
->>>>>>> 7e5810dd
+                // Note a cache miss (add-to-cache)
+                if (sectionTimer)
+                {
+                    sectionTimer->addStatistic(StNumCacheAdds, 1);
+                    sectionTimer->mergeStatistic(StNumPeakCacheObjects, compiledStrRegExprCache.getCacheSize());
+                }
             }
         }
 
@@ -957,20 +953,16 @@
 
             // Create a new compiled pattern object
             compiledObjPtr = new CCompiledStrRegExpr(_regexLength, _regex, _isCaseSensitive, true);
-<<<<<<< HEAD
-            // Create a cache entry for the new object
-            compiledStrRegExprCache.set(regexHash, std::make_shared<RegexCacheEntry>(regexSize, _regex, options, compiledObjPtr->getCompiledRegex()));
-            // Note a cache miss (add-to-cache)
-            if (sectionTimer)
-            {
-                sectionTimer->addStatistic(StNumCacheAdds, 1);
-                sectionTimer->mergeStatistic(StNumPeakCacheObjects, compiledStrRegExprCache.getCacheSize());
-=======
             if (compiledObjPtr->getCompiledRegex())
             {
                 // Create a cache entry for the new object
                 compiledStrRegExprCache.set(regexHash, std::make_shared<RegexCacheEntry>(regexSize, _regex, options, compiledObjPtr->getCompiledRegex()));
->>>>>>> 7e5810dd
+                // Note a cache miss (add-to-cache)
+                if (sectionTimer)
+                {
+                    sectionTimer->addStatistic(StNumCacheAdds, 1);
+                    sectionTimer->mergeStatistic(StNumPeakCacheObjects, compiledStrRegExprCache.getCacheSize());
+                }
             }
         }
 
@@ -1494,19 +1486,14 @@
 
             // Create a new compiled pattern object
             compiledObjPtr = new CCompiledUStrRegExpr(_regexLength, _regex, _isCaseSensitive);
-<<<<<<< HEAD
-            // Create a cache entry for the new object
-            compiledStrRegExprCache.set(regexHash, std::make_shared<RegexCacheEntry>(regexSize, reinterpret_cast<const char *>(_regex), options, compiledObjPtr->getCompiledRegex()));
-            // Note a cache miss (add-to-cache)
-            if (sectionTimer)
-                sectionTimer->addStatistic(StNumCacheAdds, 1);
-=======
             if (compiledObjPtr->getCompiledRegex())
             {
                 // Create a cache entry for the new object
                 compiledStrRegExprCache.set(regexHash, std::make_shared<RegexCacheEntry>(regexSize, reinterpret_cast<const char *>(_regex), options, compiledObjPtr->getCompiledRegex()));
-            }
->>>>>>> 7e5810dd
+                // Note a cache miss (add-to-cache)
+                if (sectionTimer)
+                    sectionTimer->addStatistic(StNumCacheAdds, 1);
+            }
         }
 
         return compiledObjPtr;
