--- conflicted
+++ resolved
@@ -1468,23 +1468,15 @@
     return getTranslators(fname, expectedFormatCrc, expectedFormat, publishedFormatCrc, actualFormat, projectedFormatCrc, projectedFormat, translationMode);
 }
 
-<<<<<<< HEAD
-=======
 // NB: If returns true, localPath contains the local path of rfn
->>>>>>> 6921f478
 bool isRemoteReadCandidate(const CActivityBase &activity, const RemoteFilename &rfn, StringBuffer &localPath)
 {
     if (!activity.getOptBool(THOROPT_FORCE_REMOTE_DISABLED))
     {
-<<<<<<< HEAD
-        if (!rfn.isLocal() || activity.getOptBool(THOROPT_FORCE_REMOTE_READ, testForceRemote(rfn.getLocalPath(localPath))))
-            return true;
-=======
         rfn.getLocalPath(localPath);
         if (!rfn.isLocal() || activity.getOptBool(THOROPT_FORCE_REMOTE_READ, testForceRemote(localPath)))
             return true;
         localPath.clear();
->>>>>>> 6921f478
     }
     return false;
 }