/*##############################################################################

    HPCC SYSTEMS software Copyright (C) 2012 HPCC Systems.

    Licensed under the Apache License, Version 2.0 (the "License");
    you may not use this file except in compliance with the License.
    You may obtain a copy of the License at

       http://www.apache.org/licenses/LICENSE-2.0

    Unless required by applicable law or agreed to in writing, software
    distributed under the License is distributed on an "AS IS" BASIS,
    WITHOUT WARRANTIES OR CONDITIONS OF ANY KIND, either express or implied.
    See the License for the specific language governing permissions and
    limitations under the License.
############################################################################## */

#include "platform.h"

#include "jmisc.hpp"
#include "jio.hpp"
#include "jsort.hpp"
#include "jsorta.hpp"
#include "jvmem.hpp"
#include "jflz.hpp"

#include "thbufdef.hpp"
#include "thor.hpp"
#include "thormisc.hpp"
#include "eclhelper.hpp"
#include "dautils.hpp"
#include "daclient.hpp"
#define NO_BWD_COMPAT_MAXSIZE
#include "thorcommon.ipp"
#include "eclrtl.hpp"
#include "roxiemem.hpp"
#include "roxierow.hpp"

#include "thmem.hpp"
#include "thgraph.hpp"

#include "thalloc.hpp"

#undef ALLOCATE
#undef CLONE
#undef MEMACTIVITYTRACESTRING 


#include "thbuf.hpp"
#include "thmem.hpp"

#ifdef _DEBUG
//#define _TESTING
#define ASSERTEX(c) assertex(c)
#else
#define ASSERTEX(c)
#endif

static memsize_t MTthreshold=0; 
static CriticalSection MTcritsect;  // held when blocked 
static Owned<ILargeMemLimitNotify> MTthresholdnotify;
static bool MTlocked = false;


void checkMultiThorMemoryThreshold(bool inc)
{
    if (MTthresholdnotify.get()) {
        CriticalBlock block(MTcritsect);
        memsize_t used = 0; // JCSMORE - might work via callback in new scheme
        if (MTlocked) {
            if (used<MTthreshold/2) {
                DBGLOG("Multi Thor threshold lock released: %"I64F"d",(offset_t)used);
                MTlocked = false;
                MTthresholdnotify->give(used);
            }
        }
        else if (used>MTthreshold) {
            DBGLOG("Multi Thor threshold  exceeded: %"I64F"d",(offset_t)used);
            if (!MTthresholdnotify->take(used)) {
                throw createOutOfMemException(-9,
                    1024,  // dummy value
                    used);
            }
            DBGLOG("Multi Thor lock taken");
            MTlocked = true;
        }
    }
}

extern graph_decl void setMultiThorMemoryNotify(size32_t size,ILargeMemLimitNotify *notify)
{
    CriticalBlock block(MTcritsect);
    if (MTthresholdnotify.get()&&!notify&&MTlocked) {
        MTlocked = false;
        MTthresholdnotify->give(0);
    }
    MTthreshold = size;
    MTthresholdnotify.set(notify);
    if (notify)
        checkMultiThorMemoryThreshold(true);
}


static memsize_t largeMemSize = 0;
memsize_t setLargeMemSize(unsigned limitMB)
{
    memsize_t prevLargeMemSize = largeMemSize;
    largeMemSize = 1024*1024*(memsize_t)limitMB;
    return prevLargeMemSize;
}

memsize_t queryLargeMemSize()
{
    if (0 == largeMemSize)
        throwUnexpected();
    return largeMemSize;
}


// =================================

StringBuffer &getRecordString(const void *key, IOutputRowSerializer *serializer, const char *prefix, StringBuffer &out)
{
    MemoryBuffer mb;
    const byte *k = (const byte *)key;
    size32_t sz = 0;
    if (serializer&&k) {
        CMemoryRowSerializer mbsz(mb);
        serializer->serialize(mbsz,(const byte *)k);
        k = (const byte *)mb.bufferBase();
        sz = mb.length();
    }
    if (sz)
        out.appendf("%s(%d): ",prefix,sz);
    else {
        out.append(prefix).append(": ");
        if (k)
            sz = 16;
        else
            out.append("NULL");
    }
    bool first=false;
    while (sz) {
        if (first)
            first=false;
        else
            out.append(',');
        if ((sz>=3)&&isprint(k[0])&&isprint(k[1])&&isprint(k[2])) {
            out.append('"');
            do {
                out.append(*k);
                sz--;
                if (sz==0)
                    break;
                if (out.length()>1024)
                    break;
                k++;
            } while (isprint(*k));
            out.append('"');
        }
        if (out.length()>1024) {
            out.append("...");
            break;
        }
        if (sz) {
            out.appendf("%2x",(unsigned)*k);
            k++;
            sz--;
        }
    }
    return out;
}

//====

class CSpillableStreamBase : public CSimpleInterface, implements roxiemem::IBufferedRowCallback
{
protected:
    CActivityBase &activity;
    IRowInterfaces *rowIf;
    bool preserveNulls, ownsRows, useCompression;
    CThorSpillableRowArray rows;
    OwnedIFile spillFile;
    Owned<IRowStream> spillStream;

    bool spillRows()
    {
        // NB: Should always be called whilst 'rows' is locked (with CThorArrayLockBlock)
        rowidx_t numRows = rows.numCommitted();
        if (0 == numRows)
            return false;

        StringBuffer tempName;
        VStringBuffer tempPrefix("streamspill_%d", activity.queryActivityId());
        GetTempName(tempName, tempPrefix.str(), true);
        spillFile.setown(createIFile(tempName.str()));

<<<<<<< HEAD
        VStringBuffer spillPrefixStr("SpillableStream(%d)", SPILL_PRIORITY_SPILLABLE_STREAM); // const for now
        rows.save(*spillFile, useCompression, spillPrefixStr.str()); // saves committed rows
        rows.noteSpilled(numRows);
=======
        rows.save(*spillFile, useCompression); // saves committed rows
>>>>>>> c11ea30a
        return true;
    }

public:
    IMPLEMENT_IINTERFACE_USING(CSimpleInterface);

    CSpillableStreamBase(CActivityBase &_activity, CThorSpillableRowArray &inRows, IRowInterfaces *_rowIf, bool _preserveNulls)
        : activity(_activity), rowIf(_rowIf), rows(_activity, _rowIf, _preserveNulls), preserveNulls(_preserveNulls)
    {
        rows.swap(inRows);
        useCompression = false;
    }
    ~CSpillableStreamBase()
    {
        activity.queryJob().queryRowManager()->removeRowBuffer(this);
        spillStream.clear();
        if (spillFile)
            spillFile->remove();
    }

// IBufferedRowCallback
    virtual unsigned getSpillCost() const
    {
        return SPILL_PRIORITY_SPILLABLE_STREAM;
    }
    virtual bool freeBufferedRows(bool critical)
    {
        CThorArrayLockBlock block(rows);
        return spillRows();
    }
};

// NB: Shared/spillable, holds all rows in mem until needs to spill.
// spills all to disk, and stream continue reading from row in file
class CSharedSpillableRowSet : public CSpillableStreamBase, implements IInterface
{
    class CStream : public CSimpleInterface, implements IRowStream, implements IWritePosCallback
    {
        rowidx_t pos;
        offset_t outputOffset;
        Owned<IRowStream> spillStream;
        Linked<CSharedSpillableRowSet> owner;
    public:
        IMPLEMENT_IINTERFACE_USING(CSimpleInterface);

        CStream(CSharedSpillableRowSet &_owner) : owner(&_owner)
        {
            pos = 0;
            outputOffset = (offset_t)-1;
            owner->rows.registerWriteCallback(*this);
        }
        ~CStream()
        {
            spillStream.clear(); // NB: clear stream 1st
            owner->rows.unregisterWriteCallback(*this);
            owner.clear();
        }
    // IRowStream
        virtual const void *nextRow()
        {
            if (spillStream)
                return spillStream->nextRow();
            CThorArrayLockBlock block(owner->rows);
            if (owner->spillFile) // i.e. has spilt
            {
                assertex(((offset_t)-1) != outputOffset);
                owner->rows.kill(); // no longer needed, frees pointer array
                unsigned rwFlags = DEFAULT_RWFLAGS;
                if (owner->preserveNulls)
                    rwFlags |= rw_grouped;
                spillStream.setown(::createRowStreamEx(owner->spillFile, owner->rowIf, outputOffset, (offset_t)-1, (unsigned __int64)-1, rwFlags));
                owner->rows.unregisterWriteCallback(*this); // no longer needed
                return spillStream->nextRow();
            }
            else if (pos == owner->rows.numCommitted())
                return NULL;
            return owner->rows.get(pos++);
        }
        virtual void stop() { }
    // IWritePosCallback
        virtual rowidx_t queryRecordNumber()
        {
            return pos;
        }
        virtual void filePosition(offset_t pos)
        {
            // Called via spilling save, stream will continue reading from file @ pos
            outputOffset = pos;
        }
    };

public:
    IMPLEMENT_IINTERFACE_USING(CSimpleInterface);

    CSharedSpillableRowSet(CActivityBase &_activity, CThorSpillableRowArray &inRows, IRowInterfaces *_rowIf, bool _preserveNulls)
        : CSpillableStreamBase(_activity, inRows, _rowIf, _preserveNulls)
    {
        activity.queryJob().queryRowManager()->addRowBuffer(this);
    }
    IRowStream *createRowStream()
    {
        {
            // already spilled?
            CThorArrayLockBlock block(rows);
            if (spillFile)
            {
                unsigned rwFlags = DEFAULT_RWFLAGS;
                if (preserveNulls)
                    rwFlags |= rw_grouped;
                return ::createRowStream(spillFile, rowIf, rwFlags);
            }
        }
        return new CStream(*this);
    }
};

// NB: A single unshared spillable stream
class CSpillableStream : public CSpillableStreamBase, implements IRowStream
{
    rowidx_t pos, numReadRows, granularity;
    const void **readRows;

public:
    IMPLEMENT_IINTERFACE_USING(CSimpleInterface);

    CSpillableStream(CActivityBase &_activity, CThorSpillableRowArray &inRows, IRowInterfaces *_rowIf, bool _preserveNulls)
        : CSpillableStreamBase(_activity, inRows, _rowIf, _preserveNulls)
    {
        useCompression = activity.getOptBool(THOROPT_COMPRESS_SPILLS, true);
        pos = numReadRows = 0;
        granularity = 500; // JCSMORE - rows

        // a small amount of rows to read from swappable rows
        roxiemem::IRowManager *rowManager = activity.queryJob().queryRowManager();
        readRows = static_cast<const void * *>(rowManager->allocate(granularity * sizeof(void*), activity.queryContainer().queryId()));
        activity.queryJob().queryRowManager()->addRowBuffer(this);
    }
    ~CSpillableStream()
    {
        while (pos < numReadRows)
        {
            ReleaseThorRow(readRows[pos++]);
        }
        ReleaseThorRow(readRows);
    }

// IRowStream
    virtual const void *nextRow()
    {
        if (spillStream)
            return spillStream->nextRow();
        if (pos == numReadRows)
        {
            CThorArrayLockBlock block(rows);
            if (spillFile)
            {
                rows.kill(); // no longer needed, frees pointer array
                unsigned rwFlags = DEFAULT_RWFLAGS;
                if (preserveNulls)
                    rwFlags |= rw_grouped;
                if (useCompression)
                    rwFlags |= rw_compress;
                spillStream.setown(createRowStream(spillFile, rowIf, rwFlags));
                return spillStream->nextRow();
            }
            rowidx_t fetch = rows.numCommitted();
            if (0 == fetch)
                return NULL;
            if (fetch >= granularity)
                fetch = granularity;
            // consume 'fetch' rows
            rows.readBlock(readRows, fetch);
            numReadRows = fetch;
            pos = 0;
        }
        const void *row = readRows[pos];
        readRows[pos] = NULL;
        ++pos;
        return row;
    }
    virtual void stop() { }
};

//====

class CResizeRowCallback : implements roxiemem::IRowResizeCallback
{
    IThorArrayLock &alock;
    void **&rows;
    memsize_t &capacity;
public:
    CResizeRowCallback(void **&_rows, memsize_t &_capacity, IThorArrayLock &_alock) : rows(_rows), capacity(_capacity), alock(_alock) { }
    virtual void lock() { alock.lock(); }
    virtual void unlock() { alock.unlock(); }
    virtual void update(memsize_t _capacity, void * ptr) { capacity = _capacity; rows = (void **)ptr; }
    virtual void atomicUpdate(memsize_t capacity, void * ptr)
    {
        CThorArrayLockBlock block(alock);
        update(capacity, ptr);
    }
};

//====

void CThorExpandingRowArray::init(rowidx_t initialSize, StableSortFlag _stableSort)
{
    rowManager = activity.queryJob().queryRowManager();
    stableSort = _stableSort;
    throwOnOom = false;
    stableTable = NULL;
    if (initialSize)
    {
        rows = static_cast<const void * *>(rowManager->allocate(initialSize * sizeof(void*), activity.queryContainer().queryId()));
        maxRows = getRowsCapacity();
        memset(rows, 0, maxRows * sizeof(void *));
        if (stableSort_earlyAlloc == stableSort)
            stableTable = static_cast<void **>(rowManager->allocate(maxRows * sizeof(void*), activity.queryContainer().queryId()));
        else
            stableTable = NULL;
    }
    else
    {
        rows = NULL;
        maxRows = 0;
    }
    numRows = 0;
}

const void *CThorExpandingRowArray::allocateRowTable(rowidx_t num)
{
    try
    {
        return rowManager->allocate(num * sizeof(void*), activity.queryContainer().queryId());
    }
    catch (IException * e)
    {
        //Pahological cases - not enough memory to reallocate the target row buffer, or no contiguous pages available.
        unsigned code = e->errorCode();
        if ((code == ROXIEMM_MEMORY_LIMIT_EXCEEDED) || (code == ROXIEMM_MEMORY_POOL_EXHAUSTED))
        {
            e->Release();
            return NULL;
        }
        throw;
    }
}

rowidx_t CThorExpandingRowArray::getNewSize(rowidx_t requiredRows)
{
    rowidx_t newSize = maxRows;
    //This condition must be <= at least 1/scaling factor below otherwise you'll get an infinite loop.
    if (newSize <= 4)
        newSize = requiredRows;
    else
    {
        //What algorithm should we use to increase the size?  Trading memory usage against copying row pointers.
        // adding 50% would reduce the number of allocations.
        // anything below 32% would mean that blocks n,n+1 when freed have enough space for block n+3 which might
        //   reduce fragmentation.
        //Use 25% for the moment.  It should possibly be configurable - e.g., higher for thor global sort.
        while (newSize < requiredRows)
            newSize += newSize/4;
    }
    return newSize;
}

bool CThorExpandingRowArray::resizeRowTable(void **oldRows, memsize_t newCapacity, bool copy, roxiemem::IRowResizeCallback &callback)
{
    try
    {
        unsigned spillPriority = roxiemem::SpillAllCost;
        if (oldRows)
            rowManager->resizeRow(oldRows, copy?RoxieRowCapacity(oldRows):0, newCapacity, activity.queryContainer().queryId(), spillPriority, callback);
        else
        {
            void **newRows = (void **)rowManager->allocate(newCapacity, activity.queryContainer().queryId(), spillPriority);
            callback.atomicUpdate(RoxieRowCapacity(newRows), newRows);
        }
    }
    catch (IException * e)
    {
        //Pathological cases - not enough memory to reallocate the target row buffer, or no contiguous pages available.
        unsigned code = e->errorCode();
        if ((code == ROXIEMM_MEMORY_LIMIT_EXCEEDED) || (code == ROXIEMM_MEMORY_POOL_EXHAUSTED))
        {
            e->Release();
            return false;
        }
        throw;
    }
    return true;
}

const void *CThorExpandingRowArray::allocateNewRows(rowidx_t requiredRows)
{
    rowidx_t newSize = maxRows;
    //This condition must be <= at least 1/scaling factor below otherwise you'll get an infinite loop.
    if (newSize <= 4)
        newSize = requiredRows;
    else
    {
        //What algorithm should we use to increase the size?  Trading memory usage against copying row pointers.
        // adding 50% would reduce the number of allocations.
        // anything below 32% would mean that blocks n,n+1 when freed have enough space for block n+3 which might
        //   reduce fragmentation.
        //Use 25% for the moment.  It should possibly be configurable - e.g., higher for thor global sort.
        while (newSize < requiredRows)
            newSize += newSize/4;
    }
    return allocateRowTable(newSize);
}

void CThorExpandingRowArray::doSort(rowidx_t n, void **const rows, ICompare &compare, unsigned maxCores)
{
    // NB: will only be called if numRows>1
    if (stableSort_none != stableSort)
    {
        OwnedConstThorRow tmpStableTable;
        void **stableTablePtr;
        if (stableSort_lateAlloc == stableSort)
        {
            dbgassertex(NULL == stableTable);
            tmpStableTable.setown(rowManager->allocate(getRowsCapacity() * sizeof(void *), activity.queryContainer().queryId()));
            stableTablePtr = (void **)tmpStableTable.get();
        }
        else
        {
            dbgassertex(NULL != stableTable);
            stableTablePtr = stableTable;
        }
        void **_rows = rows;
        memcpy(stableTablePtr, _rows, n*sizeof(void **));
        parqsortvecstable(stableTablePtr, n, compare, (void ***)_rows, maxCores);
        while (n--)
        {
            *_rows = **((void ***)_rows);
            _rows++;
        }
    }
    else
        parqsortvec((void **const)rows, n, compare, maxCores);
}

CThorExpandingRowArray::CThorExpandingRowArray(CActivityBase &_activity, IRowInterfaces *_rowIf, bool _allowNulls, StableSortFlag _stableSort, bool _throwOnOom, rowidx_t initialSize)
    : activity(_activity)
{
    init(initialSize, _stableSort);
    setup(_rowIf, _allowNulls, _stableSort, _throwOnOom);
}

CThorExpandingRowArray::~CThorExpandingRowArray()
{
    clearRows();
    ReleaseThorRow(rows);
    ReleaseThorRow(stableTable);
}

void CThorExpandingRowArray::setup(IRowInterfaces *_rowIf, bool _allowNulls, StableSortFlag _stableSort, bool _throwOnOom)
{
    rowIf = _rowIf;
    stableSort = _stableSort;
    throwOnOom = _throwOnOom;
    allowNulls = _allowNulls;
    if (rowIf)
    {
        allocator = rowIf->queryRowAllocator();
        deserializer = rowIf->queryRowDeserializer();
        serializer = rowIf->queryRowSerializer();
    }
    else
    {
        allocator = NULL;
        deserializer = NULL;
        serializer = NULL;
    }
}

void CThorExpandingRowArray::clearRows()
{
    for (rowidx_t i = 0; i < numRows; i++)
        ReleaseThorRow(rows[i]);
    numRows = 0;
}

void CThorExpandingRowArray::compact()
{
    const void **freeFinger = rows;
    const void **filledFinger = NULL;
    const void **rowEnd = rows+numRows;
    //skip any leading filled in entries.
    while (freeFinger != rowEnd && *freeFinger)
        freeFinger++;

    // move any subsequent filled in entries.
    for (filledFinger = freeFinger; filledFinger != rowEnd; filledFinger++)
    {
        if (*filledFinger)
        {
            *freeFinger++ = *filledFinger;
            *filledFinger = NULL;
        }
    }
    numRows = freeFinger-rows;
}

void CThorExpandingRowArray::kill()
{
    clearRows();
    maxRows = 0;
    ReleaseThorRow(rows);
    ReleaseThorRow(stableTable);
    rows = NULL;
    stableTable = NULL;
}

void CThorExpandingRowArray::swap(CThorExpandingRowArray &other)
{
    roxiemem::IRowManager *otherRowManager = other.rowManager;
    IRowInterfaces *otherRowIf = other.rowIf;
    const void **otherRows = other.rows;
    void **otherStableTable = other.stableTable;
    bool otherAllowNulls = other.allowNulls;
    StableSortFlag otherStableSort = other.stableSort;
    bool otherThrowOnOom = other.throwOnOom;
    rowidx_t otherMaxRows = other.maxRows;
    rowidx_t otherNumRows = other.numRows;

    other.rowManager = rowManager;
    other.setup(rowIf, allowNulls, stableSort, throwOnOom);
    other.rows = rows;
    other.stableTable = stableTable;
    other.maxRows = maxRows;
    other.numRows = numRows;

    rowManager = otherRowManager;
    setup(otherRowIf, otherAllowNulls, otherStableSort, otherThrowOnOom);
    rows = otherRows;
    stableTable = otherStableTable;
    maxRows = otherMaxRows;
    numRows = otherNumRows;
}

void CThorExpandingRowArray::transferRows(rowidx_t & outNumRows, const void * * & outRows)
{
    outNumRows = numRows;
    outRows = rows;
    numRows = 0;
    maxRows = 0;
    rows = NULL;
    ReleaseThorRow(stableTable);
    stableTable = NULL;
}

void CThorExpandingRowArray::transferRowsCopy(const void **outRows, bool takeOwnership)
{
    if (0 == numRows)
        return;
    memcpy(outRows, rows, numRows*sizeof(void **));
    if (takeOwnership)
        numRows = 0;
    else
    {
        const void **lastNewRow = outRows+numRows-1;
        loop
        {
            LinkThorRow(*outRows);
            if (outRows == lastNewRow)
                break;
            outRows++;
        }
    }
}

void CThorExpandingRowArray::transferFrom(CThorExpandingRowArray &donor)
{
    kill();
    donor.transferRows(numRows, rows);
    maxRows = numRows;
    if (maxRows && (stableSort_earlyAlloc == stableSort))
        ensure(maxRows);
}

void CThorExpandingRowArray::transferFrom(CThorSpillableRowArray &donor)
{
    transferFrom((CThorExpandingRowArray &)donor);
}

void CThorExpandingRowArray::removeRows(rowidx_t start, rowidx_t n)
{
    assertex(numRows-start >= n);
    assertex(!n || rows);
    if (rows)
    {
        rowidx_t end = start+n;
        for (rowidx_t i = start; i < end; i++)
            ReleaseThorRow(rows[i]);
        //firstRow = 0;
        const void **from = rows+start;
        memmove(from, from+n, (numRows-end) * sizeof(void *));
        numRows -= n;
    }
}

bool CThorExpandingRowArray::appendRows(CThorExpandingRowArray &inRows, bool takeOwnership)
{
    rowidx_t num = inRows.ordinality();
    if (0 == num)
        return true;
    if (numRows+num >= maxRows)
    {
        if (!ensure(numRows + num))
            return false;
    }
    const void **newRows = rows+numRows;
    inRows.transferRowsCopy(newRows, takeOwnership);

    numRows += num;
    return true;
}

bool CThorExpandingRowArray::appendRows(CThorSpillableRowArray &inRows, bool takeOwnership)
{
    rowidx_t num = inRows.numCommitted();
    if (0 == num)
        return true;
    if (numRows+num >= maxRows)
    {
        if (!ensure(numRows + num))
            return false;
    }
    const void **newRows = rows+numRows;
    inRows.transferRowsCopy(newRows, takeOwnership);

    numRows += num;
    return true;
}

bool CThorExpandingRowArray::binaryInsert(const void *row, ICompare &compare, bool dropLast)
{
    dbgassertex(NULL != row);
    if (numRows >= maxRows)
    {
        if (!ensure(numRows+1))
            return false;
    }
    binary_vec_insert_stable(row, rows, numRows, compare); // takes ownership of row
    if (dropLast)
    {
    	// last row falls out, i.e. release last row and don't increment numRows
    	dbgassertex(numRows); // numRows must be >=1 for dropLast
    	ReleaseThorRow(rows[numRows]);
    }
    else
    	++numRows;
    return true;
}

void CThorExpandingRowArray::clearUnused()
{
    if (rows)
        memset(rows+numRows, 0, (maxRows-numRows) * sizeof(void *));
}

bool CThorExpandingRowArray::ensure(rowidx_t requiredRows)
{
    //Only the writer is allowed to reallocate rows (otherwise append can't be optimized), so rows is valid outside the lock
    if (0 == requiredRows)
        return true;

    // NB: only ensure alters row capacity, so no locking required to protect getRowsCapacity()
    memsize_t capacity = rows ? RoxieRowCapacity(rows) : 0;
    rowidx_t currentMaxRows = getRowsCapacity();
    if (currentMaxRows < requiredRows) // check, because may have expanded previously, but failed to allocate stableTable and set new maxRows
    {
        capacity = ((memsize_t)getNewSize(requiredRows)) * sizeof(void *);

        CResizeRowCallback callback(*(void ***)(&rows), capacity, queryLock());
        if (!resizeRowTable((void **)rows, capacity, true, callback)) // callback will reset capacity
        {
            if (throwOnOom)
                throw MakeActivityException(&activity, 0, "Out of memory, allocating row array, had %"RIPF"d, trying to allocate %"RIPF"d elements", ordinality(), requiredRows);
            return false;
        }
    }
    if (stableSort_earlyAlloc == stableSort)
    {
        memsize_t dummy;
        CResizeRowCallback callback(stableTable, dummy, queryLock());
        if (!resizeRowTable(stableTable, capacity, false, callback))
        {
            if (throwOnOom)
                throw MakeActivityException(&activity, 0, "Out of memory, resizing stable row array, trying to allocate %"RIPF"d elements", currentMaxRows);
            return false;
        }
        // NB: If allocation of stableTable fails, 'rows' has expanded, but maxRows has not
        // this means, that on a subsequent ensure() call, it will only need to [attempt] to resize the stable ptr array.
        // (see comment if (currentMaxRows < requiredRows) check above
    }

    // Both row tables updated, only now update maxRows
    CThorArrayLockBlock block(queryLock());
    maxRows = capacity / sizeof(void *);
    return true;
}

void CThorExpandingRowArray::sort(ICompare &compare, unsigned maxCores)
{
    if (numRows>1)
        doSort(numRows, (void **const)rows, compare, maxCores);
}

void CThorExpandingRowArray::reorder(rowidx_t start, rowidx_t num, rowidx_t *neworder)
{
    if (start>=numRows)
        return;
    if (start+num>numRows)
        num = numRows-start;
    if (!num)
        return;
    MemoryAttr ma;
    void **tmp = (void **)ma.allocate(num*sizeof(void *));
    const void **p = rows + start;
    memcpy(tmp, p, num*sizeof(void *));
    for (rowidx_t i=0; i<num; i++)
        p[i] = tmp[neworder[i]];
}

bool CThorExpandingRowArray::equal(ICompare *icmp, CThorExpandingRowArray &other)
{
    // slow but better than prev!
    rowidx_t n = other.ordinality();
    if (n!=ordinality())
        return false;
    for (rowidx_t i=0;i<n;i++)
    {
        const void *p1 = rows[i];
        const void *p2 = other.query(i);
        if (0 != icmp->docompare(p1, p2))
            return false;
    }
    return true;
}

bool CThorExpandingRowArray::checkSorted(ICompare *icmp)
{
    rowidx_t n=ordinality();
    for (rowidx_t i=1; i<n; i++)
    {
        if (icmp->docompare(rows[i-1], rows[i])>0)
            return false;
    }
    return true;
}

IRowStream *CThorExpandingRowArray::createRowStream(rowidx_t start, rowidx_t num, bool streamOwns)
{
    class CRowOwningStream : public CSimpleInterface, implements IRowStream
    {
        CThorExpandingRowArray rows;
        rowidx_t pos, lastRow;

    public:
        IMPLEMENT_IINTERFACE_USING(CSimpleInterface);

        CRowOwningStream(CThorExpandingRowArray &_rows, rowidx_t firstRow, rowidx_t _lastRow)
            : pos(firstRow), lastRow(_lastRow), rows(_rows.queryActivity(), NULL)
        {
            rows.swap(_rows);
        }

    // IRowStream
        virtual const void *nextRow()
        {
            if (pos >= lastRow)
            {
                rows.kill();
                return NULL;
            }
            return rows.getClear(pos++);
        }
        virtual void stop()
        {
            rows.kill();
        }
    };
    class CStream : public CSimpleInterface, implements IRowStream
    {
        CThorExpandingRowArray *parent;
        rowidx_t pos, lastRow;

    public:
        IMPLEMENT_IINTERFACE_USING(CSimpleInterface);

        CStream(CThorExpandingRowArray &_parent, rowidx_t firstRow, rowidx_t _lastRow)
            : pos(firstRow), lastRow(_lastRow)
        {
            parent = &_parent;
        }

    // IRowStream
        virtual const void *nextRow()
        {
            if (pos >= lastRow)
                return NULL;
            return parent->get(pos++);
        }
        virtual void stop() { }
    };

    dbgassertex(!streamOwns || ((0 == start) && ((rowidx_t)-1 == num)));
    if (start>ordinality())
        start = ordinality();
    rowidx_t lastRow;
    if ((num==(rowidx_t)-1)||(start+num>ordinality()))
        lastRow = ordinality();
    else
        lastRow = start+num;

    if (streamOwns)
        return new CRowOwningStream(*this, start, lastRow);
    else
        return new CStream(*this, start, lastRow);
}

void CThorExpandingRowArray::partition(ICompare &compare, unsigned num, UnsignedArray &out)
{
    rowidx_t p=0;
    rowidx_t n = ordinality();
    while (num)
    {
        out.append(p);
        if (p<n)
        {
            rowidx_t q = p+(n-p)/num;
            if (p==q) // skip to next group
            {
                while (q<n)
                {
                    q++;
                    if ((q<n)&&(compare.docompare(rows[p],rows[q])!=0)) // ensure at next group
                        break;
                }
            }
            else
            {
                while ((q<n)&&(q!=p)&&(compare.docompare(rows[q-1],rows[q])==0)) // ensure at start of group
                    q--;
            }
            p = q;
        }
        num--;
    }
    out.append(n);
}

offset_t CThorExpandingRowArray::serializedSize()
{
    IOutputMetaData *meta = rowIf->queryRowMetaData();
    IOutputMetaData *diskMeta = meta->querySerializedDiskMeta();
    rowidx_t c = ordinality();
    offset_t total = 0;
    if (diskMeta->isFixedSize())
        total = c * diskMeta->getFixedSize();
    else
    {
        Owned<IOutputRowSerializer> diskSerializer = diskMeta->createDiskSerializer(rowIf->queryCodeContext(), rowIf->queryActivityId());
        CSizingSerializer ssz;
        for (rowidx_t i=0; i<c; i++)
        {
            diskSerializer->serialize(ssz, (const byte *)rows[i]);
            total += ssz.size();
            ssz.reset();
        }
    }
    return total;
}


memsize_t CThorExpandingRowArray::getMemUsage()
{
    roxiemem::IRowManager *rM = activity.queryJob().queryRowManager();
    IOutputMetaData *meta = rowIf->queryRowMetaData();
    IOutputMetaData *diskMeta = meta->querySerializedDiskMeta(); // GH->JCS - really I want a internalMeta here.
    rowidx_t c = ordinality();
    memsize_t total = 0;
    if (diskMeta->isFixedSize())
        total = c * rM->getExpectedFootprint(diskMeta->getFixedSize(), 0);
    else
    {
        CSizingSerializer ssz;
        for (rowidx_t i=0; i<c; i++)
        {
            serializer->serialize(ssz, (const byte *)rows[i]);
            total += rM->getExpectedFootprint(ssz.size(), 0);
            ssz.reset();
        }
    }
    // NB: worst case, when expanding (see ensure method)
    memsize_t sz = rM->getExpectedFootprint(maxRows * sizeof(void *), 0);
    memsize_t szE = sz / 100 * 125; // don't care if sz v. small
    if (stableSort_none == stableSort)
        total += sz + szE;
    else
        total += sz + szE * 2;
    return total;
}

void CThorExpandingRowArray::serialize(IRowSerializerTarget &out)
{
    bool warnnull = true;
    assertex(serializer);
    rowidx_t n = ordinality();
    if (n)
    {
        for (rowidx_t i = 0; i < n; i++)
        {
            const void *row = query(i);
            if (row)
                serializer->serialize(out, (const byte *)row);
            else if (warnnull)
            {
                WARNLOG("CThorExpandingRowArray::serialize ignoring NULL row");
                warnnull = false;
            }
        }
    }
}

void CThorExpandingRowArray::serialize(MemoryBuffer &mb)
{
    assertex(serializer);
    CMemoryRowSerializer s(mb);
    if (!allowNulls)
        serialize(s);
    else
    {
        unsigned short guard = 0x7631;
        mb.append(guard);
        rowidx_t n = ordinality();
        if (n)
        {
            for (rowidx_t i = 0; i < n; i++)
            {
                const void *row = query(i);
                bool isnull = (row==NULL);
                mb.append(isnull);
                if (!isnull)
                    serializer->serialize(s, (const byte *)row);
            }
        }
    }
}

void CThorExpandingRowArray::serializeCompress(MemoryBuffer &mb)
{
    MemoryBuffer exp;
    serialize(exp);
    fastLZCompressToBuffer(mb,exp.length(), exp.toByteArray());
}

rowidx_t CThorExpandingRowArray::serializeBlock(MemoryBuffer &mb, rowidx_t idx, rowidx_t count, size32_t dstmax, bool hardMax)
{
    assertex(serializer);
    CMemoryRowSerializer out(mb);
    bool warnnull = true;
    rowidx_t num=ordinality();
    if (idx>=num)
        return 0;
    if (num-idx<count)
        count = num-idx;
    rowidx_t ret = 0;
    for (rowidx_t i=0;i<count;i++)
    {
        size32_t ln = mb.length();
        const void *row = query(i+idx);
        if (row)
            serializer->serialize(out,(const byte *)row);
        else if (warnnull)
        {
            WARNLOG("CThorExpandingRowArray::serialize ignoring NULL row");
            warnnull = false;
        }
        // allows at least one
        if (mb.length()>dstmax)
        {
            if (hardMax && ln) // remove last if above limit
                mb.setLength(ln);
            else
                ++ret;
            break;
        }
        else
            ++ret;
    }
    return ret;
}

void CThorExpandingRowArray::deserializeRow(IRowDeserializerSource &in)
{
    RtlDynamicRowBuilder rowBuilder(allocator);
    size32_t sz = deserializer->deserialize(rowBuilder,in);
    append(rowBuilder.finalizeRowClear(sz));
}

void CThorExpandingRowArray::deserialize(size32_t sz, const void *buf)
{
    if (allowNulls)
    {
        ASSERTEX((sz>=sizeof(short))&&(*(unsigned short *)buf==0x7631)); // check for mismatch
        buf = (const byte *)buf+sizeof(unsigned short);
        sz -= sizeof(unsigned short);
    }
    CThorStreamDeserializerSource d(sz,buf);
    while (!d.eos())
    {
        if (allowNulls)
        {
            bool nullrow;
            d.read(sizeof(bool),&nullrow);
            if (nullrow)
            {
                append(NULL);
                continue;
            }
        }
        deserializeRow(d);
    }
}

void CThorExpandingRowArray::deserializeExpand(size32_t sz, const void *data)
{
    MemoryBuffer mb;
    fastLZDecompressToBuffer(mb, data);
    deserialize(mb.length(), mb.bufferBase());
}

//////////////////

void CThorSpillableRowArray::registerWriteCallback(IWritePosCallback &cb)
{
    CThorArrayLockBlock block(*this);
    writeCallbacks.append(cb); // NB not linked to avoid circular dependency
}

void CThorSpillableRowArray::unregisterWriteCallback(IWritePosCallback &cb)
{
    CThorArrayLockBlock block(*this);
    writeCallbacks.zap(cb);
}

CThorSpillableRowArray::CThorSpillableRowArray(CActivityBase &activity, IRowInterfaces *rowIf, bool allowNulls, StableSortFlag stableSort, rowidx_t initialSize, size32_t _commitDelta)
    : CThorExpandingRowArray(activity, rowIf, false, stableSort, false, initialSize), commitDelta(_commitDelta)
{
    commitRows = 0;
    firstRow = 0;
}

CThorSpillableRowArray::~CThorSpillableRowArray()
{
    clearRows();
}

void CThorSpillableRowArray::clearRows()
{
    for (rowidx_t i = firstRow; i < numRows; i++)
        ReleaseThorRow(rows[i]);
    numRows = 0;
    firstRow = 0;
    commitRows = 0;
}

void CThorSpillableRowArray::compact()
{
    CThorArrayLockBlock block(*this);
    assertex(0 == firstRow && numRows == commitRows);
    CThorExpandingRowArray::compact();
    commitRows = numRows;
}

void CThorSpillableRowArray::kill()
{
    clearRows();
    CThorExpandingRowArray::kill();
}

void CThorSpillableRowArray::sort(ICompare &compare, unsigned maxCores)
{
    // NB: only to be called inside lock
    rowidx_t n = numCommitted();
    if (n>1)
    {
        void **const rows = (void **const)getBlock(n);
        doSort(n, rows, compare, maxCores);
    }
}

static int callbackSortRev(IInterface **cb2, IInterface **cb1)
{
    rowidx_t i2 = ((IWritePosCallback *)(*cb2))->queryRecordNumber();
    rowidx_t i1 = ((IWritePosCallback *)(*cb1))->queryRecordNumber();

    if (i1==i2) return 0;
    if (i1<i2) return -1;
    return 1;
}

rowidx_t CThorSpillableRowArray::save(IFile &iFile, bool useCompression, const char *tracingPrefix)
{
    rowidx_t n = numCommitted();
    if (0 == n)
        return 0;
    ActPrintLog(&activity, "%s: CThorSpillableRowArray::save %"RIPF"d rows", tracingPrefix, n);

    if (useCompression)
        assertex(0 == writeCallbacks.ordinality()); // incompatible

    unsigned rwFlags = DEFAULT_RWFLAGS;
    if (useCompression)
        rwFlags |= rw_compress;
    if (allowNulls)
        rwFlags |= rw_grouped;

    // NB: This is always called within a CThorArrayLockBlock, as such no writebacks are added or updating
    rowidx_t nextCBI = RCIDXMAX; // indicates none
    IWritePosCallback *nextCB = NULL;
    ICopyArrayOf<IWritePosCallback> cbCopy;
    if (writeCallbacks.ordinality())
    {
        ForEachItemIn(c, writeCallbacks)
            cbCopy.append(writeCallbacks.item(c));
        cbCopy.sort(callbackSortRev);
        nextCB = &cbCopy.pop();
        nextCBI = nextCB->queryRecordNumber();
    }
    Owned<IExtRowWriter> writer = createRowWriter(&iFile, rowIf, rwFlags);
    const void **rows = getBlock(n);
    for (rowidx_t i=0; i < n; i++)
    {
        const void *row = rows[i];
        assertex(row || allowNulls);
        if (i == nextCBI)
        {
            writer->flush();
            do
            {
                nextCB->filePosition(writer->getPosition());
                if (cbCopy.ordinality())
                {
                    nextCB = &cbCopy.pop();
                    nextCBI = nextCB->queryRecordNumber();
                }
                else
                    nextCBI = RCIDXMAX; // indicating no more
            }
            while (i == nextCBI); // loop as may be >1 IWritePosCallback at same pos
        }
        writer->putRow(row);
        rows[i] = NULL;
    }
    writer->flush();
    firstRow += n;
    offset_t bytesWritten = writer->getPosition();
    writer.clear();
    ActPrintLog(&activity, "%s: CThorSpillableRowArray::save done, bytes = %"I64F"d", tracingPrefix, (__int64)bytesWritten);
    return n;
}


// JCSMORE - these methods are essentially borrowed from RoxieOutputRowArray, would be good to unify
const void **CThorSpillableRowArray::getBlock(rowidx_t readRows)
{
    dbgassertex(firstRow+readRows <= commitRows);
    return rows + firstRow;
}

void CThorSpillableRowArray::flush()
{
    CThorArrayLockBlock block(*this);
    dbgassertex(numRows >= commitRows);
    // if firstRow over 50% of commitRows, meaning over half of row array is empty, then reduce
    if (firstRow != 0 && (firstRow >= commitRows/2))
    {
        //A block of rows was removed - copy these rows to the start of the block.
        memmove(rows, rows+firstRow, (numRows-firstRow) * sizeof(void *));
        numRows -= firstRow;
        firstRow = 0;
    }

    commitRows = numRows;
}

bool CThorSpillableRowArray::appendRows(CThorExpandingRowArray &inRows, bool takeOwnership)
{
    rowidx_t num = inRows.ordinality();
    if (0 == num)
        return true;
    if (numRows+num >= maxRows)
    {
        if (!ensure(numRows + num))
        {
            flush();
            if (numRows+num >= maxRows)
                return false;
        }
    }
    const void **newRows = rows+numRows;
    inRows.transferRowsCopy(newRows, takeOwnership);

    numRows += num;
    if (numRows >= commitRows + commitDelta)
        flush();
    return true;
}

void CThorSpillableRowArray::transferFrom(CThorExpandingRowArray &src)
{
    CThorArrayLockBlock block(*this);
    CThorExpandingRowArray::transferFrom(src);
    commitRows = numRows;
}

void CThorSpillableRowArray::swap(CThorSpillableRowArray &other)
{
    CThorArrayLockBlock block(*this);
    CThorExpandingRowArray::swap(other);
    rowidx_t otherFirstRow = other.firstRow;
    rowidx_t otherCommitRows = other.commitRows;

    other.firstRow = firstRow;
    other.commitRows = commitRows;

    firstRow = otherFirstRow;
    commitRows = otherCommitRows;
}

void CThorSpillableRowArray::readBlock(const void **outRows, rowidx_t readRows)
{
    CThorArrayLockBlock block(*this);
    dbgassertex(firstRow + readRows <= commitRows);
    memcpy(outRows, rows + firstRow, readRows*sizeof(void *));
    firstRow += readRows;
}

void CThorSpillableRowArray::transferRowsCopy(const void **outRows, bool takeOwnership)
{
    CThorArrayLockBlock block(*this);
    if (0 == numRows)
        return;
    assertex(numRows == commitRows);
    memcpy(outRows, rows, numRows*sizeof(void *));
    if (takeOwnership)
        firstRow = commitRows = numRows = 0;
    else
    {
        const void **lastNewRow = outRows+numRows-1;
        loop
        {
            LinkThorRow(*outRows);
            if (outRows == lastNewRow)
                break;
            outRows++;
        }
    }
}

IRowStream *CThorSpillableRowArray::createRowStream()
{
    return new CSpillableStream(activity, *this, rowIf, allowNulls);
}



class CThorRowCollectorBase : public CSimpleInterface, implements roxiemem::IBufferedRowCallback
{
protected:
    CActivityBase &activity;
    CThorSpillableRowArray spillableRows;
    PointerIArrayOf<CFileOwner> spillFiles;
    Owned<IOutputRowSerializer> serializer;
    RowCollectorSpillFlags diskMemMix;
    rowcount_t totalRows;
    unsigned spillPriority;
    unsigned overflowCount;
    unsigned maxCores;
    unsigned outStreams;
    ICompare *iCompare;
    StableSortFlag stableSort;
    bool preserveGrouping;
    IRowInterfaces *rowIf;
    CriticalSection readerLock;
    bool mmRegistered;
    Owned<CSharedSpillableRowSet> spillableRowSet;
    unsigned options;

    bool spillRows()
    {
        //This must only be called while a lock is held on spillableRows()
        rowidx_t numRows = spillableRows.numCommitted();
        if (numRows == 0)
            return false;

        totalRows += numRows;
        StringBuffer tempPrefix, tempName;
        if (iCompare)
        {
            ActPrintLog(&activity, "Sorting %"RIPF"d rows", spillableRows.numCommitted());
            CCycleTimer timer;
            spillableRows.sort(*iCompare, maxCores); // sorts committed rows
            ActPrintLog(&activity, "Sort took: %f", ((float)timer.elapsedMs())/1000);
            tempPrefix.append("srt");
        }
        tempPrefix.appendf("spill_%d", activity.queryActivityId());
        GetTempName(tempName, tempPrefix.str(), true);
        Owned<IFile> iFile = createIFile(tempName.str());
        spillFiles.append(new CFileOwner(iFile.getLink()));
<<<<<<< HEAD
        VStringBuffer spillPrefixStr("RowCollector(%d)", spillPriority);
        spillableRows.save(*iFile, activity.getOptBool(THOROPT_COMPRESS_SPILLS, true), spillPrefixStr.str()); // saves committed rows
        spillableRows.noteSpilled(numRows);
=======
        spillableRows.save(*iFile, activity.getOptBool(THOROPT_COMPRESS_SPILLS, true)); // saves committed rows
>>>>>>> c11ea30a

        ++overflowCount;

        return true;
    }
    void setPreserveGrouping(bool _preserveGrouping)
    {
        preserveGrouping = _preserveGrouping;
        spillableRows.setAllowNulls(preserveGrouping);
    }
    void flush()
    {
        spillableRows.flush();
    }
    void putRow(const void *row)
    {
        if (!spillableRows.append(row))
        {
            bool oom = false;
            if (spillingEnabled())
            {
                CThorArrayLockBlock block(spillableRows);
                //We should have been called back to free any committed rows, but occasionally it may not (e.g., if
                //the problem is global memory is exhausted) - in which case force a spill here (but add any pending
                //rows first).
                if (spillableRows.numCommitted() != 0)
                {
                    spillableRows.flush();
                    spillRows();
                }
                //Ensure new rows are written to the head of the array.  It needs to be a separate call because
                //spillRows() cannot shift active row pointer since it can be called from any thread
                spillableRows.flush();
                if (!spillableRows.append(row))
                    oom = true;
            }
            else
                oom = true;
            if (oom)
            {
                ReleaseThorRow(row);
                throw MakeActivityException(&activity, ROXIEMM_MEMORY_LIMIT_EXCEEDED, "Insufficient memory to append sort row");
            }
        }
    }
    IRowStream *getStream(CThorExpandingRowArray *allMemRows, memsize_t *memUsage, bool shared)
    {
        CriticalBlock b(readerLock);
        if (0 == outStreams)
        {
            spillableRows.flush();
            if (spillingEnabled())
            {
                // i.e. all disk OR (some on disk already AND allDiskOrAllMem)
                if (((rc_allDisk == diskMemMix) || ((rc_allDiskOrAllMem == diskMemMix) && overflowCount)))
                {
                    CThorArrayLockBlock block(spillableRows);
                    if (spillableRows.numCommitted())
                    {
                        spillRows();
                        spillableRows.kill();
                    }
                }
            }
        }
        ++outStreams;

        /* Ensure existing callback is cleared, before:
         * a) instreams are built, since new spillFiles can be added to as long as existing callback is active
         * b) locked CThorSpillableRowArrayLock section below, which in turn may add a new callback.
         *    Otherwise, once this section has the lock, the existing callback may be called by roxiemem and block,
         *    causing this section to deadlock inside roxiemem, if it tries to add a new callback.
         */
        clearSpillingCallback();

        // NB: CStreamFileOwner links CFileOwner - last usage will auto delete file
        // which may be one of these streams or CThorRowCollectorBase itself
        unsigned rwFlags = DEFAULT_RWFLAGS;
        if (activity.getOptBool(THOROPT_COMPRESS_SPILLS, true))
            rwFlags |= rw_compress;
        if (preserveGrouping)
            rwFlags |= rw_grouped;
        IArrayOf<IRowStream> instrms;
        ForEachItemIn(f, spillFiles)
        {
            CFileOwner *fileOwner = spillFiles.item(f);
            Owned<IExtRowStream> strm = createRowStream(&fileOwner->queryIFile(), rowIf, rwFlags);
            instrms.append(* new CStreamFileOwner(fileOwner, strm));
        }

        {
            if (spillableRowSet)
                instrms.append(*spillableRowSet->createRowStream());
            else if (spillableRows.numCommitted())
            {
                totalRows += spillableRows.numCommitted();
                if (iCompare && (1 == outStreams))
                {
                    // Option(rcflag_noAllInMemSort) - avoid sorting allMemRows
                    if ((NULL == allMemRows) || (0 == (options & rcflag_noAllInMemSort)))
                        spillableRows.sort(*iCompare, maxCores);
                }

                if ((rc_allDiskOrAllMem == diskMemMix) || // must supply allMemRows, only here if no spilling (see above)
                    (NULL!=allMemRows && (rc_allMem == diskMemMix)) ||
                    (NULL!=allMemRows && (rc_mixed == diskMemMix) && 0 == overflowCount) // if allMemRows given, only if no spilling
                   )
                {
                    assertex(allMemRows);
                    assertex(1 == outStreams);
                    if (memUsage)
                        *memUsage = spillableRows.getMemUsage(); // a bit expensive if variable rows
                    allMemRows->transferFrom(spillableRows);
                    // stream cannot be used
                    return NULL;
                }
                if (!shared)
                    instrms.append(*spillableRows.createRowStream()); // NB: stream will take ownership of rows in spillableRows
                else
                {
                    spillableRowSet.setown(new CSharedSpillableRowSet(activity, spillableRows, rowIf, preserveGrouping));
                    instrms.append(*spillableRowSet->createRowStream());
                }
            }
            else
            {
                // If 0 rows, no overflow, don't return stream, except for rc_allDisk which will never fill allMemRows
                if (allMemRows && (0 == overflowCount) && (diskMemMix != rc_allDisk))
                    return NULL;
            }
        }
        if (0 == instrms.ordinality())
            return createNullRowStream();
        else if (1 == instrms.ordinality())
            return LINK(&instrms.item(0));
        else if (iCompare)
        {
            Owned<IRowLinkCounter> linkcounter = new CThorRowLinkCounter;
            return createRowStreamMerger(instrms.ordinality(), instrms.getArray(), iCompare, false, linkcounter);
        }
        else
            return createConcatRowStream(instrms.ordinality(),instrms.getArray());
    }
    void reset()
    {
        spillableRows.kill();
        spillFiles.kill();
        totalRows = 0;
        overflowCount = outStreams = 0;
    }
    inline bool spillingEnabled() const { return SPILL_PRIORITY_DISABLE != spillPriority; }
    void clearSpillingCallback()
    {
        if (mmRegistered)
        {
            activity.queryJob().queryRowManager()->removeRowBuffer(this);
            mmRegistered = false;
        }
    }
    void enableSpillingCallback()
    {
        if (!mmRegistered && spillingEnabled())
        {
            activity.queryJob().queryRowManager()->addRowBuffer(this);
            mmRegistered = true;
        }
    }
public:
    CThorRowCollectorBase(CActivityBase &_activity, IRowInterfaces *_rowIf, ICompare *_iCompare, StableSortFlag _stableSort, RowCollectorSpillFlags _diskMemMix, unsigned _spillPriority)
        : activity(_activity),
          rowIf(_rowIf), iCompare(_iCompare), stableSort(_stableSort), diskMemMix(_diskMemMix), spillPriority(_spillPriority),
          spillableRows(_activity, _rowIf)
    {
        preserveGrouping = false;
        totalRows = 0;
        overflowCount = outStreams = 0;
        mmRegistered = false;
        if (rc_allMem == diskMemMix)
            spillPriority = SPILL_PRIORITY_DISABLE; // all mem, implies no spilling
        else
            enableSpillingCallback();
        maxCores = activity.queryMaxCores();
        options = 0;
        spillableRows.setup(rowIf, false, stableSort);
    }
    ~CThorRowCollectorBase()
    {
        reset();
        clearSpillingCallback();
    }
    void transferRowsOut(CThorExpandingRowArray &out, bool sort)
    {
        CThorArrayLockBlock block(spillableRows);
        spillableRows.flush();
        totalRows += spillableRows.numCommitted();
        if (sort && iCompare)
            spillableRows.sort(*iCompare, maxCores);
        out.transferFrom(spillableRows);
    }
// IThorRowCollectorCommon
    virtual rowcount_t numRows() const
    {
        return totalRows+spillableRows.numCommitted();
    }
    virtual unsigned numOverflows() const
    {
        return overflowCount;
    }
    virtual unsigned overflowScale() const
    {
        // 1 if no spill
        if (!overflowCount)
            return 1;
        return overflowCount*2+3; // bit arbitrary
    }
    virtual void transferRowsIn(CThorExpandingRowArray &src)
    {
        reset();
        spillableRows.transferFrom(src);
        enableSpillingCallback();
    }
    virtual void setup(ICompare *_iCompare, StableSortFlag _stableSort, RowCollectorSpillFlags _diskMemMix, unsigned _spillPriority)
    {
        iCompare = _iCompare;
        stableSort = _stableSort;
        diskMemMix = _diskMemMix;
        spillPriority = _spillPriority;
        if (rc_allMem == diskMemMix)
            spillPriority = SPILL_PRIORITY_DISABLE; // all mem, implies no spilling
        if (mmRegistered && !spillingEnabled())
        {
            mmRegistered = false;
            activity.queryJob().queryRowManager()->removeRowBuffer(this);
        }
        spillableRows.setup(rowIf, false, stableSort);
    }
    virtual void ensure(rowidx_t max)
    {
        spillableRows.ensure(max);
    }
    virtual void setOptions(unsigned _options)
    {
        options = _options;
    }
// IBufferedRowCallback
    virtual unsigned getSpillCost() const
    {
        return spillPriority;
    }
    virtual bool freeBufferedRows(bool critical)
    {
        if (!spillingEnabled())
            return false;
        CThorArrayLockBlock block(spillableRows);
        return spillRows();
    }
};

enum TRLGroupFlag { trl_ungroup, trl_preserveGrouping, trl_stopAtEog };
class CThorRowLoader : public CThorRowCollectorBase, implements IThorRowLoader
{
    IRowStream *load(IRowStream *in, const bool &abort, TRLGroupFlag grouping, CThorExpandingRowArray *allMemRows, memsize_t *memUsage)
    {
        reset();
        enableSpillingCallback();
        setPreserveGrouping(trl_preserveGrouping == grouping);
        while (!abort)
        {
            const void *next = in->nextRow();
            if (!next)
            {
                if (grouping == trl_stopAtEog)
                    break;
                else
                {
                    next = in->nextRow();
                    if (!next)
                        break;
                    if (grouping == trl_preserveGrouping)
                        putRow(NULL);
                }
            }
            putRow(next);
        }
        return getStream(allMemRows, memUsage, false);
    }

public:
    IMPLEMENT_IINTERFACE_USING(CSimpleInterface);

    CThorRowLoader(CActivityBase &activity, IRowInterfaces *rowIf, ICompare *iCompare, StableSortFlag stableSort, RowCollectorSpillFlags diskMemMix, unsigned spillPriority)
        : CThorRowCollectorBase(activity, rowIf, iCompare, stableSort, diskMemMix, spillPriority)
    {
    }
// IThorRowCollectorCommon
    virtual rowcount_t numRows() const { return CThorRowCollectorBase::numRows(); }
    virtual unsigned numOverflows() const { return CThorRowCollectorBase::numOverflows(); }
    virtual unsigned overflowScale() const { return CThorRowCollectorBase::overflowScale(); }
    virtual void transferRowsOut(CThorExpandingRowArray &dst, bool sort) { CThorRowCollectorBase::transferRowsOut(dst, sort); }
    virtual void transferRowsIn(CThorExpandingRowArray &src) { CThorRowCollectorBase::transferRowsIn(src); }
    virtual void setup(ICompare *iCompare, StableSortFlag stableSort, RowCollectorSpillFlags diskMemMix=rc_mixed, unsigned spillPriority=50)
    {
        CThorRowCollectorBase::setup(iCompare, stableSort, diskMemMix, spillPriority);
    }
    virtual void ensure(rowidx_t max) { CThorRowCollectorBase::ensure(max); }
    virtual void setOptions(unsigned options)  { CThorRowCollectorBase::setOptions(options); }
// IThorRowLoader
    virtual IRowStream *load(IRowStream *in, const bool &abort, bool preserveGrouping, CThorExpandingRowArray *allMemRows, memsize_t *memUsage)
    {
        assertex(!iCompare || !preserveGrouping); // can't sort if group preserving
        return load(in, abort, preserveGrouping?trl_preserveGrouping:trl_ungroup, allMemRows, memUsage);
    }
    virtual IRowStream *loadGroup(IRowStream *in, const bool &abort, CThorExpandingRowArray *allMemRows, memsize_t *memUsage)
    {
        return load(in, abort, trl_stopAtEog, allMemRows, memUsage);
    }
};

IThorRowLoader *createThorRowLoader(CActivityBase &activity, IRowInterfaces *rowIf, ICompare *iCompare, StableSortFlag stableSort, RowCollectorSpillFlags diskMemMix, unsigned spillPriority)
{
    return new CThorRowLoader(activity, rowIf, iCompare, stableSort, diskMemMix, spillPriority);
}

IThorRowLoader *createThorRowLoader(CActivityBase &activity, ICompare *iCompare, StableSortFlag stableSort, RowCollectorSpillFlags diskMemMix, unsigned spillPriority)
{
    return createThorRowLoader(activity, &activity, iCompare, stableSort, diskMemMix, spillPriority);
}



class CThorRowCollector : public CThorRowCollectorBase, implements IThorRowCollector
{
public:
    IMPLEMENT_IINTERFACE_USING(CSimpleInterface);

    CThorRowCollector(CActivityBase &activity, IRowInterfaces *rowIf, ICompare *iCompare, StableSortFlag stableSort, RowCollectorSpillFlags diskMemMix, unsigned spillPriority)
        : CThorRowCollectorBase(activity, rowIf, iCompare, stableSort, diskMemMix, spillPriority)
    {
    }
// IThorRowCollectorCommon
    virtual void setPreserveGrouping(bool tf)
    {
        assertex(!iCompare || !tf); // can't sort if group preserving
        CThorRowCollectorBase::setPreserveGrouping(tf);
    }
    virtual rowcount_t numRows() const { return CThorRowCollectorBase::numRows(); }
    virtual unsigned numOverflows() const { return CThorRowCollectorBase::numOverflows(); }
    virtual unsigned overflowScale() const { return CThorRowCollectorBase::overflowScale(); }
    virtual void transferRowsOut(CThorExpandingRowArray &dst, bool sort) { CThorRowCollectorBase::transferRowsOut(dst, sort); }
    virtual void transferRowsIn(CThorExpandingRowArray &src) { CThorRowCollectorBase::transferRowsIn(src); }
    virtual void setup(ICompare *iCompare, StableSortFlag stableSort, RowCollectorSpillFlags diskMemMix=rc_mixed, unsigned spillPriority=50)
    {
        CThorRowCollectorBase::setup(iCompare, stableSort, diskMemMix, spillPriority);
    }
    virtual void ensure(rowidx_t max) { CThorRowCollectorBase::ensure(max); }
    virtual void setOptions(unsigned options) { CThorRowCollectorBase::setOptions(options); }
// IThorRowCollector
    virtual IRowWriter *getWriter()
    {
        class CWriter : public CSimpleInterface, implements IRowWriter
        {
            Linked<CThorRowCollector> parent;
        public:
            IMPLEMENT_IINTERFACE_USING(CSimpleInterface);

            CWriter(CThorRowCollector *_parent) : parent(_parent)
            {
            }
            ~CWriter()
            {
                flush();
            }
        // IRowWriter
            virtual void putRow(const void *row)
            {
                parent->putRow(row);
            }
            virtual void flush()
            {
                parent->flush();
            }
        };
        return new CWriter(this);
    }
    virtual void reset()
    {
        CThorRowCollectorBase::reset();
    }
    virtual IRowStream *getStream(bool shared, CThorExpandingRowArray *allMemRows)
    {
        return CThorRowCollectorBase::getStream(allMemRows, NULL, shared);
    }
};

IThorRowCollector *createThorRowCollector(CActivityBase &activity, IRowInterfaces *rowIf, ICompare *iCompare, StableSortFlag stableSort, RowCollectorSpillFlags diskMemMix, unsigned spillPriority, bool preserveGrouping)
{
    Owned<IThorRowCollector> collector = new CThorRowCollector(activity, rowIf, iCompare, stableSort, diskMemMix, spillPriority);
    collector->setPreserveGrouping(preserveGrouping);
    return collector.getClear();
}

IThorRowCollector *createThorRowCollector(CActivityBase &activity, ICompare *iCompare, StableSortFlag stableSort, RowCollectorSpillFlags diskMemMix, unsigned spillPriority, bool preserveGrouping)
{
    return createThorRowCollector(activity, &activity, iCompare, stableSort, diskMemMix, spillPriority, preserveGrouping);
}


void setThorInABox(unsigned num)
{
}


class cMultiThorResourceMutex: public CSimpleInterface, implements ILargeMemLimitNotify, implements IDaliMutexNotifyWaiting
{
    class cMultiThorResourceMutexThread: public Thread
    {
        cMultiThorResourceMutex &parent;
    public:
        cMultiThorResourceMutexThread(cMultiThorResourceMutex &_parent)
            : Thread("cMultiThorResourceMutexThread"),parent(_parent)
        {
        }

        int run() 
        {
            parent.run();
            return 0;
        }
    };
    Owned<cMultiThorResourceMutexThread> thread;
    Owned<IDaliMutex> mutex;
    bool stopping;
    Linked<ICommunicator> clusterComm;
    CSDSServerStatus *status;
public:
    IMPLEMENT_IINTERFACE_USING(CSimpleInterface);
    cMultiThorResourceMutex(const char *groupname,CSDSServerStatus *_status)
    {
        status = _status;
        stopping = false;
        clusterComm.set(&queryClusterComm());
        if (clusterComm->queryGroup().rank(queryMyNode())==0) { // master so start thread
            thread.setown(new cMultiThorResourceMutexThread(*this));
            thread->start();
            StringBuffer mname("thorres:");
            mname.append(groupname);
            mutex.setown(createDaliMutex(mname.str()));
        }

    }

    ~cMultiThorResourceMutex()
    {
        stopping = true;
        if (thread) 
            stop();
    }

    void run() // on master
    {
        PROGLOG("cMultiThorResourceMutex thread run");
        try {
            CMessageBuffer mbuf;
            while (!stopping) {
                mbuf.clear();
                rank_t from;
                unsigned timeout = 1000*60*5;
                if (clusterComm->recv(mbuf,RANK_ALL,MPTAG_THORRESOURCELOCK,&from,timeout)) {
                    byte req;
                    mbuf.read(req);
                    if (req==1) {
                        if (mutex) 
                            mutex->enter();
                    }
                    else if (req==0) {
                        if (mutex) 
                            mutex->leave();
                    }
                    clusterComm->reply(mbuf,1000*60*5);
                }
            }
        }
        catch (IException *e) {
            EXCLOG(e,"cMultiThorResourceMutex::run");
        }
    }

    void stop()
    {
        PROGLOG("cMultiThorResourceMutex::stop enter");
        stopping = true;
        if (mutex) 
            mutex->kill();
        try {
            clusterComm->cancel(RANK_ALL,MPTAG_THORRESOURCELOCK);
        }
        catch (IException *e) {
            EXCLOG(e,"cMultiThorResourceMutex::stop");
        }
        if (thread)
            thread->join();
        mutex.clear();
        PROGLOG("cMultiThorResourceMutex::stop leave");
    }

    bool take(memsize_t tot)
    {
        if (stopping)
            return true;
        if (mutex) 
            return mutex->enter();
        if (stopping)
            return false;
        CMessageBuffer mbuf;
        byte req = 1;
        mbuf.append(req);
        try {
            if (!clusterComm->sendRecv(mbuf,0,MPTAG_THORRESOURCELOCK,(unsigned)-1))
                stopping = true;
        }
        catch (IException *e) {
            EXCLOG(e,"cMultiThorResourceMutex::take");
        }
        return !stopping;
    }
                                            // will raise oom exception if false returned
    void give(memsize_t tot)
    {
        if (mutex) {
            mutex->leave();
            return;
        }
        if (stopping)
            return;
        CMessageBuffer mbuf;
        byte req = 0;
        mbuf.append(req);
        try {
            if (!clusterComm->sendRecv(mbuf,0,MPTAG_THORRESOURCELOCK,(unsigned)-1))
                stopping = true;
        }
        catch (IException *e) {
            EXCLOG(e,"cMultiThorResourceMutex::give");
        }

    }

    //IDaliMutexNotifyWaiting
    void startWait()
    {
        if (status)
            status->queryProperties()->setPropInt("@memoryBlocked",1);
    }
    void cycleWait()
    {
        if (status)
            status->queryProperties()->setPropInt("@memoryBlocked",status->queryProperties()->getPropInt("@memoryBlocked")+1);
    }
    void stopWait(bool got)
    {
        if (status)
            status->queryProperties()->setPropInt("@memoryBlocked",0);
    }

};


ILargeMemLimitNotify *createMultiThorResourceMutex(const char *grpname,CSDSServerStatus *_status)
{
    return new cMultiThorResourceMutex(grpname,_status);
}


class CThorAllocator : public CSimpleInterface, implements IThorAllocator, implements IRowAllocatorMetaActIdCacheCallback
{
protected:
    mutable Owned<IRowAllocatorMetaActIdCache> allocatorMetaCache;
    Owned<roxiemem::IRowManager> rowManager;
    roxiemem::RoxieHeapFlags defaultFlags;
    IContextLogger &logctx;
public:
    IMPLEMENT_IINTERFACE_USING(CSimpleInterface);

    CThorAllocator(memsize_t memSize, unsigned memorySpillAt, IContextLogger &_logctx, roxiemem::RoxieHeapFlags _defaultFlags) : logctx(_logctx), defaultFlags(_defaultFlags)
    {
        allocatorMetaCache.setown(createRowAllocatorCache(this));
        rowManager.setown(roxiemem::createRowManager(memSize, NULL, logctx, allocatorMetaCache, false));
        rowManager->setMemoryLimit(memSize, 0==memorySpillAt ? 0 : memSize/100*memorySpillAt);
        const bool paranoid = false;
        if (paranoid)
        {
            //you probably want to test these options individually
            rowManager->setMemoryCallbackThreshold((unsigned)-1);
            rowManager->setCallbackOnThread(true);
            rowManager->setMinimizeFootprint(true, true);
            rowManager->setReleaseWhenModifyCallback(true, true);
        }
    }
    ~CThorAllocator()
    {
        rowManager.clear();
        allocatorMetaCache.clear();
    }
// roxiemem::IRowAllocatorMetaActIdCacheCallback
    virtual IEngineRowAllocator *createAllocator(IRowAllocatorMetaActIdCache * cache, IOutputMetaData *meta, unsigned activityId, unsigned id, roxiemem::RoxieHeapFlags flags) const
    {
        return createRoxieRowAllocator(cache, *rowManager, meta, activityId, id, flags);
    }
// IThorAllocator
    virtual IEngineRowAllocator *getRowAllocator(IOutputMetaData * meta, unsigned activityId, roxiemem::RoxieHeapFlags flags) const
    {
        return allocatorMetaCache->ensure(meta, activityId, flags);
    }
    virtual IEngineRowAllocator *getRowAllocator(IOutputMetaData * meta, unsigned activityId) const
    {
        return allocatorMetaCache->ensure(meta, activityId, defaultFlags);
    }
    virtual roxiemem::IRowManager *queryRowManager() const
    {
        return rowManager;
    }
    virtual roxiemem::RoxieHeapFlags queryFlags() const { return defaultFlags; }
    virtual bool queryCrc() const { return false; }
};

// derived to avoid a 'crcChecking' check per getRowAllocator only
class CThorCrcCheckingAllocator : public CThorAllocator
{
public:
    CThorCrcCheckingAllocator(memsize_t memSize, unsigned memorySpillAt, IContextLogger &logctx, roxiemem::RoxieHeapFlags flags) : CThorAllocator(memSize, memorySpillAt, logctx, flags)
    {
    }
// IThorAllocator
    virtual bool queryCrc() const { return true; }
// roxiemem::IRowAllocatorMetaActIdCacheCallback
    virtual IEngineRowAllocator *createAllocator(IRowAllocatorMetaActIdCache * cache, IOutputMetaData *meta, unsigned activityId, unsigned cacheId, roxiemem::RoxieHeapFlags flags) const
    {
        return createCrcRoxieRowAllocator(cache, *rowManager, meta, activityId, cacheId, flags);
    }
};


IThorAllocator *createThorAllocator(memsize_t memSize, unsigned memorySpillAt, IContextLogger &logctx, bool crcChecking, bool usePacked)
{
    PROGLOG("CRC allocator %s", crcChecking?"ON":"OFF");
    PROGLOG("Packed allocator %s", usePacked?"ON":"OFF");
    roxiemem::RoxieHeapFlags flags;
    if (usePacked)
        flags = roxiemem::RHFpacked;
    else
        flags = roxiemem::RHFnone;
    if (crcChecking)
        return new CThorCrcCheckingAllocator(memSize, memorySpillAt, logctx, flags);
    else
        return new CThorAllocator(memSize, memorySpillAt, logctx, flags);
}


#define OUTPUTMETACHILDROW_VERSION 2 // for now, it's only significant that non-zero
class COutputMetaWithChildRow : public CSimpleInterface, implements IOutputMetaData
{
    Linked<IEngineRowAllocator> childAllocator;
    IOutputMetaData *childMeta;
    size32_t extraSz;
    Owned<IOutputRowSerializer> diskSerializer;
    Owned<IOutputRowDeserializer> diskDeserializer;
    Owned<IOutputRowSerializer> internalSerializer;
    Owned<IOutputRowDeserializer> internalDeserializer;
    Owned<ISourceRowPrefetcher> prefetcher;

    class CSerializer : public CSimpleInterface, implements IOutputRowSerializer
    {
        Owned<IOutputRowSerializer> childSerializer;
        size32_t extraSz;
    public:
        IMPLEMENT_IINTERFACE_USING(CSimpleInterface);

        CSerializer(IOutputRowSerializer *_childSerializer, size32_t _extraSz) : childSerializer(_childSerializer), extraSz(_extraSz)
        {
        }
        virtual void serialize(IRowSerializerTarget &out, const byte *self)
        {
            out.put(extraSz, self);
            const byte *childRow = *(const byte **)(self+extraSz);
            if (childRow)
            {
                byte b=1;
                out.put(1, &b);
                childSerializer->serialize(out, childRow);
            }
            else
            {
                byte b=0;
                out.put(1, &b);
            }
        }
    };
    class CDeserializer : public CSimpleInterface, implements IOutputRowDeserializer
    {
        Owned<IOutputRowDeserializer> childDeserializer;
        Linked<IEngineRowAllocator> childAllocator;
        size32_t extraSz;
    public:
        IMPLEMENT_IINTERFACE_USING(CSimpleInterface);

        CDeserializer(IOutputRowDeserializer *_childDeserializer, IEngineRowAllocator *_childAllocator, size32_t _extraSz) : childDeserializer(_childDeserializer), childAllocator(_childAllocator), extraSz(_extraSz)
        {
        }
        virtual size32_t deserialize(ARowBuilder & rowBuilder, IRowDeserializerSource &in)
        {
            byte * self = rowBuilder.getSelf();
            in.read(extraSz, self);
            byte b;
            in.read(1, &b);
            const void *fChildRow;
            if (b)
            {
                RtlDynamicRowBuilder childBuilder(childAllocator);
                size32_t sz = childDeserializer->deserialize(childBuilder, in);
                fChildRow = childBuilder.finalizeRowClear(sz);
            }
            else
                fChildRow = NULL;
            memcpy(self+extraSz, &fChildRow, sizeof(const void *));
            return extraSz + sizeof(const void *);
        }
    };

    class CPrefetcher : public CSimpleInterface, implements ISourceRowPrefetcher
    {
        Owned<ISourceRowPrefetcher> childPrefetcher;
        size32_t extraSz;
    public:
        IMPLEMENT_IINTERFACE_USING(CSimpleInterface);

        CPrefetcher(ISourceRowPrefetcher *_childPrefetcher, size32_t _extraSz) : childPrefetcher(_childPrefetcher), extraSz(_extraSz)
        {
        }
        virtual void readAhead(IRowDeserializerSource &in)
        {
            in.skip(extraSz);
            byte b;
            in.read(1, &b);
            if (b)
                childPrefetcher->readAhead(in);
        }
    };


public:
    IMPLEMENT_IINTERFACE_USING(CSimpleInterface);

    COutputMetaWithChildRow(IEngineRowAllocator *_childAllocator, size32_t _extraSz) : childAllocator(_childAllocator), extraSz(_extraSz)
    {
        childMeta = childAllocator->queryOutputMeta();
    }
    virtual size32_t getRecordSize(const void *) { return extraSz + sizeof(const void *); }
    virtual size32_t getMinRecordSize() const { return extraSz + sizeof(const void *); }
    virtual size32_t getFixedSize() const { return extraSz + sizeof(const void *); }
    virtual void toXML(const byte * self, IXmlWriter & out) 
    { 
         // ignoring xml'ing extra
        //GH: I think this is what it should do
        childMeta->toXML(*(const byte **)(self+extraSz), out); 
    }
    virtual unsigned getVersion() const { return OUTPUTMETACHILDROW_VERSION; }

//The following can only be called if getMetaDataVersion >= 1, may seh otherwise.  Creating a different interface was too painful
    virtual unsigned getMetaFlags() { return MDFneeddestruct|childMeta->getMetaFlags(); }
    virtual void destruct(byte * self)
    {
        OwnedConstThorRow childRow = *(const void **)(self+extraSz);
    }
    virtual IOutputRowSerializer * createDiskSerializer(ICodeContext * ctx, unsigned activityId)
    {
        if (!diskSerializer)
            diskSerializer.setown(new CSerializer(childMeta->createDiskSerializer(ctx, activityId), extraSz));
        return LINK(diskSerializer);
    }
    virtual IOutputRowDeserializer * createDiskDeserializer(ICodeContext * ctx, unsigned activityId)
    {
        if (!diskDeserializer)
            diskDeserializer.setown(new CDeserializer(childMeta->createDiskDeserializer(ctx, activityId), childAllocator, extraSz));
        return LINK(diskDeserializer);
    }
    virtual ISourceRowPrefetcher * createDiskPrefetcher(ICodeContext * ctx, unsigned activityId)
    {
        if (!prefetcher)
            prefetcher.setown(new CPrefetcher(childMeta->createDiskPrefetcher(ctx, activityId), extraSz));
        return LINK(prefetcher);
    }
    virtual IOutputMetaData * querySerializedDiskMeta() { return this; }
    virtual IOutputRowSerializer * createInternalSerializer(ICodeContext * ctx, unsigned activityId)
    {
        if (!internalSerializer)
            internalSerializer.setown(new CSerializer(childMeta->createInternalSerializer(ctx, activityId), extraSz));
        return LINK(internalSerializer);
    }
    virtual IOutputRowDeserializer * createInternalDeserializer(ICodeContext * ctx, unsigned activityId)
    {
        if (!internalDeserializer)
            internalDeserializer.setown(new CDeserializer(childMeta->createInternalDeserializer(ctx, activityId), childAllocator, extraSz));
        return LINK(internalDeserializer);
    }
    virtual void walkIndirectMembers(const byte * self, IIndirectMemberVisitor & visitor) 
    {
        //GH: I think this is what it should do, please check
        visitor.visitRow(*(const byte **)(self+extraSz)); 
    }
    virtual IOutputMetaData * queryChildMeta(unsigned i)
    {
        return childMeta->queryChildMeta(i);
    }
};

IOutputMetaData *createOutputMetaDataWithChildRow(IEngineRowAllocator *childAllocator, size32_t extraSz)
{
    return new COutputMetaWithChildRow(childAllocator, extraSz);
}


class COutputMetaWithExtra : public CSimpleInterface, implements IOutputMetaData
{
    Linked<IOutputMetaData> meta;
    size32_t metaSz;
    Owned<IOutputRowSerializer> diskSerializer;
    Owned<IOutputRowDeserializer> diskDeserializer;
    Owned<IOutputRowSerializer> internalSerializer;
    Owned<IOutputRowDeserializer> internalDeserializer;
    Owned<ISourceRowPrefetcher> prefetcher;
    Owned<IOutputMetaData> serializedmeta;

    class CSerializer : public CSimpleInterface, implements IOutputRowSerializer
    {
        Owned<IOutputRowSerializer> serializer;
        size32_t metaSz;
    public:
        IMPLEMENT_IINTERFACE_USING(CSimpleInterface);

        CSerializer(IOutputRowSerializer *_serializer, size32_t _metaSz) : serializer(_serializer), metaSz(_metaSz)
        {
        }
        virtual void serialize(IRowSerializerTarget &out, const byte *self)
        {
            out.put(metaSz, self);
            serializer->serialize(out, self+metaSz);
        }
    };
    //GH - This code is the same as CPrefixedRowDeserializer
    class CDeserializer : public CSimpleInterface, implements IOutputRowDeserializer
    {
        Owned<IOutputRowDeserializer> deserializer;
        size32_t metaSz;
    public:
        IMPLEMENT_IINTERFACE_USING(CSimpleInterface);

        CDeserializer(IOutputRowDeserializer *_deserializer, size32_t _metaSz) : deserializer(_deserializer), metaSz(_metaSz)
        {
        }
        virtual size32_t deserialize(ARowBuilder & rowBuilder, IRowDeserializerSource &in)
        {
            in.read(metaSz, rowBuilder.getSelf());
            CPrefixedRowBuilder prefixedBuilder(metaSz, rowBuilder);
            size32_t sz = deserializer->deserialize(prefixedBuilder, in);
            return sz+metaSz;
        }
    };

    class CPrefetcher : public CSimpleInterface, implements ISourceRowPrefetcher
    {
        Owned<ISourceRowPrefetcher> childPrefetcher;
        size32_t metaSz;
    public:
        IMPLEMENT_IINTERFACE_USING(CSimpleInterface);

        CPrefetcher(ISourceRowPrefetcher *_childPrefetcher, size32_t _metaSz) : childPrefetcher(_childPrefetcher), metaSz(_metaSz)
        {
        }
        virtual void readAhead(IRowDeserializerSource &in)
        {
            in.skip(metaSz);
            childPrefetcher->readAhead(in);
        }
    };

public:
    IMPLEMENT_IINTERFACE_USING(CSimpleInterface);

    COutputMetaWithExtra(IOutputMetaData *_meta, size32_t _metaSz) : meta(_meta), metaSz(_metaSz)
    {
    }
    virtual size32_t getRecordSize(const void *rec) 
    {
        size32_t sz = meta->getRecordSize(rec?((byte *)rec)+metaSz:NULL); 
        return sz+metaSz;
    }
    virtual size32_t getMinRecordSize() const 
    { 
        return meta->getMinRecordSize() + metaSz;
    }
    virtual size32_t getFixedSize() const 
    {
        size32_t sz = meta->getFixedSize();
        if (!sz)
            return 0;
        return sz+metaSz;
    }

    virtual void toXML(const byte * self, IXmlWriter & out) { meta->toXML(self, out); }
    virtual unsigned getVersion() const { return meta->getVersion(); }

//The following can only be called if getMetaDataVersion >= 1, may seh otherwise.  Creating a different interface was too painful
    virtual unsigned getMetaFlags() { return meta->getMetaFlags(); }
    virtual void destruct(byte * self) { meta->destruct(self); }
    virtual IOutputRowSerializer * createDiskSerializer(ICodeContext * ctx, unsigned activityId)
    {
        if (!diskSerializer)
            diskSerializer.setown(new CSerializer(meta->createDiskSerializer(ctx, activityId), metaSz));
        return LINK(diskSerializer);
    }
    virtual IOutputRowDeserializer * createDiskDeserializer(ICodeContext * ctx, unsigned activityId)
    {
        if (!diskDeserializer)
            diskDeserializer.setown(new CDeserializer(meta->createDiskDeserializer(ctx, activityId), metaSz));
        return LINK(diskDeserializer);
    }
    virtual ISourceRowPrefetcher * createDiskPrefetcher(ICodeContext * ctx, unsigned activityId)
    {
        if (!prefetcher)
            prefetcher.setown(new CPrefetcher(meta->createDiskPrefetcher(ctx, activityId), metaSz));
        return LINK(prefetcher);
    }
    virtual IOutputMetaData * querySerializedDiskMeta() 
    { 
        IOutputMetaData *sm = meta->querySerializedDiskMeta();
        if (sm==meta.get())
            return this;
        if (!serializedmeta.get())
            serializedmeta.setown(new COutputMetaWithExtra(sm,metaSz));
        return serializedmeta.get();
    } 
    virtual IOutputRowSerializer * createInternalSerializer(ICodeContext * ctx, unsigned activityId)
    {
        if (!internalSerializer)
            internalSerializer.setown(new CSerializer(meta->createInternalSerializer(ctx, activityId), metaSz));
        return LINK(internalSerializer);
    }
    virtual IOutputRowDeserializer * createInternalDeserializer(ICodeContext * ctx, unsigned activityId)
    {
        if (!internalDeserializer)
            internalDeserializer.setown(new CDeserializer(meta->createInternalDeserializer(ctx, activityId), metaSz));
        return LINK(internalDeserializer);
    }
    virtual void walkIndirectMembers(const byte * self, IIndirectMemberVisitor & visitor)
    {
        meta->walkIndirectMembers(self, visitor);
    }
    virtual IOutputMetaData * queryChildMeta(unsigned i)
    {
        return meta->queryChildMeta(i);
    }
};

IOutputMetaData *createOutputMetaDataWithExtra(IOutputMetaData *meta, size32_t sz)
{
    return new COutputMetaWithExtra(meta, sz);
}



IPerfMonHook *createThorMemStatsPerfMonHook(IPerfMonHook *chain)
{
    return LINK(chain);
}<|MERGE_RESOLUTION|>--- conflicted
+++ resolved
@@ -195,13 +195,8 @@
         GetTempName(tempName, tempPrefix.str(), true);
         spillFile.setown(createIFile(tempName.str()));
 
-<<<<<<< HEAD
         VStringBuffer spillPrefixStr("SpillableStream(%d)", SPILL_PRIORITY_SPILLABLE_STREAM); // const for now
         rows.save(*spillFile, useCompression, spillPrefixStr.str()); // saves committed rows
-        rows.noteSpilled(numRows);
-=======
-        rows.save(*spillFile, useCompression); // saves committed rows
->>>>>>> c11ea30a
         return true;
     }
 
@@ -1417,13 +1412,8 @@
         GetTempName(tempName, tempPrefix.str(), true);
         Owned<IFile> iFile = createIFile(tempName.str());
         spillFiles.append(new CFileOwner(iFile.getLink()));
-<<<<<<< HEAD
         VStringBuffer spillPrefixStr("RowCollector(%d)", spillPriority);
         spillableRows.save(*iFile, activity.getOptBool(THOROPT_COMPRESS_SPILLS, true), spillPrefixStr.str()); // saves committed rows
-        spillableRows.noteSpilled(numRows);
-=======
-        spillableRows.save(*iFile, activity.getOptBool(THOROPT_COMPRESS_SPILLS, true)); // saves committed rows
->>>>>>> c11ea30a
 
         ++overflowCount;
 
