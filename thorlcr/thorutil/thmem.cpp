/*##############################################################################

    HPCC SYSTEMS software Copyright (C) 2012 HPCC Systems.

    Licensed under the Apache License, Version 2.0 (the "License");
    you may not use this file except in compliance with the License.
    You may obtain a copy of the License at

       http://www.apache.org/licenses/LICENSE-2.0

    Unless required by applicable law or agreed to in writing, software
    distributed under the License is distributed on an "AS IS" BASIS,
    WITHOUT WARRANTIES OR CONDITIONS OF ANY KIND, either express or implied.
    See the License for the specific language governing permissions and
    limitations under the License.
############################################################################## */

#include "platform.h"

#include "jmisc.hpp"
#include "jio.hpp"
#include "jsort.hpp"
#include "jsorta.hpp"
#include "jvmem.hpp"
#include "jflz.hpp"

#include "thbufdef.hpp"
#include "thor.hpp"
#include "thormisc.hpp"
#include "eclhelper.hpp"
#include "dautils.hpp"
#include "daclient.hpp"
#define NO_BWD_COMPAT_MAXSIZE
#include "thorcommon.ipp"
#include "eclrtl.hpp"
#include "roxiemem.hpp"
#include "roxierow.hpp"

#include "thmem.hpp"
#include "thgraph.hpp"

#include "thalloc.hpp"

#undef ALLOCATE
#undef CLONE
#undef MEMACTIVITYTRACESTRING 


#include "thbuf.hpp"
#include "thmem.hpp"

#ifdef _DEBUG
//#define _TESTING
#define ASSERTEX(c) assertex(c)
#else
#define ASSERTEX(c)
#endif

static memsize_t MTthreshold=0; 
static CriticalSection MTcritsect;  // held when blocked 
static Owned<ILargeMemLimitNotify> MTthresholdnotify;
static bool MTlocked = false;


void checkMultiThorMemoryThreshold(bool inc)
{
    if (MTthresholdnotify.get()) {
        CriticalBlock block(MTcritsect);
        memsize_t used = 0; // JCSMORE - might work via callback in new scheme
        if (MTlocked) {
            if (used<MTthreshold/2) {
                DBGLOG("Multi Thor threshold lock released: %"I64F"d",(offset_t)used);
                MTlocked = false;
                MTthresholdnotify->give(used);
            }
        }
        else if (used>MTthreshold) {
            DBGLOG("Multi Thor threshold  exceeded: %"I64F"d",(offset_t)used);
            if (!MTthresholdnotify->take(used)) {
                throw createOutOfMemException(-9,
                    1024,  // dummy value
                    used);
            }
            DBGLOG("Multi Thor lock taken");
            MTlocked = true;
        }
    }
}

extern graph_decl void setMultiThorMemoryNotify(size32_t size,ILargeMemLimitNotify *notify)
{
    CriticalBlock block(MTcritsect);
    if (MTthresholdnotify.get()&&!notify&&MTlocked) {
        MTlocked = false;
        MTthresholdnotify->give(0);
    }
    MTthreshold = size;
    MTthresholdnotify.set(notify);
    if (notify)
        checkMultiThorMemoryThreshold(true);
}


static memsize_t largeMemSize = 0;
memsize_t setLargeMemSize(unsigned limitMB)
{
    memsize_t prevLargeMemSize = largeMemSize;
    largeMemSize = 1024*1024*(memsize_t)limitMB;
    return prevLargeMemSize;
}

memsize_t queryLargeMemSize()
{
    if (0 == largeMemSize)
        throwUnexpected();
    return largeMemSize;
}


// =================================

StringBuffer &getRecordString(const void *key, IOutputRowSerializer *serializer, const char *prefix, StringBuffer &out)
{
    MemoryBuffer mb;
    const byte *k = (const byte *)key;
    size32_t sz = 0;
    if (serializer&&k) {
        CMemoryRowSerializer mbsz(mb);
        serializer->serialize(mbsz,(const byte *)k);
        k = (const byte *)mb.bufferBase();
        sz = mb.length();
    }
    if (sz)
        out.appendf("%s(%d): ",prefix,sz);
    else {
        out.append(prefix).append(": ");
        if (k)
            sz = 16;
        else
            out.append("NULL");
    }
    bool first=false;
    while (sz) {
        if (first)
            first=false;
        else
            out.append(',');
        if ((sz>=3)&&isprint(k[0])&&isprint(k[1])&&isprint(k[2])) {
            out.append('"');
            do {
                out.append(*k);
                sz--;
                if (sz==0)
                    break;
                if (out.length()>1024)
                    break;
                k++;
            } while (isprint(*k));
            out.append('"');
        }
        if (out.length()>1024) {
            out.append("...");
            break;
        }
        if (sz) {
            out.appendf("%2x",(unsigned)*k);
            k++;
            sz--;
        }
    }
    return out;
}

//====

class CSpillableStreamBase : public CSimpleInterface, implements roxiemem::IBufferedRowCallback
{
protected:
    CActivityBase &activity;
    IRowInterfaces *rowIf;
    bool preserveNulls, ownsRows, useCompression;
    CThorSpillableRowArray rows;
    OwnedIFile spillFile;
    Owned<IRowStream> spillStream;

    bool spillRows()
    {
        // NB: Should always be called whilst 'rows' is locked (with CThorArrayLockBlock)
        rowidx_t numRows = rows.numCommitted();
        if (0 == numRows)
            return false;

        StringBuffer tempname;
        GetTempName(tempname,"streamspill", true);
        spillFile.setown(createIFile(tempname.str()));

        rows.save(*spillFile, useCompression); // saves committed rows
        rows.noteSpilled(numRows);
        return true;
    }

public:
    IMPLEMENT_IINTERFACE_USING(CSimpleInterface);

    CSpillableStreamBase(CActivityBase &_activity, CThorSpillableRowArray &inRows, IRowInterfaces *_rowIf, bool _preserveNulls)
        : activity(_activity), rowIf(_rowIf), rows(_activity, _rowIf, _preserveNulls), preserveNulls(_preserveNulls)
    {
        rows.swap(inRows);
        useCompression = false;
        activity.queryJob().queryRowManager()->addRowBuffer(this);
    }
    ~CSpillableStreamBase()
    {
        activity.queryJob().queryRowManager()->removeRowBuffer(this);
        spillStream.clear();
        if (spillFile)
            spillFile->remove();
    }

// IBufferedRowCallback
    virtual unsigned getPriority() const
    {
        return SPILL_PRIORITY_SPILLABLE_STREAM;
    }
    virtual bool freeBufferedRows(bool critical)
    {
        CThorArrayLockBlock block(rows);
        return spillRows();
    }
};

// NB: Shared/spillable, holds all rows in mem until needs to spill.
// spills all to disk, and stream continue reading from row in file
class CSharedSpillableRowSet : public CSpillableStreamBase, implements IInterface
{
    class CStream : public CSimpleInterface, implements IRowStream, implements IWritePosCallback
    {
        rowidx_t pos;
        offset_t outputOffset;
        Owned<IRowStream> spillStream;
        Linked<CSharedSpillableRowSet> owner;
    public:
        IMPLEMENT_IINTERFACE_USING(CSimpleInterface);

        CStream(CSharedSpillableRowSet &_owner) : owner(&_owner)
        {
            pos = 0;
            outputOffset = (offset_t)-1;
            owner->rows.registerWriteCallback(*this);
        }
        ~CStream()
        {
            spillStream.clear(); // NB: clear stream 1st
            owner->rows.unregisterWriteCallback(*this);
            owner.clear();
        }
    // IRowStream
        virtual const void *nextRow()
        {
            if (spillStream)
                return spillStream->nextRow();
            CThorArrayLockBlock block(owner->rows);
            if (pos == owner->rows.numCommitted())
                return NULL;
            else if (owner->spillFile) // i.e. has spilt
            {
                assertex(((offset_t)-1) != outputOffset);
                unsigned rwFlags = DEFAULT_RWFLAGS;
                if (owner->preserveNulls)
                    rwFlags |= rw_grouped;
                spillStream.setown(::createRowStreamEx(owner->spillFile, owner->rowIf, outputOffset, (offset_t)-1, (unsigned __int64)-1, rwFlags));
                return spillStream->nextRow();
            }
            return owner->rows.get(pos++);
        }
        virtual void stop() { }
    // IWritePosCallback
        virtual rowidx_t queryRecordNumber()
        {
            return pos;
        }
        virtual void filePosition(offset_t pos)
        {
            // Called via spilling save, stream will continue reading from file @ pos
            outputOffset = pos;
        }
    };

public:
    IMPLEMENT_IINTERFACE_USING(CSimpleInterface);

    CSharedSpillableRowSet(CActivityBase &_activity, CThorSpillableRowArray &inRows, IRowInterfaces *_rowIf, bool _preserveNulls)
        : CSpillableStreamBase(_activity, inRows, _rowIf, _preserveNulls)
    {
    }
    IRowStream *createRowStream()
    {
        {
            // already spilled?
            CThorArrayLockBlock block(rows);
            if (spillFile)
            {
                unsigned rwFlags = DEFAULT_RWFLAGS;
                if (preserveNulls)
                    rwFlags |= rw_grouped;
                return ::createRowStream(spillFile, rowIf, rwFlags);
            }
        }
        return new CStream(*this);
    }
};

// NB: A single unshared spillable stream
class CSpillableStream : public CSpillableStreamBase, implements IRowStream
{
    rowidx_t pos, numReadRows, granularity;
    const void **readRows;

public:
    IMPLEMENT_IINTERFACE_USING(CSimpleInterface);

    CSpillableStream(CActivityBase &_activity, CThorSpillableRowArray &inRows, IRowInterfaces *_rowIf, bool _preserveNulls)
        : CSpillableStreamBase(_activity, inRows, _rowIf, _preserveNulls)
    {
        useCompression = activity.getOptBool(THOROPT_COMPRESS_SPILLS, true);
        pos = numReadRows = 0;
        granularity = 500; // JCSMORE - rows

        // a small amount of rows to read from swappable rows
        roxiemem::IRowManager *rowManager = activity.queryJob().queryRowManager();
        readRows = static_cast<const void * *>(rowManager->allocate(granularity * sizeof(void*), activity.queryContainer().queryId()));
    }
    ~CSpillableStream()
    {
        while (pos < numReadRows)
        {
            ReleaseThorRow(readRows[pos++]);
        }
        ReleaseThorRow(readRows);
    }

// IRowStream
    virtual const void *nextRow()
    {
        if (spillStream)
            return spillStream->nextRow();
        if (pos == numReadRows)
        {
            CThorArrayLockBlock block(rows);
            if (spillFile)
            {
                unsigned rwFlags = DEFAULT_RWFLAGS;
                if (preserveNulls)
                    rwFlags |= rw_grouped;
                if (useCompression)
                    rwFlags |= rw_compress;
                spillStream.setown(createRowStream(spillFile, rowIf, rwFlags));
                return spillStream->nextRow();
            }
            rowidx_t fetch = rows.numCommitted();
            if (0 == fetch)
                return NULL;
            if (fetch >= granularity)
                fetch = granularity;
            // consume 'fetch' rows
            const void **toRead = rows.getBlock(fetch);
            memcpy(readRows, toRead, fetch * sizeof(void *));
            rows.noteSpilled(fetch);
            numReadRows = fetch;
            pos = 0;
        }
        const void *row = readRows[pos];
        readRows[pos] = NULL;
        ++pos;
        return row;
    }
    virtual void stop() { }
};

//====

class CResizeRowCallback : implements roxiemem::IRowResizeCallback
{
    IThorArrayLock &alock;
    void **&rows;
    memsize_t &capacity;
public:
    CResizeRowCallback(void **&_rows, memsize_t &_capacity, IThorArrayLock &_alock) : rows(_rows), capacity(_capacity), alock(_alock) { }
    virtual void lock() { alock.lock(); }
    virtual void unlock() { alock.unlock(); }
    virtual void update(memsize_t _capacity, void * ptr) { capacity = _capacity; rows = (void **)ptr; }
    virtual void atomicUpdate(memsize_t capacity, void * ptr)
    {
        CThorArrayLockBlock block(alock);
        update(capacity, ptr);
    }
};

//====

void CThorExpandingRowArray::init(rowidx_t initialSize, StableSortFlag _stableSort)
{
    rowManager = activity.queryJob().queryRowManager();
    stableSort = _stableSort;
    throwOnOom = false;
    stableTable = NULL;
    if (initialSize)
    {
        rows = static_cast<const void * *>(rowManager->allocate(initialSize * sizeof(void*), activity.queryContainer().queryId()));
        maxRows = getRowsCapacity();
        memset(rows, 0, maxRows * sizeof(void *));
        if (stableSort_earlyAlloc == stableSort)
            stableTable = static_cast<void **>(rowManager->allocate(maxRows * sizeof(void*), activity.queryContainer().queryId()));
        else
            stableTable = NULL;
    }
    else
    {
        rows = NULL;
        maxRows = 0;
    }
    numRows = 0;
}

const void *CThorExpandingRowArray::allocateRowTable(rowidx_t num)
{
    try
    {
        return rowManager->allocate(num * sizeof(void*), activity.queryContainer().queryId());
    }
    catch (IException * e)
    {
        //Pahological cases - not enough memory to reallocate the target row buffer, or no contiguous pages available.
        unsigned code = e->errorCode();
        if ((code == ROXIEMM_MEMORY_LIMIT_EXCEEDED) || (code == ROXIEMM_MEMORY_POOL_EXHAUSTED))
        {
            e->Release();
            return NULL;
        }
        throw;
    }
}

rowidx_t CThorExpandingRowArray::getNewSize(rowidx_t requiredRows)
{
    rowidx_t newSize = maxRows;
    //This condition must be <= at least 1/scaling factor below otherwise you'll get an infinite loop.
    if (newSize <= 4)
        newSize = requiredRows;
    else
    {
        //What algorithm should we use to increase the size?  Trading memory usage against copying row pointers.
        // adding 50% would reduce the number of allocations.
        // anything below 32% would mean that blocks n,n+1 when freed have enough space for block n+3 which might
        //   reduce fragmentation.
        //Use 25% for the moment.  It should possibly be configurable - e.g., higher for thor global sort.
        while (newSize < requiredRows)
            newSize += newSize/4;
    }
    return newSize;
}

bool CThorExpandingRowArray::resizeRowTable(void **oldRows, memsize_t newCapacity, bool copy, roxiemem::IRowResizeCallback &callback)
{
    try
    {
        if (oldRows)
            rowManager->resizeRow(oldRows, copy?RoxieRowCapacity(oldRows):0, newCapacity, activity.queryContainer().queryId(), callback);
        else
        {
            void **newRows = (void **)rowManager->allocate(newCapacity, activity.queryContainer().queryId());
            callback.atomicUpdate(RoxieRowCapacity(newRows), newRows);
        }
    }
    catch (IException * e)
    {
        //Pathological cases - not enough memory to reallocate the target row buffer, or no contiguous pages available.
        unsigned code = e->errorCode();
        if ((code == ROXIEMM_MEMORY_LIMIT_EXCEEDED) || (code == ROXIEMM_MEMORY_POOL_EXHAUSTED))
        {
            e->Release();
            return false;
        }
        throw;
    }
    return true;
}

const void *CThorExpandingRowArray::allocateNewRows(rowidx_t requiredRows)
{
    rowidx_t newSize = maxRows;
    //This condition must be <= at least 1/scaling factor below otherwise you'll get an infinite loop.
    if (newSize <= 4)
        newSize = requiredRows;
    else
    {
        //What algorithm should we use to increase the size?  Trading memory usage against copying row pointers.
        // adding 50% would reduce the number of allocations.
        // anything below 32% would mean that blocks n,n+1 when freed have enough space for block n+3 which might
        //   reduce fragmentation.
        //Use 25% for the moment.  It should possibly be configurable - e.g., higher for thor global sort.
        while (newSize < requiredRows)
            newSize += newSize/4;
    }
    return allocateRowTable(newSize);
}

void CThorExpandingRowArray::doSort(rowidx_t n, void **const rows, ICompare &compare, unsigned maxCores)
{
    // NB: will only be called if numRows>1
    if (stableSort_none != stableSort)
    {
        OwnedConstThorRow tmpStableTable;
        void **stableTablePtr;
        if (stableSort_lateAlloc == stableSort)
        {
            dbgassertex(NULL == stableTable);
            tmpStableTable.setown(rowManager->allocate(getRowsCapacity() * sizeof(void *), activity.queryContainer().queryId()));
            stableTablePtr = (void **)tmpStableTable.get();
        }
        else
        {
            dbgassertex(NULL != stableTable);
            stableTablePtr = stableTable;
        }
        void **_rows = rows;
        memcpy(stableTable, _rows, n*sizeof(void **));
        parqsortvecstable(stableTable, n, compare, (void ***)_rows, maxCores);
        while (n--)
        {
            *_rows = **((void ***)_rows);
            _rows++;
        }
    }
    else
        parqsortvec((void **const)rows, n, compare, maxCores);
}

CThorExpandingRowArray::CThorExpandingRowArray(CActivityBase &_activity, IRowInterfaces *_rowIf, bool _allowNulls, StableSortFlag _stableSort, bool _throwOnOom, rowidx_t initialSize) : activity(_activity)
{
    init(initialSize, _stableSort);
    setup(_rowIf, _allowNulls, _stableSort, _throwOnOom);
}

CThorExpandingRowArray::~CThorExpandingRowArray()
{
    clearRows();
    ReleaseThorRow(rows);
    ReleaseThorRow(stableTable);
}

void CThorExpandingRowArray::setup(IRowInterfaces *_rowIf, bool _allowNulls, StableSortFlag _stableSort, bool _throwOnOom)
{
    rowIf = _rowIf;
    stableSort = _stableSort;
    throwOnOom = _throwOnOom;
    allowNulls = _allowNulls;
    if (rowIf)
    {
        allocator = rowIf->queryRowAllocator();
        deserializer = rowIf->queryRowDeserializer();
        serializer = rowIf->queryRowSerializer();
    }
    else
    {
        allocator = NULL;
        deserializer = NULL;
        serializer = NULL;
    }
}

void CThorExpandingRowArray::clearRows()
{
    for (rowidx_t i = 0; i < numRows; i++)
        ReleaseThorRow(rows[i]);
    numRows = 0;
}

void CThorExpandingRowArray::kill()
{
    clearRows();
    maxRows = 0;
    ReleaseThorRow(rows);
    ReleaseThorRow(stableTable);
    rows = NULL;
    stableTable = NULL;
}

void CThorExpandingRowArray::swap(CThorExpandingRowArray &other)
{
    roxiemem::IRowManager *otherRowManager = other.rowManager;
    IRowInterfaces *otherRowIf = other.rowIf;
    const void **otherRows = other.rows;
    void **otherStableTable = other.stableTable;
    bool otherAllowNulls = other.allowNulls;
    StableSortFlag otherStableSort = other.stableSort;
    bool otherThrowOnOom = other.throwOnOom;
    rowidx_t otherMaxRows = other.maxRows;
    rowidx_t otherNumRows = other.numRows;

    other.rowManager = rowManager;
    other.setup(rowIf, allowNulls, stableSort, throwOnOom);
    other.rows = rows;
    other.stableTable = stableTable;
    other.maxRows = maxRows;
    other.numRows = numRows;

    rowManager = otherRowManager;
    setup(otherRowIf, otherAllowNulls, otherStableSort, otherThrowOnOom);
    rows = otherRows;
    stableTable = otherStableTable;
    maxRows = otherMaxRows;
    numRows = otherNumRows;
}

void CThorExpandingRowArray::transferRows(rowidx_t & outNumRows, const void * * & outRows)
{
    outNumRows = numRows;
    outRows = rows;
    numRows = 0;
    maxRows = 0;
    rows = NULL;
    ReleaseThorRow(stableTable);
    stableTable = NULL;
}

void CThorExpandingRowArray::transferFrom(CThorExpandingRowArray &donor)
{
    kill();
    donor.transferRows(numRows, rows);
    maxRows = numRows;
    if (maxRows && (stableSort_earlyAlloc == stableSort))
        ensure(maxRows);
}

void CThorExpandingRowArray::transferFrom(CThorSpillableRowArray &donor)
{
    transferFrom((CThorExpandingRowArray &)donor);
}

void CThorExpandingRowArray::removeRows(rowidx_t start, rowidx_t n)
{
    assertex(numRows-start >= n);
    assertex(!n || rows);
    if (rows)
    {
        rowidx_t end = start+n;
        for (rowidx_t i = start; i < end; i++)
            ReleaseThorRow(rows[i]);
        //firstRow = 0;
        const void **from = rows+start;
        memmove(from, from+n, (numRows-end) * sizeof(void *));
        numRows -= n;
    }
}

void CThorExpandingRowArray::clearUnused()
{
    if (rows)
        memset(rows+numRows, 0, (maxRows-numRows) * sizeof(void *));
}

bool CThorExpandingRowArray::ensure(rowidx_t requiredRows)
{
    //Only the writer is allowed to reallocate rows (otherwise append can't be optimized), so rows is valid outside the lock
    if (0 == requiredRows)
        return true;

    // NB: only ensure alters row capacity, so no locking required to protect getRowsCapacity()
    memsize_t capacity = rows ? RoxieRowCapacity(rows) : 0;
    rowidx_t currentMaxRows = getRowsCapacity();
    if (currentMaxRows < requiredRows) // check, because may have expanded previously, but failed to allocate stableTable and set new maxRows
    {
        capacity = ((memsize_t)getNewSize(requiredRows)) * sizeof(void *);
        CResizeRowCallback callback(*(void ***)(&rows), capacity, *this);
        if (!resizeRowTable((void **)rows, capacity, true, callback)) // callback will reset capacity
        {
            if (throwOnOom)
                throw MakeActivityException(&activity, 0, "Out of memory, allocating row array, had %"RIPF"d, trying to allocate %"RIPF"d elements", ordinality(), requiredRows);
            return false;
        }
    }
    if (stableSort_earlyAlloc == stableSort)
    {
        memsize_t dummy;
        CResizeRowCallback callback(stableTable, dummy, *this);
        if (!resizeRowTable(stableTable, capacity, false, callback))
        {
            if (throwOnOom)
                throw MakeActivityException(&activity, 0, "Out of memory, resizing stable row array, trying to allocate %"RIPF"d elements", currentMaxRows);
            return false;
        }
        // NB: If allocation of stableTable fails, 'rows' has expanded, but maxRows has not
        // this means, that on a subsequent ensure() call, it will only need to [attempt] to resize the stable ptr array.
        // (see comment if (currentMaxRows < requiredRows) check above
    }

    // Both row tables updated, only now update maxRows
    CThorArrayLockBlock block(*this);
    maxRows = capacity / sizeof(void *);
    return true;
}

void CThorExpandingRowArray::sort(ICompare &compare, unsigned maxCores)
{
    if (numRows>1)
        doSort(numRows, (void **const)rows, compare, maxCores);
}

void CThorExpandingRowArray::reorder(rowidx_t start, rowidx_t num, rowidx_t *neworder)
{
    if (start>=numRows)
        return;
    if (start+num>numRows)
        num = numRows-start;
    if (!num)
        return;
    MemoryAttr ma;
    void **tmp = (void **)ma.allocate(num*sizeof(void *));
    const void **p = rows + start;
    memcpy(tmp, p, num*sizeof(void *));
    for (rowidx_t i=0; i<num; i++)
        p[i] = tmp[neworder[i]];
}

bool CThorExpandingRowArray::equal(ICompare *icmp, CThorExpandingRowArray &other)
{
    // slow but better than prev!
    rowidx_t n = other.ordinality();
    if (n!=ordinality())
        return false;
    for (rowidx_t i=0;i<n;i++)
    {
        const void *p1 = rows[i];
        const void *p2 = other.query(i);
        if (0 != icmp->docompare(p1, p2))
            return false;
    }
    return true;
}

bool CThorExpandingRowArray::checkSorted(ICompare *icmp)
{
    rowidx_t n=ordinality();
    for (rowidx_t i=1; i<n; i++)
    {
        if (icmp->docompare(rows[i-1], rows[i])>0)
            return false;
    }
    return true;
}

IRowStream *CThorExpandingRowArray::createRowStream(rowidx_t start, rowidx_t num, bool streamOwns)
{
    class CStream : public CSimpleInterface, implements IRowStream
    {
        CThorExpandingRowArray &parent;
        rowidx_t pos, lastRow;
        bool owns;

    public:
        IMPLEMENT_IINTERFACE_USING(CSimpleInterface);

        CStream(CThorExpandingRowArray &_parent, rowidx_t firstRow, rowidx_t _lastRow, bool _owns)
            : parent(_parent), pos(firstRow), lastRow(_lastRow), owns(_owns)
        {
        }

    // IRowStream
        virtual const void *nextRow()
        {
            if (pos >= lastRow)
                return NULL;
            if (owns)
                return parent.getClear(pos++);
            else
                return parent.get(pos++);
        }
        virtual void stop() { }
    };

    if (start>ordinality())
        start = ordinality();
    rowidx_t lastRow;
    if ((num==(rowidx_t)-1)||(start+num>ordinality()))
        lastRow = ordinality();
    else
        lastRow = start+num;

    return new CStream(*this, start, lastRow, streamOwns);
}

void CThorExpandingRowArray::partition(ICompare &compare, unsigned num, UnsignedArray &out)
{
    rowidx_t p=0;
    rowidx_t n = ordinality();
    while (num)
    {
        out.append(p);
        if (p<n)
        {
            rowidx_t q = p+(n-p)/num;
            if (p==q) // skip to next group
            {
                while (q<n)
                {
                    q++;
                    if ((q<n)&&(compare.docompare(rows[p],rows[q])!=0)) // ensure at next group
                        break;
                }
            }
            else
            {
                while ((q<n)&&(q!=p)&&(compare.docompare(rows[q-1],rows[q])==0)) // ensure at start of group
                    q--;
            }
            p = q;
        }
        num--;
    }
    out.append(n);
}

offset_t CThorExpandingRowArray::serializedSize()
{
    IOutputMetaData *meta = rowIf->queryRowMetaData();
    IOutputMetaData *diskMeta = meta->querySerializedDiskMeta();
    rowidx_t c = ordinality();
    offset_t total = 0;
    if (diskMeta->isFixedSize())
        total = c * diskMeta->getFixedSize();
    else
    {
        Owned<IOutputRowSerializer> diskSerializer = diskMeta->createDiskSerializer(rowIf->queryCodeContext(), rowIf->queryActivityId());
        CSizingSerializer ssz;
        for (rowidx_t i=0; i<c; i++)
        {
            diskSerializer->serialize(ssz, (const byte *)rows[i]);
            total += ssz.size();
            ssz.reset();
        }
    }
    return total;
}


memsize_t CThorExpandingRowArray::getMemUsage()
{
    roxiemem::IRowManager *rM = activity.queryJob().queryRowManager();
    IOutputMetaData *meta = rowIf->queryRowMetaData();
    IOutputMetaData *diskMeta = meta->querySerializedDiskMeta(); // GH->JCS - really I want a internalMeta here.
    rowidx_t c = ordinality();
    memsize_t total = 0;
    if (diskMeta->isFixedSize())
        total = c * rM->getExpectedFootprint(diskMeta->getFixedSize(), 0);
    else
    {
        CSizingSerializer ssz;
        for (rowidx_t i=0; i<c; i++)
        {
            serializer->serialize(ssz, (const byte *)rows[i]);
            total += rM->getExpectedFootprint(ssz.size(), 0);
            ssz.reset();
        }
    }
    // NB: worst case, when expanding (see ensure method)
    memsize_t sz = rM->getExpectedFootprint(maxRows * sizeof(void *), 0);
    memsize_t szE = sz / 100 * 125; // don't care if sz v. small
    if (stableSort_none == stableSort)
        total += sz + szE;
    else
        total += sz + szE * 2;
    return total;
}

void CThorExpandingRowArray::serialize(IRowSerializerTarget &out)
{
    bool warnnull = true;
    assertex(serializer);
    rowidx_t n = ordinality();
    if (n)
    {
        for (rowidx_t i = 0; i < n; i++)
        {
            const void *row = query(i);
            if (row)
                serializer->serialize(out, (const byte *)row);
            else if (warnnull)
            {
                WARNLOG("CThorExpandingRowArray::serialize ignoring NULL row");
                warnnull = false;
            }
        }
    }
}

void CThorExpandingRowArray::serialize(MemoryBuffer &mb)
{
    assertex(serializer);
    CMemoryRowSerializer s(mb);
    if (!allowNulls)
        serialize(s);
    else
    {
        unsigned short guard = 0x7631;
        mb.append(guard);
        rowidx_t n = ordinality();
        if (n)
        {
            for (rowidx_t i = 0; i < n; i++)
            {
                const void *row = query(i);
                bool isnull = (row==NULL);
                mb.append(isnull);
                if (!isnull)
                    serializer->serialize(s, (const byte *)row);
            }
        }
    }
}

void CThorExpandingRowArray::serializeCompress(MemoryBuffer &mb)
{
    MemoryBuffer exp;
    serialize(exp);
    fastLZCompressToBuffer(mb,exp.length(), exp.toByteArray());
}

rowidx_t CThorExpandingRowArray::serializeBlock(MemoryBuffer &mb, rowidx_t idx, rowidx_t count, size32_t dstmax, bool hardMax)
{
    assertex(serializer);
    CMemoryRowSerializer out(mb);
    bool warnnull = true;
    rowidx_t num=ordinality();
    if (idx>=num)
        return 0;
    if (num-idx<count)
        count = num-idx;
    rowidx_t ret = 0;
    for (rowidx_t i=0;i<count;i++)
    {
        size32_t ln = mb.length();
        const void *row = query(i+idx);
        if (row)
            serializer->serialize(out,(const byte *)row);
        else if (warnnull)
        {
            WARNLOG("CThorExpandingRowArray::serialize ignoring NULL row");
            warnnull = false;
        }
        // allows at least one
        if (mb.length()>dstmax)
        {
            if (hardMax && ln) // remove last if above limit
                mb.setLength(ln);
            else
                ++ret;
            break;
        }
        else
            ++ret;
    }
    return ret;
}

void CThorExpandingRowArray::deserializeRow(IRowDeserializerSource &in)
{
    RtlDynamicRowBuilder rowBuilder(allocator);
    size32_t sz = deserializer->deserialize(rowBuilder,in);
    append(rowBuilder.finalizeRowClear(sz));
}

void CThorExpandingRowArray::deserialize(size32_t sz, const void *buf)
{
    if (allowNulls)
    {
        ASSERTEX((sz>=sizeof(short))&&(*(unsigned short *)buf==0x7631)); // check for mismatch
        buf = (const byte *)buf+sizeof(unsigned short);
        sz -= sizeof(unsigned short);
    }
    CThorStreamDeserializerSource d(sz,buf);
    while (!d.eos())
    {
        if (allowNulls)
        {
            bool nullrow;
            d.read(sizeof(bool),&nullrow);
            if (nullrow)
            {
                append(NULL);
                continue;
            }
        }
        deserializeRow(d);
    }
}

void CThorExpandingRowArray::deserializeExpand(size32_t sz, const void *data)
{
    MemoryBuffer mb;
    fastLZDecompressToBuffer(mb, data);
    deserialize(mb.length(), mb.bufferBase());
}

//////////////////

void CThorSpillableRowArray::registerWriteCallback(IWritePosCallback &cb)
{
    CThorArrayLockBlock block(*this);
    writeCallbacks.append(cb); // NB not linked to avoid circular dependency
}

void CThorSpillableRowArray::unregisterWriteCallback(IWritePosCallback &cb)
{
    CThorArrayLockBlock block(*this);
    writeCallbacks.zap(cb);
}

CThorSpillableRowArray::CThorSpillableRowArray(CActivityBase &activity, IRowInterfaces *rowIf, bool allowNulls, StableSortFlag stableSort, rowidx_t initialSize, size32_t _commitDelta)
    : CThorExpandingRowArray(activity, rowIf, false, stableSort, false, initialSize), commitDelta(_commitDelta)
{
    commitRows = 0;
    firstRow = 0;
}

CThorSpillableRowArray::~CThorSpillableRowArray()
{
    clearRows();
}

void CThorSpillableRowArray::clearRows()
{
    for (rowidx_t i = firstRow; i < numRows; i++)
        ReleaseThorRow(rows[i]);
    numRows = 0;
    firstRow = 0;
    commitRows = 0;
}

void CThorSpillableRowArray::kill()
{
    clearRows();
    CThorExpandingRowArray::kill();
}

void CThorSpillableRowArray::sort(ICompare &compare, unsigned maxCores)
{
    // NB: only to be called inside lock
    rowidx_t n = numCommitted();
    if (n>1)
    {
        void **const rows = (void **const)getBlock(n);
        doSort(n, rows, compare, maxCores);
    }
}

rowidx_t CThorSpillableRowArray::save(IFile &iFile, bool useCompression)
{
    rowidx_t n = numCommitted();
    if (0 == n)
        return 0;
    ActPrintLog(&activity, "CThorSpillableRowArray::save %"RIPF"d rows", n);

    if (useCompression)
        assertex(0 == writeCallbacks.ordinality()); // incompatible

    unsigned rwFlags = DEFAULT_RWFLAGS;
    if (useCompression)
        rwFlags |= rw_compress;
    if (allowNulls)
        rwFlags |= rw_grouped;
    Owned<IExtRowWriter> writer = createRowWriter(&iFile, rowIf, rwFlags);

    const void **rows = getBlock(n);
    for (rowidx_t i=0; i < n; i++)
    {
        const void *row = rows[i];
        assertex(row || allowNulls);
        writer->putRow(row);
        rows[i] = NULL;
        ForEachItemIn(c, writeCallbacks)
        {
            IWritePosCallback &callback = writeCallbacks.item(c);
            if (i == callback.queryRecordNumber())
            {
                writer->flush();
                callback.filePosition(writer->getPosition());
            }
        }
    }
    writer->flush();
    offset_t bytesWritten = writer->getPosition();
    writer.clear();
    ActPrintLog(&activity, "CThorSpillableRowArray::save done, bytes = %"I64F"d", (__int64)bytesWritten);
    return n;
}


// JCSMORE - these methods are essentially borrowed from RoxieOutputRowArray, would be good to unify
const void **CThorSpillableRowArray::getBlock(rowidx_t readRows)
{
    dbgassertex(firstRow+readRows <= commitRows);
    return rows + firstRow;
}

void CThorSpillableRowArray::flush()
{
    CThorArrayLockBlock block(*this);
    dbgassertex(numRows >= commitRows);
    //This test could be improved...
    if (firstRow != 0 && firstRow == commitRows)
    {
        //A block of rows was removed - copy these rows to the start of the block.
        memmove(rows, rows+firstRow, (numRows-firstRow) * sizeof(void *));
        numRows -= firstRow;
        firstRow = 0;
    }

    commitRows = numRows;
}

void CThorSpillableRowArray::transferFrom(CThorExpandingRowArray &src)
{
    CThorArrayLockBlock block(*this);
    CThorExpandingRowArray::transferFrom(src);
    commitRows = numRows;
}

void CThorSpillableRowArray::swap(CThorSpillableRowArray &other)
{
    CThorArrayLockBlock block(*this);
    CThorExpandingRowArray::swap(other);
    rowidx_t otherFirstRow = other.firstRow;
    rowidx_t otherCommitRows = other.commitRows;

    other.firstRow = firstRow;
    other.commitRows = commitRows;

    firstRow = otherFirstRow;
    commitRows = otherCommitRows;
}

IRowStream *CThorSpillableRowArray::createRowStream()
{
    return new CSpillableStream(activity, *this, rowIf, allowNulls);
}



class CThorRowCollectorBase : public CSimpleInterface, implements roxiemem::IBufferedRowCallback
{
protected:
    CActivityBase &activity;
    CThorSpillableRowArray spillableRows;
    PointerIArrayOf<CFileOwner> spillFiles;
    Owned<IOutputRowSerializer> serializer;
    RowCollectorFlags diskMemMix;
    rowcount_t totalRows;
    unsigned spillPriority;
    unsigned overflowCount;
    unsigned maxCores;
    unsigned outStreams;
    ICompare *iCompare;
    bool isStable, preserveGrouping;
    IRowInterfaces *rowIf;
    SpinLock readerLock;
    bool mmRegistered;
    Owned<CSharedSpillableRowSet> spillableRowSet;

    bool spillRows()
    {
        rowidx_t numRows = spillableRows.numCommitted();
        if (numRows == 0)
            return false;

        totalRows += numRows;
        if (iCompare)
        {
            ActPrintLog(&activity, "Sorting %"RIPF"d rows", spillableRows.numCommitted());
            CCycleTimer timer;
            spillableRows.sort(*iCompare, maxCores); // sorts committed rows
            ActPrintLog(&activity, "Sort took: %f", ((float)timer.elapsedMs())/1000);
        }

        StringBuffer tempname;
        GetTempName(tempname,"srtspill",true);
        Owned<IFile> iFile = createIFile(tempname.str());
        spillFiles.append(new CFileOwner(iFile.getLink()));
        spillableRows.save(*iFile, activity.getOptBool(THOROPT_COMPRESS_SPILLS, true)); // saves committed rows
        spillableRows.noteSpilled(numRows);

        ++overflowCount;

        return true;
    }
    void setPreserveGrouping(bool _preserveGrouping)
    {
        preserveGrouping = _preserveGrouping;
        spillableRows.setAllowNulls(preserveGrouping);
    }
    void flush()
    {
        spillableRows.flush();
    }
    void putRow(const void *row)
    {
        if (!spillableRows.append(row))
        {
            bool oom = false;
            if (spillingEnabled())
            {
                CThorArrayLockBlock block(spillableRows);
                //We should have been called back to free any committed rows, but occasionally it may not (e.g., if
                //the problem is global memory is exhausted) - in which case force a spill here (but add any pending
                //rows first).
                if (spillableRows.numCommitted() != 0)
                {
                    spillableRows.flush();
                    spillRows();
                }
                //Ensure new rows are written to the head of the array.  It needs to be a separate call because
                //spillRows() cannot shift active row pointer since it can be called from any thread
                spillableRows.flush();
                if (!spillableRows.append(row))
                    oom = true;
            }
            else
                oom = true;
            if (oom)
            {
                ReleaseThorRow(row);
                throw MakeActivityException(&activity, ROXIEMM_MEMORY_LIMIT_EXCEEDED, "Insufficient memory to append sort row");
            }
        }
    }
    IRowStream *getStream(CThorExpandingRowArray *allMemRows, memsize_t *memUsage, bool shared)
    {
        SpinBlock b(readerLock);
        if (0 == outStreams)
        {
            spillableRows.flush();
            if (spillingEnabled())
            {
                // i.e. all disk OR (some on disk already AND allDiskOrAllMem)
                if (((rc_allDisk == diskMemMix) || ((rc_allDiskOrAllMem == diskMemMix) && overflowCount)))
                {
                    CThorArrayLockBlock block(spillableRows);
                    if (spillableRows.numCommitted())
                    {
                        spillRows();
                        spillableRows.kill();
                    }
                }
            }
        }
        ++outStreams;

        /* Ensure existing callback is cleared, before:
         * a) instreams are built, since new spillFiles can be added to as long as existing callback is active
         * b) locked CThorSpillableRowArrayLock section below, which in turn may add a new callback.
         *    Otherwise, once this section has the lock, the existing callback may be called by roxiemem and block,
         *    causing this section to deadlock inside roxiemem, if it tries to add a new callback.
         */
        clearSpillingCallback();

        // NB: CStreamFileOwner links CFileOwner - last usage will auto delete file
        // which may be one of these streams or CThorRowCollectorBase itself
        IArrayOf<IRowStream> instrms;
        ForEachItemIn(f, spillFiles)
        {
            CFileOwner *fileOwner = spillFiles.item(f);
            unsigned rwFlags = DEFAULT_RWFLAGS;
            if (activity.getOptBool(THOROPT_COMPRESS_SPILLS, true))
                rwFlags |= rw_compress;
            if (preserveGrouping)
                rwFlags |= rw_grouped;
            Owned<IExtRowStream> strm = createRowStream(&fileOwner->queryIFile(), rowIf, rwFlags);
            instrms.append(* new CStreamFileOwner(fileOwner, strm));
        }

        {
<<<<<<< HEAD
            // Ensure existing callback is cleared, before locked section below, which in turn may add a new callback
            // Otherwise there is potential for deadlock with the callback mechanism, if it is in the midst of calling this callback.
            clearSpillingCallback();

            CThorArrayLockBlock block(spillableRows);
=======
            CThorSpillableRowArray::CThorSpillableRowArrayLock block(spillableRows);
>>>>>>> 009c497a
            if (spillableRowSet)
                instrms.append(*spillableRowSet->createRowStream());
            else if (spillableRows.numCommitted())
            {
                totalRows += spillableRows.numCommitted();
                if (iCompare && (1 == outStreams))
                    spillableRows.sort(*iCompare, maxCores);
                // NB: if rc_allDiskOrAllMem and some disk already, will have been spilt already (see above) and not reach here
                if (rc_allDiskOrAllMem == diskMemMix || (NULL!=allMemRows && (rc_allMem == diskMemMix)))
                {
                    assertex(allMemRows);
                    assertex(1 == outStreams);
                    if (memUsage)
                        *memUsage = spillableRows.getMemUsage(); // a bit expensive if variable rows
                    allMemRows->transferFrom(spillableRows);
                    // stream cannot be used
                    return NULL;
                }
                if (!shared)
                    instrms.append(*spillableRows.createRowStream()); // NB: stream will take ownership of rows in spillableRows
                else
                {
                    spillableRowSet.setown(new CSharedSpillableRowSet(activity, spillableRows, rowIf, preserveGrouping));
                    instrms.append(*spillableRowSet->createRowStream());
                }
            }
        }
        if (0 == instrms.ordinality())
            return createNullRowStream();
        else if (1 == instrms.ordinality())
            return LINK(&instrms.item(0));
        else if (iCompare)
        {
            Owned<IRowLinkCounter> linkcounter = new CThorRowLinkCounter;
            return createRowStreamMerger(instrms.ordinality(), instrms.getArray(), iCompare, false, linkcounter);
        }
        else
            return createConcatRowStream(instrms.ordinality(),instrms.getArray());
    }
    void reset()
    {
        spillableRows.kill();
        spillFiles.kill();
        totalRows = 0;
        overflowCount = outStreams = 0;
    }
    inline bool spillingEnabled() const { return SPILL_PRIORITY_DISABLE != spillPriority; }
    void clearSpillingCallback()
    {
        if (mmRegistered)
        {
            activity.queryJob().queryRowManager()->removeRowBuffer(this);
            mmRegistered = false;
        }
    }
public:
    CThorRowCollectorBase(CActivityBase &_activity, IRowInterfaces *_rowIf, ICompare *_iCompare, bool _isStable, RowCollectorFlags _diskMemMix, unsigned _spillPriority)
        : activity(_activity),
          rowIf(_rowIf), iCompare(_iCompare), isStable(_isStable), diskMemMix(_diskMemMix), spillPriority(_spillPriority),
          spillableRows(_activity, _rowIf)
    {
        preserveGrouping = false;
        totalRows = 0;
        overflowCount = outStreams = 0;
        mmRegistered = false;
        if (rc_allMem == diskMemMix)
            spillPriority = SPILL_PRIORITY_DISABLE; // all mem, implies no spilling
        else if (spillingEnabled())
        {
            activity.queryJob().queryRowManager()->addRowBuffer(this);
            mmRegistered = true;
        }
        maxCores = activity.queryMaxCores();

        spillableRows.setup(rowIf, false, isStable?stableSort_earlyAlloc:stableSort_none);
    }
    ~CThorRowCollectorBase()
    {
        reset();
        clearSpillingCallback();
    }
    void transferRowsOut(CThorExpandingRowArray &out, bool sort)
    {
        CThorArrayLockBlock block(spillableRows);
        spillableRows.flush();
        totalRows += spillableRows.numCommitted();
        if (sort && iCompare)
            spillableRows.sort(*iCompare, maxCores);
        out.transferFrom(spillableRows);
    }
// IThorRowCollectorCommon
    virtual rowcount_t numRows() const
    {
        return totalRows+spillableRows.numCommitted();
    }
    virtual unsigned numOverflows() const
    {
        return overflowCount;
    }
    virtual unsigned overflowScale() const
    {
        // 1 if no spill
        if (!overflowCount)
            return 1;
        return overflowCount*2+3; // bit arbitrary
    }
    virtual void transferRowsIn(CThorExpandingRowArray &src)
    {
        reset();
        spillableRows.transferFrom(src);
    }
    virtual void setup(ICompare *_iCompare, bool _isStable, RowCollectorFlags _diskMemMix, unsigned _spillPriority)
    {
        iCompare = _iCompare;
        isStable = _isStable;
        diskMemMix = _diskMemMix;
        spillPriority = _spillPriority;
        if (rc_allMem == diskMemMix)
            spillPriority = SPILL_PRIORITY_DISABLE; // all mem, implies no spilling
        if (mmRegistered && !spillingEnabled())
        {
            mmRegistered = false;
            activity.queryJob().queryRowManager()->removeRowBuffer(this);
        }
        spillableRows.setup(rowIf, false, isStable?stableSort_earlyAlloc:stableSort_none);
    }
    virtual void ensure(rowidx_t max)
    {
        spillableRows.ensure(max);
    }
// IBufferedRowCallback
    virtual unsigned getPriority() const
    {
        return spillPriority;
    }
    virtual bool freeBufferedRows(bool critical)
    {
        if (!spillingEnabled())
            return false;
        CThorArrayLockBlock block(spillableRows);
        return spillRows();
    }
};

enum TRLGroupFlag { trl_ungroup, trl_preserveGrouping, trl_stopAtEog };
class CThorRowLoader : public CThorRowCollectorBase, implements IThorRowLoader
{
    IRowStream *load(IRowStream *in, const bool &abort, TRLGroupFlag grouping, CThorExpandingRowArray *allMemRows, memsize_t *memUsage)
    {
        reset();
        setPreserveGrouping(trl_preserveGrouping == grouping);
        while (!abort)
        {
            const void *next = in->nextRow();
            if (!next)
            {
                if (grouping == trl_stopAtEog)
                    break;
                else
                {
                    next = in->nextRow();
                    if (!next)
                        break;
                    if (grouping == trl_preserveGrouping)
                        putRow(NULL);
                }
            }
            putRow(next);
        }
        return getStream(allMemRows, memUsage, false);
    }

public:
    IMPLEMENT_IINTERFACE_USING(CSimpleInterface);

    CThorRowLoader(CActivityBase &activity, IRowInterfaces *rowIf, ICompare *iCompare, bool isStable, RowCollectorFlags diskMemMix, unsigned spillPriority)
        : CThorRowCollectorBase(activity, rowIf, iCompare, isStable, diskMemMix, spillPriority)
    {
    }
// IThorRowCollectorCommon
    virtual rowcount_t numRows() const { return CThorRowCollectorBase::numRows(); }
    virtual unsigned numOverflows() const { return CThorRowCollectorBase::numOverflows(); }
    virtual unsigned overflowScale() const { return CThorRowCollectorBase::overflowScale(); }
    virtual void transferRowsOut(CThorExpandingRowArray &dst, bool sort) { CThorRowCollectorBase::transferRowsOut(dst, sort); }
    virtual void transferRowsIn(CThorExpandingRowArray &src) { CThorRowCollectorBase::transferRowsIn(src); }
    virtual void setup(ICompare *iCompare, bool isStable=false, RowCollectorFlags diskMemMix=rc_mixed, unsigned spillPriority=50)
    {
        CThorRowCollectorBase::setup(iCompare, isStable, diskMemMix, spillPriority);
    }
    virtual void ensure(rowidx_t max) { CThorRowCollectorBase::ensure(max); }
// IThorRowLoader
    virtual IRowStream *load(IRowStream *in, const bool &abort, bool preserveGrouping, CThorExpandingRowArray *allMemRows, memsize_t *memUsage)
    {
        assertex(!iCompare || !preserveGrouping); // can't sort if group preserving
        return load(in, abort, preserveGrouping?trl_preserveGrouping:trl_ungroup, allMemRows, memUsage);
    }
    virtual IRowStream *loadGroup(IRowStream *in, const bool &abort, CThorExpandingRowArray *allMemRows, memsize_t *memUsage)
    {
        return load(in, abort, trl_stopAtEog, allMemRows, memUsage);
    }
};

IThorRowLoader *createThorRowLoader(CActivityBase &activity, IRowInterfaces *rowIf, ICompare *iCompare, bool isStable, RowCollectorFlags diskMemMix, unsigned spillPriority)
{
    return new CThorRowLoader(activity, rowIf, iCompare, isStable, diskMemMix, spillPriority);
}

IThorRowLoader *createThorRowLoader(CActivityBase &activity, ICompare *iCompare, bool isStable, RowCollectorFlags diskMemMix, unsigned spillPriority)
{
    return createThorRowLoader(activity, &activity, iCompare, isStable, diskMemMix, spillPriority);
}



class CThorRowCollector : public CThorRowCollectorBase, implements IThorRowCollector
{
public:
    IMPLEMENT_IINTERFACE_USING(CSimpleInterface);

    CThorRowCollector(CActivityBase &activity, IRowInterfaces *rowIf, ICompare *iCompare, bool isStable, RowCollectorFlags diskMemMix, unsigned spillPriority)
        : CThorRowCollectorBase(activity, rowIf, iCompare, isStable, diskMemMix, spillPriority)
    {
    }
// IThorRowCollectorCommon
    virtual void setPreserveGrouping(bool tf)
    {
        assertex(!iCompare || !tf); // can't sort if group preserving
        CThorRowCollectorBase::setPreserveGrouping(tf);
    }
    virtual rowcount_t numRows() const { return CThorRowCollectorBase::numRows(); }
    virtual unsigned numOverflows() const { return CThorRowCollectorBase::numOverflows(); }
    virtual unsigned overflowScale() const { return CThorRowCollectorBase::overflowScale(); }
    virtual void transferRowsOut(CThorExpandingRowArray &dst, bool sort) { CThorRowCollectorBase::transferRowsOut(dst, sort); }
    virtual void transferRowsIn(CThorExpandingRowArray &src) { CThorRowCollectorBase::transferRowsIn(src); }
    virtual void setup(ICompare *iCompare, bool isStable=false, RowCollectorFlags diskMemMix=rc_mixed, unsigned spillPriority=50)
    {
        CThorRowCollectorBase::setup(iCompare, isStable, diskMemMix, spillPriority);
    }
    virtual void ensure(rowidx_t max) { CThorRowCollectorBase::ensure(max); }
// IThorRowCollector
    virtual IRowWriter *getWriter()
    {
        class CWriter : public CSimpleInterface, implements IRowWriter
        {
            Linked<CThorRowCollector> parent;
        public:
            IMPLEMENT_IINTERFACE_USING(CSimpleInterface);

            CWriter(CThorRowCollector *_parent) : parent(_parent)
            {
            }
            ~CWriter()
            {
                flush();
            }
        // IRowWriter
            virtual void putRow(const void *row)
            {
                parent->putRow(row);
            }
            virtual void flush()
            {
                parent->flush();
            }
        };
        return new CWriter(this);
    }
    virtual void reset()
    {
        CThorRowCollectorBase::reset();
    }
    virtual IRowStream *getStream(bool shared)
    {
        return CThorRowCollectorBase::getStream(NULL, NULL, shared);
    }
};

IThorRowCollector *createThorRowCollector(CActivityBase &activity, IRowInterfaces *rowIf, ICompare *iCompare, bool isStable, RowCollectorFlags diskMemMix, unsigned spillPriority, bool preserveGrouping)
{
    Owned<IThorRowCollector> collector = new CThorRowCollector(activity, rowIf, iCompare, isStable, diskMemMix, spillPriority);
    collector->setPreserveGrouping(preserveGrouping);
    return collector.getClear();
}

IThorRowCollector *createThorRowCollector(CActivityBase &activity, ICompare *iCompare, bool isStable, RowCollectorFlags diskMemMix, unsigned spillPriority, bool preserveGrouping)
{
    return createThorRowCollector(activity, &activity, iCompare, isStable, diskMemMix, spillPriority, preserveGrouping);
}


void setThorInABox(unsigned num)
{
}


class cMultiThorResourceMutex: public CSimpleInterface, implements ILargeMemLimitNotify, implements IDaliMutexNotifyWaiting
{
    class cMultiThorResourceMutexThread: public Thread
    {
        cMultiThorResourceMutex &parent;
    public:
        cMultiThorResourceMutexThread(cMultiThorResourceMutex &_parent)
            : Thread("cMultiThorResourceMutexThread"),parent(_parent)
        {
        }

        int run() 
        {
            parent.run();
            return 0;
        }
    };
    Owned<cMultiThorResourceMutexThread> thread;
    Owned<IDaliMutex> mutex;
    bool stopping;
    Linked<ICommunicator> clusterComm;
    CSDSServerStatus *status;
public:
    IMPLEMENT_IINTERFACE_USING(CSimpleInterface);
    cMultiThorResourceMutex(const char *groupname,CSDSServerStatus *_status)
    {
        status = _status;
        stopping = false;
        clusterComm.set(&queryClusterComm());
        if (clusterComm->queryGroup().rank(queryMyNode())==0) { // master so start thread
            thread.setown(new cMultiThorResourceMutexThread(*this));
            thread->start();
            StringBuffer mname("thorres:");
            mname.append(groupname);
            mutex.setown(createDaliMutex(mname.str()));
        }

    }

    ~cMultiThorResourceMutex()
    {
        stopping = true;
        if (thread) 
            stop();
    }

    void run() // on master
    {
        PROGLOG("cMultiThorResourceMutex thread run");
        try {
            CMessageBuffer mbuf;
            while (!stopping) {
                mbuf.clear();
                rank_t from;
                unsigned timeout = 1000*60*5;
                if (clusterComm->recv(mbuf,RANK_ALL,MPTAG_THORRESOURCELOCK,&from,timeout)) {
                    byte req;
                    mbuf.read(req);
                    if (req==1) {
                        if (mutex) 
                            mutex->enter();
                    }
                    else if (req==0) {
                        if (mutex) 
                            mutex->leave();
                    }
                    clusterComm->reply(mbuf,1000*60*5);
                }
            }
        }
        catch (IException *e) {
            EXCLOG(e,"cMultiThorResourceMutex::run");
        }
    }

    void stop()
    {
        PROGLOG("cMultiThorResourceMutex::stop enter");
        stopping = true;
        if (mutex) 
            mutex->kill();
        try {
            clusterComm->cancel(RANK_ALL,MPTAG_THORRESOURCELOCK);
        }
        catch (IException *e) {
            EXCLOG(e,"cMultiThorResourceMutex::stop");
        }
        if (thread)
            thread->join();
        mutex.clear();
        PROGLOG("cMultiThorResourceMutex::stop leave");
    }

    bool take(memsize_t tot)
    {
        if (stopping)
            return true;
        if (mutex) 
            return mutex->enter();
        if (stopping)
            return false;
        CMessageBuffer mbuf;
        byte req = 1;
        mbuf.append(req);
        try {
            if (!clusterComm->sendRecv(mbuf,0,MPTAG_THORRESOURCELOCK,(unsigned)-1))
                stopping = true;
        }
        catch (IException *e) {
            EXCLOG(e,"cMultiThorResourceMutex::take");
        }
        return !stopping;
    }
                                            // will raise oom exception if false returned
    void give(memsize_t tot)
    {
        if (mutex) {
            mutex->leave();
            return;
        }
        if (stopping)
            return;
        CMessageBuffer mbuf;
        byte req = 0;
        mbuf.append(req);
        try {
            if (!clusterComm->sendRecv(mbuf,0,MPTAG_THORRESOURCELOCK,(unsigned)-1))
                stopping = true;
        }
        catch (IException *e) {
            EXCLOG(e,"cMultiThorResourceMutex::give");
        }

    }

    //IDaliMutexNotifyWaiting
    void startWait()
    {
        if (status)
            status->queryProperties()->setPropInt("@memoryBlocked",1);
    }
    void cycleWait()
    {
        if (status)
            status->queryProperties()->setPropInt("@memoryBlocked",status->queryProperties()->getPropInt("@memoryBlocked")+1);
    }
    void stopWait(bool got)
    {
        if (status)
            status->queryProperties()->setPropInt("@memoryBlocked",0);
    }

};


ILargeMemLimitNotify *createMultiThorResourceMutex(const char *grpname,CSDSServerStatus *_status)
{
    return new cMultiThorResourceMutex(grpname,_status);
}


class CThorAllocator : public CSimpleInterface, implements IThorAllocator, implements IRowAllocatorMetaActIdCacheCallback
{
protected:
    mutable Owned<IRowAllocatorMetaActIdCache> allocatorMetaCache;
    Owned<roxiemem::IRowManager> rowManager;
    roxiemem::RoxieHeapFlags flags;

public:
    IMPLEMENT_IINTERFACE_USING(CSimpleInterface);

    CThorAllocator(memsize_t memSize, unsigned memorySpillAt, roxiemem::RoxieHeapFlags _flags) : flags(_flags)
    {
        allocatorMetaCache.setown(createRowAllocatorCache(this));
        rowManager.setown(roxiemem::createRowManager(memSize, NULL, queryDummyContextLogger(), allocatorMetaCache, false));
        rowManager->setMemoryLimit(memSize, 0==memorySpillAt ? 0 : memSize/100*memorySpillAt);
    }
    ~CThorAllocator()
    {
        rowManager.clear();
        allocatorMetaCache.clear();
    }
// roxiemem::IRowAllocatorMetaActIdCacheCallback
    virtual IEngineRowAllocator *createAllocator(IOutputMetaData *meta, unsigned activityId, unsigned id) const
    {
        return createRoxieRowAllocator(*rowManager, meta, activityId, id, flags);
    }
// IThorAllocator
    virtual IEngineRowAllocator *getRowAllocator(IOutputMetaData * meta, unsigned activityId) const
    {
        return allocatorMetaCache->ensure(meta, activityId);
    }
    virtual roxiemem::IRowManager *queryRowManager() const
    {
        return rowManager;
    }
    virtual roxiemem::RoxieHeapFlags queryFlags() const { return flags; }
    virtual bool queryCrc() const { return false; }
};

// derived to avoid a 'crcChecking' check per getRowAllocator only
class CThorCrcCheckingAllocator : public CThorAllocator
{
public:
    CThorCrcCheckingAllocator(memsize_t memSize, unsigned memorySpillAt, roxiemem::RoxieHeapFlags flags) : CThorAllocator(memSize, memorySpillAt, flags)
    {
    }
// IThorAllocator
    virtual bool queryCrc() const { return true; }
// roxiemem::IRowAllocatorMetaActIdCacheCallback
    virtual IEngineRowAllocator *createAllocator(IOutputMetaData *meta, unsigned activityId, unsigned cacheId) const
    {
        return createCrcRoxieRowAllocator(*rowManager, meta, activityId, cacheId, flags);
    }
};


IThorAllocator *createThorAllocator(memsize_t memSize, unsigned memorySpillAt, bool crcChecking, bool usePacked)
{
    PROGLOG("CRC allocator %s", crcChecking?"ON":"OFF");
    PROGLOG("Packed allocator %s", usePacked?"ON":"OFF");
    roxiemem::RoxieHeapFlags flags;
    if (usePacked)
        flags = roxiemem::RHFpacked;
    else
        flags = roxiemem::RHFnone;
    if (crcChecking)
        return new CThorCrcCheckingAllocator(memSize, memorySpillAt, flags);
    else
        return new CThorAllocator(memSize, memorySpillAt, flags);
}


#define OUTPUTMETACHILDROW_VERSION 2 // for now, it's only significant that non-zero
class COutputMetaWithChildRow : public CSimpleInterface, implements IOutputMetaData
{
    Linked<IEngineRowAllocator> childAllocator;
    IOutputMetaData *childMeta;
    size32_t extraSz;
    Owned<IOutputRowSerializer> diskSerializer;
    Owned<IOutputRowDeserializer> diskDeserializer;
    Owned<IOutputRowSerializer> internalSerializer;
    Owned<IOutputRowDeserializer> internalDeserializer;
    Owned<ISourceRowPrefetcher> prefetcher;

    class CSerializer : public CSimpleInterface, implements IOutputRowSerializer
    {
        Owned<IOutputRowSerializer> childSerializer;
        size32_t extraSz;
    public:
        IMPLEMENT_IINTERFACE_USING(CSimpleInterface);

        CSerializer(IOutputRowSerializer *_childSerializer, size32_t _extraSz) : childSerializer(_childSerializer), extraSz(_extraSz)
        {
        }
        virtual void serialize(IRowSerializerTarget &out, const byte *self)
        {
            out.put(extraSz, self);
            const byte *childRow = *(const byte **)(self+extraSz);
            if (childRow)
            {
                byte b=1;
                out.put(1, &b);
                childSerializer->serialize(out, childRow);
            }
            else
            {
                byte b=0;
                out.put(1, &b);
            }
        }
    };
    class CDeserializer : public CSimpleInterface, implements IOutputRowDeserializer
    {
        Owned<IOutputRowDeserializer> childDeserializer;
        Linked<IEngineRowAllocator> childAllocator;
        size32_t extraSz;
    public:
        IMPLEMENT_IINTERFACE_USING(CSimpleInterface);

        CDeserializer(IOutputRowDeserializer *_childDeserializer, IEngineRowAllocator *_childAllocator, size32_t _extraSz) : childDeserializer(_childDeserializer), childAllocator(_childAllocator), extraSz(_extraSz)
        {
        }
        virtual size32_t deserialize(ARowBuilder & rowBuilder, IRowDeserializerSource &in)
        {
            byte * self = rowBuilder.getSelf();
            in.read(extraSz, self);
            byte b;
            in.read(1, &b);
            const void *fChildRow;
            if (b)
            {
                RtlDynamicRowBuilder childBuilder(childAllocator);
                size32_t sz = childDeserializer->deserialize(childBuilder, in);
                fChildRow = childBuilder.finalizeRowClear(sz);
            }
            else
                fChildRow = NULL;
            memcpy(self+extraSz, &fChildRow, sizeof(const void *));
            return extraSz + sizeof(const void *);
        }
    };

    class CPrefetcher : public CSimpleInterface, implements ISourceRowPrefetcher
    {
        Owned<ISourceRowPrefetcher> childPrefetcher;
        size32_t extraSz;
    public:
        IMPLEMENT_IINTERFACE_USING(CSimpleInterface);

        CPrefetcher(ISourceRowPrefetcher *_childPrefetcher, size32_t _extraSz) : childPrefetcher(_childPrefetcher), extraSz(_extraSz)
        {
        }
        virtual void readAhead(IRowDeserializerSource &in)
        {
            in.skip(extraSz);
            byte b;
            in.read(1, &b);
            if (b)
                childPrefetcher->readAhead(in);
        }
    };


public:
    IMPLEMENT_IINTERFACE_USING(CSimpleInterface);

    COutputMetaWithChildRow(IEngineRowAllocator *_childAllocator, size32_t _extraSz) : childAllocator(_childAllocator), extraSz(_extraSz)
    {
        childMeta = childAllocator->queryOutputMeta();
    }
    virtual size32_t getRecordSize(const void *) { return extraSz + sizeof(const void *); }
    virtual size32_t getMinRecordSize() const { return extraSz + sizeof(const void *); }
    virtual size32_t getFixedSize() const { return extraSz + sizeof(const void *); }
    virtual void toXML(const byte * self, IXmlWriter & out) 
    { 
         // ignoring xml'ing extra
        //GH: I think this is what it should do
        childMeta->toXML(*(const byte **)(self+extraSz), out); 
    }
    virtual unsigned getVersion() const { return OUTPUTMETACHILDROW_VERSION; }

//The following can only be called if getMetaDataVersion >= 1, may seh otherwise.  Creating a different interface was too painful
    virtual unsigned getMetaFlags() { return MDFneeddestruct|childMeta->getMetaFlags(); }
    virtual void destruct(byte * self)
    {
        OwnedConstThorRow childRow = *(const void **)(self+extraSz);
    }
    virtual IOutputRowSerializer * createDiskSerializer(ICodeContext * ctx, unsigned activityId)
    {
        if (!diskSerializer)
            diskSerializer.setown(new CSerializer(childMeta->createDiskSerializer(ctx, activityId), extraSz));
        return LINK(diskSerializer);
    }
    virtual IOutputRowDeserializer * createDiskDeserializer(ICodeContext * ctx, unsigned activityId)
    {
        if (!diskDeserializer)
            diskDeserializer.setown(new CDeserializer(childMeta->createDiskDeserializer(ctx, activityId), childAllocator, extraSz));
        return LINK(diskDeserializer);
    }
    virtual ISourceRowPrefetcher * createDiskPrefetcher(ICodeContext * ctx, unsigned activityId)
    {
        if (!prefetcher)
            prefetcher.setown(new CPrefetcher(childMeta->createDiskPrefetcher(ctx, activityId), extraSz));
        return LINK(prefetcher);
    }
    virtual IOutputMetaData * querySerializedDiskMeta() { return this; }
    virtual IOutputRowSerializer * createInternalSerializer(ICodeContext * ctx, unsigned activityId)
    {
        if (!internalSerializer)
            internalSerializer.setown(new CSerializer(childMeta->createInternalSerializer(ctx, activityId), extraSz));
        return LINK(internalSerializer);
    }
    virtual IOutputRowDeserializer * createInternalDeserializer(ICodeContext * ctx, unsigned activityId)
    {
        if (!internalDeserializer)
            internalDeserializer.setown(new CDeserializer(childMeta->createInternalDeserializer(ctx, activityId), childAllocator, extraSz));
        return LINK(internalDeserializer);
    }
    virtual void walkIndirectMembers(const byte * self, IIndirectMemberVisitor & visitor) 
    {
        //GH: I think this is what it should do, please check
        visitor.visitRow(*(const byte **)(self+extraSz)); 
    }
};

IOutputMetaData *createOutputMetaDataWithChildRow(IEngineRowAllocator *childAllocator, size32_t extraSz)
{
    return new COutputMetaWithChildRow(childAllocator, extraSz);
}


class COutputMetaWithExtra : public CSimpleInterface, implements IOutputMetaData
{
    Linked<IOutputMetaData> meta;
    size32_t metaSz;
    Owned<IOutputRowSerializer> diskSerializer;
    Owned<IOutputRowDeserializer> diskDeserializer;
    Owned<IOutputRowSerializer> internalSerializer;
    Owned<IOutputRowDeserializer> internalDeserializer;
    Owned<ISourceRowPrefetcher> prefetcher;
    Owned<IOutputMetaData> serializedmeta;

    class CSerializer : public CSimpleInterface, implements IOutputRowSerializer
    {
        Owned<IOutputRowSerializer> serializer;
        size32_t metaSz;
    public:
        IMPLEMENT_IINTERFACE_USING(CSimpleInterface);

        CSerializer(IOutputRowSerializer *_serializer, size32_t _metaSz) : serializer(_serializer), metaSz(_metaSz)
        {
        }
        virtual void serialize(IRowSerializerTarget &out, const byte *self)
        {
            out.put(metaSz, self);
            serializer->serialize(out, self+metaSz);
        }
    };
    //GH - This code is the same as CPrefixedRowDeserializer
    class CDeserializer : public CSimpleInterface, implements IOutputRowDeserializer
    {
        Owned<IOutputRowDeserializer> deserializer;
        size32_t metaSz;
    public:
        IMPLEMENT_IINTERFACE_USING(CSimpleInterface);

        CDeserializer(IOutputRowDeserializer *_deserializer, size32_t _metaSz) : deserializer(_deserializer), metaSz(_metaSz)
        {
        }
        virtual size32_t deserialize(ARowBuilder & rowBuilder, IRowDeserializerSource &in)
        {
            in.read(metaSz, rowBuilder.getSelf());
            CPrefixedRowBuilder prefixedBuilder(metaSz, rowBuilder);
            size32_t sz = deserializer->deserialize(prefixedBuilder, in);
            return sz+metaSz;
        }
    };

    class CPrefetcher : public CSimpleInterface, implements ISourceRowPrefetcher
    {
        Owned<ISourceRowPrefetcher> childPrefetcher;
        size32_t metaSz;
    public:
        IMPLEMENT_IINTERFACE_USING(CSimpleInterface);

        CPrefetcher(ISourceRowPrefetcher *_childPrefetcher, size32_t _metaSz) : childPrefetcher(_childPrefetcher), metaSz(_metaSz)
        {
        }
        virtual void readAhead(IRowDeserializerSource &in)
        {
            in.skip(metaSz);
            childPrefetcher->readAhead(in);
        }
    };

public:
    IMPLEMENT_IINTERFACE_USING(CSimpleInterface);

    COutputMetaWithExtra(IOutputMetaData *_meta, size32_t _metaSz) : meta(_meta), metaSz(_metaSz)
    {
    }
    virtual size32_t getRecordSize(const void *rec) 
    {
        size32_t sz = meta->getRecordSize(rec?((byte *)rec)+metaSz:NULL); 
        return sz+metaSz;
    }
    virtual size32_t getMinRecordSize() const 
    { 
        return meta->getMinRecordSize() + metaSz;
    }
    virtual size32_t getFixedSize() const 
    {
        size32_t sz = meta->getFixedSize();
        if (!sz)
            return 0;
        return sz+metaSz;
    }

    virtual void toXML(const byte * self, IXmlWriter & out) { meta->toXML(self, out); }
    virtual unsigned getVersion() const { return meta->getVersion(); }

//The following can only be called if getMetaDataVersion >= 1, may seh otherwise.  Creating a different interface was too painful
    virtual unsigned getMetaFlags() { return meta->getMetaFlags(); }
    virtual void destruct(byte * self) { meta->destruct(self); }
    virtual IOutputRowSerializer * createDiskSerializer(ICodeContext * ctx, unsigned activityId)
    {
        if (!diskSerializer)
            diskSerializer.setown(new CSerializer(meta->createDiskSerializer(ctx, activityId), metaSz));
        return LINK(diskSerializer);
    }
    virtual IOutputRowDeserializer * createDiskDeserializer(ICodeContext * ctx, unsigned activityId)
    {
        if (!diskDeserializer)
            diskDeserializer.setown(new CDeserializer(meta->createDiskDeserializer(ctx, activityId), metaSz));
        return LINK(diskDeserializer);
    }
    virtual ISourceRowPrefetcher * createDiskPrefetcher(ICodeContext * ctx, unsigned activityId)
    {
        if (!prefetcher)
            prefetcher.setown(new CPrefetcher(meta->createDiskPrefetcher(ctx, activityId), metaSz));
        return LINK(prefetcher);
    }
    virtual IOutputMetaData * querySerializedDiskMeta() 
    { 
        IOutputMetaData *sm = meta->querySerializedDiskMeta();
        if (sm==meta.get())
            return this;
        if (!serializedmeta.get())
            serializedmeta.setown(new COutputMetaWithExtra(sm,metaSz));
        return serializedmeta.get();
    } 
    virtual IOutputRowSerializer * createInternalSerializer(ICodeContext * ctx, unsigned activityId)
    {
        if (!internalSerializer)
            internalSerializer.setown(new CSerializer(meta->createInternalSerializer(ctx, activityId), metaSz));
        return LINK(internalSerializer);
    }
    virtual IOutputRowDeserializer * createInternalDeserializer(ICodeContext * ctx, unsigned activityId)
    {
        if (!internalDeserializer)
            internalDeserializer.setown(new CDeserializer(meta->createInternalDeserializer(ctx, activityId), metaSz));
        return LINK(internalDeserializer);
    }
    virtual void walkIndirectMembers(const byte * self, IIndirectMemberVisitor & visitor)
    {
        meta->walkIndirectMembers(self, visitor);
    }
};

IOutputMetaData *createOutputMetaDataWithExtra(IOutputMetaData *meta, size32_t sz)
{
    return new COutputMetaWithExtra(meta, sz);
}



IPerfMonHook *createThorMemStatsPerfMonHook(IPerfMonHook *chain)
{
    return LINK(chain);
}<|MERGE_RESOLUTION|>--- conflicted
+++ resolved
@@ -1279,15 +1279,6 @@
         }
 
         {
-<<<<<<< HEAD
-            // Ensure existing callback is cleared, before locked section below, which in turn may add a new callback
-            // Otherwise there is potential for deadlock with the callback mechanism, if it is in the midst of calling this callback.
-            clearSpillingCallback();
-
-            CThorArrayLockBlock block(spillableRows);
-=======
-            CThorSpillableRowArray::CThorSpillableRowArrayLock block(spillableRows);
->>>>>>> 009c497a
             if (spillableRowSet)
                 instrms.append(*spillableRowSet->createRowStream());
             else if (spillableRows.numCommitted())
