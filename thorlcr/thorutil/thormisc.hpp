/*##############################################################################

    HPCC SYSTEMS software Copyright (C) 2012 HPCC Systems®.

    Licensed under the Apache License, Version 2.0 (the "License");
    you may not use this file except in compliance with the License.
    You may obtain a copy of the License at

       http://www.apache.org/licenses/LICENSE-2.0

    Unless required by applicable law or agreed to in writing, software
    distributed under the License is distributed on an "AS IS" BASIS,
    WITHOUT WARRANTIES OR CONDITIONS OF ANY KIND, either express or implied.
    See the License for the specific language governing permissions and
    limitations under the License.
############################################################################## */

#ifndef _THORMISC_
#define _THORMISC_

#include "jiface.hpp"
#include "jdebug.hpp"
#include "jthread.hpp"
#include "jexcept.hpp"
#include "jarray.hpp"
#include "jfile.hpp"
#include "jprop.hpp"
#include "jutil.hpp"
#include "jlog.hpp"
#include "mpcomm.hpp"

#include "workunit.hpp"
#include "eclhelper.hpp"
#include "thexception.hpp"
#include "thorcommon.hpp"
#include "thor.hpp"
#include "jstats.h"

#ifdef GRAPH_EXPORTS
#define graph_decl DECL_EXPORT
#else
#define graph_decl DECL_IMPORT
#endif

/// Thor options, that can be hints, workunit options, or global settings
#define THOROPT_COMPRESS_SPILLS "v9_4_compressInternalSpills"                     // Compress internal spills, e.g. spills created by lookahead or sort gathering  (default = true)
#define THOROPT_COMPRESS_SPILL_TYPE "v9_4_spillCompressorType"                    // Compress spill type, e.g. FLZ, LZ4 (or other to get previous)                 (default = LZ4)
#define THOROPT_HDIST_SPILL "hdistSpill"                                          // Allow distribute receiver to spill to disk, rather than blocking              (default = true)
#define THOROPT_HDIST_WRITE_POOL_SIZE "hdistSendPoolSize"                         // Distribute send thread pool size                                              (default = 16)
#define THOROPT_HDIST_BUCKET_SIZE "hdOutBufferSize"                               // Distribute target bucket send size                                            (default = 1MB)
#define THOROPT_HDIST_BUFFER_SIZE "hdInBufferSize"                                // Distribute send buffer size (for all targets)                                 (default = 32MB)
#define THOROPT_HDIST_PULLBUFFER_SIZE "hdPullBufferSize"                          // Distribute pull buffer size (receiver side limit, before spilling)
#define THOROPT_HDIST_CANDIDATELIMIT "hdCandidateLimit"                           // Limits # of buckets to push to the writers when send buffer is full           (default = is 50% largest)
#define THOROPT_HDIST_TARGETWRITELIMIT "hdTargetLimit"                            // Limit # of writer threads working on a single target                          (default = unbound, but picks round-robin)
#define THOROPT_HDIST_COMP "v9_4_hdCompressorType"                                // Distribute compressor to use                                                  (default = "LZ4")
#define THOROPT_HDIST_COMPOPTIONS "v9_4_hdCompressorOptions"                      // Distribute compressor options, e.g. AES key                                   (default = "")
#define THOROPT_SPLITTER_SPILL "v9_4_splitterSpill"                               // Force splitters to spill or not, default is to adhere to helper setting       (default = -1)
#define THOROPT_SPLITTER_MAXROWMEMK "splitterRowMemK"                             // Splitter max memory (K) to use before spilling                                (default = 2MB)
#define THOROPT_SPLITTER_READAHEADGRANULARITYK "inMemReadAheadGranularityK"       // Splitter in memory read ahead granularity (K)                     (default = 128K)
#define THOROPT_SPLITTER_READAHEADGRANULARITYROWS "inMemReadAheadGranularityRows" // Splitter in memory read ahead granularity (# rows)          (default = 64)
#define THOROPT_SPLITTER_WRITEAHEADK "splitterWriteAheadK"                        // Splitter spilling write ahead size (K)                                        (default = 2MB)
#define THOROPT_SPLITTER_COMPRESSIONTOTALK "splitterCompressionTotalK"            // Splitter total compression buffer size (shared between writer and readers) (K) (default = 3MB)
#define THOROPT_LOOP_MAX_EMPTY "loopMaxEmpty"                                     // Max # of iterations that LOOP can cycle through with 0 results before errors  (default = 1000)
#define THOROPT_SMALLSORT "smallSortThreshold"                                    // Use minisort approach, if estimate size of data to sort is below this setting (default = 0)
#define THOROPT_PARALLEL_FUNNEL "parallelFunnel"                                  // Use parallel funnel impl. if !ordered                                         (default = true)
#define THOROPT_SORT_MAX_DEVIANCE "sort_max_deviance"                             // Max (byte) variance allowed during sort partitioning                          (default = 10Mb)
#define THOROPT_OUTPUT_FLUSH_THRESHOLD "output_flush_threshold"                   // When above limit, workunit result is flushed (committed to Dali)              (default = -1 [off])
#define THOROPT_PARALLEL_MATCH "parallel_match"                                   // Use multi-threaded join helper (retains sort order without unsorted_output)   (default = false)
#define THOROPT_UNSORTED_OUTPUT "unsorted_output"                                 // Allow Join results to be reodered, implies parallel match                     (default = false)
#define THOROPT_JOINHELPER_THREADS "joinHelperThreads"                            // Number of threads to use in threaded variety of join helper
#define THOROPT_LKJOIN_LOCALFAILOVER "lkjoin_localfailover"                       // Force SMART to failover to distributed local lookup join (for testing only)   (default = false)
#define THOROPT_LKJOIN_HASHJOINFAILOVER "lkjoin_hashjoinfailover"                 // Force SMART to failover to hash join (for testing only)                     (default = false)
#define THOROPT_MAX_KERNLOG "max_kern_level"                                      // Max kernel logging level, to push to workunit, -1 to disable                  (default = 3)
#define THOROPT_COMP_FORCELZW "v9_4_forceLZW"                                     // Forces file compression to use LZW                                            (default = false)
#define THOROPT_COMP_FORCEFLZ "v9_4_forceFLZ"                                     // Forces file compression to use FLZ                                            (default = false)
#define THOROPT_COMP_FORCELZ4 "v9_4_forceLZ4"                                     // Forces file compression to use LZ4                                            (default = false)
#define THOROPT_COMP_FORCELZ4HC "v9_4_forceLZ4HC"                                 // Forces file compression to use LZ4HC                                          (default = false)
#define THOROPT_COMPRESS_FORMAT "compression"                                     // Compression format to use (default = "")
#define THOROPT_TRACE_ENABLED "traceEnabled"                                      // Output from TRACE activity enabled                                            (default = false)
#define THOROPT_TRACE_LIMIT "traceLimit"                                          // Number of rows from TRACE activity                                            (default = 10)
#define THOROPT_READ_CRC "crcReadEnabled"                                         // Enabled CRC validation on disk reads if file CRC are available                (default = true)
#define THOROPT_WRITE_CRC "crcWriteEnabled"                                       // Calculate CRC's for disk outputs and store in file meta data                  (default = true)
#define THOROPT_READCOMPRESSED_CRC "crcReadCompressedEnabled"                     // Enabled CRC validation on compressed disk reads if file CRC are available   (default = false)
#define THOROPT_WRITECOMPRESSED_CRC "crcWriteCompressedEnabled"                   // Calculate CRC's for compressed disk outputs and store in file meta data     (default = false)
#define THOROPT_CHILD_GRAPH_INIT_TIMEOUT "childGraphInitTimeout"                  // Time to wait for child graphs to respond to initialization                  (default = 5*60 seconds)
#define THOROPT_SORT_COMPBLKSZ "sortCompBlkSz"                                    // Block size used by compressed spill in a spilling sort                        (default = 0, uses row writer default)
#define THOROPT_KEYLOOKUP_QUEUED_BATCHSIZE "keyLookupQueuedBatchSize"             // Number of rows candidates to gather before performing lookup against part (default = 1000)
#define THOROPT_KEYLOOKUP_FETCH_QUEUED_BATCHSIZE "fetchLookupQueuedBatchSize"     // Number of rows candidates to gather before performing lookup against part (default = 1000)
#define THOROPT_KEYLOOKUP_MAX_LOOKUP_BATCHSIZE "keyLookupMaxLookupBatchSize"      // Maximum chunk of rows to process per cycle in lookup handler    (default = 1000)
#define THOROPT_KEYLOOKUP_MAX_THREADS "maxKeyLookupThreads"                       // Maximum number of threads performing keyed lookups                            (default = 10)
#define THOROPT_KEYLOOKUP_MAX_FETCH_THREADS "maxFetchThreads"                     // Maximum number of threads performing keyed lookups                            (default = 10)
#define THOROPT_KEYLOOKUP_MAX_PROCESS_THREADS "keyLookupMaxProcessThreads"        // Maximum number of threads performing keyed lookups                 (default = 10)
#define THOROPT_KEYLOOKUP_MAX_QUEUED "keyLookupMaxQueued"                         // Total maximum number of rows (across all parts/threads) to queue              (default = 10000)
#define THOROPT_KEYLOOKUP_MIN_MB "keyLookupMinJoinGroupMB"                        // Min(MB) for groups (across all parts/threads) to queue)                       (default = 50)
#define THOROPT_KEYLOOKUP_MAX_DONE "keyLookupMaxDone"                             // Maximum number of done items pending to be ready by next activity             (default = 10000)
#define THOROPT_KEYLOOKUP_PROCESS_BATCHLIMIT "keyLookupProcessBatchLimit"         // Maximum number of key lookups on queue before passing to a processor (default = 1000)
#define THOROPT_FETCHLOOKUP_PROCESS_BATCHLIMIT "fetchLookupProcessBatchLimit"     // Maximum number of fetch lookups on queue before passing to a processor (default = 10000)
#define THOROPT_REMOTE_KEYED_LOOKUP "remoteKeyedLookup"                           // Send key request to remote node unless part is local                          (default = true)
#define THOROPT_REMOTE_KEYED_FETCH "remoteKeyedFetch"                             // Send fetch request to remote node unless part is local                        (default = true)
#define THOROPT_FORCE_REMOTE_KEYED_LOOKUP "forceRemoteKeyedLookup"                // force all keyed lookups, even where part local to be sent as if remote     (default = false)
#define THOROPT_FORCE_REMOTE_KEYED_FETCH "forceRemoteKeyedFetch"                  // force all keyed fetches, even where part local to be sent as if remote       (default = false)
#define THOROPT_KEYLOOKUP_MAX_LOCAL_HANDLERS "maxLocalHandlers"                   // maximum number of handlers dealing with local parts                           (default = 10)
#define THOROPT_KEYLOOKUP_MAX_REMOTE_HANDLERS "maxRemoteHandlers"                 // maximum number of handlers per remote slave                                 (default = 2)
#define THOROPT_KEYLOOKUP_MAX_FETCH_LOCAL_HANDLERS "maxLocalFetchHandlers"        // maximum number of fetch handlers dealing with local parts          (default = 10)
#define THOROPT_KEYLOOKUP_MAX_FETCH_REMOTE_HANDLERS "maxRemoteFetchHandlers"      // maximum number of fetch handlers per remote slave                (default = 2)
#define THOROPT_KEYLOOKUP_COMPRESS_MESSAGES "keyedJoinCompressMsgs"               // compress key and fetch request messages                                   (default = true)
#define THOROPT_FORCE_REMOTE_DISABLED "forceRemoteDisabled"                       // disable remote (via dafilesrv) reads (NB: takes precedence over forceRemoteRead) (default = false)
#define THOROPT_FORCE_REMOTE_READ "forceRemoteRead"                               // force remote (via dafilesrv) read (NB: takes precedence over environment.conf setting) (default = false)
#define THOROPT_ACTINIT_WAITTIME_MINS "actInitWaitTimeMins"                       // max time to wait for slave activity initialization message from master
#define THOROPT_MAXLFN_BLOCKTIME_MINS "maxLfnBlockTimeMins"                       // max time permitted to be blocked on a DFS logical file operation.
#define THOROPT_VALIDATE_FILE_TYPE "validateFileType"                             // validate file type compatibility, e.g. if on fire error if XML reading CSV    (default = true)
#define THOROPT_MIN_REMOTE_CQ_INDEX_SIZE_MB "minRemoteCQIndexSizeMb"              // minimum size of index file to enable server side handling                (default = 0, meaning use heuristic to determin)
#define THOROPT_KJ_ASSUME_PRIMARY "keyedJoinAssumePrimary"                        // assume primary part exists (don't check when mapping, which can be slow)
#define THOROPT_COMPRESS_SORTOVERFLOW "v9_4_compressSortOverflow"                 // If global sort spills, compress the merged overflow file                      (default = true)
#define THOROPT_TIME_ACTIVITIES "timeActivities"                                  // Time activities (default=true)
#define THOROPT_MAX_ACTIVITY_CORES "maxActivityCores"                             // controls number of default threads to use for very parallel phases (like sort/parallel join helper). (default = # of h/w cores)
#define THOROPT_THOR_ROWCRC "THOR_ROWCRC"                                         // Use a CRC checking row allocator (default=false)
#define THOROPT_THOR_PACKEDALLOCATOR "THOR_PACKEDALLOCATOR"                       // Use packed roxiemem row allocators by default (default=true)
#define THOROPT_MEMORY_SPILL_AT "memorySpillAt"                                   // The threshold (%) that roxiemem will request memory to be reduced (default=80)
#define THOROPT_FAIL_ON_LEAKS "failOnLeaks"                                       // If any leaks are detected at the end of graph, fail the query (default=false)
#define THOROPT_SOAP_TRACE_LEVEL "soapTraceLevel"                                 // The trace SOAP level (default=1)
#define THOROPT_SOAP_LOG_SEP_STRING "soapLogSepString"                            // The SOAP request/response separator string for logging (default="")
#define THOROPT_SORT_ALGORITHM "sortAlgorithm"                                    // The algorithm used to sort records (quicksort/mergesort)
#define THOROPT_COMPRESS_ALLFILES "v9_4_compressAllOutputs"                       // Compress all output files (default: bare-metal=off, cloud=on)
#define THOROPT_LOOKAHEAD_MAXROWMEMK "readAheadRowMemK"                           // Splitter max memory (K) to use before spilling                                (default = 2MB)
#define THOROPT_LOOKAHEAD_WRITEAHEADK "readAheadWriteAheadK"                      // Splitter spilling write ahead size (K)                                        (default = 2MB)
#define THOROPT_LOOKAHEAD_COMPRESSIONTOTALK "readAheadCompressionTotalK"          // Splitter total compression buffer size (shared between writer and readers) (K) (default = 3MB)
#define THOROPT_LOOKAHEAD_TEMPFILE_GRANULARITY "readAheadTempFileGranularity"     // Splitter temp file granularity (default = 1GB)
#define THOROPT_ROXIEMEM_GLOBALSORT_PARTITION "useRoxieMemGlobalSortPartition"    // Use roxiemem for global sort partitioning (default = true)
#define THOROPT_JOBINFO_CAPTURE_BEHAVIOUR "jobInfoCaptureBehaviour"               // controls behaviour of job info collection (default = 0)
<<<<<<< HEAD
#define THOROPT_CHECK_FILE_DATES "verifyFileDates"                                // Enable a check that the modification date on the file matches the meta data (default = false)


=======
#define THOROPT_KJ_STRIPE_OUT_OF_CLUSTER_LOOKUPS "keyedJoinStripeOutOfClusterLookups" // Stripe out of cluster keyed lookups (default = false)
>>>>>>> 5e88328c
#define INITIAL_SELFJOIN_MATCH_WARNING_LEVEL 20000 // max of row matches before selfjoin emits warning

#define THOR_SEM_RETRY_TIMEOUT 2

// Logging
enum ThorExceptionAction
{
    tea_null,
    tea_warning,
    tea_abort,
    tea_shutdown
};

enum RegistryCode : unsigned
{
    rc_register,
    rc_deregister
};

#define createThorRow(size) malloc(size)
#define destroyThorRow(ptr) free(ptr)
#define reallocThorRow(ptr, size) realloc(ptr, size)

// statistics gathered by the different activities
extern graph_decl const StatisticsMapping spillStatistics;
extern graph_decl const StatisticsMapping jhtreeCacheStatistics;
extern graph_decl const StatisticsMapping soapcallStatistics;
extern graph_decl const StatisticsMapping basicActivityStatistics;
extern graph_decl const StatisticsMapping groupActivityStatistics;
extern graph_decl const StatisticsMapping hashJoinActivityStatistics;
extern graph_decl const StatisticsMapping indexReadActivityStatistics;
extern graph_decl const StatisticsMapping indexWriteActivityStatistics;
extern graph_decl const StatisticsMapping joinActivityStatistics;
extern graph_decl const StatisticsMapping keyedJoinActivityStatistics;
extern graph_decl const StatisticsMapping allJoinActivityStatistics;
extern graph_decl const StatisticsMapping lookupJoinActivityStatistics;
extern graph_decl const StatisticsMapping loopActivityStatistics;
extern graph_decl const StatisticsMapping diskReadActivityStatistics;
extern graph_decl const StatisticsMapping diskReadPartStatistics;
extern graph_decl const StatisticsMapping diskWriteActivityStatistics;
extern graph_decl const StatisticsMapping sortActivityStatistics;

extern graph_decl const StatisticsMapping graphStatistics;
extern graph_decl const StatisticsMapping indexDistribActivityStatistics;
extern graph_decl const StatisticsMapping soapcallActivityStatistics;

extern graph_decl const StatisticsMapping indexReadFileStatistics;
extern graph_decl const StatisticsMapping hashDedupActivityStatistics;
extern graph_decl const StatisticsMapping hashDistribActivityStatistics;
extern graph_decl const StatisticsMapping tempFileStatistics;


// Maps disk related stats to spill stats
extern graph_decl const std::map<StatisticKind, StatisticKind> diskToTempStatsMap;

class BooleanOnOff
{
    bool &tf;

public:
    inline BooleanOnOff(bool &_tf) : tf(_tf) { tf = true; }
    inline ~BooleanOnOff() { tf = false; }
};

class CReplyCancelHandler
{
    ICommunicator *comm;
    mptag_t mpTag;
    bool cancelled;
    SpinLock lock;

    void clear()
    {
        mpTag = TAG_NULL;
        comm = NULL;
    }
    void clearLock()
    {
        SpinBlock b(lock);
        clear();
    }

public:
    CReplyCancelHandler()
    {
        reset();
    }
    bool isCancelled() const { return cancelled; }
    void reset()
    {
        clear();
        cancelled = false;
    }
    void cancel(rank_t rank)
    {
        ICommunicator *_comm = NULL;
        mptag_t _mpTag = TAG_NULL;
        {
            SpinBlock b(lock);
            if (cancelled)
                return;
            cancelled = true;
            if (TAG_NULL == mpTag)
                return;
            // stash in case other thread waiting finishing send.
            _comm = comm;
            _mpTag = mpTag;
        }
        _comm->cancel(rank, _mpTag);
    }
    bool recv(ICommunicator &_comm, CMessageBuffer &mb, rank_t rank, const mptag_t &_mpTag, rank_t *sender = NULL, unsigned timeout = MP_WAIT_FOREVER)
    {
        bool ret = false;
        {
            SpinBlock b(lock);
            if (cancelled)
                return false;
            comm = &_comm;
            mpTag = _mpTag; // receiving
        }
        try
        {
            ret = _comm.recv(mb, rank, _mpTag, sender, timeout);
        }
        catch (IException *)
        {
            clearLock();
            throw;
        }
        clearLock();
        return ret;
    }
};

class graph_decl CTimeoutTrigger : public CInterface, implements IThreaded
{
    std::atomic<bool> running;
    Semaphore todo;
    CriticalSection crit;
    unsigned timeout;
    StringAttr description;
    CThreaded threaded;

protected:
    Owned<IException> exception;

public:
    CTimeoutTrigger(unsigned _timeout, const char *_description) : timeout(_timeout), description(_description), threaded("TimeoutTrigger", this)
    {
    }
    void start()
    {
        running = (timeout != 0);
        if (running)
            threaded.start(false);
    }
    virtual void beforeDispose() override
    {
        stop();
        threaded.join();
    }
    virtual void threadmain() override
    {
        while (running)
        {
            todo.wait(1000);
            CriticalBlock block(crit);
            if (exception.get())
            {
                {
                    CriticalUnblock b(crit);
                    if (todo.wait(timeout * 1000))
                    { // if signalled during timeout period, wait full timeout
                        if (running)
                            todo.wait(timeout * 1000);
                    }
                }
                if (!running)
                    break;
                if (exception.get())
                    if (action())
                        break;
            }
        }
    }
    void stop()
    {
        running = false;
        todo.signal();
    }
    void inform(IException *e)
    {
        DBGLOG("INFORM [%s]", description.get());
        CriticalBlock block(crit);
        if (exception.get())
            e->Release();
        else
        {
            exception.setown(e);
            todo.signal();
        }
    }
    IException *clear()
    {
        CriticalBlock block(crit);
        IException *e = exception.getClear();
        if (e)
            DBGLOG("CLEARING TIMEOUT [%s]", description.get());
        todo.signal();
        return e;
    }
    virtual bool action() = 0;
};

// Tracks the current and peak storage used for some files
class CFileSizeTracker : public CInterface
{
    RelaxedAtomic<offset_t> activeSize{0};
    RelaxedAtomic<offset_t> peakSize{0};
    CFileSizeTracker *parentFileSizeTracker;

public:
    CFileSizeTracker(CFileSizeTracker *parent = nullptr) : parentFileSizeTracker(parent)
    {
    }
    void growSize(offset_t size)
    {
        if (size)
        {
            offset_t newActiveSize = activeSize.add_fetch(size);
            peakSize.store_max(newActiveSize);
            if (parentFileSizeTracker)
                parentFileSizeTracker->growSize(size);
        }
    }
    void shrinkSize(offset_t size)
    {
        if (size)
        {
            activeSize.fetch_sub(size);
            if (parentFileSizeTracker)
                parentFileSizeTracker->shrinkSize(size);
        }
    }
    offset_t queryActiveSize() const
    {
        return activeSize.load();
    }
    offset_t queryPeakSize() const
    {
        return peakSize.load();
    }
};

// simple class which takes ownership of the underlying file and deletes it on destruction
class graph_decl CFileOwner : public CSimpleInterfaceOf<IInterface>
{
    Linked<IFile> iFile;
    Linked<CFileSizeTracker> fileSizeTracker;
    offset_t fileSize = 0;

public:
    CFileOwner(IFile *_iFile, CFileSizeTracker *_fileSizeTracker = nullptr) : iFile(_iFile), fileSizeTracker(_fileSizeTracker)
    {
    }
    ~CFileOwner()
    {
        if (fileSizeTracker)
            fileSizeTracker->shrinkSize(fileSize);
        iFile->remove();
    }
    void noteSize(offset_t size)
    {
        if (fileSizeTracker && fileSize != size)
        {
            if (size > fileSize)
                fileSizeTracker->growSize(size - fileSize);
            else
                fileSizeTracker->shrinkSize(fileSize - size);
        }
        fileSize = size;
    }
    IFile &queryIFile() const { return *iFile; }
};

// stream wrapper, that takes ownership of a CFileOwner
class graph_decl CStreamFileOwner : public CSimpleInterfaceOf<IExtRowStream>
{
    Linked<CFileOwner> fileOwner;
    IExtRowStream *stream;

public:
    CStreamFileOwner(CFileOwner *_fileOwner, IExtRowStream *_stream) : fileOwner(_fileOwner)
    {
        stream = LINK(_stream);
    }
    ~CStreamFileOwner()
    {
        stream->Release();
    }
    // IExtRowStream
    virtual const void *nextRow() override { return stream->nextRow(); }
    virtual void stop() override { stream->stop(); }
    virtual offset_t getOffset() const override { return stream->getOffset(); }
    virtual offset_t getLastRowOffset() const override { return stream->getLastRowOffset(); }
    virtual const void *prefetchRow(size32_t & size) override { return stream->prefetchRow(size); }
    virtual void prefetchDone() override { stream->prefetchDone(); }
    virtual unsigned __int64 getStatistic(StatisticKind kind) override
    {
        return stream->getStatistic(kind);
    }
    virtual void setFilters(IConstArrayOf<IFieldFilter> &filters) override
    {
        return stream->setFilters(filters);
    }
    virtual CRC32 queryCRC() const override { return stream->queryCRC(); }
};

#define DEFAULT_THORMASTERPORT 20000
#define DEFAULT_THORWORKERPORT 20100
#define DEFAULT_WORKERPORTINC 20
#define DEFAULT_QUERYSO_LIMIT 10

class graph_decl CFifoFileCache : public CSimpleInterface
{
    unsigned limit;
    StringArray files;
    void deleteFile(IFile &ifile);

public:
    void init(const char *cacheDir, unsigned _limit, const char *pattern);
    void add(const char *filename);
    bool isAvailable(const char *filename);
};

interface graph_decl IBarrierException : extends IException{};
extern graph_decl IBarrierException *createBarrierAbortException();

interface graph_decl IThorException : extends IException
{
    virtual ThorExceptionAction queryAction() const = 0;
    virtual ThorActivityKind queryActivityKind() const = 0;
    virtual activity_id queryActivityId() const = 0;
    virtual const char *queryGraphName() const = 0;
    virtual graph_id queryGraphId() const = 0;
    virtual const char *queryJobId() const = 0;
    virtual unsigned querySlave() const = 0;
    virtual void getAssert(StringAttr & file, unsigned &line, unsigned &column) const = 0;
    virtual const char *queryOrigin() const = 0;
    virtual ErrorSeverity querySeverity() const = 0;
    virtual const char *queryMessage() const = 0;
    virtual MemoryBuffer &queryData() = 0;
    virtual IException *queryOriginalException() const = 0;
    virtual void setAction(ThorExceptionAction _action) = 0;
    virtual void setActivityKind(ThorActivityKind _kind) = 0;
    virtual void setActivityId(activity_id id) = 0;
    virtual void setGraphInfo(const char *graphName, graph_id id) = 0;
    virtual void setJobId(const char *jobId) = 0;
    virtual void setAudience(MessageAudience audience) = 0;
    virtual void setSlave(unsigned slave) = 0;
    virtual void setMessage(const char *msg) = 0;
    virtual void setAssert(const char *file, unsigned line, unsigned column) = 0;
    virtual void setOrigin(const char *origin) = 0;
    virtual void setSeverity(ErrorSeverity severity) = 0;
    virtual void setOriginalException(IException * e) = 0;
};

class CGraphElementBase;
class CActivityBase;
class CGraphBase;
interface IRemoteConnection;
enum ActLogEnum
{
    thorlog_null = 0,
    thorlog_ecl = 1,
    thorlog_all = 2
};

extern graph_decl StringBuffer &ActPrintLogArgsPrep(StringBuffer &res, const CGraphElementBase *container, const ActLogEnum flags, const char *format, va_list args) __attribute__((format(printf, 4, 0)));
extern graph_decl void ActPrintLogEx(const CGraphElementBase *container, const ActLogEnum flags, const LogMsgCategory &logCat, const char *format, ...) __attribute__((format(printf, 4, 5)));
extern graph_decl void ActPrintLogArgs(const CGraphElementBase *container, const ActLogEnum flags, const LogMsgCategory &logCat, const char *format, va_list args) __attribute__((format(printf, 4, 0)));
extern graph_decl void ActPrintLogArgs(const CGraphElementBase *container, IException *e, const ActLogEnum flags, const LogMsgCategory &logCat, const char *format, va_list args) __attribute__((format(printf, 5, 0)));
extern graph_decl void ActPrintLog(const CActivityBase *activity, const char *format, ...) __attribute__((format(printf, 2, 3)));
extern graph_decl void ActPrintLog(const CActivityBase *activity, unsigned traceLevel, const char *format, ...) __attribute__((format(printf, 3, 4)));
extern graph_decl void ActPrintLog(const CActivityBase *activity, IException *e, const char *format, ...) __attribute__((format(printf, 3, 4)));
extern graph_decl void ActPrintLog(const CActivityBase *activity, IException *e);

inline void ActPrintLog(const CGraphElementBase *container, const char *format, ...) __attribute__((format(printf, 2, 3)));
inline void ActPrintLog(const CGraphElementBase *container, const char *format, ...)
{
    va_list args;
    va_start(args, format);
    ActPrintLogArgs(container, thorlog_ecl, MCdebugProgress, format, args);
    va_end(args);
}
inline void ActPrintLog(const CGraphElementBase *container, unsigned traceLevel, const char *format, ...) __attribute__((format(printf, 3, 4)));
inline void ActPrintLog(const CGraphElementBase *container, unsigned traceLevel, const char *format, ...)
{
    va_list args;
    va_start(args, format);
    ActPrintLogArgs(container, thorlog_ecl, MCdebugProgress(traceLevel), format, args);
    va_end(args);
}
inline void ActPrintLogEx(const CGraphElementBase *container, IException *e, const ActLogEnum flags, const LogMsgCategory &logCat, const char *format, ...) __attribute__((format(printf, 5, 6)));
inline void ActPrintLogEx(const CGraphElementBase *container, IException *e, const ActLogEnum flags, const LogMsgCategory &logCat, const char *format, ...)
{
    va_list args;
    va_start(args, format);
    ActPrintLogArgs(container, e, flags, logCat, format, args);
    va_end(args);
}
inline void ActPrintLog(const CGraphElementBase *container, IException *e, const char *format, ...) __attribute__((format(printf, 3, 4)));
inline void ActPrintLog(const CGraphElementBase *container, IException *e, const char *format, ...)
{
    va_list args;
    va_start(args, format);
    ActPrintLogArgs(container, e, thorlog_null, MCexception(e, MSGCLS_error), format, args);
    va_end(args);
}
inline void ActPrintLog(const CGraphElementBase *container, IException *e)
{
    ActPrintLogEx(container, e, thorlog_null, MCexception(e, MSGCLS_error), "%s", "");
}
extern graph_decl void GraphPrintLogArgsPrep(StringBuffer &res, CGraphBase *graph, const ActLogEnum flags, const LogMsgCategory &logCat, const char *format, va_list args) __attribute__((format(printf, 5, 0)));
extern graph_decl void GraphPrintLogArgs(CGraphBase *graph, IException *e, const ActLogEnum flags, const LogMsgCategory &logCat, const char *format, va_list args) __attribute__((format(printf, 5, 0)));
extern graph_decl void GraphPrintLogArgs(CGraphBase *graph, const ActLogEnum flags, const LogMsgCategory &logCat, const char *format, va_list args) __attribute__((format(printf, 4, 0)));
extern graph_decl void GraphPrintLog(CGraphBase *graph, IException *e, const char *format, ...) __attribute__((format(printf, 3, 4)));

inline void GraphPrintLogEx(CGraphBase *graph, ActLogEnum flags, const LogMsgCategory &logCat, const char *format, ...) __attribute__((format(printf, 4, 5)));
inline void GraphPrintLogEx(CGraphBase *graph, ActLogEnum flags, const LogMsgCategory &logCat, const char *format, ...)
{
    va_list args;
    va_start(args, format);
    GraphPrintLogArgs(graph, flags, logCat, format, args);
    va_end(args);
}
inline void GraphPrintLogEx(CGraphBase *graph, IException *e, ActLogEnum flags, const LogMsgCategory &logCat, const char *format, ...) __attribute__((format(printf, 5, 6)));
inline void GraphPrintLogEx(CGraphBase *graph, IException *e, ActLogEnum flags, const LogMsgCategory &logCat, const char *format, ...)
{
    va_list args;
    va_start(args, format);
    GraphPrintLogArgs(graph, e, flags, logCat, format, args);
    va_end(args);
}
inline void GraphPrintLog(CGraphBase *graph, const char *format, ...) __attribute__((format(printf, 2, 3)));
inline void GraphPrintLog(CGraphBase *graph, const char *format, ...)
{
    va_list args;
    va_start(args, format);
    GraphPrintLogArgs(graph, thorlog_null, MCdebugProgress, format, args);
    va_end(args);
}

inline void GraphPrintLog(CGraphBase *graph, unsigned traceLevel, const char *format, ...) __attribute__((format(printf, 3, 4)));
inline void GraphPrintLog(CGraphBase *graph, unsigned traceLevel, const char *format, ...)
{
    va_list args;
    va_start(args, format);
    GraphPrintLogArgs(graph, thorlog_null, MCdebugInfo(traceLevel), format, args);
    va_end(args);
}

extern graph_decl IThorException *MakeActivityException(CActivityBase *activity, int code, const char *_format, ...) __attribute__((format(printf, 3, 4)));
extern graph_decl IThorException *MakeActivityException(CActivityBase *activity, IException *e, const char *xtra, ...) __attribute__((format(printf, 3, 4)));
extern graph_decl IThorException *MakeActivityException(CActivityBase *activity, IException *e);
extern graph_decl IThorException *MakeActivityWarning(CActivityBase *activity, int code, const char *_format, ...) __attribute__((format(printf, 3, 4)));
extern graph_decl IThorException *MakeActivityWarning(CActivityBase *activity, IException *e, const char *format, ...) __attribute__((format(printf, 3, 4)));
extern graph_decl IThorException *MakeActivityException(CGraphElementBase *activity, int code, const char *_format, ...) __attribute__((format(printf, 3, 4)));
extern graph_decl IThorException *MakeActivityException(CGraphElementBase *activity, IException *e, const char *xtra, ...) __attribute__((format(printf, 3, 4)));
extern graph_decl IThorException *MakeActivityException(CGraphElementBase *activity, IException *e);
extern graph_decl IThorException *MakeActivityWarning(CGraphElementBase *activity, int code, const char *_format, ...) __attribute__((format(printf, 3, 4)));
extern graph_decl IThorException *MakeActivityWarning(CGraphElementBase *activity, IException *e, const char *format, ...) __attribute__((format(printf, 3, 4)));
extern graph_decl IThorException *MakeGraphException(CGraphBase *graph, int code, const char *format, ...) __attribute__((format(printf, 3, 4)));
extern graph_decl IThorException *MakeGraphException(CGraphBase *graph, IException *e);
extern graph_decl IThorException *MakeThorException(int code, const char *format, ...) __attribute__((format(printf, 2, 3)));
extern graph_decl IThorException *MakeThorException(IException *e);
extern graph_decl IThorException *MakeThorAudienceException(LogMsgAudience audience, int code, const char *format, ...) __attribute__((format(printf, 3, 4)));
extern graph_decl IThorException *MakeThorOperatorException(int code, const char *format, ...) __attribute__((format(printf, 2, 3)));
extern graph_decl IThorException *MakeThorFatal(IException *e, int code, const char *format, ...) __attribute__((format(printf, 3, 4)));
extern graph_decl IThorException *ThorWrapException(IException *e, const char *msg, ...) __attribute__((format(printf, 2, 3)));
extern graph_decl void setExceptionActivityInfo(CGraphElementBase &container, IThorException *e);

extern graph_decl void GetTempFilePath(StringBuffer &name, const char *suffix);
extern graph_decl void GetTempFileName(StringBuffer &name, const char *suffix);
extern graph_decl void SetTempDir(const char *rootTempDir, const char *uniqueSubDir, const char *tempPrefix, bool clearDir);
extern graph_decl void ClearTempDir();
extern graph_decl const char *queryTempDir();
extern graph_decl void loadCmdProp(IPropertyTree *tree, const char *cmdProp);

extern graph_decl void ensureDirectoryForFile(const char *fName);
extern graph_decl void reportExceptionToWorkunit(IConstWorkUnit &workunit, IException *e, ErrorSeverity severity = SeverityWarning);
extern graph_decl void reportExceptionToWorkunitCheckIgnore(IConstWorkUnit &workunit, IException *e, ErrorSeverity severity = SeverityWarning);

extern graph_decl Owned<IPropertyTree> globals;
extern graph_decl mptag_t managerWorkerMpTag;
extern graph_decl mptag_t kjServiceMpTag;
enum SlaveMsgTypes : unsigned
{
    smt_errorMsg = 1,
    smt_initGraphReq,
    smt_initActDataReq,
    smt_dataReq,
    smt_getPhysicalName,
    smt_getFileOffset,
    smt_actMsg,
    smt_getresult
};

extern graph_decl StringBuffer &getCompoundQueryName(StringBuffer &compoundName, const char *queryName, unsigned version);

extern graph_decl void setupCluster(INode *masterNode, IGroup *processGroup, unsigned channelsPerSlave, unsigned portBase, unsigned portInc);
extern graph_decl void setClusterGroup(INode *masterNode, IGroup *group, unsigned slavesPerNode, unsigned channelsPerSlave, unsigned portBase, unsigned portInc);
extern graph_decl bool clusterInitialized();
extern graph_decl INode &queryMasterNode();
extern graph_decl IGroup &queryNodeGroup();
extern graph_decl IGroup &queryProcessGroup();
extern graph_decl ICommunicator &queryNodeComm();
extern graph_decl IGroup &queryClusterGroup();
extern graph_decl IGroup &querySlaveGroup();
extern graph_decl IGroup &queryDfsGroup();
extern graph_decl IGroup &queryLocalGroup();
extern graph_decl unsigned queryClusterWidth();
extern graph_decl unsigned queryNodeClusterWidth();

extern graph_decl mptag_t allocateClusterMPTag();     // should probably move into so used by master only
extern graph_decl void freeClusterMPTag(mptag_t tag); // ""

extern graph_decl IThorException *deserializeThorException(MemoryBuffer &in);
void graph_decl serializeThorException(IException *e, MemoryBuffer &out);

class CActivityBase;
interface IPartDescriptor;
extern graph_decl bool getBestFilePart(CActivityBase *activity, IPartDescriptor &partDesc, OwnedIFile &ifile, unsigned &location, StringBuffer &path, IExceptionHandler *eHandler = NULL);
extern graph_decl StringBuffer &getFilePartLocations(IPartDescriptor &partDesc, StringBuffer &locations);
extern graph_decl StringBuffer &getPartFilename(IPartDescriptor &partDesc, unsigned copy, StringBuffer &filePath, bool localMount = false);

extern graph_decl IOutputMetaData *createFixedSizeMetaData(size32_t sz);

interface IRowServer : extends IInterface
{
    virtual void stop() = 0;
};
extern graph_decl IRowStream *createRowStreamFromNode(CActivityBase &activity, unsigned node, ICommunicator &comm, mptag_t mpTag, const bool &abortSoon);
extern graph_decl IRowServer *createRowServer(CActivityBase *activity, IRowStream *seq, ICommunicator &comm, mptag_t mpTag);

interface IEngineRowStream;
extern graph_decl IEngineRowStream *createUngroupStream(IRowStream *input);

interface IThorRowInterfaces;
extern graph_decl void sendInChunks(ICommunicator &comm, rank_t dst, mptag_t mpTag, IRowStream *input, IThorRowInterfaces *rowIf);

extern graph_decl void logDiskSpace();

class CJobBase;
extern graph_decl IPerfMonHook *createThorMemStatsPerfMonHook(CJobBase &job, int minLevel, IPerfMonHook *chain = NULL); // for passing to jdebug startPerformanceMonitor

extern graph_decl bool isOOMException(IException *e);
extern graph_decl IThorException *checkAndCreateOOMContextException(CActivityBase *activity, IException *e, const char *msg, rowcount_t numRows, IOutputMetaData *meta, const void *row);

extern graph_decl RecordTranslationMode getTranslationMode(CActivityBase &activity);
extern graph_decl void getLayoutTranslations(IConstPointerArrayOf<ITranslator> &translators, const char *fname, IArrayOf<IPartDescriptor> &partDescriptors, RecordTranslationMode translationMode, unsigned expectedFormatCrc, IOutputMetaData *expectedFormat, unsigned projectedFormatCrc, IOutputMetaData *projectedFormat);
extern graph_decl const ITranslator *getLayoutTranslation(const char *fname, IPartDescriptor &partDesc, RecordTranslationMode translationMode, unsigned expectedFormatCrc, IOutputMetaData *expectedFormat, unsigned projectedFormatCrc, IOutputMetaData *projectedFormat);
extern graph_decl bool isRemoteReadCandidate(const CActivityBase &activity, const RemoteFilename &rfn);

extern graph_decl void checkAndDumpAbortInfo(const char *cmd);

extern graph_decl void checkFileType(CActivityBase *activity, IDistributedFile *file, const char *expectedType, bool throwException);

template <class T>
inline void readUnderlyingType(MemoryBuffer &mb, T &v)
{
    mb.read(reinterpret_cast<typename std::underlying_type<T>::type &>(v));
}

constexpr unsigned thorDetailedLogLevel = 200;
constexpr LogMsgCategory MCthorDetailedDebugInfo(MCdebugInfo(thorDetailedLogLevel));

enum class JobInfoCaptureType : byte
{
    none   = 0x0000,
    logs   = 0x0001,
    stacks = 0x0002,
};
BITMASK_ENUM(JobInfoCaptureType);

enum class JobInfoCaptureBehaviour : byte
{
    none      = 0x0000,
    onFailure = 0x0001,
    always    = 0x0002, // NB: would cause every thor workflow graph to generate a job info capture
    clearLogs = 0x0004,
};
BITMASK_ENUM(JobInfoCaptureBehaviour);

class graph_decl CThorPerfTracer : protected PerfTracer
{
    PerfTracer perf;
    StringAttr workunit;
    unsigned subGraphId;

public:
    void start(const char *workunit, unsigned subGraphId, double interval);
    void stop();
};

extern graph_decl void saveWuidToFile(const char *wuid);

extern graph_decl bool hasTLK(IDistributedFile &file, CActivityBase *activity);
extern graph_decl std::vector<std::string> captureDebugInfo(const char *dir, const char *prefix, const char *suffix);
#endif<|MERGE_RESOLUTION|>--- conflicted
+++ resolved
@@ -128,13 +128,10 @@
 #define THOROPT_LOOKAHEAD_TEMPFILE_GRANULARITY "readAheadTempFileGranularity"     // Splitter temp file granularity (default = 1GB)
 #define THOROPT_ROXIEMEM_GLOBALSORT_PARTITION "useRoxieMemGlobalSortPartition"    // Use roxiemem for global sort partitioning (default = true)
 #define THOROPT_JOBINFO_CAPTURE_BEHAVIOUR "jobInfoCaptureBehaviour"               // controls behaviour of job info collection (default = 0)
-<<<<<<< HEAD
 #define THOROPT_CHECK_FILE_DATES "verifyFileDates"                                // Enable a check that the modification date on the file matches the meta data (default = false)
-
-
-=======
 #define THOROPT_KJ_STRIPE_OUT_OF_CLUSTER_LOOKUPS "keyedJoinStripeOutOfClusterLookups" // Stripe out of cluster keyed lookups (default = false)
->>>>>>> 5e88328c
+
+
 #define INITIAL_SELFJOIN_MATCH_WARNING_LEVEL 20000 // max of row matches before selfjoin emits warning
 
 #define THOR_SEM_RETRY_TIMEOUT 2
