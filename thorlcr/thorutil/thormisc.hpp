--- conflicted
+++ resolved
@@ -67,11 +67,8 @@
 #define THOROPT_JOINHELPER_THREADS    "joinHelperThreads"       // Number of threads to use in threaded variety of join helper
 #define THOROPT_LKJOIN_LOCALFAILOVER  "lkjoin_localfailover"    // Force SMART to failover to distributed local lookup join (for testing only)   (default = false)
 #define THOROPT_LKJOIN_HASHJOINFAILOVER "lkjoin_hashjoinfailover" // Force SMART to failover to hash join (for testing only)                     (default = false)
-<<<<<<< HEAD
 #define THOROPT_MAX_KERNLOG           "max_kern_level"          // Max kernel logging level, to push to workunit, -1 to disable                  (default = 3)
-=======
 #define THOROPT_COMP_FORCELZW         "forceLZW"                // Forces file compression to use LZW                                            (default = false)
->>>>>>> 2b7aeaf6
 
 #define INITIAL_SELFJOIN_MATCH_WARNING_LEVEL 20000  // max of row matches before selfjoin emits warning
 
