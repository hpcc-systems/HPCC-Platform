/*##############################################################################

    HPCC SYSTEMS software Copyright (C) 2012 HPCC Systems.

    Licensed under the Apache License, Version 2.0 (the "License");
    you may not use this file except in compliance with the License.
    You may obtain a copy of the License at

       http://www.apache.org/licenses/LICENSE-2.0

    Unless required by applicable law or agreed to in writing, software
    distributed under the License is distributed on an "AS IS" BASIS,
    WITHOUT WARRANTIES OR CONDITIONS OF ANY KIND, either express or implied.
    See the License for the specific language governing permissions and
    limitations under the License.
############################################################################## */

#include "thgraph.hpp"
#include "jptree.hpp"
#include "commonext.hpp"
#include "dasess.hpp"
#include "jhtree.hpp"
#include "thcodectx.hpp"
#include "thbuf.hpp"
#include "thormisc.hpp"
#include "thbufdef.hpp"
#include "thmem.hpp"


PointerArray createFuncs;
void registerCreateFunc(CreateFunc func)
{
    createFuncs.append((void *)func);
}

///////////////////////////////////
    
//////

/////

class CThorGraphResult : public CInterface, implements IThorResult, implements IRowWriter
{
    CActivityBase &activity;
    rowcount_t rowStreamCount;
    IOutputMetaData *meta;
    Owned<IRowWriterMultiReader> rowBuffer;
    IRowInterfaces *rowIf;
    IEngineRowAllocator *allocator;
    bool stopped, readers, distributed;

    void init()
    {
        stopped = readers = false;
        allocator = rowIf->queryRowAllocator();
        meta = allocator->queryOutputMeta();
        rowStreamCount = 0;
    }
    class CStreamWriter : public CSimpleInterface, implements IRowWriterMultiReader
    {
        CThorGraphResult &owner;
        CThorExpandingRowArray rows;
    public:
        IMPLEMENT_IINTERFACE_USING(CSimpleInterface);

        CStreamWriter(CThorGraphResult &_owner) : owner(_owner), rows(owner.activity, owner.rowIf, true)
        {
        }

    //IRowWriterMultiReader
        virtual void putRow(const void *row)
        {
            rows.append(row);
        }
        virtual void flush() { }
        virtual IRowStream *getReader()
        {
            return rows.createRowStream(0, (rowidx_t)-1, false);
        }
    };
public:
    IMPLEMENT_IINTERFACE;

    CThorGraphResult(CActivityBase &_activity, IRowInterfaces *_rowIf, bool _distributed, unsigned spillPriority) : activity(_activity), rowIf(_rowIf), distributed(_distributed)
    {
        init();
        if (SPILL_PRIORITY_DISABLE == spillPriority)
            rowBuffer.setown(new CStreamWriter(*this));
        else
            rowBuffer.setown(createOverflowableBuffer(activity, rowIf, true, true));
    }

// IRowWriter
    virtual void putRow(const void *row)
    {
        assertex(!readers);
        ++rowStreamCount;
        rowBuffer->putRow(row);
    }
    virtual void flush() { }
    virtual offset_t getPosition() { UNIMPLEMENTED; return 0; }

// IThorResult
    virtual IRowWriter *getWriter()
    {
        return LINK(this);
    }
    virtual void setResultStream(IRowWriterMultiReader *stream, rowcount_t count)
    {
        assertex(!readers);
        rowBuffer.setown(stream);
        rowStreamCount = count;
    }
    virtual IRowStream *getRowStream()
    {
        readers = true;
        return rowBuffer->getReader();
    }
    virtual IRowInterfaces *queryRowInterfaces() { return rowIf; }
    virtual CActivityBase *queryActivity() { return &activity; }
    virtual bool isDistributed() const { return distributed; }
    virtual void serialize(MemoryBuffer &mb)
    {
        Owned<IRowStream> stream = getRowStream();
        bool grouped = meta->isGrouped();
        if (grouped)
        {
            OwnedConstThorRow prev = stream->nextRow();
            if (prev)
            {
                bool eog;
                loop
                {
                    eog = false;
                    OwnedConstThorRow next = stream->nextRow();
                    if (!next)
                        eog = true;
                    size32_t sz = meta->getRecordSize(prev);
                    mb.append(sz, prev.get());
                    mb.append(eog);
                    if (!next)
                    {
                        next.setown(stream->nextRow());
                        if (!next)
                            break;
                    }
                    prev.set(next);
                }
            }
        }
        else
        {
            loop
            {
                OwnedConstThorRow row = stream->nextRow();
                if (!row)
                    break;
                size32_t sz = meta->getRecordSize(row);
                mb.append(sz, row.get());
            }
        }
    }
    virtual void getResult(size32_t &len, void * & data)
    {
        MemoryBuffer mb;
        serialize(mb);
        len = mb.length();
        data = mb.detach();
    }
    virtual void getLinkedResult(unsigned &countResult, byte * * & result)
    {
        assertex(rowStreamCount==((unsigned)rowStreamCount)); // catch, just in case
        Owned<IRowStream> stream = getRowStream();
        countResult = 0;
        OwnedConstThorRow _rowset = allocator->createRowset((unsigned)rowStreamCount);
        const void **rowset = (const void **)_rowset.get();
        loop
        {
            OwnedConstThorRow row = stream->nextRow();
            if (!row)
            {
                row.setown(stream->nextRow());
                if (row)
                    rowset[countResult++] = NULL;
                else
                    break;
            }
            rowset[countResult++] = row.getClear();
        }
        result = (byte **)_rowset.getClear();
    }
};

/////

IThorResult *CThorGraphResults::createResult(CActivityBase &activity, unsigned id, IRowInterfaces *rowIf, bool distributed, unsigned spillPriority)
{
    Owned<IThorResult> result = ::createResult(activity, rowIf, distributed, spillPriority);
    setResult(id, result);
    return result;
}

/////

IThorResult *createResult(CActivityBase &activity, IRowInterfaces *rowIf, bool distributed, unsigned spillPriority)
{
    return new CThorGraphResult(activity, rowIf, distributed, spillPriority);
}

/////
class CThorBoundLoopGraph : public CInterface, implements IThorBoundLoopGraph
{
    CGraphBase *graph;
    activity_id activityId;
    Linked<IOutputMetaData> resultMeta;
    Owned<IOutputMetaData> counterMeta, loopAgainMeta;
    Owned<IRowInterfaces> resultRowIf, countRowIf, loopAgainRowIf;

public:
    IMPLEMENT_IINTERFACE;

    CThorBoundLoopGraph(CGraphBase *_graph, IOutputMetaData * _resultMeta, unsigned _activityId) : graph(_graph), resultMeta(_resultMeta), activityId(_activityId)
    {
        counterMeta.setown(createFixedSizeMetaData(sizeof(thor_loop_counter_t)));
        loopAgainMeta.setown(createFixedSizeMetaData(sizeof(bool)));
    }
    virtual void prepareCounterResult(CActivityBase &activity, IThorGraphResults *results, unsigned loopCounter, unsigned pos)
    {
        if (!countRowIf)
            countRowIf.setown(createRowInterfaces(counterMeta, activityId, activity.queryCodeContext()));
        RtlDynamicRowBuilder counterRow(countRowIf->queryRowAllocator());
        thor_loop_counter_t * res = (thor_loop_counter_t *)counterRow.ensureCapacity(sizeof(thor_loop_counter_t),NULL);
        *res = loopCounter;
        OwnedConstThorRow counterRowFinal = counterRow.finalizeRowClear(sizeof(thor_loop_counter_t));
        IThorResult *counterResult = results->createResult(activity, pos, countRowIf, false, SPILL_PRIORITY_DISABLE);
        Owned<IRowWriter> counterResultWriter = counterResult->getWriter();
        counterResultWriter->putRow(counterRowFinal.getClear());
    }
    virtual void prepareLoopAgainResult(CActivityBase &activity, IThorGraphResults *results, unsigned pos)
    {
        if (!loopAgainRowIf)
            loopAgainRowIf.setown(createRowInterfaces(loopAgainMeta, activityId, activity.queryCodeContext()));
        activity.queryGraph().createResult(activity, pos, results, loopAgainRowIf, !activity.queryGraph().isLocalChild(), SPILL_PRIORITY_DISABLE);
    }
    virtual void prepareLoopResults(CActivityBase &activity, IThorGraphResults *results)
    {
        if (!resultRowIf)
            resultRowIf.setown(createRowInterfaces(resultMeta, activityId, activity.queryCodeContext()));
        IThorResult *loopResult = results->createResult(activity, 0, resultRowIf, !activity.queryGraph().isLocalChild()); // loop output
        IThorResult *inputResult = results->createResult(activity, 1, resultRowIf, !activity.queryGraph().isLocalChild());
    }
    virtual void execute(CActivityBase &activity, unsigned counter, IThorGraphResults *results, IRowWriterMultiReader *inputStream, rowcount_t rowStreamCount, size32_t parentExtractSz, const byte *parentExtract)
    {
        if (counter)
            graph->setLoopCounter(counter);
        Owned<IThorResult> inputResult = results->getResult(1);
        if (inputStream)
            inputResult->setResultStream(inputStream, rowStreamCount);
        graph->executeChild(parentExtractSz, parentExtract, results, NULL);
    }
    virtual void execute(CActivityBase &activity, unsigned counter, IThorGraphResults *graphLoopResults, size32_t parentExtractSz, const byte *parentExtract)
    {
        Owned<IThorGraphResults> results = graph->createThorGraphResults(1);
        if (counter)
        {
            prepareCounterResult(activity, results, counter, 0);
            graph->setLoopCounter(counter);
        }
        try
        {
            graph->executeChild(parentExtractSz, parentExtract, results, graphLoopResults);
        }
        catch (IException *e)
        {
            IThorException *te = QUERYINTERFACE(e, IThorException);
            if (!te)
            {
                Owned<IThorException> e2 = MakeActivityException(&activity, e, "Exception running child graphs");
                e->Release();
                te = e2.getClear();
            }
            else if (!te->queryActivityId())
                setExceptionActivityInfo(activity.queryContainer(), te);
            try { graph->abort(te); }
            catch (IException *abortE)
            {
                Owned<IThorException> e2 = MakeActivityException(&activity, abortE, "Exception whilst aborting graph");
                abortE->Release();
                EXCLOG(e2, NULL);
            }
            graph->queryJob().fireException(te);
            throw te;
        }
    }
    virtual CGraphBase *queryGraph() { return graph; }
};

IThorBoundLoopGraph *createBoundLoopGraph(CGraphBase *graph, IOutputMetaData *resultMeta, unsigned activityId)
{
    return new CThorBoundLoopGraph(graph, resultMeta, activityId);
}

///////////////////////////////////
bool isDiskInput(ThorActivityKind kind)
{
    switch (kind)
    {
        case TAKcsvread:
        case TAKxmlread:
        case TAKdiskread:
        case TAKdisknormalize:
        case TAKdiskaggregate:
        case TAKdiskcount:
        case TAKdiskgroupaggregate:
        case TAKindexread:
        case TAKindexcount:
        case TAKindexnormalize:
        case TAKindexaggregate:
        case TAKindexgroupaggregate:
        case TAKindexgroupexists:
        case TAKindexgroupcount:
            return true;
        default:
            return false;
    }
}

void CIOConnection::connect(unsigned which, CActivityBase *destActivity)
{
    destActivity->setInput(which, activity->queryActivity(), index);
}

/////////////////////////////////// 
CGraphElementBase *createGraphElement(IPropertyTree &node, CGraphBase &owner, CGraphBase *resultsGraph)
{
    CGraphElementBase *container = NULL;
    ForEachItemIn(m, createFuncs)
    {
        CreateFunc func = (CreateFunc)createFuncs.item(m);
        container = func(node, owner, resultsGraph);
        if (container) break;
    }
    if (NULL == container)
    {
        ThorActivityKind tak = (ThorActivityKind)node.getPropInt("att[@name=\"_kind\"]/@value", TAKnone);
        throw MakeStringException(TE_UnsupportedActivityKind, "Unsupported activity kind: %s", activityKindStr(tak));
    }
    container->setResultsGraph(resultsGraph);
    return container;
}

CGraphElementBase::CGraphElementBase(CGraphBase &_owner, IPropertyTree &_xgmml) : owner(&_owner)
{
    xgmml.setown(createPTreeFromIPT(&_xgmml));
    eclText.set(xgmml->queryProp("att[@name=\"ecl\"]/@value"));
    id = xgmml->getPropInt("@id", 0);
    kind = (ThorActivityKind)xgmml->getPropInt("att[@name=\"_kind\"]/@value", TAKnone);
    sink = isActivitySink(kind);
    bool coLocal = xgmml->getPropBool("att[@name=\"coLocal\"]/@value", false);
    isLocal = coLocal || xgmml->getPropBool("att[@name=\"local\"]/@value", false);
    isGrouped = xgmml->getPropBool("att[@name=\"grouped\"]/@value", false);
    resultsGraph = NULL;
    ownerId = xgmml->getPropInt("att[@name=\"_parentActivity\"]/@value", 0);
    onCreateCalled = onStartCalled = prepared = haveCreateCtx = haveStartCtx = nullAct = false;
    onlyUpdateIfChanged = xgmml->getPropBool("att[@name=\"_updateIfChanged\"]/@value", false);

    StringBuffer helperName("fAc");
    xgmml->getProp("@id", helperName);
    helperFactory = (EclHelperFactory) queryJob().queryDllEntry().getEntry(helperName.str());
    if (!helperFactory)
        throw MakeOsException(GetLastError(), "Failed to load helper factory method: %s (dll handle = %p)", helperName.str(), queryJob().queryDllEntry().getInstance());
    alreadyUpdated = false;
    whichBranch = (unsigned)-1;
    whichBranchBitSet.setown(createBitSet());
    newWhichBranch = false;
    isEof = false;
    log = true;
    sentActInitData.setown(createBitSet());
}

CGraphElementBase::~CGraphElementBase()
{
    activity.clear();
    baseHelper.clear(); // clear before dll is unloaded
}

CJobBase &CGraphElementBase::queryJob() const
{
    return owner->queryJob();
}

IGraphTempHandler *CGraphElementBase::queryTempHandler() const
{
    if (resultsGraph)
        return resultsGraph->queryTempHandler();
    else
        return queryJob().queryTempHandler();
}

void CGraphElementBase::releaseIOs()
{
    loopGraph.clear();
    associatedChildGraphs.kill();
    if (activity)
        activity->releaseIOs();
    connectedInputs.kill();
    inputs.kill();
    outputs.kill();
    activity.clear();
}

void CGraphElementBase::addDependsOn(CGraphBase *graph, int controlId)
{
    ForEachItemIn(i, dependsOn)
    {
        if (dependsOn.item(i).graph == graph)
            return;
    }
    dependsOn.append(*new CGraphDependency(graph, controlId));
}

IThorGraphIterator *CGraphElementBase::getAssociatedChildGraphs() const
{
    return new CGraphArrayIterator(associatedChildGraphs);
}

IThorGraphDependencyIterator *CGraphElementBase::getDependsIterator() const
{
    return new ArrayIIteratorOf<const CGraphDependencyArray, CGraphDependency, IThorGraphDependencyIterator>(dependsOn);
}

void CGraphElementBase::reset()
{
    onStartCalled = false;
//  prepared = false;
    if (activity)
        activity->reset();
}

void CGraphElementBase::ActPrintLog(const char *format, ...)
{
    va_list args;
    va_start(args, format);
    ::ActPrintLogArgs(this, thorlog_null, MCdebugProgress, format, args);
    va_end(args);
}

void CGraphElementBase::ActPrintLog(IException *e, const char *format, ...)
{
    va_list args;
    va_start(args, format);
    ::ActPrintLogArgs(this, e, thorlog_all, MCexception(e), format, args);
    va_end(args);
}

void CGraphElementBase::abort(IException *e)
{
    CActivityBase *activity = queryActivity();
    if (activity)
        activity->abort();
    Owned<IThorGraphIterator> graphIter = getAssociatedChildGraphs();
    ForEach (*graphIter)
    {
        graphIter->query().abort(e);
    }
}

void CGraphElementBase::doconnect()
{
    ForEachItemIn(i, connectedInputs)
    {
        CIOConnection *io = connectedInputs.item(i);
        if (io)
            io->connect(i, activity);
    }
}

void CGraphElementBase::clearConnections()
{
    connectedInputs.kill();
    connectedOutputs.kill();
    if (activity)
        activity->clearConnections();
}

void CGraphElementBase::addInput(unsigned input, CGraphElementBase *inputAct, unsigned inputOutIdx)
{
    while (inputs.ordinality()<=input) inputs.append(NULL);
    inputs.replace(new COwningSimpleIOConnection(LINK(inputAct), inputOutIdx), input);
    while (inputAct->outputs.ordinality()<=inputOutIdx) inputAct->outputs.append(NULL);
    inputAct->outputs.replace(new CIOConnection(this, input), inputOutIdx);
}

void CGraphElementBase::connectInput(unsigned input, CGraphElementBase *inputAct, unsigned inputOutIdx)
{
    ActPrintLog("CONNECTING (id=%"ACTPF"d, idx=%d) to (id=%"ACTPF"d, idx=%d)", inputAct->queryId(), inputOutIdx, queryId(), input);
    while (connectedInputs.ordinality()<=input) connectedInputs.append(NULL);
    connectedInputs.replace(new COwningSimpleIOConnection(LINK(inputAct), inputOutIdx), input);
    while (inputAct->connectedOutputs.ordinality()<=inputOutIdx) inputAct->connectedOutputs.append(NULL);
    inputAct->connectedOutputs.replace(new CIOConnection(this, input), inputOutIdx);
}

void CGraphElementBase::addAssociatedChildGraph(CGraphBase *childGraph)
{
    if (!associatedChildGraphs.contains(*childGraph))
        associatedChildGraphs.append(*LINK(childGraph));
}

void CGraphElementBase::serializeCreateContext(MemoryBuffer &mb)
{
    if (!onCreateCalled) return;
    mb.append(queryId());
    DelayedSizeMarker sizeMark(mb);
    queryHelper()->serializeCreateContext(mb);
    sizeMark.write();
}

void CGraphElementBase::serializeStartContext(MemoryBuffer &mb)
{
    assertex(onStartCalled);
    DelayedSizeMarker sizeMark(mb);
    queryHelper()->serializeStartContext(mb);
    sizeMark.write();
}

void CGraphElementBase::deserializeCreateContext(MemoryBuffer &mb)
{
    size32_t createCtxLen;
    mb.read(createCtxLen);
    createCtxMb.clear().append(createCtxLen, mb.readDirect(createCtxLen));
    haveCreateCtx = true;
}

void CGraphElementBase::deserializeStartContext(MemoryBuffer &mb)
{
    size32_t startCtxLen;
    mb.read(startCtxLen);
    startCtxMb.append(startCtxLen, mb.readDirect(startCtxLen));
    haveStartCtx = true;
    onStartCalled = false; // allow to be called again
}

void CGraphElementBase::onCreate()
{
    CriticalBlock b(crit);
    if (onCreateCalled)
        return;
    onCreateCalled = true;
    baseHelper.setown(helperFactory());
    if (!nullAct)
    {
        CGraphElementBase *ownerActivity = owner->queryOwner() ? owner->queryOwner()->queryElement(ownerId) : NULL;
        baseHelper->onCreate(queryCodeContext(), ownerActivity ? ownerActivity->queryHelper() : NULL, haveCreateCtx?&createCtxMb:NULL);
    }
}

void CGraphElementBase::onStart(size32_t parentExtractSz, const byte *parentExtract)
{
    if (nullAct ||onStartCalled) return;
    if (haveStartCtx)
    {
        baseHelper->onStart(parentExtract, &startCtxMb);
        startCtxMb.reset();
        haveStartCtx = false;
    }
    else
        baseHelper->onStart(parentExtract, NULL);
    onStartCalled = true;
}

bool CGraphElementBase::executeDependencies(size32_t parentExtractSz, const byte *parentExtract, int controlId, bool async)
{
    Owned<IThorGraphDependencyIterator> deps = getDependsIterator();
    ForEach(*deps)
    {
        CGraphDependency &dep = deps->query();
        if (dep.controlId == controlId)
            dep.graph->execute(parentExtractSz, parentExtract, true, async);
        if (owner->queryJob().queryAborted() || owner->queryAborted()) return false;
    }
    return true;
}

bool CGraphElementBase::prepareContext(size32_t parentExtractSz, const byte *parentExtract, bool checkDependencies, bool shortCircuit, bool async)
{
    try
    {
        bool _shortCircuit = shortCircuit;
        Owned<IThorGraphDependencyIterator> deps = getDependsIterator();
        bool depsDone = true;
        ForEach(*deps)
        {
            CGraphDependency &dep = deps->query();
            if (0 == dep.controlId && NotFound == owner->dependentSubGraphs.find(*dep.graph))
            {
                owner->dependentSubGraphs.append(*dep.graph);
                if (!dep.graph->isComplete())
                    depsDone = false;
            }
        }
        if (depsDone) _shortCircuit = false;
        if (!depsDone && checkDependencies)
        {
            if (!executeDependencies(parentExtractSz, parentExtract, 0, async))
                return false;
        }
        whichBranch = (unsigned)-1;
        isEof = false;
        alreadyUpdated = false;
        switch (getKind())
        {
            case TAKindexwrite:
            case TAKdiskwrite:
            case TAKcsvwrite:
            case TAKxmlwrite:
                if (_shortCircuit) return true;
                onCreate();
                alreadyUpdated = checkUpdate();
                if (alreadyUpdated)
                    return false;
                break;
            case TAKchildif:
                owner->ifs.append(*this);
                // fall through
            case TAKif:
            {
                if (_shortCircuit) return true;
                onCreate();
                onStart(parentExtractSz, parentExtract);
                IHThorIfArg *helper = (IHThorIfArg *)baseHelper.get();
                whichBranch = helper->getCondition() ? 0 : 1;       // True argument preceeds false...
                if (inputs.queryItem(whichBranch))
                {
                    if (!whichBranchBitSet->testSet(whichBranch)) // if not set, new
                        newWhichBranch = true;
                    return inputs.item(whichBranch)->activity->prepareContext(parentExtractSz, parentExtract, checkDependencies, false, async);
                }
                return true;
            }
            case TAKcase:
            {
                if (_shortCircuit) return true;
                onCreate();
                onStart(parentExtractSz, parentExtract);
                IHThorCaseArg *helper = (IHThorCaseArg *)baseHelper.get();
                whichBranch = helper->getBranch();
                if (whichBranch >= inputs.ordinality())
                    whichBranch = inputs.ordinality()-1;
                if (inputs.queryItem(whichBranch))
                    return inputs.item(whichBranch)->activity->prepareContext(parentExtractSz, parentExtract, checkDependencies, false, async);
                return true;
            }
            case TAKfilter:
            case TAKfiltergroup:
            case TAKfilterproject:
            {
                if (_shortCircuit) return true;
                onCreate();
                onStart(parentExtractSz, parentExtract);
                switch (getKind())
                {
                    case TAKfilter:
                        isEof = !((IHThorFilterArg *)baseHelper.get())->canMatchAny();
                        break;
                    case TAKfiltergroup:
                        isEof = !((IHThorFilterGroupArg *)baseHelper.get())->canMatchAny();
                        break;
                    case TAKfilterproject:
                        isEof = !((IHThorFilterProjectArg *)baseHelper.get())->canMatchAny();
                        break;
                }
                if (isEof)
                    return true;
                break;
            }
        }
        ForEachItemIn(i, inputs)
        {
            CGraphElementBase *input = inputs.item(i)->activity;
            if (!input->prepareContext(parentExtractSz, parentExtract, checkDependencies, shortCircuit, async))
                return false;
        }
        return true;
    }
    catch (IException *_e)
    {
        IThorException *e = QUERYINTERFACE(_e, IThorException);
        if (e)
        {
            if (!e->queryActivityId())
                setExceptionActivityInfo(*this, e);
        }
        else
        {
            e = MakeActivityException(this, _e);
            _e->Release();
        }
        throw e;
    }
}

void CGraphElementBase::preStart(size32_t parentExtractSz, const byte *parentExtract)
{
    activity->preStart(parentExtractSz, parentExtract);
}

void CGraphElementBase::initActivity()
{
    CriticalBlock b(crit);
    if (activity)
        return;
    activity.setown(factory());
    if (isLoopActivity(*this))
    {
        unsigned loopId = queryXGMML().getPropInt("att[@name=\"_loopid\"]/@value");
        Owned<CGraphBase> childGraph = owner->getChildGraph(loopId);
        Owned<IThorBoundLoopGraph> boundLoopGraph = createBoundLoopGraph(childGraph, baseHelper->queryOutputMeta(), queryId());
        setBoundGraph(boundLoopGraph);
    }
}

void CGraphElementBase::createActivity(size32_t parentExtractSz, const byte *parentExtract)
{
    if (connectedInputs.ordinality()) // ensure not traversed twice (e.g. via splitter)
        return;
    try
    {
        switch (getKind())
        {
            case TAKchildif:
            {
                if (inputs.queryItem(whichBranch))
                {
                    CGraphElementBase *input = inputs.item(whichBranch)->activity;
                    input->createActivity(parentExtractSz, parentExtract);
                }
                onCreate();
                initActivity();
                if (inputs.queryItem(whichBranch))
                {
                    CIOConnection *inputIO = inputs.item(whichBranch);
                    connectInput(whichBranch, inputIO->activity, inputIO->index);
                }
                break;
            }
            case TAKif:
            case TAKcase:
                if (inputs.queryItem(whichBranch))
                {
                    CGraphElementBase *input = inputs.item(whichBranch)->activity;
                    input->createActivity(parentExtractSz, parentExtract);
                }
                else
                {
                    onCreate();
                    if (!activity)
                        factorySet(TAKnull);
                }
                break;
            default:
                if (!isEof)
                {
                    ForEachItemIn(i, inputs)
                    {
                        CGraphElementBase *input = inputs.item(i)->activity;
                        input->createActivity(parentExtractSz, parentExtract);
                    }
                }
                onCreate();
                if (isDiskInput(getKind()))
                    onStart(parentExtractSz, parentExtract);
                ForEachItemIn(i2, inputs)
                {
                    CIOConnection *inputIO = inputs.item(i2);
                    loop
                    {
                        CGraphElementBase *input = inputIO->activity;
                        switch (input->getKind())
                        {
                            case TAKif:
//                          case TAKchildif:
                            case TAKcase:
                            {
                                if (input->whichBranch >= input->getInputs()) // if, will have TAKnull activity, made at create time.
                                {
                                    input = NULL;
                                    break;
                                }
                                inputIO = input->inputs.item(input->whichBranch);
                                assertex(inputIO);
                                break;
                            }
                            default:
                                input = NULL;
                                break;
                        }
                        if (!input)
                            break;
                    }
                    connectInput(i2, inputIO->activity, inputIO->index);
                }
                initActivity();
                break;
        }
    }
    catch (IException *e) { ActPrintLog(e, NULL); activity.clear(); throw; }
}

ICodeContext *CGraphElementBase::queryCodeContext()
{
    return queryOwner().queryCodeContext();
}

/////

// JCSMORE loop - probably need better way to check if any act in graph is global(meaning needs some synchronization between slaves in activity execution)
bool isGlobalActivity(CGraphElementBase &container)
{
    switch (container.getKind())
    {
// always global, but only co-ordinate init/done
        case TAKcsvwrite:
        case TAKxmlwrite:
        case TAKindexwrite:
        case TAKkeydiff:
        case TAKkeypatch:
            return true;
        case TAKdiskwrite:
        {
            Owned<IHThorDiskWriteArg> helper = (IHThorDiskWriteArg *)container.helperFactory();
            unsigned flags = helper->getFlags();
            return (0 == (TDXtemporary & flags)); // global if not temporary
        }
        case TAKspill:
            return false;
// dependent on child acts?
        case TAKlooprow:
        case TAKloopcount:
        case TAKgraphloop:
        case TAKparallelgraphloop:
        case TAKloopdataset:
            return false;
// dependent on local/grouped
        case TAKkeyeddistribute:
        case TAKhashdistribute:
        case TAKhashdistributemerge:
        case TAKworkunitwrite:
        case TAKdistribution:
        case TAKpartition:
        case TAKdiskaggregate:
        case TAKdiskcount:
        case TAKdiskgroupaggregate:
        case TAKindexaggregate:
        case TAKindexcount:
        case TAKindexgroupaggregate:
        case TAKindexgroupexists:
        case TAKindexgroupcount:
        case TAKremoteresult:
        case TAKcountproject:
        case TAKcreaterowlimit:
        case TAKskiplimit:
        case TAKlimit:
        case TAKsort:
        case TAKdedup:
        case TAKjoin:
        case TAKselfjoin:
        case TAKhashjoin:
        case TAKkeyeddenormalize:
        case TAKhashdenormalize:
        case TAKdenormalize:
        case TAKlookupdenormalize:
        case TAKalldenormalize:
        case TAKdenormalizegroup:
        case TAKhashdenormalizegroup:
        case TAKlookupdenormalizegroup:
        case TAKkeyeddenormalizegroup:
        case TAKalldenormalizegroup:
        case TAKaggregate:
        case TAKexistsaggregate:
        case TAKcountaggregate:
        case TAKhashaggregate:
        case TAKhashdedup:
        case TAKrollup:
        case TAKiterate:
        case TAKselectn:
        case TAKfirstn:
        case TAKenth:
        case TAKsample:
        case TAKgroup:
        case TAKchoosesets:
        case TAKchoosesetsenth:
        case TAKchoosesetslast:
        case TAKtopn:
        case TAKprocess:
        case TAKchildcount:
        case TAKwhen_dataset:
        case TAKwhen_action:
            if (!container.queryLocalOrGrouped())
                return true;
            break;
        case TAKkeyedjoin:
        case TAKalljoin:
        case TAKlookupjoin:
            if (!container.queryLocal())
                return true;
// always local
        case TAKcountdisk:
        case TAKfilter:
        case TAKfilterproject:
        case TAKsplit:
        case TAKpipewrite:
        case TAKdegroup:
        case TAKproject:
        case TAKprefetchproject:
        case TAKprefetchcountproject:
        case TAKnormalize:
        case TAKnormalizechild:
        case TAKnormalizelinkedchild:
        case TAKpipethrough:
        case TAKif:
        case TAKchildif:
        case TAKcase:
        case TAKparse:
        case TAKpiperead:
        case TAKxmlparse:
        case TAKjoinlight:
        case TAKselfjoinlight:
        case TAKdiskread:
        case TAKdisknormalize:
        case TAKchildaggregate:
        case TAKchildgroupaggregate:
        case TAKchildthroughnormalize:
        case TAKchildnormalize:

        case TAKindexread:
        case TAKindexnormalize:
        case TAKcsvread:
        case TAKxmlread:
        case TAKdiskexists:
        case TAKindexexists:
        case TAKchildexists:


        case TAKthroughaggregate:
        case TAKmerge:
        case TAKfunnel:
        case TAKregroup:
        case TAKcombine:
        case TAKrollupgroup:
        case TAKcombinegroup:
        case TAKsoap_rowdataset:
        case TAKsoap_rowaction:
        case TAKsoap_datasetdataset:
        case TAKsoap_datasetaction:
        case TAKrawiterator:
        case TAKlinkedrawiterator:
        case TAKchilditerator:
        case TAKstreamediterator:
        case TAKworkunitread:
        case TAKchilddataset:
        case TAKtemptable:
        case TAKinlinetable:
        case TAKtemprow:
        case TAKnull:
        case TAKemptyaction:
        case TAKlocalresultread:
        case TAKlocalresultwrite:
        case TAKgraphloopresultread:
        case TAKgraphloopresultwrite:
        case TAKnwaygraphloopresultread:
        case TAKapply:
        case TAKsideeffect:
        case TAKsimpleaction:
        case TAKsorted:
            break;

        case TAKnwayjoin:
        case TAKnwaymerge:
        case TAKnwaymergejoin:
        case TAKnwayinput:
        case TAKnwayselect:
            return false; // JCSMORE - I think and/or have to be for now
// undefined
        case TAKdatasetresult:
        case TAKrowresult:
        case TAKremotegraph:
        case TAKlibrarycall:
        case TAKnonempty:
        default:
            return true; // if in doubt
    }
    return false;
}

bool isLoopActivity(CGraphElementBase &container)
{
    switch (container.getKind())
    {
        case TAKlooprow:
        case TAKloopcount:
        case TAKloopdataset:
        case TAKgraphloop:
        case TAKparallelgraphloop:
            return true;
    }
    return false;
}
/////

CGraphBase::CGraphBase(CJobBase &_job) : job(_job)
{
    xgmml = NULL;
    parent = owner = NULL;
    graphId = 0;
    complete = false;
    reinit = false; // should graph reinitialize each time it is called (e.g. in loop graphs)
                    // This is currently for 'init' (Create time) info and onStart into
    sentInitData = false;
//  sentStartCtx = false;
    sentStartCtx = true; // JCSMORE - disable for now
    parentActivityId = 0;
    created = connected = started = graphDone = aborted = prepared = false;
    startBarrier = waitBarrier = doneBarrier = NULL;
    mpTag = waitBarrierTag = startBarrierTag = doneBarrierTag = TAG_NULL;
    executeReplyTag = TAG_NULL;
    poolThreadHandle = 0;
    parentExtractSz = 0;
    counter = 0; // loop/graph counter, will be set by loop/graph activity if needed
}

CGraphBase::~CGraphBase()
{
    clean();
}

void CGraphBase::clean()
{
    ::Release(startBarrier);
    ::Release(waitBarrier);
    ::Release(doneBarrier);
    localResults.clear();
    graphLoopResults.clear();
    childGraphs.kill();
    disconnectActivities();
    containers.kill();
    sinks.kill();
}

void CGraphBase::serializeCreateContexts(MemoryBuffer &mb)
{
    DelayedSizeMarker sizeMark(mb);
    Owned<IThorActivityIterator> iter = (queryOwner() && !isGlobal()) ? getIterator() : getTraverseIterator(true); // all if non-global-child, or graph with conditionals
    ForEach (*iter)
    {
        CGraphElementBase &element = iter->query();
        element.serializeCreateContext(mb);
    }
    mb.append((activity_id)0);
    sizeMark.write();
}

void CGraphBase::serializeStartContexts(MemoryBuffer &mb)
{
    DelayedSizeMarker sizeMark(mb);
    Owned<IThorActivityIterator> iter = getTraverseIterator();
    ForEach (*iter)
    {
        CGraphElementBase &element = iter->query();
        mb.append(element.queryId());
        element.serializeStartContext(mb);
    }
    mb.append((activity_id)0);
    sizeMark.write();
}

void CGraphBase::deserializeCreateContexts(MemoryBuffer &mb)
{
    activity_id id;
    loop
    {
        mb.read(id);
        if (0 == id) break;
        CGraphElementBase *element = queryElement(id);
        assertex(element);
        element->deserializeCreateContext(mb);
    }
}

void CGraphBase::deserializeStartContexts(MemoryBuffer &mb)
{
    activity_id id;
    loop
    {
        mb.read(id);
        if (0 == id) break;
        CGraphElementBase *element = queryElement(id);
        assertex(element);
        element->deserializeStartContext(mb);
    }
}

void CGraphBase::reset()
{
    setCompleteEx(false);
    if (0 == containers.count())
    {
        SuperHashIteratorOf<CGraphBase> iter(childGraphs);
        ForEach(iter)
            iter.query().reset();
    }
    else
    {
        CGraphElementIterator iterC(containers);
        ForEach(iterC)
        {
            CGraphElementBase &element = iterC.query();
            element.reset();
        }
        dependentSubGraphs.kill();
    }
    if (!queryOwner() || isGlobal())
        job.queryTimeReporter().reset();
    if (!queryOwner())
        clearNodeStats();
}

void CGraphBase::addChildGraph(CGraphBase &graph)
{
    CriticalBlock b(crit);
    childGraphs.replace(graph);
    job.associateGraph(graph);
}

IThorGraphIterator *CGraphBase::getChildGraphs() const
{
    CriticalBlock b(crit);
    return new CGraphTableIterator(childGraphs);
}

bool CGraphBase::fireException(IException *e)
{
    return job.fireException(e);
}

bool CGraphBase::preStart(size32_t parentExtractSz, const byte *parentExtract)
{
    Owned<IThorActivityIterator> iter = getTraverseIterator();
    ForEach(*iter)
    {
        CGraphElementBase &element = iter->query();
        element.preStart(parentExtractSz, parentExtract);
    }
    return true;
}

void CGraphBase::executeSubGraph(size32_t parentExtractSz, const byte *parentExtract)
{
    if (job.queryPausing())
        return;
    Owned<IException> exception;
    try
    {
        if (!prepare(parentExtractSz, parentExtract, false, false, false))
        {
            setCompleteEx();
            return;
        }
        try
        {
            if (!queryOwner())
            {
                StringBuffer s;
                toXML(&queryXGMML(), s, 2);
                GraphPrintLog("Running graph [%s] : %s", isGlobal()?"global":"local", s.str());
            }
            create(parentExtractSz, parentExtract);
        }
        catch (IException *e)
        {
            Owned<IThorException> e2 = MakeThorException(e);
            e2->setGraphId(graphId);
            e2->setAction(tea_abort);
            job.fireException(e2);
            throw;
        }
        if (localResults)
            localResults->clear();
        doExecute(parentExtractSz, parentExtract, false);
    }
    catch (IException *e)
    {
        GraphPrintLog(e, NULL);
        exception.setown(e);
    }
    if (!queryOwner())
    {
        GraphPrintLog("Graph Done");
        StringBuffer memStr;
        getSystemTraceInfo(memStr, PerfMonStandard | PerfMonExtended);
        GraphPrintLog("%s", memStr.str());
    }
    if (exception)
        throw exception.getClear();
}

void CGraphBase::execute(size32_t _parentExtractSz, const byte *parentExtract, bool checkDependencies, bool async)
{
    parentExtractSz = _parentExtractSz;
    if (isComplete())
        return;
    if (async)
        queryJob().startGraph(*this, queryJob(), checkDependencies, parentExtractSz, parentExtract); // may block if enough running
    else
    {
        if (!prepare(parentExtractSz, parentExtract, checkDependencies, async, async))
        {
            setComplete();
            return;
        }
        executeSubGraph(parentExtractSz, parentExtract);
    }
}

void CGraphBase::join()
{
    if (poolThreadHandle)
        queryJob().joinGraph(*this);
}

void CGraphBase::doExecute(size32_t parentExtractSz, const byte *parentExtract, bool checkDependencies)
{
    if (isComplete()) return;
    if (aborted) throw MakeGraphException(this, 0, "subgraph aborted");
    if (!prepare(parentExtractSz, parentExtract, checkDependencies, false, false))
    {
        setComplete();
        return;
    }
    if (aborted) throw MakeGraphException(this, 0, "subgraph aborted");
    Owned<IException> exception;
    try
    {
        if (started)
            reset();
        Owned<IThorActivityIterator> iter = getTraverseIterator();
        ForEach(*iter)
        {
            CGraphElementBase &element = iter->query();
            element.onStart(parentExtractSz, parentExtract);
        }
        if (!preStart(parentExtractSz, parentExtract)) return;
        start();
        if (!wait(aborted?MEDIUMTIMEOUT:INFINITE)) // can't wait indefinetely, query may have aborted and stall, but prudent to wait a short time for underlying graphs to unwind.
            GraphPrintLogEx(this, thorlog_null, MCuserWarning, "Graph wait cancelled, aborted=%s", aborted?"true":"false");
        graphDone = true;
    }
    catch (IException *e)
    {
        GraphPrintLog(e, NULL); exception.setown(e);
    }
    try
    {
        if (exception)
        {
            if (NULL == owner || isGlobal())
                waitBarrier->cancel();
            if (!queryOwner())
            {
                StringBuffer str;
                Owned<IThorException> e = MakeGraphException(this, exception->errorCode(), "%s", exception->errorMessage(str).str());
                e->setGraphId(graphId);
                e->setAction(tea_abort);
                fireException(e);
            }
        }
    }
    catch (IException *e)
    {
        GraphPrintLog(e, "during abort()");
        e->Release();
    }
    try
    {
        done();
        if (doneBarrier)
            doneBarrier->wait(false);
    }
    catch (IException *e)
    {
        GraphPrintLog(e, NULL);
        if (!exception.get())
            exception.setown(e);
        else
            e->Release();
    }
    end();
    if (exception)
        throw exception.getClear();
    if (!queryAborted())
        setComplete();
}

bool CGraphBase::prepare(size32_t parentExtractSz, const byte *parentExtract, bool checkDependencies, bool shortCircuit, bool async)
{
    if (isComplete()) return false;
    bool needToExecute = false;
    ifs.kill();
    ForEachItemIn(s, sinks)
    {
        CGraphElementBase &sink = sinks.item(s);
        if (sink.prepareContext(parentExtractSz, parentExtract, checkDependencies, shortCircuit, async))
            needToExecute = true;
    }
//  prepared = true;
    return needToExecute;
}

void CGraphBase::create(size32_t parentExtractSz, const byte *parentExtract)
{
    CGraphElementIterator iterC(containers);
    ForEach(iterC)
    {
        CGraphElementBase &element = iterC.query();
        element.clearConnections();
    }
    ForEachItemIn(s, sinks)
    {
        CGraphElementBase &sink = sinks.item(s);
        sink.createActivity(parentExtractSz, parentExtract);
    }
    created = true;
}

void CGraphBase::done()
{
    if (aborted) return; // activity done methods only called on success
    Owned<IThorActivityIterator> iter = getTraverseIterator();
    ForEach (*iter)
    {
        CGraphElementBase &element = iter->query();
        element.queryActivity()->done();
    }
}

bool CGraphBase::syncInitData()
{
    CGraphElementBase *parentElement = queryOwner() ? queryOwner()->queryElement(queryParentActivityId()) : NULL;
    if (parentElement && isLoopActivity(*parentElement))
        return parentElement->queryLoopGraph()->queryGraph()->isGlobal();
    else
        return !isLocalChild();
}

void CGraphBase::end()
{
// always called, any final action clear up
    Owned<IThorActivityIterator> iter = getIterator();
    ForEach(*iter)
    {
        CGraphElementBase &element = iter->query();
        try
        {
            if (element.queryActivity())
                element.queryActivity()->kill();
        }
        catch (IException *e)
        {
            Owned<IException> e2 = MakeActivityException(element.queryActivity(), e, "Error calling kill()");
            GraphPrintLog(e2, NULL);
            e->Release();
        }
    }
}

class CGraphTraverseIteratorBase : public CInterface, implements IThorActivityIterator
{
protected:
    CGraphBase &graph;
    Linked<CGraphElementBase> cur;
    CIArrayOf<CGraphElementBase> others;
    CGraphElementArrayCopy covered;

    CGraphElementBase *popNext()
    {
        if (!others.ordinality())
        {
            cur.clear();
            return NULL;
        }
        cur.setown(&others.popGet());
        return cur;
    }
    CGraphElementBase *setNext(CIOConnectionArray &inputs, unsigned whichInput=((unsigned)-1))
    {
        cur.clear();
        unsigned n = inputs.ordinality();
        if (((unsigned)-1) != whichInput)
        {
            CIOConnection *io = inputs.queryItem(whichInput);
            if (io)
                cur.set(io->activity);
        }
        else
        {
            bool first = true;
            unsigned i=0;
            for (; i<n; i++)
            {
                CIOConnection *io = inputs.queryItem(i);
                if (io)
                {
                    if (first)
                    {
                        first = false;
                        cur.set(io->activity);
                    }
                    else
                        others.append(*LINK(io->activity));
                }
            }
        }
        if (!cur)
        {
            if (!popNext())
                return NULL;
        }
        // check haven't been here before
        loop
        {
            if (cur->getOutputs() < 2)
                break;
            else if (NotFound == covered.find(*cur))
            {
                if (!cur->alreadyUpdated)
                {
                    covered.append(*cur);
                    break;
                }
            }
            if (!popNext())
                return NULL;
        }
        return cur.get();
    }
public:
    IMPLEMENT_IINTERFACE;
    CGraphTraverseIteratorBase(CGraphBase &_graph) : graph(_graph)
    {
    }
    virtual bool first()
    {
        covered.kill();
        others.kill();
        cur.clear();
        Owned<IThorActivityIterator> sinkIter = graph.getSinkIterator();
        if (!sinkIter->first())
            return false;
        loop
        {
            cur.set(& sinkIter->query());
            if (!cur->alreadyUpdated)
                break;
            if (!sinkIter->next())
                return false;
        }
        while (sinkIter->next())
            others.append(sinkIter->get());
        return true;
    }
    virtual bool isValid() { return NULL != cur.get(); }
    virtual CGraphElementBase & query() { return *cur; }
            CGraphElementBase & get() { return *LINK(cur); }
};

class CGraphTraverseIterator : public CGraphTraverseIteratorBase
{
public:
    CGraphTraverseIterator(CGraphBase &graph) : CGraphTraverseIteratorBase(graph) { }
    virtual bool next()
    {
        if (cur)
        {
            switch (cur->getKind())
            {
                case TAKif:
                case TAKchildif:
                case TAKcase:
                    setNext(cur->inputs, cur->whichBranch);
                    break;
                default:
                    setNext(cur->inputs);
                    break;
            }
            if (!cur)
                return false;
        }
        return true;
    }
};

class CGraphTraverseConnectedIterator : public CGraphTraverseIteratorBase
{
public:
    CGraphTraverseConnectedIterator(CGraphBase &graph) : CGraphTraverseIteratorBase(graph) { }
    virtual bool next()
    {
        if (cur->isEof)
        {
            do
            {
                if (!popNext())
                    return false;
            }
            while (cur->isEof);
        }
        else
            setNext(cur->connectedInputs);
        return NULL!=cur.get();
    }
};

IThorActivityIterator *CGraphBase::getTraverseIterator(bool all)
{
    if (all)
        return new CGraphTraverseIterator(*this); // all sinks + conditionals
    else
        return new CGraphTraverseConnectedIterator(*this);
}

bool CGraphBase::wait(unsigned timeout)
{
    CTimeMon tm(timeout);
    unsigned remaining = timeout;
    class CWaitException
    {
        CGraphBase *graph;
        Owned<IException> exception;
    public:
        CWaitException(CGraphBase *_graph) : graph(_graph) { }
        IException *get() { return exception; }
        void set(IException *e) { if (!exception) exception.setown(e); }
        void throwException()
        {
            if (exception)
                throw exception.getClear();
            throw MakeGraphException(graph, 0, "Timed out waiting for graph to end");
        }
    } waitException(this);
    Owned<IThorActivityIterator> iter = getTraverseIterator();
    ForEach (*iter)
    {
        CGraphElementBase &element = iter->query();
        CActivityBase *activity = element.queryActivity();
        if (INFINITE != timeout && tm.timedout(&remaining))
            waitException.throwException();
        try
        {
            if (!activity->wait(remaining))
                waitException.throwException();
        }
        catch (IException *e)
        {
            waitException.set(e);
            if (timeout == INFINITE)
            {
                unsigned e = tm.elapsed();
                if (e >= MEDIUMTIMEOUT)
                    waitException.throwException();
                timeout = MEDIUMTIMEOUT-e;
                tm.reset(timeout);
            }
        }
    }
    if (waitException.get())
        waitException.throwException();
    // synchronize all slaves to end of graphs
    if (NULL == owner || isGlobal())
    {
        if (INFINITE != timeout && tm.timedout(&remaining))
            waitException.throwException();
        if (!waitBarrier->wait(false, remaining))
            return false;
    }
    return true;
}

void CGraphBase::abort(IException *e)
{
    if (aborted) return;
    crit.enter();
    abortException.set(e);
    aborted = true;
    job.queryJobComm().cancel(0, mpTag);

    if (0 == containers.count())
    {
        Owned<IThorGraphIterator> iter = getChildGraphs();
        ForEach(*iter)
        {
            CGraphBase &graph = iter->query();
            graph.abort(e);
        }
    }
    if (started)
    {
        crit.leave();
        Owned<IThorActivityIterator> iter = getTraverseIterator();
        ForEach (*iter)
        {
            iter->query().abort(e); // JCSMORE - could do in parallel, they can take some time to timeout
        }
        if (startBarrier)
            startBarrier->cancel();
        if (waitBarrier)
            waitBarrier->cancel();
        if (doneBarrier)
            doneBarrier->cancel();
    }
    else
        crit.leave();
}

void CGraphBase::GraphPrintLog(const char *format, ...)
{
    va_list args;
    va_start(args, format);
    ::GraphPrintLogArgs(this, thorlog_null, MCdebugProgress, format, args);
    va_end(args);
}

void CGraphBase::GraphPrintLog(IException *e, const char *format, ...)
{
    va_list args;
    va_start(args, format);
    ::GraphPrintLogArgs(this, e, thorlog_null, MCdebugProgress, format, args);
    va_end(args);
}

void CGraphBase::setLogging(bool tf)
{
    CGraphElementIterator iterC(containers);
    ForEach(iterC)
        iterC.query().setLogging(tf);
}

void CGraphBase::createFromXGMML(IPropertyTree *_node, CGraphBase *_owner, CGraphBase *_parent, CGraphBase *resultsGraph)
{
    owner = _owner;
    parent = _parent?_parent:owner;
    node.setown(createPTreeFromIPT(_node));
    xgmml = node->queryPropTree("att/graph");
    sink = xgmml->getPropBool("att[@name=\"rootGraph\"]/@value", false);
    graphId = node->getPropInt("@id");
    global = false;
    localOnly = -1; // unset
    parentActivityId = node->getPropInt("att[@name=\"_parentActivity\"]/@value", 0);

    CGraphBase *graphContainer = this;
    if (resultsGraph)
        graphContainer = resultsGraph; // JCSMORE is this right?
    graphCodeContext.setContext(graphContainer, (ICodeContextExt *)&job.queryCodeContext());


    unsigned numResults = xgmml->getPropInt("att[@name=\"_numResults\"]/@value", 0);
    if (numResults)
    {
        localResults.setown(createThorGraphResults(numResults));
        resultsGraph = this;
        // JCSMORE - it might more sense if this temp handler was owned by parent act., which may finish(get stopped) earlier than the owning graph
        tmpHandler.setown(queryJob().createTempHandler(false));
    }

    localChild = false;
    if (owner && parentActivityId)
    {
        CGraphElementBase *parentElement = owner->queryElement(parentActivityId);
        parentElement->addAssociatedChildGraph(this);
        if (isLoopActivity(*parentElement))
            localChild = parentElement->queryOwner().isLocalChild();
        else
            localChild = true;
    }

    Owned<IPropertyTreeIterator> nodes = xgmml->getElements("node");
    ForEach(*nodes)
    {
        IPropertyTree &e = nodes->query();
        ThorActivityKind kind = (ThorActivityKind) e.getPropInt("att[@name=\"_kind\"]/@value");
        if (TAKsubgraph == kind)
        {
            Owned<CGraphBase> subGraph = job.createGraph();
            subGraph->createFromXGMML(&e, this, parent, resultsGraph);
            addChildGraph(*LINK(subGraph));
            if (!global)
                global = subGraph->isGlobal();
        }
        else
        {
            if (localChild && !e.getPropBool("att[@name=\"coLocal\"]/@value", false))
            {
                IPropertyTree *att = createPTree("att");
                att->setProp("@name", "coLocal");
                att->setPropBool("@value", true);
                e.addPropTree("att", att);
            }
            CGraphElementBase *act = createGraphElement(e, *this, resultsGraph);
            addActivity(act);
            if (!global)
                global = isGlobalActivity(*act);
        }
    }

    Owned<IPropertyTreeIterator> edges = xgmml->getElements("edge");
    ForEach(*edges)
    {
        IPropertyTree &edge = edges->query();
        unsigned sourceOutput = edge.getPropInt("att[@name=\"_sourceIndex\"]/@value", 0);
        unsigned targetInput = edge.getPropInt("att[@name=\"_targetIndex\"]/@value", 0);
        CGraphElementBase *source = queryElement(edge.getPropInt("@source"));
        CGraphElementBase *target = queryElement(edge.getPropInt("@target"));
        target->addInput(targetInput, source, sourceOutput);
    }
    init();
}

void CGraphBase::executeChildGraphs(size32_t parentExtractSz, const byte *parentExtract)
{
    Owned<IThorGraphIterator> iter = getChildGraphs();
    ForEach(*iter)
    {
        CGraphBase &graph = iter->query();
        if (graph.isSink())
            graph.execute(parentExtractSz, parentExtract, true, false);
    }
}

void CGraphBase::doExecuteChild(size32_t parentExtractSz, const byte *parentExtract)
{
    reset();
    if (0 == containers.count())
        executeChildGraphs(parentExtractSz, parentExtract);
    else
        execute(parentExtractSz, parentExtract, false, false);
    queryTempHandler()->clearTemps();
}

void CGraphBase::executeChild(size32_t & retSize, void * &ret, size32_t parentExtractSz, const byte *parentExtract)
{
    reset();
    doExecute(parentExtractSz, parentExtract, false);

    UNIMPLEMENTED;

/*
    ForEachItemIn(idx1, elements)
    {
        EclGraphElement & cur = elements.item(idx1);
        if (cur.isResult)
        {
            cur.extractResult(retSize, ret);
            return;
        }
    }
*/
    throwUnexpected();
}

void CGraphBase::setResults(IThorGraphResults *results) // used by master only
{
    localResults.set(results);
}

void CGraphBase::executeChild(size32_t parentExtractSz, const byte *parentExtract, IThorGraphResults *results, IThorGraphResults *_graphLoopResults)
{
    localResults.set(results);
    graphLoopResults.set(_graphLoopResults);
    doExecuteChild(parentExtractSz, parentExtract);
    graphLoopResults.clear();
    localResults.clear();
}

StringBuffer &getGlobals(CGraphBase &graph, StringBuffer &str)
{
    bool first = true;
    Owned<IThorActivityIterator> iter = graph.getIterator();
    ForEach(*iter)
    {
        CGraphElementBase &e = iter->query();
        if (isGlobalActivity(e))
        {
            if (first)
                str.append("Graph(").append(graph.queryGraphId()).append("): [");
            else
                str.append(", ");
            first = false;

            ThorActivityKind kind = e.getKind();
            str.append(activityKindStr(kind));
            str.append("(").append(e.queryId()).append(")");
        }
    }
    if (!first)
        str.append("]");
    Owned<IThorGraphIterator> childIter = graph.getChildGraphs();
    ForEach(*childIter)
    {
        CGraphBase &childGraph = childIter->query();
        getGlobals(childGraph, str);
    }
    return str;
}

void CGraphBase::executeChild(size32_t parentExtractSz, const byte *parentExtract)
{
    assertex(localResults);
    localResults->clear();
    if (isGlobal()) // any slave
    {
        StringBuffer str("Global acts = ");
        getGlobals(*this, str);
        throw MakeGraphException(this, 0, "Global child graph? : %s", str.str());
    }
    doExecuteChild(parentExtractSz, parentExtract);
}

IThorResult *CGraphBase::getResult(unsigned id, bool distributed)
{
    return localResults->getResult(id, distributed);
}

IThorResult *CGraphBase::getGraphLoopResult(unsigned id, bool distributed)
{
    return graphLoopResults->getResult(id, distributed);
}

IThorResult *CGraphBase::createResult(CActivityBase &activity, unsigned id, IThorGraphResults *results, IRowInterfaces *rowIf, bool distributed, unsigned spillPriority)
{
    return results->createResult(activity, id, rowIf, distributed, spillPriority);
}

IThorResult *CGraphBase::createResult(CActivityBase &activity, unsigned id, IRowInterfaces *rowIf, bool distributed, unsigned spillPriority)
{
    return localResults->createResult(activity, id, rowIf, distributed, spillPriority);
}

IThorResult *CGraphBase::createGraphLoopResult(CActivityBase &activity, IRowInterfaces *rowIf, bool distributed, unsigned spillPriority)
{
    return graphLoopResults->createResult(activity, rowIf, distributed, spillPriority);
}

// ILocalGraph
void CGraphBase::getResult(size32_t & len, void * & data, unsigned id)
{
    Owned<IThorResult> result = getResult(id, true); // will get collated distributed result
    result->getResult(len, data);
}

void CGraphBase::getLinkedResult(unsigned & count, byte * * & ret, unsigned id)
{
    Owned<IThorResult> result = getResult(id, true); // will get collated distributed result
    result->getLinkedResult(count, ret);
}

// IThorChildGraph impl.
IEclGraphResults *CGraphBase::evaluate(unsigned _parentExtractSz, const byte *parentExtract)
{
    CriticalBlock block(evaluateCrit);

    parentExtractSz = _parentExtractSz;
    executeChild(parentExtractSz, parentExtract);
    //GH->JCS This needs to set up new results rather than returning a link, so helpers are thread safe
    return LINK(localResults);
}

static bool isLocalOnly(const CGraphElementBase &activity);
static bool isLocalOnly(const CGraphBase &graph) // checks all dependencies, if something needs to be global, whole body is forced to be execution sync.
{
    if (0 == graph.activityCount())
    {
        Owned<IThorGraphIterator> iter = graph.getChildGraphs();
        ForEach(*iter)
        {
            CGraphBase &childGraph = iter->query();
            if (childGraph.isSink())
            {
                if (!isLocalOnly(childGraph))
                    return false;
            }
        }
    }
    else
    {
        if (graph.isGlobal())
            return false;
        Owned<IThorActivityIterator> sinkIter = graph.getSinkIterator();
        ForEach(*sinkIter)
        {
            CGraphElementBase &sink = sinkIter->query();
            if (!isLocalOnly(sink))
                return false;
        }
    }
    return true;
}

static bool isLocalOnly(const CGraphElementBase &activity)
{
    Owned<IThorGraphDependencyIterator> deps = activity.getDependsIterator();
    ForEach(*deps)
    {
        if (!isLocalOnly(*(deps->query().graph)))
            return false;
    }
    StringBuffer match("edge[@target=\"");
    match.append(activity.queryId()).append("\"]");
    Owned<IPropertyTreeIterator> inputs = activity.queryOwner().queryXGMML().getElements(match.str());
    ForEach(*inputs)
    {
        CGraphElementBase *sourceAct = activity.queryOwner().queryElement(inputs->query().getPropInt("@source"));
        if (!isLocalOnly(*sourceAct))
            return false;
    }
    return true;
}

bool CGraphBase::isLocalOnly() const // checks all dependencies, if something needs to be global, whole body is forced to be execution sync.
{
    if (-1 == localOnly)
        localOnly = (int)::isLocalOnly(*this);
    return 1==localOnly;
}

IThorGraphResults *CGraphBase::createThorGraphResults(unsigned num)
{
    return new CThorGraphResults(num);
}


////

void CGraphTempHandler::registerFile(const char *name, graph_id graphId, unsigned usageCount, bool temp, WUFileKind fileKind, StringArray *clusters)
{
    assertex(temp);
    LOG(MCdebugProgress, thorJob, "registerTmpFile name=%s, usageCount=%d", name, usageCount);
    CriticalBlock b(crit);
    if (tmpFiles.find(name))
        throw MakeThorException(TE_FileAlreadyUsedAsTempFile, "File already used as temp file (%s)", name);
    tmpFiles.replace(* new CFileUsageEntry(name, graphId, fileKind, usageCount));
}

void CGraphTempHandler::deregisterFile(const char *name, bool kept)
{
    LOG(MCdebugProgress, thorJob, "deregisterTmpFile name=%s", name);
    CriticalBlock b(crit);
    CFileUsageEntry *fileUsage = tmpFiles.find(name);
    if (!fileUsage)
    {
        if (errorOnMissing)
            throw MakeThorException(TE_FileNotFound, "File not found (%s) deregistering tmp file", name);
        return;
    }
    if (0 == fileUsage->queryUsage()) // marked 'not to be deleted' until workunit complete.
        return;
    else if (1 == fileUsage->queryUsage())
    {
        tmpFiles.remove(name);
        try
        {
            if (!removeTemp(name))
                LOG(MCwarning, unknownJob, "Failed to delete tmp file : %s (not found)", name);
        }
        catch (IException *e) { StringBuffer s("Failed to delete tmp file : "); FLLOG(MCwarning, thorJob, e, s.append(name).str()); }
    }
    else
        fileUsage->decUsage();
}

void CGraphTempHandler::clearTemps()
{
    CriticalBlock b(crit);
    Owned<IFileUsageIterator> iter = getIterator();
    ForEach(*iter)
    {
        CFileUsageEntry &entry = iter->query();
        const char *tmpname = entry.queryName();
        try
        {
            if (!removeTemp(tmpname))
                LOG(MCwarning, thorJob, "Failed to delete tmp file : %s (not found)", tmpname);
        }
        catch (IException *e) { StringBuffer s("Failed to delete tmp file : "); FLLOG(MCwarning, thorJob, e, s.append(tmpname).str()); }
    }
    iter.clear();
    tmpFiles.kill();
}

/////

class CGraphExecutor;
class CGraphExecutorGraphInfo : public CInterface
{
public:
    CGraphExecutorGraphInfo(CGraphExecutor &_executor, CGraphBase *_subGraph, IGraphCallback &_callback, const byte *parentExtract, size32_t parentExtractSz) : executor(_executor), subGraph(_subGraph), callback(_callback)
    {
        parentExtractMb.append(parentExtractSz, parentExtract);
    }
    CGraphExecutor &executor;
    IGraphCallback &callback;
    Linked<CGraphBase> subGraph;
    MemoryBuffer parentExtractMb;
};
class CGraphExecutor : public CInterface, implements IGraphExecutor
{
    CJobBase &job;
    CIArrayOf<CGraphExecutorGraphInfo> stack, running, toRun;
    UnsignedArray seen;
    bool stopped;
    unsigned limit;
    unsigned waitOnRunning;
    CriticalSection crit;
    Semaphore sem, runningSem;
    Owned<IThreadPool> graphPool;

    class CGraphExecutorFactory : public CInterface, implements IThreadFactory
    {
        CGraphExecutor &executor;
    public:
        IMPLEMENT_IINTERFACE;

        CGraphExecutorFactory(CGraphExecutor &_executor) : executor(_executor) { }
// IThreadFactory
        virtual IPooledThread *createNew()
        {
            class CGraphExecutorThread : public CInterface, implements IPooledThread
            {
                Owned<CGraphExecutorGraphInfo> graphInfo;
            public:
                IMPLEMENT_IINTERFACE;
                CGraphExecutorThread()
                {
                }
                void init(void *startInfo)
                {
                    graphInfo.setown((CGraphExecutorGraphInfo *)startInfo);
                }
                void main()
                {
                    Linked<CGraphBase> graph = graphInfo->subGraph;
                    Owned<IException> e;
                    try
                    {
                        graphInfo->callback.runSubgraph(*graph, graphInfo->parentExtractMb.length(), (const byte *)graphInfo->parentExtractMb.toByteArray());
                    }
                    catch (IException *_e)
                    {
                        e.setown(_e);
                    }
                    try { graphInfo->executor.graphDone(*graphInfo, e); }
                    catch (IException *e)
                    {
                        GraphPrintLog(graph, e, "graphDone");
                        e->Release();
                    }
                    if (e)
                        throw e.getClear();
                }
                bool canReuse() { return true; }
                bool stop() { return true; }
            };
            return new CGraphExecutorThread();
        }
    } *factory;

    CGraphExecutorGraphInfo *findRunning(graph_id gid)
    {
        ForEachItemIn(r, running)
        {
            CGraphExecutorGraphInfo *graphInfo = &running.item(r);
            if (gid == graphInfo->subGraph->queryGraphId())
                return graphInfo;
        }
        return NULL;
    }
public:
    IMPLEMENT_IINTERFACE;

    CGraphExecutor(CJobBase &_job) : job(_job)
    {
        limit = (unsigned)job.getWorkUnitValueInt("concurrentSubGraphs", globals->getPropInt("@concurrentSubGraphs", 1));
        waitOnRunning = 0;
        stopped = false;
        factory = new CGraphExecutorFactory(*this);
        graphPool.setown(createThreadPool("CGraphExecutor pool", factory, &job, limit));
    }
    ~CGraphExecutor()
    {
        stopped = true;
        sem.signal();
        factory->Release();
    }
    void graphDone(CGraphExecutorGraphInfo &doneGraphInfo, IException *e)
    {
        CriticalBlock b(crit);
        running.zap(doneGraphInfo);
        if (waitOnRunning)
        {
            runningSem.signal(waitOnRunning);
            waitOnRunning = 0;
        }

        if (e || job.queryAborted())
        {
            stopped = true;
            stack.kill();
            sem.signal();
            return;
        }
        if (job.queryPausing())
            stack.kill();
        else if (stack.ordinality())
        {
            CopyCIArrayOf<CGraphExecutorGraphInfo> toMove;
            ForEachItemIn(s, stack)
            {
                bool dependenciesDone = true;
                CGraphExecutorGraphInfo &graphInfo = stack.item(s);
                ForEachItemIn (d, graphInfo.subGraph->dependentSubGraphs)
                {
                    CGraphBase &subGraph = graphInfo.subGraph->dependentSubGraphs.item(d);
                    if (!subGraph.isComplete())
                    {
                        dependenciesDone = false;
                        break;
                    }
                }
                if (dependenciesDone)
                {
                    graphInfo.subGraph->dependentSubGraphs.kill();
                    graphInfo.subGraph->prepare(graphInfo.parentExtractMb.length(), (const byte *)graphInfo.parentExtractMb.toByteArray(), true, true, true); // now existing deps done, maybe more to prepare
                    ForEachItemIn (d, graphInfo.subGraph->dependentSubGraphs)
                    {
                        CGraphBase &subGraph = graphInfo.subGraph->dependentSubGraphs.item(d);
                        if (!subGraph.isComplete())
                        {
                            dependenciesDone = false;
                            break;
                        }
                    }
                    if (dependenciesDone)
                    {
                        graphInfo.subGraph->dependentSubGraphs.kill(); // none to track anymore
                        toMove.append(graphInfo);
                    }
                }
            }
            ForEachItemIn(m, toMove)
            {
                Linked<CGraphExecutorGraphInfo> graphInfo = &toMove.item(m);
                stack.zap(*graphInfo);
                toRun.add(*graphInfo.getClear(), 0);
            }
        }
        job.markWuDirty();
        PROGLOG("CGraphExecutor running=%d, waitingToRun=%d, dependentsWaiting=%d", running.ordinality(), toRun.ordinality(), stack.ordinality());
        sem.signal();
    }
// IGraphExecutor
    virtual void add(CGraphBase *subGraph, IGraphCallback &callback, bool checkDependencies, size32_t parentExtractSz, const byte *parentExtract)
    {
        bool alreadyRunning;
        {
            CriticalBlock b(crit);
            if (job.queryPausing())
                return;
            if (subGraph->isComplete())
                return;
            alreadyRunning = NULL != findRunning(subGraph->queryGraphId());
            if (alreadyRunning)
                ++waitOnRunning;
        }
        if (alreadyRunning)
        {
            loop
            {
                PROGLOG("Waiting on subgraph %"GIDPF"d", subGraph->queryGraphId());
                if (runningSem.wait(MEDIUMTIMEOUT) || job.queryAborted() || job.queryPausing())
                    break;
            }
            return;
        }
        else
        {
            CriticalBlock b(crit);
            if (seen.contains(subGraph->queryGraphId()))
                return; // already queued;
            seen.append(subGraph->queryGraphId());
        }
        if (!subGraph->prepare(parentExtractSz, parentExtract, checkDependencies, true, true))
        {
            subGraph->setComplete();
            return;
        }
        if (subGraph->dependentSubGraphs.ordinality())
        {
            bool dependenciesDone = true;
            ForEachItemIn (d, subGraph->dependentSubGraphs)
            {
                CGraphBase &graph = subGraph->dependentSubGraphs.item(d);
                if (!graph.isComplete())
                {
                    dependenciesDone = false;
                    break;
                }
            }
            if (dependenciesDone)
                subGraph->dependentSubGraphs.kill(); // none to track anymore
        }
        Owned<CGraphExecutorGraphInfo> graphInfo = new CGraphExecutorGraphInfo(*this, subGraph, callback, parentExtract, parentExtractSz);
        CriticalBlock b(crit);
        if (0 == subGraph->dependentSubGraphs.ordinality())
        {
            if (running.ordinality()<limit)
            {
                running.append(*LINK(graphInfo));
                PROGLOG("Add: Launching graph thread for graphId=%"GIDPF"d", subGraph->queryGraphId());
                PooledThreadHandle h = graphPool->start(graphInfo.getClear());
                subGraph->poolThreadHandle = h;
            }
            else
                stack.add(*graphInfo.getClear(), 0); // push to front, no dependency, free to run next.
        }
        else
            stack.append(*graphInfo.getClear()); // as dependencies finish, may move up the list
    }
    virtual IThreadPool &queryGraphPool() { return *graphPool; }

    virtual void wait()
    {
        loop
        {
            CriticalBlock b(crit);
            if (stopped || job.queryAborted() || job.queryPausing())
                break;
            if (0 == stack.ordinality() && 0 == toRun.ordinality() && 0 == running.ordinality())
                break;
            if (job.queryPausing())
                break; // pending graphs will re-run on resubmission

            bool signalled;
            {
                CriticalUnblock b(crit);
                signalled = sem.wait(MEDIUMTIMEOUT);
            }
            if (signalled)
            {
                bool added = false;
                if (running.ordinality() < limit)
                {
                    while (toRun.ordinality())
                    {
                        Linked<CGraphExecutorGraphInfo> graphInfo = &toRun.item(0);
                        toRun.remove(0);
                        running.append(*LINK(graphInfo));
                        CGraphBase *subGraph = graphInfo->subGraph;
                        PROGLOG("Wait: Launching graph thread for graphId=%"GIDPF"d", subGraph->queryGraphId());
                        added = true;
                        PooledThreadHandle h = graphPool->start(graphInfo.getClear());
                        subGraph->poolThreadHandle = h;
                        if (running.ordinality() >= limit)
                            break;
                    }
                }
                if (!added)
                    Sleep(1000); // still more to come
            }
            else
                PROGLOG("Waiting on executing graphs to complete.");
            StringBuffer str("Currently running graphId = ");

            if (running.ordinality())
            {
                ForEachItemIn(r, running)
                {
                    CGraphExecutorGraphInfo &graphInfo = running.item(r);
                    str.append(graphInfo.subGraph->queryGraphId());
                    if (r != running.ordinality()-1)
                        str.append(", ");
                }
                PROGLOG("%s", str.str());
            }
            if (stack.ordinality())
            {
                str.clear().append("Queued in stack graphId = ");
                ForEachItemIn(s, stack)
                {
                    CGraphExecutorGraphInfo &graphInfo = stack.item(s);
                    str.append(graphInfo.subGraph->queryGraphId());
                    if (s != stack.ordinality()-1)
                        str.append(", ");
                }
                PROGLOG("%s", str.str());
            }
        }
    }
};

////
CJobBase::CJobBase(const char *_graphName) : graphName(_graphName)
{
    maxDiskUsage = diskUsage = 0;
    dirty = true;
    aborted = false;
    codeCtx = NULL;
    mpJobTag = TAG_NULL;
    timeReporter = createStdTimeReporter();
    pluginMap = new SafePluginMap(&pluginCtx, true);

// JCSMORE - Will pass down at job creation time...
    jobGroup.set(&::queryClusterGroup());
    jobComm.setown(createCommunicator(jobGroup));
    slaveGroup.setown(jobGroup->remove(0));
    myrank = jobGroup->rank(queryMyNode());
    globalMemorySize = globals->getPropInt("@globalMemorySize"); // in MB
}

void CJobBase::init()
{
    StringBuffer tmp;
    tmp.append(wuid);
    tmp.append(graphName);
    key.set(tmp.str());

    SCMStringBuffer tokenUser, password;
    extractToken(token.str(), wuid.str(), tokenUser, password);
    userDesc = createUserDescriptor();
    userDesc->set(user.str(), password.str());

    forceLogGraphIdMin = (graph_id)getWorkUnitValueInt("forceLogGraphIdMin", 0);
    forceLogGraphIdMax = (graph_id)getWorkUnitValueInt("forceLogGraphIdMax", 0);

    // global setting default on, can be overridden by #option
    timeActivities = 0 != getWorkUnitValueInt("timeActivities", globals->getPropBool("@timeActivities", true));
    maxActivityCores = (unsigned)getWorkUnitValueInt("maxActivityCores", globals->getPropInt("@maxActivityCores", 0)); // NB: 0 means system decides
    pausing = false;
    resumed = false;

#ifdef _DEBUG
    bool defaultCrcChecking = true;
#else
    bool defaultCrcChecking = false;
#endif
    bool crcChecking = 0 != getWorkUnitValueInt("THOR_ROWCRC", globals->getPropBool("@THOR_ROWCRC", defaultCrcChecking));
    bool usePackedAllocator = 0 != getWorkUnitValueInt("THOR_PACKEDALLOCATOR", globals->getPropBool("@THOR_PACKEDALLOCATOR", false));
<<<<<<< HEAD
    unsigned memorySpillAt = getWorkUnitValueInt("memorySpillAt", globals->getPropInt("@memorySpillAt", 80));
    thorAllocator.setown(createThorAllocator(((memsize_t)gmemSize)*0x100000, memorySpillAt, crcChecking, usePackedAllocator));
=======
    thorAllocator.setown(createThorAllocator(((memsize_t)globalMemorySize)*0x100000, crcChecking, usePackedAllocator));
>>>>>>> fa0d99a2

    unsigned defaultMemMB = globalMemorySize*3/4;
    unsigned largeMemSize = getOptInt("@largeMemSize", defaultMemMB);
<<<<<<< HEAD
    if (gmemSize && largeMemSize >= gmemSize)
        throw MakeStringException(0, "largeMemSize(%d) can not exceed globalMemorySize(%d)", largeMemSize, gmemSize);
    PROGLOG("Global memory size = %d MB, memory spill at = %d%%, large mem size = %d MB", gmemSize, memorySpillAt, largeMemSize);
=======
    if (globalMemorySize && largeMemSize >= globalMemorySize)
        throw MakeStringException(0, "largeMemSize(%d) can not exceed globalMemorySize(%d)", largeMemSize, globalMemorySize);
    PROGLOG("Global memory size = %d MB, large mem size = %d MB", globalMemorySize, largeMemSize);
>>>>>>> fa0d99a2
    StringBuffer tracing("maxActivityCores = ");
    if (maxActivityCores)
        tracing.append(maxActivityCores);
    else
        tracing.append("[unbound]");
    PROGLOG("%s", tracing.str());
    setLargeMemSize(largeMemSize);
    graphExecutor.setown(new CGraphExecutor(*this));
}

CJobBase::~CJobBase()
{
    clean();
    PROGLOG("CJobBase resetting memory manager");
    thorAllocator.clear();

    ::Release(codeCtx);
    ::Release(userDesc);
    timeReporter->Release();
    delete pluginMap;

    StringBuffer memStatsStr;
    roxiemem::memstats(memStatsStr);
    PROGLOG("Roxiemem stats: %s", memStatsStr.str());
    memsize_t heapUsage = getMapInfo("heap");
    if (heapUsage) // if 0, assumed to be unavailable
        PROGLOG("Heap usage : %"I64F"d bytes", (unsigned __int64)heapUsage);
}

bool CJobBase::queryForceLogging(graph_id graphId, bool def) const
{
    // JCSMORE, could add comma separated range, e.g. 1-5,10-12
    if ((graphId >= forceLogGraphIdMin) && (graphId <= forceLogGraphIdMax))
        return true;
    return def;
}

void CJobBase::clean()
{
    if (graphExecutor)
    {
        graphExecutor->queryGraphPool().stopAll();
        graphExecutor.clear();
    }
    subGraphs.kill();
}

IThorGraphIterator *CJobBase::getSubGraphs()
{
    CriticalBlock b(crit);
    return new CGraphTableIterator(subGraphs);
}

static void getGlobalDeps(CGraphBase &graph, CopyCIArrayOf<CGraphDependency> &deps)
{
    Owned<IThorActivityIterator> iter = graph.getIterator();
    ForEach(*iter)
    {
        CGraphElementBase &elem = iter->query();
        Owned<IThorGraphDependencyIterator> dependIterator = elem.getDependsIterator();
        ForEach(*dependIterator)
        {
            CGraphDependency &dependency = dependIterator->query();
            if (dependency.graph->isGlobal() && NULL==dependency.graph->queryOwner())
                deps.append(dependency);
            getGlobalDeps(*dependency.graph, deps);
        }
    }
}

void CJobBase::addDependencies(IPropertyTree *xgmml, bool failIfMissing)
{
    CGraphArrayCopy childGraphs;
    CGraphElementArrayCopy targetActivities;

    Owned<IPropertyTreeIterator> iter = xgmml->getElements("edge");
    ForEach(*iter)
    {
        IPropertyTree &edge = iter->query();
        Owned<CGraphBase> source = getGraph(edge.getPropInt("@source"));
        Owned<CGraphBase> target = getGraph(edge.getPropInt("@target"));
        if (!source || !target)
        {
            if (failIfMissing)
                throwUnexpected();
            else
                continue; // expected if assigning dependencies in slaves
        }
        CGraphElementBase *targetActivity = (CGraphElementBase *)target->queryElement(edge.getPropInt("att[@name=\"_targetActivity\"]/@value"));
        CGraphElementBase *sourceActivity = (CGraphElementBase *)source->queryElement(edge.getPropInt("att[@name=\"_sourceActivity\"]/@value"));
        int controlId = 0;
        if (edge.getPropBool("att[@name=\"_dependsOn\"]/@value", false))
        {
            if (!edge.getPropBool("att[@name=\"_childGraph\"]/@value", false)) // JCSMORE - not sure if necess. roxie seem to do.
                controlId = edge.getPropInt("att[@name=\"_when\"]/@value", 0);
            CGraphBase &sourceGraph = sourceActivity->queryOwner();
            unsigned sourceGraphContext = sourceGraph.queryParentActivityId();

            CGraphBase *targetGraph = NULL;
            unsigned targetGraphContext = -1;
            loop
            {
                targetGraph = &targetActivity->queryOwner();
                targetGraphContext = targetGraph->queryParentActivityId();
                if (sourceGraphContext == targetGraphContext) 
                    break;
                targetActivity = targetGraph->queryElement(targetGraphContext);
            }
            assertex(targetActivity && sourceActivity);
            targetActivity->addDependsOn(source, controlId);
        }
        else if (edge.getPropBool("att[@name=\"_conditionSource\"]/@value", false))
        { /* Ignore it */ }
        else if (edge.getPropBool("att[@name=\"_childGraph\"]/@value", false))
        {
            // NB: any dependencies of the child acts. are dependencies of this act.
            childGraphs.append(*source);
            targetActivities.append(*targetActivity);
        }
        else
        {
            if (!edge.getPropBool("att[@name=\"_childGraph\"]/@value", false)) // JCSMORE - not sure if necess. roxie seem to do.
                controlId = edge.getPropInt("att[@name=\"_when\"]/@value", 0);
            targetActivity->addDependsOn(source, controlId);
        }
    }
    ForEachItemIn(c, childGraphs)
    {
        CGraphBase &childGraph = childGraphs.item(c);
        CGraphElementBase &targetActivity = targetActivities.item(c);
        if (!childGraph.isGlobal())
        {
            CopyCIArrayOf<CGraphDependency> globalChildGraphDeps;
            getGlobalDeps(childGraph, globalChildGraphDeps);
            ForEachItemIn(gcd, globalChildGraphDeps)
            {
                CGraphDependency &globalDep = globalChildGraphDeps.item(gcd);
                targetActivity.addDependsOn(globalDep.graph, globalDep.controlId);
            }
        }
    }

    SuperHashIteratorOf<CGraphBase> allIter(allGraphs);
    ForEach(allIter)
    {
        CGraphBase &subGraph = allIter.query();
        if (subGraph.queryOwner() && subGraph.queryParentActivityId())
        {
            CGraphElementBase *parentElement = subGraph.queryOwner()->queryElement(subGraph.queryParentActivityId());
            if (isLoopActivity(*parentElement))
            {
                if (!parentElement->queryOwner().isLocalChild() && !subGraph.isLocalOnly())
                    subGraph.setGlobal(true);
            }
        }
        bool log = queryForceLogging(subGraph.queryGraphId(), subGraph.isGlobal());
        subGraph.setLogging(log);
    }
}

void CJobBase::startGraph(CGraphBase &graph, IGraphCallback &callback, bool checkDependencies, size32_t parentExtractSize, const byte *parentExtract)
{
    graphExecutor->add(&graph, callback, checkDependencies, parentExtractSize, parentExtract);
}

void CJobBase::joinGraph(CGraphBase &graph)
{
    if (graph.poolThreadHandle)
        graphExecutor->queryGraphPool().join(graph.poolThreadHandle);
}

ICodeContext &CJobBase::queryCodeContext() const
{
    return *codeCtx;
}

bool CJobBase::queryUseCheckpoints() const
{
    return globals->getPropBool("@checkPointRecovery") || 0 != getWorkUnitValueInt("checkPointRecovery", 0);
}

void CJobBase::abort(IException *e)
{
    aborted = true;
    Owned<IThorGraphIterator> iter = getSubGraphs();
    ForEach (*iter)
    {
        CGraphBase &graph = iter->query();
        graph.abort(e);
    }
}

void CJobBase::increase(offset_t usage, const char *key)
{
    diskUsage += usage;
    if (diskUsage > maxDiskUsage) maxDiskUsage = diskUsage;
}

void CJobBase::decrease(offset_t usage, const char *key)
{
    diskUsage -= usage;
}

mptag_t CJobBase::allocateMPTag()
{
    mptag_t tag = allocateClusterMPTag();
    jobComm->flush(tag);
    PROGLOG("allocateMPTag: tag = %d", (int)tag);
    return tag;
}

void CJobBase::freeMPTag(mptag_t tag)
{
    if (TAG_NULL != tag)
    {
        freeClusterMPTag(tag);
        PROGLOG("freeMPTag: tag = %d", (int)tag);
        jobComm->flush(tag);
    }
}

mptag_t CJobBase::deserializeMPTag(MemoryBuffer &mb)
{
    mptag_t tag;
    deserializeMPtag(mb, tag);
    if (TAG_NULL != tag)
    {
        PROGLOG("deserializeMPTag: tag = %d", (int)tag);
        jobComm->flush(tag);
    }
    return tag;
}

unsigned CJobBase::getOptInt(const char *opt, unsigned dft)
{
    const char *wOpt = (opt&&(*opt)=='@') ? opt+1 : opt; // strip @ for options in workunit
    return (unsigned)getWorkUnitValueInt(wOpt, globals->getPropInt(opt, dft));
}

__int64 CJobBase::getOptInt64(const char *opt, __int64 dft)
{
    const char *wOpt = (opt&&(*opt)=='@') ? opt+1 : opt; // strip @ for options in workunit
    return getWorkUnitValueInt(opt, globals->getPropInt64(opt, dft));
}

// IGraphCallback
void CJobBase::runSubgraph(CGraphBase &graph, size32_t parentExtractSz, const byte *parentExtract)
{
    graph.executeSubGraph(parentExtractSz, parentExtract);
}

IEngineRowAllocator *CJobBase::getRowAllocator(IOutputMetaData * meta, unsigned activityId, roxiemem::RoxieHeapFlags flags) const
{
    return thorAllocator->getRowAllocator(meta, activityId);
}

roxiemem::IRowManager *CJobBase::queryRowManager() const
{
    return thorAllocator->queryRowManager();
}

IThorResult *CJobBase::getOwnedResult(graph_id gid, activity_id ownerId, unsigned resultId)
{
    Owned<CGraphBase> graph = getGraph(gid);
    if (!graph)
    {
        Owned<IThorException> e = MakeThorException(0, "getOwnedResult: graph not found");
        e->setGraphId(gid);
        throw e.getClear();
    }
    Owned<IThorResult> result;
    if (ownerId)
    {
        CGraphElementBase *container = graph->queryElement(ownerId);
        assertex(container);
        CActivityBase *activity = container->queryActivity();
        result.setown(activity->queryResults()->getResult(resultId));
    }
    else
        result.setown(graph->getResult(resultId));
    if (!result)
        throw MakeGraphException(graph, 0, "GraphGetResult: result not found: %d", resultId);
    return result.getClear();
}

static IThorResource *iThorResource = NULL;
void setIThorResource(IThorResource &r)
{
    iThorResource = &r;
}

IThorResource &queryThor()
{
    return *iThorResource;
}

//
//

//
//

CActivityBase::CActivityBase(CGraphElementBase *_container) : container(*_container), timeActivities(_container->queryJob().queryTimeActivities())
{
    mpTag = TAG_NULL;
    abortSoon = cancelledReceive = reInit = false;
    baseHelper.set(container.queryHelper());
    parentExtractSz = 0;
    parentExtract = NULL;
    // NB: maxCores, currently only used to control # cores used by sorts
    maxCores = container.queryXGMML().getPropInt("hint[@name=\"max_cores\"]/@value", container.queryJob().queryMaxDefaultActivityCores());
}

CActivityBase::~CActivityBase()
{
}

void CActivityBase::abort()
{
    if (!abortSoon) ActPrintLog("Abort condition set");
    abortSoon = true;
}

void CActivityBase::kill()
{
    ownedResults.clear();
}

void CActivityBase::ActPrintLog(const char *format, ...)
{
    va_list args;
    va_start(args, format);
    ::ActPrintLogArgs(&queryContainer(), thorlog_null, MCdebugProgress, format, args);
    va_end(args);
}

void CActivityBase::ActPrintLog(IException *e, const char *format, ...)
{
    va_list args;
    va_start(args, format);
    ::ActPrintLogArgs(&queryContainer(), e, thorlog_all, MCexception(e), format, args);
    va_end(args);
}

bool CActivityBase::fireException(IException *e)
{
    IThorException *te = QUERYINTERFACE(e, IThorException);
    StringBuffer s;
    Owned<IException> e2;
    if (!te)
    {
        IThorException *_e = MakeActivityException(this, e);
        _e->setAudience(e->errorAudience());
        e2.setown(_e);
    }
    else
    {
        if (!te->queryActivityId())
            setExceptionActivityInfo(container, te);
        e2.set(e);
    }
    return container.queryOwner().fireException(e2);
}


IEngineRowAllocator * CActivityBase::queryRowAllocator()
{
    if (CABallocatorlock.lock()) {
        if (!rowAllocator)
            rowAllocator.setown(queryJob().getRowAllocator(queryRowMetaData(),queryActivityId()));
        CABallocatorlock.unlock();
    }
    return rowAllocator;
}
    
IOutputRowSerializer * CActivityBase::queryRowSerializer()
{
    if (CABserializerlock.lock()) {
        if (!rowSerializer)
            rowSerializer.setown(queryRowMetaData()->createRowSerializer(queryCodeContext(),queryActivityId()));
        CABserializerlock.unlock();
    }
    return rowSerializer;
}

IOutputRowDeserializer * CActivityBase::queryRowDeserializer()
{
    if (CABdeserializerlock.lock()) {
        if (!rowDeserializer)
            rowDeserializer.setown(queryRowMetaData()->createRowDeserializer(queryCodeContext(),queryActivityId()));
        CABdeserializerlock.unlock();
    }
    return rowDeserializer;
}

bool CActivityBase::receiveMsg(CMessageBuffer &mb, const rank_t rank, const mptag_t mpTag, rank_t *sender, unsigned timeout)
{
    BooleanOnOff onOff(receiving);
    if (cancelledReceive)
        return false;
    return container.queryJob().queryJobComm().recv(mb, rank, mpTag, sender, timeout);
}

void CActivityBase::cancelReceiveMsg(const rank_t rank, const mptag_t mpTag)
{
    cancelledReceive = true;
    if (receiving)
        container.queryJob().queryJobComm().cancel(rank, mpTag);
}
<|MERGE_RESOLUTION|>--- conflicted
+++ resolved
@@ -2351,24 +2351,14 @@
 #endif
     bool crcChecking = 0 != getWorkUnitValueInt("THOR_ROWCRC", globals->getPropBool("@THOR_ROWCRC", defaultCrcChecking));
     bool usePackedAllocator = 0 != getWorkUnitValueInt("THOR_PACKEDALLOCATOR", globals->getPropBool("@THOR_PACKEDALLOCATOR", false));
-<<<<<<< HEAD
     unsigned memorySpillAt = getWorkUnitValueInt("memorySpillAt", globals->getPropInt("@memorySpillAt", 80));
-    thorAllocator.setown(createThorAllocator(((memsize_t)gmemSize)*0x100000, memorySpillAt, crcChecking, usePackedAllocator));
-=======
-    thorAllocator.setown(createThorAllocator(((memsize_t)globalMemorySize)*0x100000, crcChecking, usePackedAllocator));
->>>>>>> fa0d99a2
+    thorAllocator.setown(createThorAllocator(((memsize_t)globalMemorySize)*0x100000, memorySpillAt, crcChecking, usePackedAllocator));
 
     unsigned defaultMemMB = globalMemorySize*3/4;
     unsigned largeMemSize = getOptInt("@largeMemSize", defaultMemMB);
-<<<<<<< HEAD
-    if (gmemSize && largeMemSize >= gmemSize)
-        throw MakeStringException(0, "largeMemSize(%d) can not exceed globalMemorySize(%d)", largeMemSize, gmemSize);
-    PROGLOG("Global memory size = %d MB, memory spill at = %d%%, large mem size = %d MB", gmemSize, memorySpillAt, largeMemSize);
-=======
     if (globalMemorySize && largeMemSize >= globalMemorySize)
         throw MakeStringException(0, "largeMemSize(%d) can not exceed globalMemorySize(%d)", largeMemSize, globalMemorySize);
-    PROGLOG("Global memory size = %d MB, large mem size = %d MB", globalMemorySize, largeMemSize);
->>>>>>> fa0d99a2
+    PROGLOG("Global memory size = %d MB, memory spill at = %d%%, large mem size = %d MB", globalMemorySize, memorySpillAt, largeMemSize);
     StringBuffer tracing("maxActivityCores = ");
     if (maxActivityCores)
         tracing.append(maxActivityCores);
