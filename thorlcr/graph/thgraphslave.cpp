--- conflicted
+++ resolved
@@ -469,10 +469,7 @@
             msg.append((activity_id)0);
             if (!queryJobChannel().queryJobComm().sendRecv(msg, 0, queryJob().querySlaveMpTag(), LONGTIMEOUT))
                 throwUnexpected();
-<<<<<<< HEAD
             replyTag = queryJobChannel().deserializeMPTag(msg);
-=======
-            replyTag = job.deserializeMPTag(msg);
             bool error;
             msg.read(error);
             if (error)
@@ -480,11 +477,10 @@
                 Owned<IException> e = deserializeException(msg);
                 EXCLOG(e, "Master hit exception");
                 msg.clear();
-                if (!job.queryJobComm().send(msg, 0, replyTag, LONGTIMEOUT))
+                if (!queryJobChannel().queryJobComm().send(msg, 0, replyTag, LONGTIMEOUT))
                     throw MakeStringException(0, "Timeout sending init data back to master");
                 throw e.getClear();
             }
->>>>>>> 378406a4
             msg.read(len);
         }
         try
