/*##############################################################################

    HPCC SYSTEMS software Copyright (C) 2012 HPCC Systems®.

    Licensed under the Apache License, Version 2.0 (the "License");
    you may not use this file except in compliance with the License.
    You may obtain a copy of the License at

       http://www.apache.org/licenses/LICENSE-2.0

    Unless required by applicable law or agreed to in writing, software
    distributed under the License is distributed on an "AS IS" BASIS,
    WITHOUT WARRANTIES OR CONDITIONS OF ANY KIND, either express or implied.
    See the License for the specific language governing permissions and
    limitations under the License.
############################################################################## */

#include <platform.h>

#include <type_traits>
#include <unordered_map>

#include "jlib.hpp"
#include "jexcept.hpp"
#include "jthread.hpp"
#include "jprop.hpp"
#include "jiter.ipp"
#include "jlzw.hpp"
#include "jflz.hpp"

#include "jhtree.hpp"
#include "mpcomm.hpp"

#include "portlist.h"
#include "rmtfile.hpp"
#include "daclient.hpp"
#include "dafdesc.hpp"

#include "slwatchdog.hpp"
#include "thbuf.hpp"
#include "thmem.hpp"
#include "thexception.hpp"

#include "backup.hpp"
#include "slave.hpp"
#include "thormisc.hpp"
#include "thorport.hpp"
#include "thgraphslave.hpp"
#include "slave.ipp"
#include "thcompressutil.hpp"
#include "dalienv.hpp"
#include "eclhelper_dyn.hpp"
#include "rtlcommon.hpp"
#include "../activities/keyedjoin/thkeyedjoincommon.hpp"

//---------------------------------------------------------------------------

//---------------------------------------------------------------------------

#define ISDALICLIENT // JCSMORE plugins *can* access dali - though I think we should probably prohibit somehow.
void enableThorSlaveAsDaliClient()
{
#ifdef ISDALICLIENT
    PROGLOG("Slave activated as a Dali client");
    const char *daliServers = globals->queryProp("@DALISERVERS");
    if (!daliServers)
        throw MakeStringException(0, "No Dali server list specified");
    Owned<IGroup> serverGroup = createIGroup(daliServers, DALI_SERVER_PORT);
    unsigned retry = 0;
    for (;;)
    {
        try
        {
            LOG(MCdebugProgress, thorJob, "calling initClientProcess");
            initClientProcess(serverGroup,DCR_ThorSlave, getFixedPort(TPORT_mp));
            break;
        }
        catch (IJSOCK_Exception *e)
        {
            if ((e->errorCode()!=JSOCKERR_port_in_use))
                throw;
            FLLOG(MCexception(e), thorJob, e,"InitClientProcess");
            if (retry++>10)
                throw;
            e->Release();
            LOG(MCdebugProgress, thorJob, "Retrying");
            Sleep(retry*2000);
        }
    }
    setPasswordsFromSDS();
#endif
}

void disableThorSlaveAsDaliClient()
{
#ifdef ISDALICLIENT
    closeEnvironment();
    closedownClientProcess();   // dali client closedown
    PROGLOG("Slave deactivated as a Dali client");
#endif
}

class CKJService : public CSimpleInterfaceOf<IKJService>, implements IThreaded, implements IExceptionHandler
{
    const unsigned defaultMaxCachedKJManagers = 1000;
    const unsigned defaultKeyLookupMaxProcessThreads = 16;

    unsigned uniqueId = 0;
    CThreadedPersistent threaded;
    mptag_t keyLookupMpTag = TAG_NULL;
    bool aborted = false;
    unsigned numCached = 0;
    CJobBase *currentJob = nullptr;
    unsigned maxCachedKJManagers = defaultMaxCachedKJManagers;
    unsigned keyLookupMaxProcessThreads = defaultKeyLookupMaxProcessThreads;

    class CLookupKey
    {
    protected:
        unsigned hashv;

        void calcHash()
        {
            unsigned h = hashvalue(id, crc);
            hashv = hashc((const unsigned char *)&id, sizeof(unsigned), h);
        }
    public:
        activity_id id;
        StringAttr fname;
        unsigned crc;

        CLookupKey(MemoryBuffer &mb)
        {
            mb.read(id);
            mb.read(fname);
            mb.read(crc);
            calcHash();
        }
        CLookupKey(const CLookupKey &other)
        {
            id = other.id;
            fname.set(other.fname);
            crc = other.crc;
            hashv = other.hashv;
        }
        unsigned queryHash() const { return hashv; }
        const char *queryFilename() const { return fname; }
        bool operator==(CLookupKey const &other) const
        {
            return (id == other.id) && (crc == other.crc) && strsame(fname, other.fname);
        }
        const char *getTracing(StringBuffer &tracing) const
        {
            return tracing.append(fname);
        }
    };
    struct FetchKey
    {
        activity_id id;
        unsigned partNo;
        unsigned slave;
        FetchKey(MemoryBuffer &mb, unsigned _slave) : slave(_slave)
        {
            mb.read(id);
            mb.read(partNo);
        }

        bool operator==(FetchKey const &other) const { return id==other.id && partNo==other.partNo && slave==other.slave; }
        const char *getTracing(StringBuffer &tracing) const
        {
            return tracing.appendf("actId=%u, partNo=%u, slave=%u", id, partNo, slave);
        }
    };
    class CActivityContext : public CInterface
    {
        CKJService &service;
        activity_id id;
        Owned<IHThorKeyedJoinArg> helper;
        Owned<IOutputRowDeserializer> lookupInputDeserializer;
        Owned<IOutputRowSerializer> joinFieldsSerializer;
        Owned<IEngineRowAllocator> lookupInputAllocator, joinFieldsAllocator;

        Owned<IEngineRowAllocator> fetchInputAllocator;
        Owned<IEngineRowAllocator> fetchOutputAllocator;
        Owned<IOutputRowDeserializer> fetchInputDeserializer;
        Owned<IOutputRowSerializer> fetchOutputSerializer;

        Owned<IEngineRowAllocator> fetchDiskAllocator;
        Owned<IOutputRowDeserializer> fetchDiskDeserializer;

        ICodeContext *codeCtx;

        CriticalSection crit;
        StringArray fetchFilenames;
        IPointerArrayOf<IFileIO> openFetchFiles;
        size32_t fetchInMinSz = 0;
        bool encrypted = false;
        bool compressed = false;
        bool messageCompression = false;
    public:
        CActivityContext(CKJService &_service, activity_id _id, IHThorKeyedJoinArg *_helper, ICodeContext *_codeCtx)
            : service(_service), id(_id), helper(_helper), codeCtx(_codeCtx)
        {
            Owned<IOutputMetaData> lookupInputMeta = new CPrefixedOutputMeta(sizeof(KeyLookupHeader), helper->queryIndexReadInputRecordSize());
            lookupInputDeserializer.setown(lookupInputMeta->createDiskDeserializer(codeCtx, id));
            lookupInputAllocator.setown(codeCtx->getRowAllocatorEx(lookupInputMeta,id, (roxiemem::RoxieHeapFlags)roxiemem::RHFpacked|roxiemem::RHFunique));
            joinFieldsAllocator.setown(codeCtx->getRowAllocatorEx(helper->queryJoinFieldsRecordSize(), id, roxiemem::RHFnone));
            joinFieldsSerializer.setown(helper->queryJoinFieldsRecordSize()->createDiskSerializer(codeCtx, id));

            if (helper->diskAccessRequired())
            {
                Owned<IOutputMetaData> fetchInputMeta = new CPrefixedOutputMeta(sizeof(FetchRequestHeader), helper->queryFetchInputRecordSize());
                fetchInputAllocator.setown(codeCtx->getRowAllocatorEx(fetchInputMeta, id, (roxiemem::RoxieHeapFlags)roxiemem::RHFpacked|roxiemem::RHFunique));
                fetchInputDeserializer.setown(fetchInputMeta->createDiskDeserializer(codeCtx, id));

                Owned<IOutputMetaData> fetchOutputMeta = createOutputMetaDataWithChildRow(joinFieldsAllocator, sizeof(FetchReplyHeader));
                fetchOutputAllocator.setown(codeCtx->getRowAllocatorEx(fetchOutputMeta, id, (roxiemem::RoxieHeapFlags)roxiemem::RHFpacked|roxiemem::RHFunique));
                fetchOutputSerializer.setown(fetchOutputMeta->createDiskSerializer(codeCtx, id));

                fetchDiskAllocator.setown(codeCtx->getRowAllocatorEx(helper->queryDiskRecordSize(), id, (roxiemem::RoxieHeapFlags)roxiemem::RHFpacked|roxiemem::RHFunique));
                fetchDiskDeserializer.setown(helper->queryDiskRecordSize()->createDiskDeserializer(codeCtx, id));
                fetchInMinSz = helper->queryFetchInputRecordSize()->getMinRecordSize();
            }
        }
        ~CActivityContext()
        {
            // should already be removed by last Key or Fetch context
            service.removeActivityContext(this);
        }
        activity_id queryId() const { return id; }
        const void *queryFindParam() const { return &id; } // for SimpleHashTableOf

        IEngineRowAllocator *queryLookupInputAllocator() const { return lookupInputAllocator; }
        IOutputRowDeserializer *queryLookupInputDeserializer() const { return lookupInputDeserializer; }
        IEngineRowAllocator *queryJoinFieldsAllocator() const { return joinFieldsAllocator; }
        IOutputRowSerializer *queryJoinFieldsSerializer() const { return joinFieldsSerializer; }

        IEngineRowAllocator *queryFetchInputAllocator() const { return fetchInputAllocator; }
        IOutputRowDeserializer *queryFetchInputDeserializer() const { return fetchInputDeserializer; }
        IEngineRowAllocator *queryFetchOutputAllocator() const { return fetchOutputAllocator; }
        IOutputRowSerializer *queryFetchOutputSerializer() const { return fetchOutputSerializer; }

        IEngineRowAllocator *queryFetchDiskAllocator() const { return fetchDiskAllocator; }
        IOutputRowDeserializer *queryFetchDiskDeserializer() const { return fetchDiskDeserializer; }

        inline IHThorKeyedJoinArg *queryHelper() const { return helper; }

        void addFetchFile(byte _flags, unsigned _partNo, const char *_fname)
        {
            CriticalBlock b(crit);
            if (_partNo<fetchFilenames.ordinality() && !isEmptyString(fetchFilenames.item(_partNo)))
                return;
            while (_partNo>=fetchFilenames.ordinality())
                fetchFilenames.append("");
            fetchFilenames.replace(_fname, _partNo);
            compressed = _flags & kjf_compressed;
            encrypted = _flags & kjf_encrypted;
        }
        void setMessageCompression(bool _messageCompression) { messageCompression = _messageCompression; }
        inline bool useMessageCompression() const { return messageCompression; }
        IFileIO *getFetchFileIO(unsigned part)
        {
            CriticalBlock b(crit);
            if (part>=openFetchFiles.ordinality())
            {
                do
                {
                    openFetchFiles.append(nullptr);
                }
                while (part>=openFetchFiles.ordinality());
            }
            else
            {
                IFileIO *fileIO = openFetchFiles.item(part);
                if (fileIO)
                    return LINK(fileIO);
            }
            const char *fname = fetchFilenames.item(part);
            Owned<IFile> iFile = createIFile(fname);

            unsigned encryptedKeyLen;
            void *encryptedKey;
            helper->getFileEncryptKey(encryptedKeyLen,encryptedKey);
            Owned<IExpander> eexp;
            if (0 != encryptedKeyLen)
            {
                if (encrypted)
                    eexp.setown(createAESExpander256(encryptedKeyLen, encryptedKey));
                memset(encryptedKey, 0, encryptedKeyLen);
                free(encryptedKey);
            }
            IFileIO *fileIO;
            if (nullptr != eexp.get())
                fileIO = createCompressedFileReader(iFile, eexp);
            else if (compressed)
                fileIO = createCompressedFileReader(iFile);
            else
                fileIO = iFile->open(IFOread);
            if (!fileIO)
                throw MakeStringException(0, "Failed to open fetch file part %u: %s", part, fname);
            openFetchFiles.replace(fileIO, part);
            return LINK(fileIO);
        }
        size32_t queryFetchInMinSize() const { return fetchInMinSz; }
    };
    class CContext : public CInterface
    {
    protected:
        CKJService &service;
        Linked<CActivityContext> activityCtx;
        RecordTranslationMode translationMode = RecordTranslationMode::None;
        Owned<IOutputMetaData> publishedFormat, projectedFormat, expectedFormat;
        unsigned publishedFormatCrc = 0, expectedFormatCrc = 0;
        Owned<const IDynamicTransform> translator;
        Owned<ISourceRowPrefetcher> prefetcher;
    public:
        CContext(CKJService &_service, CActivityContext *_activityCtx) : service(_service), activityCtx(_activityCtx)
        {
        }
        virtual void beforeDispose() override
        {
            service.freeActivityContext(activityCtx.getClear());
        }
        CActivityContext *queryActivityCtx() const { return activityCtx; }
        void setTranslation(RecordTranslationMode _translationMode, IOutputMetaData *_publishedFormat, unsigned _publishedFormatCrc, IOutputMetaData *_projectedFormat)
        {
            dbgassertex(expectedFormatCrc); // translation mode wouldn't have been set unless available
            translationMode = _translationMode;
            publishedFormat.set(_publishedFormat);
            publishedFormatCrc = _publishedFormatCrc;
            projectedFormat.set(_projectedFormat);
        }
        const IDynamicTransform *queryTranslator(const char *tracing)
        {
            if (RecordTranslationMode::None == translationMode)
            {
                //Check if the file requires translation, but translation is disabled
                if (publishedFormatCrc && expectedFormatCrc && (publishedFormatCrc != expectedFormatCrc))
                    throwTranslationError(publishedFormat->queryRecordAccessor(true), expectedFormat->queryRecordAccessor(true), tracing);
                return nullptr;
            }
            else if (!translator)
            {
                if (RecordTranslationMode::AlwaysDisk == translationMode)
                    translator.setown(createRecordTranslator(projectedFormat->queryRecordAccessor(true), publishedFormat->queryRecordAccessor(true)));
                else if (RecordTranslationMode::AlwaysECL == translationMode)
                    translator.setown(createRecordTranslator(projectedFormat->queryRecordAccessor(true), expectedFormat->queryRecordAccessor(true)));
                else if (publishedFormatCrc && publishedFormatCrc != expectedFormatCrc)
                {
                    if (!projectedFormat)
                        throw MakeStringException(0, "Record layout mismatch for: %s", tracing);
                    translator.setown(createRecordTranslator(projectedFormat->queryRecordAccessor(true), publishedFormat->queryRecordAccessor(true)));
                    if (!translator->canTranslate())
                        throw MakeStringException(0, "Untranslatable record layout mismatch detected for: %s", tracing);
                }
                dbgassertex(translator->canTranslate());
            }
            return translator;
        }
        ISourceRowPrefetcher *queryPrefetcher()
        {
            if (!prefetcher)
            {
                if (translator)
                    prefetcher.setown(publishedFormat->createDiskPrefetcher());
                else
                    prefetcher.setown(expectedFormat->createDiskPrefetcher());
            }
            return prefetcher;
        }
        RecordTranslationMode queryTranslationMode() const { return translationMode; }
        IOutputMetaData *queryPublishedMeta() const { return publishedFormat; }
        unsigned queryPublishedMetaCrc() const { return publishedFormatCrc; }
        IOutputMetaData *queryProjectedMeta() const { return projectedFormat; }
    };
    class CKeyLookupContext : public CContext
    {
        CLookupKey key;
        Owned<IKeyIndex> keyIndex;
    public:
        CKeyLookupContext(CKJService &_service, CActivityContext *_activityCtx, const CLookupKey &_key)
            : CContext(_service, _activityCtx), key(_key)
        {
            keyIndex.setown(createKeyIndex(key.fname, key.crc, false, false));
            expectedFormat.set(activityCtx->queryHelper()->queryIndexRecordSize());
            expectedFormatCrc = activityCtx->queryHelper()->getIndexFormatCrc();
        }
        unsigned queryHash() const { return key.queryHash(); }
        const CLookupKey &queryKey() const { return key; }

        inline const char *queryFileName() const { return key.fname; }
        IEngineRowAllocator *queryLookupInputAllocator() const { return activityCtx->queryLookupInputAllocator(); }
        IOutputRowDeserializer *queryLookupInputDeserializer() const { return activityCtx->queryLookupInputDeserializer(); }
        IEngineRowAllocator *queryJoinFieldsAllocator() const { return activityCtx->queryJoinFieldsAllocator(); }
        IOutputRowSerializer *queryJoinFieldsSerializer() const { return activityCtx->queryJoinFieldsSerializer(); }

        IEngineRowAllocator *queryFetchInputAllocator() const { return activityCtx->queryFetchInputAllocator(); }
        IOutputRowDeserializer *queryFetchInputDeserializer() const { return activityCtx->queryFetchInputDeserializer(); }
        IEngineRowAllocator *queryFetchOutputAllocator() const { return activityCtx->queryFetchOutputAllocator(); }
        IOutputRowSerializer *queryFetchOutputSerializer() const { return activityCtx->queryFetchOutputSerializer(); }

        IEngineRowAllocator *queryFetchDiskAllocator() const { return activityCtx->queryFetchDiskAllocator(); }
        IOutputRowDeserializer *queryFetchDiskDeserializer() const { return activityCtx->queryFetchDiskDeserializer(); }

        IKeyManager *createKeyManager()
        {
            return createLocalKeyManager(queryHelper()->queryIndexRecordSize()->queryRecordAccessor(true), keyIndex, nullptr, queryHelper()->hasNewSegmentMonitors());
        }
        inline IHThorKeyedJoinArg *queryHelper() const { return activityCtx->queryHelper(); }
    };
    class CFetchContext : public CContext
    {
        FetchKey key;
        unsigned handle = 0;
        Owned<const IDynamicTransform> translator;
        Owned<ISourceRowPrefetcher> prefetcher;
        Owned<ISerialStream> ioStream;
        CThorContiguousRowBuffer prefetchSource;
        bool initialized = false;

    public:
        CFetchContext(CKJService &_service, CActivityContext *_activityCtx, const FetchKey &_key) : CContext(_service, _activityCtx), key(_key)
        {
            handle = service.getUniqId();
            expectedFormat.set(activityCtx->queryHelper()->queryDiskRecordSize());
            expectedFormatCrc = activityCtx->queryHelper()->getDiskFormatCrc();
        }
        const void *queryFindParam() const { return &key; } // for SimpleHashTableOf
        unsigned queryHandle() const { return handle; }
        const FetchKey &queryKey() const { return key; }
        CThorContiguousRowBuffer &queryPrefetchSource()
        {
            if (!initialized)
            {
                initialized = true;
                Owned<IFileIO> iFileIO = activityCtx->getFetchFileIO(key.partNo);
                ioStream.setown(createFileSerialStream(iFileIO, 0, (offset_t)-1, 0));
                prefetchSource.setStream(ioStream);
            }
            return prefetchSource;
        }
    };
    class CKMContainer : public CInterface
    {
        CKJService &service;
        Linked<CKeyLookupContext> ctx;
        Owned<IKeyManager> keyManager;
        unsigned handle = 0;
    public:
        CKMContainer(CKJService &_service, CKeyLookupContext *_ctx)
            : service(_service), ctx(_ctx)
        {
            keyManager.setown(ctx->createKeyManager());
            StringBuffer tracing;
            const IDynamicTransform *translator = ctx->queryTranslator(ctx->queryKey().getTracing(tracing));
            if (translator)
                keyManager->setLayoutTranslator(translator);
            handle = service.getUniqId();
        }
        ~CKMContainer()
        {
            service.freeLookupContext(ctx.getClear());
        }
        CKeyLookupContext &queryCtx() const { return *ctx; }
        IKeyManager *queryKeyManager() const { return keyManager; }
        unsigned queryHandle() const { return handle; }
        const void *queryFindParam() const { return &handle; } // for SimpleHashTableOf
    };
    class CKMKeyEntry : public CInterface
    {
        CLookupKey key;
        CIArrayOf<CKMContainer> kmcs;
    public:
        CKMKeyEntry(const CLookupKey &_key) : key(_key)
        {
        }
        inline CKMContainer *pop()
        {
            return &kmcs.popGet();
        }
        inline void push(CKMContainer *kmc)
        {
            kmcs.append(*kmc);
        }
        inline unsigned count() { return kmcs.ordinality(); }
        bool remove(CKMContainer *kmc)
        {
            return kmcs.zap(*kmc);
        }
        unsigned queryHash() const { return key.queryHash(); }
        const CLookupKey &queryKey() const { return key; }
    };
    class CLookupRequest : public CSimpleInterface
    {
    protected:
        Linked<CActivityContext> activityCtx;
        IHThorKeyedJoinArg *helper;
        std::vector<const void *> rows;
        rank_t sender;
        mptag_t replyTag;
        bool replyAttempt = false;
        IEngineRowAllocator *allocator = nullptr;
        IOutputRowDeserializer *deserializer = nullptr;
    public:
        CLookupRequest(CActivityContext *_activityCtx, rank_t _sender, mptag_t _replyTag)
            : activityCtx(_activityCtx), sender(_sender), replyTag(_replyTag)
        {
            helper = activityCtx->queryHelper();
        }
        ~CLookupRequest()
        {
            for (auto &r : rows)
                ReleaseThorRow(r);
        }
        inline void addRow(const void *row)
        {
            rows.push_back(row);
        }
        inline const void *getRowClear(unsigned r)
        {
            const void *row = rows[r];
            rows[r] = nullptr;
            return row;
        }
        inline unsigned getRowCount() const { return rows.size(); }
        inline CActivityContext &queryCtx() const { return *activityCtx; }
        void deserialize(size32_t sz, const void *_requestData)
        {
            MemoryBuffer requestData;
            if (activityCtx->useMessageCompression())
                fastLZDecompressToBuffer(requestData, _requestData);
            else
                requestData.setBuffer(sz, (void *)_requestData, false);
            unsigned count;
            requestData.read(count);
            size32_t rowDataSz = requestData.remaining();
            CThorStreamDeserializerSource d(rowDataSz, requestData.readDirect(rowDataSz));
            for (unsigned r=0; r<count; r++)
            {
                assertex(!d.eos());
                RtlDynamicRowBuilder rowBuilder(allocator);
                size32_t sz = deserializer->deserialize(rowBuilder, d);
                addRow(rowBuilder.finalizeRowClear(sz));
            }
        }
        void reply(CMessageBuffer &msg)
        {
            replyAttempt = true;
            if (!queryNodeComm().send(msg, sender, replyTag, LONGTIMEOUT))
                throw MakeStringException(0, "Failed to reply to lookup request");
        }
        void replyError(IException *e)
        {
            EXCLOG(e, "CLookupRequest");
            if (replyAttempt)
                return;
            byte errorCode = 1;
            CMessageBuffer msg;
            msg.append(errorCode);
            serializeException(e, msg);
            if (!queryNodeComm().send(msg, sender, replyTag, LONGTIMEOUT))
                throw MakeStringException(0, "Failed to reply to lookup request");
        }
        virtual void process(bool &abortSoon) = 0;
    };
    class CLookupResult
    {
    protected:
        CActivityContext &activityCtx;
        std::vector<const void *> rows;
        IOutputRowSerializer *serializer = nullptr;

        void clearRows()
        {
            for (auto &r : rows)
                ReleaseThorRow(r);
            rows.clear();
        }
    public:
        CLookupResult(CActivityContext &_activityCtx) : activityCtx(_activityCtx)
        {
        }
        ~CLookupResult()
        {
            clearRows();
        }
        void serializeRows(MemoryBuffer &mb) const
        {
            if (rows.size()) // will be 0 if fetch needed
            {
                DelayedSizeMarker sizeMark(mb);
                CMemoryRowSerializer s(mb);
                for (auto &row : rows)
                    serializer->serialize(s, (const byte *)row);
                sizeMark.write();
            }
        }
    };
    class CKeyLookupResult : public CLookupResult
    {
        typedef CLookupResult PARENT;

        std::vector<unsigned __int64> fposs;
        GroupFlags groupFlag = gf_null;
    public:
        CKeyLookupResult(CActivityContext &_activityCtx) : PARENT(_activityCtx)
        {
            serializer = activityCtx.queryJoinFieldsSerializer();
        }
        void addRow(const void *row, offset_t fpos)
        {
            if (row)
                rows.push_back(row);
            fposs.push_back(fpos);
        }
        void clear()
        {
            groupFlag = gf_null;
            clearRows();
            fposs.clear();
        }
        inline unsigned getCount() const { return fposs.size(); }
        inline GroupFlags queryFlag() const { return groupFlag; }
        void setFlag(GroupFlags gf)
        {
            clear();
            groupFlag = gf;
        }
        void serialize(MemoryBuffer &mb) const
        {
            mb.append(groupFlag);
            if (gf_null != groupFlag)
                return;
            unsigned candidates = fposs.size();
            mb.append(candidates);
            if (candidates)
            {
                serializeRows(mb);
                // JCSMORE - even in half-keyed join case, fpos' may be used by transform (would be good to have tip from codegen to say if used or not)
                mb.append(candidates * sizeof(unsigned __int64), &fposs[0]);
            }
        }
    };
    class CKeyLookupRequest : public CLookupRequest
    {
        CKJService &service;
        Linked<CKMContainer> kmc;

        rowcount_t abortLimit = 0;
        rowcount_t atMost = 0;
        bool fetchRequired = false;
        IEngineRowAllocator *joinFieldsAllocator = nullptr;

        template <class HeaderStruct>
        void getHeaderFromRow(const void *row, HeaderStruct &header)
        {
            memcpy(&header, row, sizeof(HeaderStruct));
        }
        void processRow(const void *row, IKeyManager *keyManager, CKeyLookupResult &reply)
        {
            KeyLookupHeader lookupKeyHeader;
            getHeaderFromRow(row, lookupKeyHeader);
            const void *keyedFieldsRow = (byte *)row + sizeof(KeyLookupHeader);

            helper->createSegmentMonitors(keyManager, keyedFieldsRow);
            keyManager->finishSegmentMonitors();
            keyManager->reset();

            unsigned candidates = 0;
            // NB: keepLimit is not on hard matches and can only be applied later, since other filtering (e.g. in transform) may keep below keepLimit
            while (keyManager->lookup(true))
            {
                ++candidates;
                if (candidates > abortLimit)
                {
                    reply.setFlag(gf_limitabort);
                    break;
                }
                else if (candidates > atMost) // atMost - filter out group if > max hard matches
                {
                    reply.setFlag(gf_limitatmost);
                    break;
                }
                KLBlobProviderAdapter adapter(keyManager);
                byte const * keyRow = keyManager->queryKeyBuffer();
                size_t fposOffset = keyManager->queryRowSize() - sizeof(offset_t);
                offset_t fpos = rtlReadBigUInt8(keyRow + fposOffset);
                if (helper->indexReadMatch(keyedFieldsRow, keyRow,  &adapter))
                {
                    if (fetchRequired)
                        reply.addRow(nullptr, fpos);
                    else
                    {
                        RtlDynamicRowBuilder joinFieldsRowBuilder(joinFieldsAllocator);
                        size32_t sz = helper->extractJoinFields(joinFieldsRowBuilder, keyRow, &adapter);
                        /* NB: Each row lookup could in theory == lots of keyed results. If needed to break into smaller replies
                         * Would have to create/keep a keyManager per sender, in those circumstances.
                         * As it stands, each lookup will be processed and all rows (below limits) will be returned, but I think that's okay.
                         * There are other reasons why might want a keyManager per sender, e.g. for concurrency.
                         */
                        reply.addRow(joinFieldsRowBuilder.finalizeRowClear(sz), fpos);
                    }
                }
            }
            keyManager->releaseSegmentMonitors();
        }
        const unsigned DEFAULT_KEYLOOKUP_MAXREPLYSZ = 0x100000;
    public:
        CKeyLookupRequest(CKJService &_service, CKeyLookupContext *_ctx, CKMContainer *_kmc, rank_t _sender, mptag_t _replyTag)
            : CLookupRequest(_ctx->queryActivityCtx(), _sender, _replyTag), kmc(_kmc), service(_service)
        {
            allocator = activityCtx->queryLookupInputAllocator();
            deserializer = activityCtx->queryLookupInputDeserializer();
            joinFieldsAllocator = activityCtx->queryJoinFieldsAllocator();

            atMost = helper->getJoinLimit();
            if (atMost == 0)
                atMost = (unsigned)-1;
            abortLimit = helper->getMatchAbortLimit();
            if (abortLimit == 0)
                abortLimit = (unsigned)-1;
            if (abortLimit < atMost)
                atMost = abortLimit;
            fetchRequired = helper->diskAccessRequired();
        }
        virtual void process(bool &abortSoon) override
        {
            Owned<IException> exception;
            try
            {
                CKeyLookupResult lookupResult(*activityCtx); // reply for 1 request row

                byte errorCode = 0;
                CMessageBuffer replyMsg;
                replyMsg.append(errorCode);
                unsigned startPos = replyMsg.length();
                MemoryBuffer tmpMB;
                MemoryBuffer &replyMb = activityCtx->useMessageCompression() ? tmpMB : replyMsg;

                replyMb.append(kmc->queryHandle()); // NB: not resent if multiple packets, see below
                DelayedMarker<unsigned> countMarker(replyMb);
                unsigned rowCount = getRowCount();
                unsigned rowNum = 0;
                unsigned rowStart = 0;
                while (!abortSoon)
                {
                    OwnedConstThorRow row = getRowClear(rowNum++);
                    processRow(row, kmc->queryKeyManager(), lookupResult);
                    lookupResult.serialize(replyMb);
                    bool last = rowNum == rowCount;
                    if (last || (replyMb.length() >= DEFAULT_KEYLOOKUP_MAXREPLYSZ))
                    {
                        countMarker.write(rowNum-rowStart);
                        if (activityCtx->useMessageCompression())
                        {
                            fastLZCompressToBuffer(replyMsg, tmpMB.length(), tmpMB.toByteArray());
                            tmpMB.clear();
                        }
                        reply(replyMsg);
                        if (last)
                            break;
                        replyMsg.setLength(startPos);
                        countMarker.restart();
                        // NB: handle not resent, 1st packet was { errorCode, handle, key-row-count, key-row-data.. }, subsequent packets are { errorCode, key-row-count, key-row-data.. }
                        rowStart = rowNum;
                    }
                    lookupResult.clear();
                }
                service.addToKeyManagerCache(kmc.getClear());
            }
            catch (IException *e)
            {
                exception.setown(e);
            }
            if (exception)
                replyError(exception);
        }
    };
    class CFetchLookupResult : public CLookupResult
    {
        typedef CLookupResult PARENT;

        unsigned accepted = 0;
        unsigned rejected = 0;
    public:
        CFetchLookupResult(CActivityContext &_activityCtx) : PARENT(_activityCtx)
        {
            serializer = activityCtx.queryFetchOutputSerializer();
        }
        inline void incAccepted() { ++accepted; }
        inline void incRejected() { ++rejected; }
        void addRow(const void *row)
        {
            rows.push_back(row);
        }
        void clear()
        {
            clearRows();
        }
        void serialize(MemoryBuffer &mb) const
        {
            unsigned numRows = rows.size();
            mb.append(numRows);
            if (numRows)
                serializeRows(mb);
            mb.append(accepted);
            mb.append(rejected);
        }
    };
    class CFetchLookupRequest : public CLookupRequest
    {
        CFetchContext *fetchContext = nullptr;
        const unsigned defaultMaxFetchLookupReplySz = 0x100000;
        const IDynamicTransform *translator = nullptr;
        ISourceRowPrefetcher *prefetcher = nullptr;
        CThorContiguousRowBuffer &prefetchSource;

        void processRow(const void *row, CFetchLookupResult &reply)
        {
            FetchRequestHeader &requestHeader = *(FetchRequestHeader *)row;

            const void *fetchKey = nullptr;
            if (0 != activityCtx->queryFetchInMinSize())
                fetchKey = (const byte *)row + sizeof(FetchRequestHeader);

            prefetchSource.reset(requestHeader.fpos);
            prefetcher->readAhead(prefetchSource);
            const byte *diskFetchRow = prefetchSource.queryRow();

            RtlDynamicRowBuilder fetchReplyBuilder(activityCtx->queryFetchOutputAllocator());
            FetchReplyHeader &replyHeader = *(FetchReplyHeader *)fetchReplyBuilder.getUnfinalized();
            replyHeader.sequence = requestHeader.sequence;
            const void * &childRow = *(const void **)((byte *)fetchReplyBuilder.getUnfinalized() + sizeof(FetchReplyHeader));

            MemoryBuffer diskFetchRowMb;
            if (translator)
            {
                MemoryBufferBuilder aBuilder(diskFetchRowMb, 0);
                LocalVirtualFieldCallback fieldCallback("<MORE>", requestHeader.fpos, 0);
                translator->translate(aBuilder, fieldCallback, diskFetchRow);
                diskFetchRow = reinterpret_cast<const byte *>(diskFetchRowMb.toByteArray());
            }
            size32_t fetchReplySz = sizeof(FetchReplyHeader);
            if (helper->fetchMatch(fetchKey, diskFetchRow))
            {
                replyHeader.sequence |= FetchReplyHeader::fetchMatchedMask;

                RtlDynamicRowBuilder joinFieldsRow(activityCtx->queryJoinFieldsAllocator());
                size32_t joinFieldsSz = helper->extractJoinFields(joinFieldsRow, diskFetchRow, (IBlobProvider*)nullptr); // JCSMORE is it right that passing NULL IBlobProvider here??
                fetchReplySz += joinFieldsSz;
                childRow = joinFieldsRow.finalizeRowClear(joinFieldsSz);
                reply.incAccepted();
            }
            else
            {
                childRow = nullptr;
                reply.incRejected();
            }
            reply.addRow(fetchReplyBuilder.finalizeRowClear(fetchReplySz));
        }
    public:
        CFetchLookupRequest(CFetchContext *_fetchContext, rank_t _sender, mptag_t _replyTag)
            : CLookupRequest(_fetchContext->queryActivityCtx(), _sender, _replyTag),
              fetchContext(_fetchContext), prefetchSource(fetchContext->queryPrefetchSource())
        {
            allocator = activityCtx->queryFetchInputAllocator();
            deserializer = activityCtx->queryFetchInputDeserializer();
            StringBuffer tracing;
            translator = fetchContext->queryTranslator(fetchContext->queryKey().getTracing(tracing));
            prefetcher = fetchContext->queryPrefetcher();
        }
        virtual void process(bool &abortSoon) override
        {
            Owned<IException> exception;
            try
            {
                CFetchLookupResult fetchLookupResult(*activityCtx);

                byte errorCode = 0;
                CMessageBuffer replyMsg;
                replyMsg.append(errorCode);
                unsigned startPos = replyMsg.length();
                MemoryBuffer tmpMB;
                MemoryBuffer &replyMb = activityCtx->useMessageCompression() ? tmpMB : replyMsg;

                replyMb.append(fetchContext->queryHandle()); // NB: not resent if multiple packets, see below
                unsigned rowCount = getRowCount();
                unsigned rowNum = 0;

                // JCSMORE sorting batch of requests by fpos could reduce seeking...
                while (!abortSoon)
                {
                    OwnedConstThorRow row = getRowClear(rowNum++);
                    processRow(row, fetchLookupResult);
                    bool last = rowNum == rowCount;
                    if (last || (replyMb.length() >= defaultMaxFetchLookupReplySz))
                    {
                        fetchLookupResult.serialize(replyMb);
                        if (activityCtx->useMessageCompression())
                        {
                            fastLZCompressToBuffer(replyMsg, tmpMB.length(), tmpMB.toByteArray());
                            tmpMB.clear();
                        }
                        reply(replyMsg);
                        if (last)
                            break;
                        replyMsg.setLength(startPos);
                        // NB: handle not resent, 1st packet was { errorCode, handle, fetch-row-count, fetch-row-data.. }, subsequent packets are { errorCode, fetch-row-count, fetch-row-data.. }
                        fetchLookupResult.clear();
                    }
                }
            }
            catch (IException *e)
            {
                exception.setown(e);
            }
            if (exception)
                replyError(exception);
        }
    };
    template <class ET>
    class CLookupHT : public SuperHashTableOf<ET, CLookupKey>
    {
        typedef SuperHashTableOf<ET, CLookupKey> PARENT;
    public:
        CLookupHT() : PARENT() { }
        ~CLookupHT() { PARENT::_releaseAll(); }

        inline ET *find(const CLookupKey &fp) const                                   \
        {
            return PARENT::find(&fp);
        }
        virtual void onAdd(void * et __attribute__((unused))) override { }
        virtual void onRemove(void * et __attribute__((unused))) override { }
        virtual unsigned getHashFromElement(const void *_et) const
        {
            const ET *et = static_cast<const ET *>(_et);
            return et->queryHash();
        }
        virtual unsigned getHashFromFindParam(const void *_fp) const override
        {
            const CLookupKey *fp = static_cast<const CLookupKey *>(_fp);
            return fp->queryHash();
        }
        virtual const void *getFindParam(const void *_et) const override
        {
            const ET *et = static_cast<const ET *>(_et);
            return &et->queryKey();
        }
        virtual bool matchesFindParam(const void *_et, const void *_fp, unsigned fphash __attribute__((unused))) const override
        {
            const ET *et = static_cast<const ET *>(_et);
            const CLookupKey *fp = static_cast<const CLookupKey *>(_fp);
            return et->queryKey() == *fp;
        }
    };
    template <class ET>
    class CLookupHTOwned : public CLookupHT<ET>
    {
        typedef CLookupHT<ET> PARENT;
    public:
        CLookupHTOwned() : PARENT() { }
        ~CLookupHTOwned() { PARENT::_releaseAll(); }
        virtual void onRemove(void *_et) override
        {
            ET *et = static_cast<ET *>(_et);
            et->Release();
        }
    };
    typedef CLookupHT<CKeyLookupContext> CKeyLookupContextHT;
    typedef CLookupHTOwned<CKMKeyEntry> CKMContextHT;

    class CRemoteLookupProcessor : public CSimpleInterfaceOf<IPooledThread>
    {
        CKJService &service;
        Owned<CLookupRequest> lookupRequest;
        bool abortSoon = false;

    public:
        CRemoteLookupProcessor(CKJService &_service) : service(_service)
        {
        }
    // IPooledThread impl.
        virtual void init(void *param) override
        {
            abortSoon = false;
            lookupRequest.set((CLookupRequest *)param);
        }
        virtual bool stop() override
        {
            abortSoon = true; return true;
        }
        virtual bool canReuse() const override { return true; }
        virtual void threadmain() override
        {
            Owned<CLookupRequest> request = lookupRequest.getClear();
            request->process(abortSoon);
        }
    };
    class CProcessorFactory : public CSimpleInterfaceOf<IThreadFactory>
    {
        CKJService &service;
    public:
        CProcessorFactory(CKJService &_service) : service(_service)
        {
        }
    // IThreadFactory
        virtual IPooledThread *createNew() override
        {
            return service.createProcessor();
        }
    };
    SimpleHashTableOf<CActivityContext, unsigned> activityContextsHT;
    CKeyLookupContextHT keyLookupContextsHT; // non-owning HT of CLookupContexts
    CKMContextHT cachedKMs; // NB: HT by {actId, fname, crc} links IKeyManager's within containers
    OwningSimpleHashTableOf<CKMContainer, unsigned> cachedKMsByHandle; // HT by { handle }, links IKeyManager's within containers.
    OwningSimpleHashTableOf<CFetchContext, FetchKey> fetchContextsHT;
    std::unordered_map<unsigned, CFetchContext *> fetchContextsByHandleHT;
    CICopyArrayOf<CKMContainer> cachedKMsMRU;
    CriticalSection kMCrit, lCCrit;
    Owned<IThreadPool> processorPool;

    CActivityContext *createActivityContext(CJobBase &job, activity_id id)
    {
        VStringBuffer helperName("fAc%u", (unsigned)id);
        EclHelperFactory helperFactory = (EclHelperFactory) job.queryDllEntry().getEntry(helperName.str());
        if (!helperFactory)
            throw makeOsExceptionV(GetLastError(), "Failed to load helper factory method: %s (dll handle = %p)", helperName.str(), job.queryDllEntry().getInstance());

        ICodeContext &codeCtx = job.queryJobChannel(0).querySharedMemCodeContext();
        Owned<IHThorKeyedJoinArg> helper = static_cast<IHThorKeyedJoinArg *>(helperFactory());
        return new CActivityContext(*this, id, helper.getClear(), &codeCtx);
    }
    CActivityContext *ensureActivityContext(CJobBase &job, activity_id id)
    {
        CriticalBlock b(lCCrit);
        CActivityContext *activityCtx = activityContextsHT.find(id);
        if (activityCtx)
            return LINK(activityCtx);
        activityCtx = createActivityContext(job, id);
        activityContextsHT.replace(*activityCtx); // NB: does not link/take ownership
        return activityCtx;
    }
    CKeyLookupContext *createLookupContext(CActivityContext *activityCtx, const CLookupKey &key)
    {
        return new CKeyLookupContext(*this, activityCtx, key);
    }
    CKeyLookupContext *ensureKeyLookupContext(CJobBase &job, const CLookupKey &key, bool *created=nullptr)
    {
        CriticalBlock b(lCCrit);
        CKeyLookupContext *keyLookupContext = keyLookupContextsHT.find(key);
        if (keyLookupContext)
        {
            if (created)
                *created = false;
            return LINK(keyLookupContext);
        }
        if (created)
            *created = true;
        activity_id id = key.id; // JCSMORE annoying, needed because IMPLEMENT_SUPERHASHTABLEOF_REF_FIND doesn't define const (should look at)
        Linked<CActivityContext> activityCtx = activityContextsHT.find(id);
        if (!activityCtx)
        {
            activityCtx.setown(createActivityContext(job, key.id));
            activityContextsHT.replace(*activityCtx); // NB: does not link/take ownership
        }
        keyLookupContext = createLookupContext(activityCtx, key);
        keyLookupContextsHT.replace(*keyLookupContext); // NB: does not link/take ownership
        return keyLookupContext;
    }
    void removeActivityContext(CActivityContext *activityContext)
    {
        CriticalBlock b(lCCrit);
        activityContextsHT.removeExact(activityContext);
    }
    void freeActivityContext(CActivityContext *_activityContext)
    {
        Owned<CActivityContext> activityContext = _activityContext;
        if (!activityContext->IsShared())
        {
            CriticalBlock b(lCCrit);
            activityContextsHT.removeExact(activityContext);
        }
    }
    void freeLookupContext(CKeyLookupContext *_lookupContext)
    {
        CriticalBlock b(lCCrit);
        Owned<CKeyLookupContext> keyLookupContext = _lookupContext;
        if (!keyLookupContext->IsShared())
            keyLookupContextsHT.removeExact(keyLookupContext);
    }
    CFetchContext *ensureFetchContext(CJobBase &job, FetchKey &key)
    {
        CriticalBlock b(lCCrit);
        CFetchContext *fetchContext = fetchContextsHT.find(key);
        if (fetchContext)
            return LINK(fetchContext);
        activity_id id = key.id; // JCSMORE annoying, needed because IMPLEMENT_SUPERHASHTABLEOF_REF_FIND doesn't define const (should look at)
        Linked<CActivityContext> activityCtx = activityContextsHT.find(id);
        if (!activityCtx)
        {
            activityCtx.setown(createActivityContext(job, id));
            activityContextsHT.replace(*activityCtx); // NB: does not link/take ownership
        }
        fetchContext = new CFetchContext(*this, activityCtx, key);
        fetchContextsHT.replace(*fetchContext);
        fetchContextsByHandleHT.insert({fetchContext->queryHandle(), fetchContext});
        return LINK(fetchContext);
    }
    CFetchContext *getFetchContext(unsigned handle)
    {
        CriticalBlock b(lCCrit);
        auto it = fetchContextsByHandleHT.find(handle);
        if (it == fetchContextsByHandleHT.end())
            return nullptr;
        return LINK(it->second);
    }
    bool removeFetchContext(unsigned handle)
    {
        CriticalBlock b(lCCrit);
        auto it = fetchContextsByHandleHT.find(handle);
        if (it == fetchContextsByHandleHT.end())
            return false;
        CFetchContext *fetchContext = it->second;
        it = fetchContextsByHandleHT.erase(it);
        verifyex(fetchContextsHT.removeExact(fetchContext));
        return true;
    }
    CKMContainer *getKeyManager(unsigned handle)
    {
        CriticalBlock b(kMCrit);
        Linked<CKMContainer> kmc = cachedKMsByHandle.find(handle);
        if (kmc)
        {
            verifyex(cachedKMsByHandle.removeExact(kmc));
            CKMKeyEntry *kme = cachedKMs.find(kmc->queryCtx().queryKey());
            assertex(kme);
            verifyex(kme->remove(kmc));
            if (0 == kme->count())
                verifyex(cachedKMs.removeExact(kme));
            verifyex(cachedKMsMRU.zap(*kmc));
            --numCached;
        }
        return kmc.getClear();
    }
    CKMContainer *getCachedKeyManager(const CLookupKey &key)
    {
        CriticalBlock b(kMCrit);
        CKMKeyEntry *kme = cachedKMs.find(key);
        if (!kme)
            return nullptr;
        CKMContainer *kmc = kme->pop();
        if (0 == kme->count())
            verifyex(cachedKMs.removeExact(kme));
        verifyex(cachedKMsByHandle.removeExact(kmc));
        verifyex(cachedKMsMRU.zap(*kmc));
        --numCached;
        return kmc;
    }
    CKMContainer *ensureKeyManager(CKeyLookupContext *keyLookupContext)
    {
        CKMContainer *kmc = getCachedKeyManager(keyLookupContext->queryKey());
        if (!kmc)
        {
            // NB: container links keyLookupContext, and will remove it from keyLookupContextsHT when last reference.
            // The container creates new IKeyManager and unique handle
            kmc = new CKMContainer(*this, keyLookupContext);
        }
        return kmc;
    }
    bool removeKeyManager(unsigned handle)
    {
        Owned<CKMContainer> kmc = getKeyManager(handle);
        if (!kmc)
            return false;
        return true;
    }
    unsigned getUniqId()
    {
        ++uniqueId;
        return uniqueId;
    }
    void clearAll()
    {
        if (cachedKMsMRU.ordinality())
            WARNLOG("KJService: clearing %u key manager context(s), that were not closed cleanly", cachedKMsMRU.ordinality());
        cachedKMsMRU.kill();
        cachedKMsByHandle.kill();
        cachedKMs.kill();
        activityContextsHT.kill();
        keyLookupContextsHT.kill();
        fetchContextsHT.kill();
        currentJob = nullptr;
        numCached = 0;
    }
    void setupProcessorPool()
    {
        Owned<CProcessorFactory> factory = new CProcessorFactory(*this);
        processorPool.setown(createThreadPool("KJService processor pool", factory, this, keyLookupMaxProcessThreads, 10000));
        processorPool->setStartDelayTracing(60000);
    }
public:
    IMPLEMENT_IINTERFACE_USING(CSimpleInterfaceOf<IKJService>);

    CKJService(mptag_t _mpTag) : threaded("CKJService", this), keyLookupMpTag(_mpTag)
    {
        setupProcessorPool();
    }
    ~CKJService()
    {
        stop();
    }
    void addToKeyManagerCache(CKMContainer *kmc)
    {
        CriticalBlock b(kMCrit);
        if (numCached == maxCachedKJManagers)
        {
            CKMContainer &oldest = cachedKMsMRU.item(0);
            verifyex(removeKeyManager(oldest.queryHandle())); // also removes from cachedKMsMRU
        }
        CKMKeyEntry *kme = cachedKMs.find(kmc->queryCtx().queryKey());
        if (!kme)
        {
            kme = new CKMKeyEntry(kmc->queryCtx().queryKey());
            cachedKMs.replace(*kme);
        }
        kme->push(kmc); // JCSMORE cap. to some max #
        cachedKMsByHandle.replace(*LINK(kmc));
        cachedKMsMRU.append(*kmc);
        ++numCached;
    }
    void abort()
    {
        if (aborted)
            return;
        aborted = true;
        queryNodeComm().cancel(RANK_ALL, keyLookupMpTag);
        processorPool->stopAll(true);
        processorPool->joinAll(true);
        threaded.join();
        clearAll();
    }
    void processKeyLookupRequest(CMessageBuffer &msg, CKMContainer *kmc, rank_t sender, mptag_t replyTag)
    {
        CKeyLookupContext *keyLookupContext = &kmc->queryCtx();
        Owned<CKeyLookupRequest> lookupRequest = new CKeyLookupRequest(*this, keyLookupContext, kmc, sender, replyTag);

        size32_t requestSz;
        msg.read(requestSz);
        lookupRequest->deserialize(requestSz, msg.readDirect(requestSz));
        msg.clear();
        // NB: kmc is added to cache at end of request handling
        processorPool->start(lookupRequest);
    }
    IPooledThread *createProcessor()
    {
        return new CRemoteLookupProcessor(*this);
    }
// IThreaded
    virtual void threadmain() override
    {
        while (!aborted)
        {
            rank_t sender = RANK_NULL;
            CMessageBuffer msg;
            mptag_t replyTag = TAG_NULL;
            byte errorCode = 0;
            bool replyAttempt = false;
            try
            {
                if (!queryNodeComm().recv(msg, RANK_ALL, keyLookupMpTag, &sender))
                    break;
                if (!msg.length())
                    break;
                assertex(currentJob);
                KJServiceCmds cmd;
                msg.read((byte &)cmd);
                msg.read((unsigned &)replyTag);
                switch (cmd)
                {
                    case kjs_keyopen:
                    {
                        CLookupKey key(msg);

                        bool created;
                        Owned<CKeyLookupContext> keyLookupContext = ensureKeyLookupContext(*currentJob, key, &created); // ensure entry in keyLookupContextsHT, will be removed by last CKMContainer
                        bool messageCompression;
                        msg.read(messageCompression);
                        keyLookupContext->queryActivityCtx()->setMessageCompression(messageCompression);
                        RecordTranslationMode translationMode;
                        msg.read(reinterpret_cast<std::underlying_type<RecordTranslationMode>::type &> (translationMode));
                        if (RecordTranslationMode::None != translationMode)
                        {
                            unsigned publishedFormatCrc;
                            msg.read(publishedFormatCrc);
<<<<<<< HEAD
                            Owned<IOutputMetaData> publishedFormat = createTypeInfoOutputMetaData(msg, false, nullptr);
=======
                            Owned<IOutputMetaData> publishedFormat = createTypeInfoOutputMetaData(msg, false);
>>>>>>> 6921f478
                            Owned<IOutputMetaData> projectedFormat;
                            bool projected;
                            msg.read(projected);
                            if (projected)
<<<<<<< HEAD
                                projectedFormat.setown(createTypeInfoOutputMetaData(msg, false, nullptr));
=======
                                projectedFormat.setown(createTypeInfoOutputMetaData(msg, false));
>>>>>>> 6921f478
                            else
                                projectedFormat.set(publishedFormat);
                            if (created) // translation for the key context will already have been setup and do not want to free existing
                                keyLookupContext->setTranslation(translationMode, publishedFormat, publishedFormatCrc, projectedFormat);
                        }
                        Owned<CKMContainer> kmc = ensureKeyManager(keyLookupContext); // owns keyLookupContext
                        processKeyLookupRequest(msg, kmc, sender, replyTag);
                        break;
                    }
                    case kjs_keyread:
                    {
                        CLookupKey key(msg);
                        unsigned handle;
                        msg.read(handle);
                        dbgassertex(handle);

                        Owned<CKMContainer> kmc = getKeyManager(handle);
                        if (!kmc) // if closed, alternative is to send just handle and send challenge response if unknown
                        {
                            Owned<CKeyLookupContext> keyLookupContext = ensureKeyLookupContext(*currentJob, key);
                            kmc.setown(ensureKeyManager(keyLookupContext));
                        }
                        processKeyLookupRequest(msg, kmc, sender, replyTag);
                        break;
                    }
                    case kjs_keyclose:
                    {
                        unsigned handle;
                        msg.read(handle);
                        bool res = removeKeyManager(handle);
                        msg.clear();
                        msg.append(errorCode);
                        msg.append(res);
                        replyAttempt = true;
                        if (!queryNodeComm().send(msg, sender, replyTag, LONGTIMEOUT))
                            throw MakeStringException(0, "kjs_close: Failed to reply to lookup request");
                        msg.clear();
                        break;
                    }
                    case kjs_fetchopen:
                    {
                        FetchKey key(msg, (unsigned)sender); // key by {actid, partNo, sender}, to keep each context (from each slave) alive.
                        Owned<CFetchContext> fetchContext = ensureFetchContext(*currentJob, key);
                        CActivityContext *activityCtx = fetchContext->queryActivityCtx();

                        /* NB: clients will send it on their first request, but might already have from others
                         * If have it already, ignore/skip it.
                         * Alternative is to not send it by default on 1st request and send challenge response.
                         */
                        byte flags;
                        msg.read(flags); // compress/encrypted;
                        StringAttr fname;
                        msg.read(fname);
                        // NB: will be ignored if it already has it
                        activityCtx->addFetchFile(flags, key.partNo, fname);

                        bool messageCompression;
                        msg.read(messageCompression);
                        activityCtx->setMessageCompression(messageCompression);

                        RecordTranslationMode translationMode;
                        msg.read(reinterpret_cast<std::underlying_type<RecordTranslationMode>::type &> (translationMode));
                        if (RecordTranslationMode::None != translationMode)
                        {
                            unsigned publishedFormatCrc;
                            msg.read(publishedFormatCrc);
<<<<<<< HEAD
                            Owned<IOutputMetaData> publishedFormat = createTypeInfoOutputMetaData(msg, false, nullptr);
=======
                            Owned<IOutputMetaData> publishedFormat = createTypeInfoOutputMetaData(msg, false);
>>>>>>> 6921f478
                            Owned<IOutputMetaData> projectedFormat;
                            bool projected;
                            msg.read(projected);
                            if (projected)
<<<<<<< HEAD
                                projectedFormat.setown(createTypeInfoOutputMetaData(msg, false, nullptr));
=======
                                projectedFormat.setown(createTypeInfoOutputMetaData(msg, false));
>>>>>>> 6921f478
                            else
                                projectedFormat.set(publishedFormat);

                            IHThorKeyedJoinArg *helper = activityCtx->queryHelper();
                            fetchContext->setTranslation(translationMode, publishedFormat, publishedFormatCrc, projectedFormat);
                        }

                        Owned<CFetchLookupRequest> lookupRequest = new CFetchLookupRequest(fetchContext, sender, replyTag);

                        size32_t requestSz;
                        msg.read(requestSz);
                        lookupRequest->deserialize(requestSz, msg.readDirect(requestSz));

                        msg.clear();
                        // NB: kmc is added to cache at end of request handling
                        processorPool->start(lookupRequest);
                        break;
                    }
                    case kjs_fetchread:
                    {
                        unsigned handle;
                        msg.read(handle);
                        dbgassertex(handle);

                        Owned<CFetchContext> fetchContext = getFetchContext(handle);
                        CActivityContext *activityCtx = fetchContext->queryActivityCtx();
                        Owned<CFetchLookupRequest> lookupRequest = new CFetchLookupRequest(fetchContext, sender, replyTag);

                        size32_t requestSz;
                        msg.read(requestSz);
                        lookupRequest->deserialize(requestSz, msg.readDirect(requestSz));

                        msg.clear();
                        // NB: kmc is added to cache at end of request handling
                        processorPool->start(lookupRequest);
                        break;
                    }
                    case kjs_fetchclose:
                    {
                        unsigned handle;
                        msg.read(handle);
                        bool res = removeFetchContext(handle);
                        msg.clear();
                        msg.append(errorCode);
                        msg.append(res);
                        replyAttempt = true;
                        if (!queryNodeComm().send(msg, sender, replyTag, LONGTIMEOUT))
                            throw MakeStringException(0, "kjs_fetchclose: Failed to reply to lookup request");
                        msg.clear();
                        break;
                    }
                }
            }
            catch (IException *e)
            {
                if (replyAttempt)
                    EXCLOG(e, "CKJService: failed to send reply");
                else if (TAG_NULL == replyTag)
                {
                    StringBuffer msg("CKJService: Exception without reply tag. Received from slave: ");
                    if (RANK_NULL==sender)
                        msg.append("<unknown>");
                    else
                        msg.append(sender-1);
                    EXCLOG(e, msg.str());
                    msg.clear();
                }
                else
                {
                    msg.clear();
                    errorCode = 1;
                    msg.append(errorCode);
                    serializeException(e, msg);
                }
                e->Release();
            }
            if (!replyAttempt && msg.length())
            {
                if (!queryNodeComm().send(msg, sender, replyTag, LONGTIMEOUT))
                {
                    ERRLOG("CKJService: Failed to send error response");
                    break;
                }
            }
        }
    }
// IKJService
    virtual void setCurrentJob(CJobBase &job)
    {
        /* NB: For now the service contexts are tied to activities/helpers from a particular job,
         * but since there's only 1 job running a time that is okay
         * Once there's a dynamic implementation of the helper this won't be necessary
         */
        currentJob = &job;
        maxCachedKJManagers = job.getOptUInt("keyedJoinMaxKJMs", defaultMaxCachedKJManagers);
        unsigned newKeyLookupMaxProcessThreads = job.getOptUInt("keyedJoinMaxProcessors", defaultKeyLookupMaxProcessThreads);
        if (newKeyLookupMaxProcessThreads != keyLookupMaxProcessThreads)
        {
            keyLookupMaxProcessThreads = newKeyLookupMaxProcessThreads;
            setupProcessorPool();
        }
    }
    virtual void reset() override
    {
        DBGLOG("KJService reset()");
        processorPool->stopAll(true);
        processorPool->joinAll(false);
        clearAll();
        DBGLOG("KJService reset() done");
    }
    virtual void start() override
    {
        aborted = false;
        threaded.start();
    }
    virtual void stop() override
    {
        if (aborted)
            return;
        PROGLOG("KJService stop()");
        queryNodeComm().cancel(RANK_ALL, keyLookupMpTag);
        processorPool->stopAll(true);
        processorPool->joinAll(true);
        while (!threaded.join(60000))
            PROGLOG("Receiver waiting on remote handlers to signal completion");
        if (aborted)
            return;
        aborted = true;
        clearAll();
    }
// IExceptionHandler impl.
    virtual bool fireException(IException *e) override
    {
        // exceptions should always be handled by processor
        EXCLOG(e, nullptr);
        e->Release();
        return true;
    }
};



class CJobListener : public CSimpleInterface
{
    bool &stopped;
    CriticalSection crit;
    OwningStringSuperHashTableOf<CJobSlave> jobs;
    CFifoFileCache querySoCache; // used to mirror master cache
    IArrayOf<IMPServer> mpServers;
    unsigned channelsPerSlave;

    class CThreadExceptionCatcher : implements IExceptionHandler
    {
        CJobListener &jobListener;
    public:
        CThreadExceptionCatcher(CJobListener &_jobListener) : jobListener(_jobListener)
        {
            addThreadExceptionHandler(this);
        }
        ~CThreadExceptionCatcher()
        {
            removeThreadExceptionHandler(this);
        }
        virtual bool fireException(IException *e)
        {
            mptag_t mptag;
            {
                CriticalBlock b(jobListener.crit);
                if (0 == jobListener.jobs.count())
                {
                    EXCLOG(e, "No job active exception: ");
                    return true;
                }
                IThorException *te = QUERYINTERFACE(e, IThorException);
                CJobSlave *job = NULL;
                if (te && te->queryJobId())
                    job = jobListener.jobs.find(te->queryJobId());
                if (!job)
                {
                    // JCSMORE - exception fallen through to thread exception handler, from unknown job, fire up to 1st job for now.
                    job = (CJobSlave *)jobListener.jobs.next(NULL);
                }
                mptag = job->querySlaveMpTag();
            }
            CMessageBuffer msg;
            msg.append(smt_errorMsg);
            msg.append(0); // unknown really
            serializeThorException(e, msg);

            try
            {
                if (!queryNodeComm().sendRecv(msg, 0, mptag, LONGTIMEOUT))
                    EXCLOG(e, "Failed to send exception to master");
            }
            catch (IException *e2)
            {
                StringBuffer str("Error whilst sending exception '");
                e->errorMessage(str);
                str.append("' to master");
                EXCLOG(e2, str.str());
                e2->Release();
            }
            return true;
        }
    } excptHandler;

public:
    CJobListener(bool &_stopped) : stopped(_stopped), excptHandler(*this)
    {
        stopped = true;
        channelsPerSlave = globals->getPropInt("@channelsPerSlave", 1);
        unsigned localThorPortInc = globals->getPropInt("@localThorPortInc", DEFAULT_SLAVEPORTINC);
        mpServers.append(* getMPServer());
        bool reconnect = globals->getPropBool("@MPChannelReconnect");
        for (unsigned sc=1; sc<channelsPerSlave; sc++)
        {
            unsigned port = getMachinePortBase() + (sc * localThorPortInc);
            IMPServer *mpServer = startNewMPServer(port);
            if (reconnect)
                mpServer->setOpt(mpsopt_channelreopen, "true");
            mpServers.append(*mpServer);
        }
    }
    ~CJobListener()
    {
        for (unsigned sc=1; sc<channelsPerSlave; sc++)
            mpServers.item(sc).stop();
        mpServers.kill();
        stop();
    }
    void stop()
    {
        queryNodeComm().cancel(0, masterSlaveMpTag);
    }
    virtual void slaveMain()
    {
        rank_t slaveProc = queryNodeGroup().rank()-1;
        unsigned totSlaveProcs = queryNodeClusterWidth();
        StringBuffer slaveStr;
        for (unsigned c=0; c<channelsPerSlave; c++)
        {
            unsigned o = slaveProc + (c * totSlaveProcs);
            if (c)
                slaveStr.append(",");
            slaveStr.append(o+1);
        }
        StringBuffer virtStr;
        if (channelsPerSlave>1)
            virtStr.append("virtual slaves:");
        else
            virtStr.append("slave:");
        PROGLOG("Slave log %u contains %s %s", slaveProc+1, virtStr.str(), slaveStr.str());
        traceMemUsage();

        if (channelsPerSlave>1)
        {
            class CVerifyThread : public CInterface, implements IThreaded
            {
                CThreaded threaded;
                CJobListener &jobListener;
                unsigned channel;
            public:
                CVerifyThread(CJobListener &_jobListener, unsigned _channel)
                    : jobListener(_jobListener), channel(_channel), threaded("CVerifyThread", this)
                {
                    start();
                }
                ~CVerifyThread() { join(); }
                void start() { threaded.start(); }
                void join() { threaded.join(); }
                virtual void threadmain() override
                {
                    Owned<ICommunicator> comm = jobListener.mpServers.item(channel).createCommunicator(&queryClusterGroup());
                    PROGLOG("verifying mp connection to rest of slaves (from channel=%d)", channel);
                    if (!comm->verifyAll())
                        ERRLOG("Failed to connect to rest of slaves");
                    else
                        PROGLOG("verified mp connection to rest of slaves");
                }
            };
            CIArrayOf<CInterface> verifyThreads;
            for (unsigned c=0; c<channelsPerSlave; c++)
                verifyThreads.append(*new CVerifyThread(*this, c));
        }

        StringBuffer soPath;
        globals->getProp("@query_so_dir", soPath);
        StringBuffer soPattern("*.");
#ifdef _WIN32
        soPattern.append("dll");
#else
        soPattern.append("so");
#endif
        if (globals->getPropBool("Debug/@dllsToSlaves",true))
            querySoCache.init(soPath.str(), DEFAULT_QUERYSO_LIMIT, soPattern);
        Owned<ISlaveWatchdog> watchdog;
        if (globals->getPropBool("@watchdogEnabled"))
            watchdog.setown(createProgressHandler(globals->getPropBool("@useUDPWatchdog")));

        CMessageBuffer msg;
        stopped = false;
        bool doReply;
        while (!stopped && queryNodeComm().recv(msg, 0, masterSlaveMpTag))
        {
            doReply = true;
            msgids cmd;
            try
            {
                msg.read((unsigned &)cmd);
                switch (cmd)
                {
                    case QueryInit:
                    {
                        MemoryBuffer mb;
                        decompressToBuffer(mb, msg);
                        msg.swapWith(mb);
                        mptag_t slaveMsgTag;
                        deserializeMPtag(msg, slaveMsgTag);
                        queryNodeComm().flush(slaveMsgTag);
                        StringBuffer soPath, soPathTail;
                        StringAttr wuid, graphName, remoteSoPath;
                        msg.read(wuid);
                        msg.read(graphName);
                        msg.read(remoteSoPath);
                        bool sendSo;
                        msg.read(sendSo);

                        RemoteFilename rfn;
                        SocketEndpoint masterEp = queryMyNode()->endpoint();
                        masterEp.port = 0;
                        rfn.setPath(masterEp, remoteSoPath);
                        rfn.getTail(soPathTail);
                        if (sendSo)
                        {
                            size32_t size;
                            msg.read(size);
                            globals->getProp("@query_so_dir", soPath);
                            if (soPath.length())
                                addPathSepChar(soPath);
                            soPath.append(soPathTail);
                            const byte *queryPtr = msg.readDirect(size);
                            Owned<IFile> iFile = createIFile(soPath.str());
                            try
                            {
                                iFile->setCreateFlags(S_IRWXU);
                                Owned<IFileIO> iFileIO = iFile->open(IFOwrite);
                                iFileIO->write(0, size, queryPtr);
                            }
                            catch (IException *e)
                            {
                                IException *e2 = ThorWrapException(e, "Failed to save dll: %s", soPath.str());
                                e->Release();
                                throw e2;
                            }
                            assertex(globals->getPropBool("Debug/@dllsToSlaves", true));
                            querySoCache.add(soPath.str());
                        }
                        else
                        {
                            if (!rfn.isLocal())
                            {
                                StringBuffer _remoteSoPath;
                                rfn.getRemotePath(_remoteSoPath);
                                remoteSoPath.set(_remoteSoPath);
                            }
                            if (globals->getPropBool("Debug/@dllsToSlaves", true))
                            {
                                globals->getProp("@query_so_dir", soPath);
                                if (soPath.length())
                                    addPathSepChar(soPath);
                                soPath.append(soPathTail);
                                OwnedIFile iFile = createIFile(soPath.str());
                                if (!iFile->exists())
                                {
                                    WARNLOG("Slave cached query dll missing: %s, will attempt to fetch from master", soPath.str());
                                    copyFile(soPath.str(), remoteSoPath);
                                }
                                querySoCache.add(soPath.str());
                            }
                            else
                                soPath.append(remoteSoPath);
                        }
#ifdef __linux__
                    // only relevant if dllsToSlaves=false and query_so_dir was fully qualified remote path (e.g. //<ip>/path/file
                        rfn.setRemotePath(soPath.str());
                        StringBuffer tempSo;
                        if (!rfn.isLocal())
                        {
                            WARNLOG("Cannot load shared object directly from remote path, creating temporary local copy: %s", soPath.str());
                            GetTempName(tempSo,"so",true);
                            copyFile(tempSo.str(), soPath.str());
                            soPath.clear().append(tempSo.str());
                        }
#endif
                        Owned<ILoadedDllEntry> querySo = createDllEntry(soPath.str(), false, NULL, false);

                        Owned<IPropertyTree> workUnitInfo = createPTree(msg);
                        StringBuffer user;
                        workUnitInfo->getProp("user", user);

                        PROGLOG("Started wuid=%s, user=%s, graph=%s\n", wuid.get(), user.str(), graphName.get());
                        PROGLOG("Using query: %s", soPath.str());

                        if (!globals->getPropBool("Debug/@slaveDaliClient") && workUnitInfo->getPropBool("Debug/slavedaliclient", false))
                        {
                            PROGLOG("Workunit option 'slaveDaliClient' enabled");
                            enableThorSlaveAsDaliClient();
                        }

                        Owned<IPropertyTree> deps = createPTree(msg);

                        Owned<CJobSlave> job = new CJobSlave(watchdog, workUnitInfo, graphName, querySo, slaveMsgTag);
                        job->setXGMML(deps);
                        for (unsigned sc=0; sc<channelsPerSlave; sc++)
                            job->addChannel(&mpServers.item(sc));
                        jobs.replace(*job.getLink());
                        job->startJob();

                        msg.clear();
                        msg.append(false);
                        break;
                    }
                    case QueryDone:
                    {
                        StringAttr key;
                        msg.read(key);
                        CJobSlave *job = jobs.find(key.get());
                        StringAttr wuid = job->queryWuid();
                        StringAttr graphName = job->queryGraphName();

                        PROGLOG("Finished wuid=%s, graph=%s", wuid.get(), graphName.get());

                        if (!globals->getPropBool("Debug/@slaveDaliClient") && job->getWorkUnitValueBool("slaveDaliClient", false))
                            disableThorSlaveAsDaliClient();

                        PROGLOG("QueryDone, removing %s from jobs", key.get());
                        jobs.removeExact(job);
                        PROGLOG("QueryDone, removed %s from jobs", key.get());

                        msg.clear();
                        msg.append(false);
                        break;
                    }
                    case GraphInit:
                    {
                        StringAttr jobKey;
                        msg.read(jobKey);
                        CJobSlave *job = jobs.find(jobKey.get());
                        if (!job)
                            throw MakeStringException(0, "Job not found: %s", jobKey.get());

                        mptag_t executeReplyTag = job->deserializeMPTag(msg);
                        size32_t len;
                        msg.read(len);
                        MemoryBuffer createInitData;
                        createInitData.append(len, msg.readDirect(len));

                        graph_id subGraphId;
                        msg.read(subGraphId);
                        unsigned graphInitDataPos = msg.getPos();

                        VStringBuffer xpath("node[@id='%" GIDPF "u']", subGraphId);
                        Owned<IPropertyTree> graphNode = job->queryGraphXGMML()->getPropTree(xpath.str());
                        job->addSubGraph(*graphNode);

                        /* JCSMORE - should improve, create 1st graph with create context/init data and clone
                         * Should perhaps do this initialization in parallel..
                         */
                        for (unsigned c=0; c<job->queryJobChannels(); c++)
                        {
                            PROGLOG("GraphInit: %s, graphId=%" GIDPF "d, slaveChannel=%d", jobKey.get(), subGraphId, c);
                            CJobChannel &jobChannel = job->queryJobChannel(c);
                            Owned<CSlaveGraph> subGraph = (CSlaveGraph *)jobChannel.getGraph(subGraphId);
                            subGraph->setExecuteReplyTag(executeReplyTag);

                            createInitData.reset(0);
                            subGraph->deserializeCreateContexts(createInitData);

                            msg.reset(graphInitDataPos);
                            subGraph->init(msg);

                            jobChannel.addDependencies(job->queryXGMML(), false);
                        }

                        for (unsigned c=0; c<job->queryJobChannels(); c++)
                        {
                            CJobChannel &jobChannel = job->queryJobChannel(c);
                            Owned<CSlaveGraph> subGraph = (CSlaveGraph *)jobChannel.getGraph(subGraphId);

                            jobChannel.startGraph(*subGraph, true, 0, NULL);
                        }
                        msg.clear();
                        msg.append(false);

                        break;
                    }
                    case GraphEnd:
                    {
                        StringAttr jobKey;
                        msg.read(jobKey);
                        CJobSlave *job = jobs.find(jobKey.get());
                        if (job)
                        {
                            graph_id gid;
                            msg.read(gid);
                            msg.clear();
                            msg.append(false);
                            for (unsigned c=0; c<job->queryJobChannels(); c++)
                            {
                                CJobChannel &jobChannel = job->queryJobChannel(c);
                                Owned<CSlaveGraph> graph = (CSlaveGraph *)jobChannel.getGraph(gid);
                                if (graph)
                                {
                                    msg.append(jobChannel.queryMyRank()-1);
                                    graph->getDone(msg);
                                }
                                else
                                {
                                    msg.append((rank_t)0); // JCSMORE - not sure why this would ever happen
                                }
                            }
                            job->reportGraphEnd(gid);
                        }
                        else
                        {
                            msg.clear();
                            msg.append(false);
                        }
                        break;
                    }
                    case GraphAbort:
                    {
                        StringAttr jobKey;
                        msg.read(jobKey);
                        PROGLOG("GraphAbort: %s", jobKey.get());
                        CJobSlave *job = jobs.find(jobKey.get());
                        if (job)
                        {
                            graph_id gid;
                            msg.read(gid);
                            for (unsigned c=0; c<job->queryJobChannels(); c++)
                            {
                                CJobChannel &jobChannel = job->queryJobChannel(c);
                                Owned<CGraphBase> graph = jobChannel.getGraph(gid);
                                if (graph)
                                {
                                    Owned<IThorException> e = MakeGraphException(graph, 0, "GraphAbort");
                                    graph->abort(e);
                                }
                            }
                        }
                        msg.clear();
                        msg.append(false);
                        break;
                    }
                    case Shutdown:
                    {
                        stopped = true;
                        PROGLOG("Shutdown received");
                        if (watchdog)
                            watchdog->stop();
                        mptag_t sdreplyTag;
                        deserializeMPtag(msg, sdreplyTag);
                        msg.setReplyTag(sdreplyTag);
                        msg.clear();
                        msg.append(false);
                        break;
                    }
                    case GraphGetResult:
                    {
                        StringAttr jobKey;
                        msg.read(jobKey);
                        PROGLOG("GraphGetResult: %s", jobKey.get());
                        CJobSlave *job = jobs.find(jobKey.get());
                        if (job)
                        {
                            graph_id gid;
                            msg.read(gid);
                            activity_id ownerId;
                            msg.read(ownerId);
                            unsigned resultId;
                            msg.read(resultId);
                            mptag_t replyTag = job->deserializeMPTag(msg);
                            msg.setReplyTag(replyTag);
                            msg.clear();
                            doReply = false;
                            for (unsigned c=0; c<job->queryJobChannels(); c++)
                            {
                                CJobChannel &jobChannel = job->queryJobChannel(c);
                                Owned<IThorResult> result = jobChannel.getOwnedResult(gid, ownerId, resultId);
                                Owned<IRowStream> resultStream = result->getRowStream();
                                sendInChunks(jobChannel.queryJobComm(), 0, replyTag, resultStream, result->queryRowInterfaces());
                            }
                        }
                        break;
                    }
                    case DebugRequest:
                    {
                        StringAttr jobKey;
                        msg.read(jobKey);
                        CJobSlave *job = jobs.find(jobKey.get());
                        if (job)
                        {
                            mptag_t replyTag = job->deserializeMPTag(msg);
                            msg.setReplyTag(replyTag);
                            StringAttr rawText;
                            msg.read(rawText);
                            PROGLOG("DebugRequest: %s %s", jobKey.get(), rawText.get());
                            msg.clear();
                            job->debugRequest(msg, rawText);
                        }
                        else
                            PROGLOG("DebugRequest: %s - Job not found", jobKey.get());

                        break;
                    }
                    default:
                        throwUnexpected();
                }
            }
            catch (IException *e)
            {
                EXCLOG(e, NULL);
                if (doReply && TAG_NULL != msg.getReplyTag())
                {
                    doReply = false;
                    msg.clear();
                    msg.append(true);
                    serializeThorException(e, msg);
                    queryNodeComm().reply(msg);
                }
                e->Release();
            }
            if (doReply && msg.getReplyTag()!=TAG_NULL)
                queryNodeComm().reply(msg);
        }
    }

friend class CThreadExceptionCatcher;
};

//////////////////////////


class CStringAttr : public StringAttr, public CSimpleInterface
{
public:
    CStringAttr(const char *str) : StringAttr(str) { }
    const char *queryFindString() const { return get(); }
};
class CFileInProgressHandler : public CSimpleInterface, implements IFileInProgressHandler
{
    CriticalSection crit;
    StringSuperHashTableOf<CStringAttr> lookup;
    QueueOf<CStringAttr, false> fipList;
    OwnedIFileIO iFileIO;
    static const char *formatV;

    void write()
    {
        if (0 == fipList.ordinality())
            iFileIO->setSize(0);
        else
        {
            Owned<IFileIOStream> stream = createBufferedIOStream(iFileIO);
            stream->write(3, formatV); // 3 byte format definition, incase of change later
            ForEachItemIn(i, fipList)
            {
                writeStringToStream(*stream, fipList.item(i)->get());
                writeCharToStream(*stream, '\n');
            }
            offset_t pos = stream->tell();
            stream.clear();
            iFileIO->setSize(pos);
        }
    }
    void doDelete(const char *fip)
    {
        OwnedIFile iFile = createIFile(fip);
        try
        {
            iFile->remove();
        }
        catch (IException *e)
        {
            StringBuffer errStr("FileInProgressHandler, failed to remove: ");
            EXCLOG(e, errStr.append(fip).str());
            e->Release();
        }
    }

    void backup(const char *dir, IFile *iFile)
    {
        StringBuffer origName(iFile->queryFilename());
        StringBuffer bakName("fiplist_");
        CDateTime dt;
        dt.setNow();
        bakName.append((unsigned)dt.getSimple()).append("_").append((unsigned)GetCurrentProcessId()).append(".bak");
        iFileIO.clear(); // close old for rename
        iFile->rename(bakName.str());
        WARNLOG("Renamed to %s", bakName.str());
        OwnedIFile newIFile = createIFile(origName);
        iFileIO.setown(newIFile->open(IFOreadwrite)); // reopen
    }

public:
    IMPLEMENT_IINTERFACE_USING(CSimpleInterface);

    CFileInProgressHandler()
    {
        init();
    }
    ~CFileInProgressHandler()
    {
        deinit();
    }
    void deinit()
    {
        for (;;)
        {
            CStringAttr *item = fipList.dequeue();
            if (!item) break;
            doDelete(item->get());
            item->Release();
        }
        lookup.kill();
    }
    void init()
    {
        StringBuffer dir;
        globals->getProp("@thorPath", dir);
        StringBuffer path(dir);
        addPathSepChar(path);
        path.append("fiplist_");
        globals->getProp("@name", path);
        path.append("_");
        path.append(queryNodeGroup().rank(queryMyNode()));
        path.append(".lst");
        ensureDirectoryForFile(path.str());
        Owned<IFile> iFile = createIFile(path.str());
        iFileIO.setown(iFile->open(IFOreadwrite));
        if (!iFileIO)
        {
            PROGLOG("Failed to open/create backup file: %s", path.str());
            return;
        }
        MemoryBuffer mb;
        size32_t sz = read(iFileIO, 0, (size32_t)iFileIO->size(), mb);
        const char *mem = mb.toByteArray();
        if (mem)
        {
            if (sz<=3)
            {
                WARNLOG("Corrupt files-in-progress file detected: %s", path.str());
                backup(dir, iFile);
            }
            else
            {
                const char *endMem = mem+mb.length();
                mem += 3; // formatV header
                do
                {
                    const char *eol = strchr(mem, '\n');
                    if (!eol)
                    {
                        WARNLOG("Corrupt files-in-progress file detected: %s", path.str());
                        backup(dir, iFile);
                        break;
                    }
                    StringAttr fip(mem, eol-mem);
                    doDelete(fip);
                    mem = eol+1;
                }
                while (mem != endMem);
            }
        }
        write();
    }
    
// IFileInProgressHandler
    virtual void add(const char *fip)
    {
        CriticalBlock b(crit);
        CStringAttr *item = lookup.find(fip);
        assertex(!item);
        item = new CStringAttr(fip);
        fipList.enqueue(item);
        lookup.add(* item);
        write();
    }
    virtual void remove(const char *fip)
    {
        CriticalBlock b(crit);
        CStringAttr *item = lookup.find(fip);
        if (item)
        {
            lookup.removeExact(item);
            unsigned pos = fipList.find(item);
            fipList.dequeue(item);
            item->Release();
            write();
        }
    }
};
const char *CFileInProgressHandler::formatV = "01\n";


class CThorResourceSlave : public CThorResourceBase
{
    Owned<IThorFileCache> fileCache;
    Owned<IBackup> backupHandler;
    Owned<IFileInProgressHandler> fipHandler;
    Owned<IKJService> kjService;
public:
    CThorResourceSlave()
    {
        backupHandler.setown(createBackupHandler());
        fileCache.setown(createFileCache(globals->getPropInt("@fileCacheLimit", 1800)));
        fipHandler.setown(new CFileInProgressHandler());
        kjService.setown(new CKJService(kjServiceMpTag));
        kjService->start();
    }
    ~CThorResourceSlave()
    {
        kjService.clear();
        fileCache.clear();
        backupHandler.clear();
        fipHandler.clear();
    }
    virtual void beforeDispose() override
    {
        kjService->stop();
    }

// IThorResource
    virtual IThorFileCache &queryFileCache() override { return *fileCache.get(); }
    virtual IBackup &queryBackup() override { return *backupHandler.get(); }
    virtual IFileInProgressHandler &queryFileInProgressHandler() override { return *fipHandler.get(); }
    virtual IKJService &queryKeyedJoinService() override { return *kjService.get(); }
};

void slaveMain(bool &jobListenerStopped)
{
    unsigned masterMemMB = globals->getPropInt("@masterTotalMem");
    HardwareInfo hdwInfo;
    getHardwareInfo(hdwInfo);
    if (hdwInfo.totalMemory < masterMemMB)
        WARNLOG("Slave has less memory than master node");
    unsigned gmemSize = globals->getPropInt("@globalMemorySize");
    bool gmemAllowHugePages = globals->getPropBool("@heapUseHugePages", false);
    bool gmemAllowTransparentHugePages = globals->getPropBool("@heapUseTransparentHugePages", true);
    bool gmemRetainMemory = globals->getPropBool("@heapRetainMemory", false);

    if (gmemSize >= hdwInfo.totalMemory)
    {
        // should prob. error here
    }
    roxiemem::setTotalMemoryLimit(gmemAllowHugePages, gmemAllowTransparentHugePages, gmemRetainMemory, ((memsize_t)gmemSize) * 0x100000, 0, thorAllocSizes, NULL);

    CJobListener jobListener(jobListenerStopped);
    CThorResourceSlave slaveResource;
    setIThorResource(slaveResource);

#ifdef __linux__
    bool useMirrorMount = globals->getPropBool("Debug/@useMirrorMount", false);

    if (useMirrorMount && queryNodeGroup().ordinality() > 2)
    {
        unsigned slaves = queryNodeGroup().ordinality()-1;
        rank_t next = queryNodeGroup().rank()%slaves;  // note 0 = master
        const IpAddress &ip = queryNodeGroup().queryNode(next+1).endpoint();
        StringBuffer ipStr;
        ip.getIpText(ipStr);
        PROGLOG("Redirecting local mount to %s", ipStr.str());
        const char * overrideReplicateDirectory = globals->queryProp("@thorReplicateDirectory");
        StringBuffer repdir;
        if (getConfigurationDirectory(globals->queryPropTree("Directories"),"mirror","thor",globals->queryProp("@name"),repdir))
            overrideReplicateDirectory = repdir.str();
        else
            overrideReplicateDirectory = "/d$";
        setLocalMountRedirect(ip, overrideReplicateDirectory, "/mnt/mirror");
    }

#endif

    jobListener.slaveMain();
}

void abortSlave()
{
    if (clusterInitialized())
        queryNodeComm().cancel(0, masterSlaveMpTag);
}
<|MERGE_RESOLUTION|>--- conflicted
+++ resolved
@@ -1293,20 +1293,12 @@
                         {
                             unsigned publishedFormatCrc;
                             msg.read(publishedFormatCrc);
-<<<<<<< HEAD
-                            Owned<IOutputMetaData> publishedFormat = createTypeInfoOutputMetaData(msg, false, nullptr);
-=======
                             Owned<IOutputMetaData> publishedFormat = createTypeInfoOutputMetaData(msg, false);
->>>>>>> 6921f478
                             Owned<IOutputMetaData> projectedFormat;
                             bool projected;
                             msg.read(projected);
                             if (projected)
-<<<<<<< HEAD
-                                projectedFormat.setown(createTypeInfoOutputMetaData(msg, false, nullptr));
-=======
                                 projectedFormat.setown(createTypeInfoOutputMetaData(msg, false));
->>>>>>> 6921f478
                             else
                                 projectedFormat.set(publishedFormat);
                             if (created) // translation for the key context will already have been setup and do not want to free existing
@@ -1373,20 +1365,12 @@
                         {
                             unsigned publishedFormatCrc;
                             msg.read(publishedFormatCrc);
-<<<<<<< HEAD
-                            Owned<IOutputMetaData> publishedFormat = createTypeInfoOutputMetaData(msg, false, nullptr);
-=======
                             Owned<IOutputMetaData> publishedFormat = createTypeInfoOutputMetaData(msg, false);
->>>>>>> 6921f478
                             Owned<IOutputMetaData> projectedFormat;
                             bool projected;
                             msg.read(projected);
                             if (projected)
-<<<<<<< HEAD
-                                projectedFormat.setown(createTypeInfoOutputMetaData(msg, false, nullptr));
-=======
                                 projectedFormat.setown(createTypeInfoOutputMetaData(msg, false));
->>>>>>> 6921f478
                             else
                                 projectedFormat.set(publishedFormat);
 
