/*##############################################################################

    HPCC SYSTEMS software Copyright (C) 2012 HPCC Systems®.

    Licensed under the Apache License, Version 2.0 (the "License");
    you may not use this file except in compliance with the License.
    You may obtain a copy of the License at

       http://www.apache.org/licenses/LICENSE-2.0

    Unless required by applicable law or agreed to in writing, software
    distributed under the License is distributed on an "AS IS" BASIS,
    WITHOUT WARRANTIES OR CONDITIONS OF ANY KIND, either express or implied.
    See the License for the specific language governing permissions and
    limitations under the License.
############################################################################## */

// Entrypoint for ThorSlave.EXE

#include "platform.h"

#include <stddef.h>
#include <stdlib.h>
#include <assert.h>
#include <stdio.h> 
#include <stdlib.h> 

#include "jlib.hpp"
#include "jdebug.hpp"
#include "jexcept.hpp"
#include "jfile.hpp"
#include "jmisc.hpp"
#include "jprop.hpp"
#include "jthread.hpp"

#include "thormisc.hpp"
#include "slavmain.hpp"
#include "thorport.hpp"
#include "thexception.hpp"
#include "thmem.hpp"
#include "thbuf.hpp"

#include "mpbase.hpp"
#include "mplog.hpp"
#include "daclient.hpp"
#include "dalienv.hpp"
#include "slave.hpp"
#include "portlist.h"
#include "dafdesc.hpp"
#include "rmtfile.hpp"

#include "slavmain.hpp"

#ifdef _CONTAINERIZED
#include "dafsserver.hpp"
#endif

// #define USE_MP_LOG

static INode *masterNode = NULL;
MODULE_INIT(INIT_PRIORITY_STANDARD)
{
    return true;
}
MODULE_EXIT()
{
    ::Release(masterNode);
}

#ifdef _DEBUG
USE_JLIB_ALLOC_HOOK;
#endif

static SocketEndpoint slfEp;
static unsigned mySlaveNum;

static const unsigned defaultStrandBlockSize = 512;
static const unsigned defaultForceNumStrands = 0;

static const char **cmdArgs;

static void replyError(unsigned errorCode, const char *errorMsg)
{
    SocketEndpoint myEp = queryMyNode()->endpoint();
    StringBuffer str("Node '");
    myEp.getUrlStr(str);
    str.append("' exception: ").append(errorMsg);
    Owned<IException> e = MakeStringException(errorCode, "%s", str.str());
    CMessageBuffer msg;
    serializeException(e, msg);
    queryNodeComm().send(msg, 0, MPTAG_THORREGISTRATION);
}

static std::atomic<bool> isRegistered {false};

static bool RegisterSelf(SocketEndpoint &masterEp)
{
    StringBuffer slfStr;
    StringBuffer masterStr;
    LOG(MCdebugProgress, thorJob, "registering %s - master %s",slfEp.getUrlStr(slfStr).str(),masterEp.getUrlStr(masterStr).str());
    try
    {
        SocketEndpoint ep = masterEp;
        ep.port = getFixedPort(getMasterPortBase(), TPORT_mp);
        Owned<INode> masterNode = createINode(ep);
        CMessageBuffer msg;
        msg.append(mySlaveNum);
        queryWorldCommunicator().send(msg, masterNode, MPTAG_THORREGISTRATION);
        if (!queryWorldCommunicator().recv(msg, masterNode, MPTAG_THORREGISTRATION))
            return false;
        PROGLOG("Initialization received");
        unsigned vmajor, vminor;
        msg.read(vmajor);
        msg.read(vminor);
        Owned<IGroup> processGroup = deserializeIGroup(msg);
        Owned<IPropertyTree> masterComponentConfig = createPTree(msg);
        Owned<IPropertyTree> masterGlobalConfig = createPTree(msg);
        mySlaveNum = (unsigned)processGroup->rank(queryMyNode());
        assertex(NotFound != mySlaveNum);
        mySlaveNum++; // 1 based;

        unsigned configSlaveNum = globals->getPropInt("@slavenum", NotFound);
        if (NotFound == configSlaveNum)
            globals->setPropInt("@slavenum", mySlaveNum);
        else
            assertex(mySlaveNum == configSlaveNum);

<<<<<<< HEAD
        Owned<IPropertyTree> mergedGlobals = createPTreeFromIPT(globals);
        mergeConfiguration(*mergedGlobals, *masterComponentConfig);
        replaceComponentConfig(mergedGlobals);
        globals.set(mergedGlobals);
        // The slave doesn't load configuration directly (it has been serialized from the master)
        // manually invoke any installed config CB's
        executeConfigUpdaterCallbacks();
=======
        Owned<IPropertyTree> mergedComponentConfig = createPTreeFromIPT(globals);
        mergeConfiguration(*mergedComponentConfig, *masterComponentConfig);
        replaceComponentConfig(mergedComponentConfig, masterGlobalConfig);
        globals.set(mergedComponentConfig);

>>>>>>> 1a7f8df9
#ifdef _DEBUG
        unsigned holdSlave = globals->getPropInt("@holdSlave", NotFound);
        if (mySlaveNum == holdSlave)
        {
            DBGLOG("Thor slave %u paused for debugging purposes, attach and set held=false to release", mySlaveNum);
            bool held = true;
            while (held)
                Sleep(5);
        }
#endif
        unsigned channelsPerSlave = globals->getPropInt("@channelsPerSlave", 1);
        unsigned localThorPortInc = globals->getPropInt("@localThorPortInc", DEFAULT_SLAVEPORTINC);
        unsigned slaveBasePort = globals->getPropInt("@slaveport", DEFAULT_THORSLAVEPORT);
        setupCluster(masterNode, processGroup, channelsPerSlave, slaveBasePort, localThorPortInc);

        if (vmajor != THOR_VERSION_MAJOR || vminor != THOR_VERSION_MINOR)
        {
            replyError(TE_FailedToRegisterSlave, "Thor master/slave version mismatch");
            return false;
        }

        // NB: if any resource cpu restriction, this superceeds any affinity that setSlaveAffinity may have applied
        applyResourcedCPUAffinity(globals->queryPropTree("workerResources"));

        StringBuffer xpath;
        getExpertOptPath(nullptr, xpath); // 'expert' in container world, or 'Debug' in bare-metal
        ensurePTree(globals, xpath);
        unsigned numStrands, blockSize;
        getExpertOptPath("forceNumStrands", xpath.clear());
        if (globals->hasProp(xpath))
            numStrands = globals->getPropInt(xpath);
        else
        {
            numStrands = defaultForceNumStrands;
            globals->setPropInt(xpath, defaultForceNumStrands);
        }
        getExpertOptPath("strandBlockSize", xpath.clear());
        if (globals->hasProp(xpath))
            blockSize = globals->getPropInt(xpath);
        else
        {
            blockSize = defaultStrandBlockSize;
            globals->setPropInt(xpath, defaultStrandBlockSize);
        }
        PROGLOG("Strand defaults: numStrands=%u, blockSize=%u", numStrands, blockSize);

        const char *_masterBuildTag = globals->queryProp("@masterBuildTag");
        const char *masterBuildTag = _masterBuildTag?_masterBuildTag:"no build tag";
        PROGLOG("Master build: %s", masterBuildTag);
        if (!_masterBuildTag || 0 != strcmp(hpccBuildInfo.buildTag, _masterBuildTag))
        {
            StringBuffer errStr("Thor master/slave build mismatch, master = ");
            errStr.append(masterBuildTag).append(", slave = ").append(hpccBuildInfo.buildTag);
            OERRLOG("%s", errStr.str());
#ifndef _DEBUG
            replyError(TE_FailedToRegisterSlave, errStr.str());
            return false;
#endif
        }
        readUnderlyingType<mptag_t>(msg, masterSlaveMpTag);
        readUnderlyingType<mptag_t>(msg, kjServiceMpTag);

        msg.clear();
        if (!queryNodeComm().send(msg, 0, MPTAG_THORREGISTRATION))
            return false;
        PROGLOG("Registration confirmation sent");

        if (!queryNodeComm().recv(msg, 0, MPTAG_THORREGISTRATION))
            return false;
        PROGLOG("Registration confirmation receipt received");

        ::masterNode = LINK(masterNode);

        PROGLOG("verifying mp connection to rest of cluster");
        if (!queryNodeComm().verifyAll())
            OERRLOG("Failed to connect to all nodes");
        else
            PROGLOG("verified mp connection to rest of cluster");
        LOG(MCdebugProgress, thorJob, "registered %s",slfStr.str());
    }
    catch (IException *e)
    {
        FLLOG(MCexception(e), thorJob, e,"slave registration error");
        e->Release();
        return false;
    }
    isRegistered = true;
    return true;
}

static bool jobListenerStopped = true;

bool UnregisterSelf(IException *e)
{
    if (!hasMPServerStarted())
        return false;

    if (!isRegistered)
        return false;

    StringBuffer slfStr;
    slfEp.getUrlStr(slfStr);
    LOG(MCdebugProgress, thorJob, "Unregistering slave : %s", slfStr.str());
    try
    {
        CMessageBuffer msg;
        msg.append(rc_deregister);
        serializeException(e, msg); // NB: allows exception to be NULL
        if (!queryWorldCommunicator().send(msg, masterNode, MPTAG_THORREGISTRATION, 60*1000))
        {
            LOG(MCerror, thorJob, "Failed to unregister slave : %s", slfStr.str());
            return false;
        }
        LOG(MCdebugProgress, thorJob, "Unregistered slave : %s", slfStr.str());
        isRegistered = false;
        return true;
    }
    catch (IException *e) {
        if (!jobListenerStopped)
            FLLOG(MCexception(e), thorJob, e,"slave unregistration error");
        e->Release();
    }
    return false;
}

bool ControlHandler(ahType type)
{
    if (ahInterrupt == type)
        LOG(MCdebugProgress, thorJob, "CTRL-C detected");
    else if (!jobListenerStopped)
        LOG(MCdebugProgress, thorJob, "SIGTERM detected");
    bool unregOK = false;
    if (!jobListenerStopped)
    {
        if (masterNode)
            unregOK = UnregisterSelf(NULL);
        abortSlave();
    }
    return !unregOK;
}

void usage()
{
    printf("usage: thorslave  MASTER=ip:port SLAVE=.:port DALISERVERS=ip:port\n");
    exit(1);
}

#ifdef _WIN32
class CReleaseMutex : public CSimpleInterface, public Mutex
{
public:
    CReleaseMutex(const char *name) : Mutex(name) { }
    ~CReleaseMutex() { if (owner) unlock(); }
}; 
#endif


ILogMsgHandler *startSlaveLog()
{
    ILogMsgHandler *logHandler = nullptr;
#ifndef _CONTAINERIZED
    StringBuffer fileName("thorslave");
    Owned<IComponentLogFileCreator> lf = createComponentLogFileCreator(globals->queryProp("@logDir"), "thor");
    StringBuffer slaveNumStr;
    lf->setPostfix(slaveNumStr.append(mySlaveNum).str());
    lf->setCreateAliasFile(false);
    lf->setName(fileName.str());//override default filename
    logHandler = lf->beginLogging();
#ifndef _DEBUG 
    // keep duplicate logging output to stderr to aide debugging
    queryLogMsgManager()->removeMonitor(queryStderrLogMsgHandler());
#endif

    LOG(MCdebugProgress, thorJob, "Opened log file %s", lf->queryLogFileSpec());
#else
    setupContainerizedLogMsgHandler();
    logHandler = queryStderrLogMsgHandler();
#endif
    //setupContainerizedStorageLocations();
    LOG(MCdebugProgress, thorJob, "Build %s", hpccBuildInfo.buildTag);
    return logHandler;
}

void setSlaveAffinity(unsigned processOnNode)
{
    const char * affinity = globals->queryProp("@affinity");
    if (affinity)
        setProcessAffinity(affinity);
    else if (globals->getPropBool("@autoAffinity", true))
    {
        const char * nodes = globals->queryProp("@autoNodeAffinityNodes");
        unsigned slavesPerNode = globals->getPropInt("@slavesPerNode", 1);
        setAutoAffinity(processOnNode, slavesPerNode, nodes);
    }

    //The default policy is to allocate from the local node, so restricting allocations to the current sockets
    //may not buy much once the affinity is set up.  It also means it will fail if there is no memory left on
    //this socket - even if there is on others.
    //Therefore it is not recommended unless you have maybe several independent thors running on the same machines
    //with exclusive access to memory.
    if (globals->getPropBool("@numaBindLocal", false))
        bindMemoryToLocalNodes();
}

int main( int argc, const char *argv[]  )
{
    if (!checkCreateDaemon(argc, argv))
        return EXIT_FAILURE;

#if defined(WIN32) && defined(_DEBUG)
    int tmpFlag = _CrtSetDbgFlag( _CRTDBG_REPORT_FLAG );
    tmpFlag |= _CRTDBG_LEAK_CHECK_DF;
    _CrtSetDbgFlag( tmpFlag );
#endif

    InitModuleObjects();

    addAbortHandler(ControlHandler);
    EnableSEHtoExceptionMapping();

    dummyProc();
#ifndef __64BIT__
    // Restrict stack sizes on 32-bit systems
    Thread::setDefaultStackSize(0x10000);   // NB under windows requires linker setting (/stack:)
#endif

#ifdef _WIN32
    Owned<CReleaseMutex> globalNamedMutex;
#endif 

    globals.setown(createPTree("Thor"));
    unsigned multiThorMemoryThreshold = 0;

    Owned<IException> unregisterException;
    try
    {
        if (argc==1)
        {
            usage();
            return 1;
        }
        cmdArgs = argv+1;
#ifdef _CONTAINERIZED
        globals.setown(loadConfiguration(thorDefaultConfigYaml, argv, "thor", "THOR", nullptr, nullptr, nullptr, false));
#else
        globals.setown(loadConfiguration(globals, argv, "thor", "THOR", nullptr, nullptr, nullptr, false));
#endif

        const char *master = globals->queryProp("@master");
        if (!master)
            usage();

        mySlaveNum = globals->getPropInt("@slavenum", NotFound);
        /* NB: in cloud/non-local storage mode, slave number is not known until after registration with the master
        * For the time being log file names are based on their slave number, so can only start when known.
        */
        ILogMsgHandler *slaveLogHandler = nullptr;
        if (NotFound != mySlaveNum)
            slaveLogHandler = startSlaveLog();

        // In container world, SLAVE= will not be used
        const char *slave = globals->queryProp("@slave");
        if (slave)
        {
            slfEp.set(slave);
            localHostToNIC(slfEp);
        }
        else 
            slfEp.setLocalHost(0);

        // TBD: use new config/init system for generic handling of init settings vs command line overrides
        if (0 == slfEp.port) // assume default from config if not on command line
            slfEp.port = globals->getPropInt("@slaveport", THOR_BASESLAVE_PORT);

        startMPServer(DCR_ThorSlave, slfEp.port, false, true);
        if (0 == slfEp.port)
            slfEp.port = queryMyNode()->endpoint().port;
        setMachinePortBase(slfEp.port);

        setSlaveAffinity(globals->getPropInt("@slaveprocessnum"));

        if (globals->getPropBool("@MPChannelReconnect"))
            getMPServer()->setOpt(mpsopt_channelreopen, "true");
#ifdef USE_MP_LOG
        startLogMsgParentReceiver();
        LOG(MCdebugProgress, thorJob, "MPServer started on port %d", getFixedPort(TPORT_mp));
#endif

        SocketEndpoint masterEp(master);
        localHostToNIC(masterEp);
        setMasterPortBase(masterEp.port);
        markNodeCentral(masterEp);

        if (RegisterSelf(masterEp))
        {
            if (!slaveLogHandler)
                slaveLogHandler = startSlaveLog();

            if (getExpertOptBool("slaveDaliClient"))
                enableThorSlaveAsDaliClient();

            IDaFileSrvHook *daFileSrvHook = queryDaFileSrvHook();
            if (daFileSrvHook) // probably always installed
                daFileSrvHook->addFilters(globals->queryPropTree("NAS"), &slfEp);

            enableForceRemoteReads(); // forces file reads to be remote reads if they match environment setting 'forceRemotePattern' pattern.

            StringBuffer thorPath;
            globals->getProp("@thorPath", thorPath);
            recursiveCreateDirectory(thorPath.str());
            int err = _chdir(thorPath.str());
            if (err)
            {
                IException *e = makeErrnoExceptionV(-1, "Failed to change dir to '%s'", thorPath.str());
                FLLOG(MCexception(e), thorJob, e);
                throw e;
            }

// Initialization from globals
            setIORetryCount((unsigned)getExpertOptInt64("ioRetries")); // default == 0 == off

            StringBuffer str;
            if (globals->getProp("@externalProgDir", str.clear()))
                _mkdir(str.str());
            else
                globals->setProp("@externalProgDir", thorPath);

#ifndef _CONTAINERIZED
            const char * overrideBaseDirectory = globals->queryProp("@thorDataDirectory");
            const char * overrideReplicateDirectory = globals->queryProp("@thorReplicateDirectory");
            StringBuffer datadir;
            StringBuffer repdir;
            if (getConfigurationDirectory(globals->queryPropTree("Directories"),"data","thor",globals->queryProp("@name"),datadir))
                overrideBaseDirectory = datadir.str();
            if (getConfigurationDirectory(globals->queryPropTree("Directories"),"mirror","thor",globals->queryProp("@name"),repdir))
                overrideReplicateDirectory = repdir.str();
            if (!isEmptyString(overrideBaseDirectory))
                setBaseDirectory(overrideBaseDirectory, false);
            if (!isEmptyString(overrideReplicateDirectory))
                setBaseDirectory(overrideReplicateDirectory, true);
#endif

            if (!isContainerized() && getConfigurationDirectory(globals->queryPropTree("Directories"),"query","thor",globals->queryProp("@name"),str.clear()))
                globals->setProp("@query_so_dir", str.str());
            else
                globals->getProp("@query_so_dir", str.clear());
            if (str.length())
            {
                if (getExpertOptBool("dllsToSlaves", true))
                {
                    StringBuffer uniqSoPath;
                    if (PATHSEPCHAR == str.charAt(str.length()-1))
                        uniqSoPath.append(str.length()-1, str.str());
                    else
                        uniqSoPath.append(str);
                    uniqSoPath.append("_").append(getMachinePortBase());
                    str.swapWith(uniqSoPath);
                    globals->setProp("@query_so_dir", str.str());
                }
                PROGLOG("Using querySo directory: %s", str.str());
                recursiveCreateDirectory(str.str());
            }

            useMemoryMappedRead(globals->getPropBool("@useMemoryMappedRead"));

            LOG(MCdebugProgress, thorJob, "ThorSlave Version LCR - %d.%d started",THOR_VERSION_MAJOR,THOR_VERSION_MINOR);
#ifdef _WIN32
            ULARGE_INTEGER userfree;
            ULARGE_INTEGER total;
            ULARGE_INTEGER free;
            if (GetDiskFreeSpaceEx("c:\\",&userfree,&total,&free)&&total.QuadPart) {
                unsigned pc = (unsigned)(free.QuadPart*100/total.QuadPart);
                LOG(MCdebugInfo, thorJob, "Total disk space = %" I64F "d k", total.QuadPart/1000);
                LOG(MCdebugInfo, thorJob, "Free  disk space = %" I64F "d k", free.QuadPart/1000);
                LOG(MCdebugInfo, thorJob, "%d%% disk free\n",pc);
            }
#endif
     
            multiThorMemoryThreshold = globals->getPropInt("@multiThorMemoryThreshold")*0x100000;
            if (multiThorMemoryThreshold) {
                StringBuffer lgname;
                if (!globals->getProp("@multiThorResourceGroup",lgname))
                    globals->getProp("@nodeGroup",lgname);
                if (lgname.length()) {
                    Owned<ILargeMemLimitNotify> notify = createMultiThorResourceMutex(lgname.str());
                    setMultiThorMemoryNotify(multiThorMemoryThreshold,notify);
                    PROGLOG("Multi-Thor resource limit for %s set to %" I64F "d",lgname.str(),(__int64)multiThorMemoryThreshold);
                }   
                else
                    multiThorMemoryThreshold = 0;
            }

#ifndef _CONTAINERIZED
            unsigned pinterval = globals->getPropInt("@system_monitor_interval",1000*60);
            if (pinterval)
                startPerformanceMonitor(pinterval, PerfMonStandard, nullptr);
#endif

#ifdef _CONTAINERIZED
            class CServerThread : public CSimpleInterfaceOf<IThreaded>
            {
                CThreaded threaded;
                Owned<IRemoteFileServer> dafsInstance;
            public:
                CServerThread() : threaded("CServerThread")
                {
                    dafsInstance.setown(createRemoteFileServer());
                    threaded.init(this);
                }
                ~CServerThread()
                {
                    PROGLOG("Stopping dafilesrv");
                    dafsInstance->stop();
                    threaded.join();
                }
            // IThreaded
                virtual void threadmain() override
                {
                    SocketEndpoint listenEp(DAFILESRV_PORT);
                    try
                    {
                        PROGLOG("Starting dafilesrv");
                        dafsInstance->run(nullptr, SSLNone, listenEp);
                    }
                    catch (IException *e)
                    {
                        EXCLOG(e, "dafilesrv error");
                        throw;
                    }
                }
            };
            OwnedPtr<CServerThread> dafsThread;
            if (globals->getPropBool("@_dafsStorage"))
                dafsThread.setown(new CServerThread);
#endif
            installDefaultFileHooks(globals);
            slaveMain(jobListenerStopped, slaveLogHandler);
        }

        LOG(MCdebugProgress, thorJob, "ThorSlave terminated OK");
    }
    catch (IException *e) 
    {
        if (!jobListenerStopped)
            FLLOG(MCexception(e), thorJob, e,"ThorSlave");
        unregisterException.setown(e);
    }
#ifndef _CONTAINERIZED
    stopPerformanceMonitor();
#endif

    if (multiThorMemoryThreshold)
        setMultiThorMemoryNotify(0,NULL);
    roxiemem::releaseRoxieHeap();

    if (unregisterException.get())
        UnregisterSelf(unregisterException);

    if (getExpertOptBool("slaveDaliClient"))
        disableThorSlaveAsDaliClient();

#ifdef USE_MP_LOG
    stopLogMsgReceivers();
#endif
    stopMPServer();
    releaseAtoms(); // don't know why we can't use a module_exit to destruct these...

    ExitModuleObjects(); // not necessary, atexit will call, but good for leak checking
    return 0;
}
<|MERGE_RESOLUTION|>--- conflicted
+++ resolved
@@ -125,21 +125,10 @@
         else
             assertex(mySlaveNum == configSlaveNum);
 
-<<<<<<< HEAD
-        Owned<IPropertyTree> mergedGlobals = createPTreeFromIPT(globals);
-        mergeConfiguration(*mergedGlobals, *masterComponentConfig);
-        replaceComponentConfig(mergedGlobals);
-        globals.set(mergedGlobals);
-        // The slave doesn't load configuration directly (it has been serialized from the master)
-        // manually invoke any installed config CB's
-        executeConfigUpdaterCallbacks();
-=======
         Owned<IPropertyTree> mergedComponentConfig = createPTreeFromIPT(globals);
         mergeConfiguration(*mergedComponentConfig, *masterComponentConfig);
         replaceComponentConfig(mergedComponentConfig, masterGlobalConfig);
         globals.set(mergedComponentConfig);
-
->>>>>>> 1a7f8df9
 #ifdef _DEBUG
         unsigned holdSlave = globals->getPropInt("@holdSlave", NotFound);
         if (mySlaveNum == holdSlave)
