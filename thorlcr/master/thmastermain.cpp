--- conflicted
+++ resolved
@@ -286,24 +286,11 @@
             if (!queryWorldCommunicator().recv(msg, nullptr, MPTAG_THORREGISTRATION, &_sender, oneMinMs))
             {
                 ::Release(_sender);
-<<<<<<< HEAD
-                PROGLOG("Failed to initialize slaves");
-                return false;
-            }
-            Owned<INode> sender = _sender;
-            if (NotFound != connectedSlaves.find(sender))
-            {
-                StringBuffer epStr;
-                PROGLOG("Same slave registered twice!! : %s", sender->endpoint().getEndpointHostText(epStr).str());
-                return false;
-            }
-=======
                 if (registerTM.timedout())
                 {
                     WARNLOG("Timeout waiting for all workers to register within timeout period (%u mins)", maxRegistrationMins);
                     return false;
                 }
->>>>>>> 4e873102
 
                 if (isContainerized())
                 {
@@ -320,7 +307,7 @@
                 if (NotFound != connectedSlaves.find(sender))
                 {
                     StringBuffer epStr;
-                    PROGLOG("Same slave registered twice!! : %s", sender->endpoint().getUrlStr(epStr).str());
+                    PROGLOG("Same slave registered twice!! : %s", sender->endpoint().getEndpointHostText(epStr).str());
                     return false;
                 }
 
@@ -351,15 +338,9 @@
                         connectedSlaves.replace(sender.getLink(), pos);
                 }
                 StringBuffer epStr;
-                PROGLOG("Slave %u connected from %s", slaveNum, sender->endpoint().getUrlStr(epStr).str());
+                PROGLOG("Slave %u connected from %s", slaveNum, sender->endpoint().getEndpointHostText(epStr).str());
                 --remaining;
             }
-<<<<<<< HEAD
-            StringBuffer epStr;
-            PROGLOG("Slave %u connected from %s", slaveNum, sender->endpoint().getEndpointHostText(epStr).str());
-            --remaining;
-=======
->>>>>>> 4e873102
         }
         assertex(slaves == connectedSlaves.ordinality());
 
