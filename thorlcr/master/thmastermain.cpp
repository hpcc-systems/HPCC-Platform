/*##############################################################################

    HPCC SYSTEMS software Copyright (C) 2012 HPCC Systems®.

    Licensed under the Apache License, Version 2.0 (the "License");
    you may not use this file except in compliance with the License.
    You may obtain a copy of the License at

       http://www.apache.org/licenses/LICENSE-2.0

    Unless required by applicable law or agreed to in writing, software
    distributed under the License is distributed on an "AS IS" BASIS,
    WITHOUT WARRANTIES OR CONDITIONS OF ANY KIND, either express or implied.
    See the License for the specific language governing permissions and
    limitations under the License.
############################################################################## */

// Entrypoint for ThorMaster.EXE

#include "platform.h"

#include <stddef.h>
#include <stdlib.h>
#include <assert.h>
#include <stdio.h> 
#include <stdlib.h> 

#ifdef _WIN32
#include <direct.h> 
#endif

#include "jlib.hpp"
#include "jdebug.hpp"
#include "jfile.hpp"
#include "jmisc.hpp"
#include "jmutex.hpp"
#include "jprop.hpp"
#include "jset.hpp"
#include "jsocket.hpp"
#include "jthread.hpp"
#include "jexcept.hpp"

#include "mpbase.hpp"
#include "mplog.hpp"

#include "daaudit.hpp"
#include "daclient.hpp"
#include "dadfs.hpp"
#include "dalienv.hpp"
#include "dasds.hpp"
#include "dllserver.hpp"
#include "workunit.hpp"
#include "rmtfile.hpp"

#include "portlist.h"

#include "thor.hpp"
#include "thorport.hpp"
#include "thormisc.hpp"

#include "thgraph.hpp"
#include "thgraphmaster.hpp"
#include "thgraphmanager.hpp"
#include "thmastermain.hpp"
#include "mawatchdog.hpp"
#include "thexception.hpp"
#include "thmem.hpp"

#ifndef _CONTAINERIED
#define DEFAULT_QUERY_SO_DIR "sodir"
#endif
#define MAX_SLAVEREG_DELAY 60*1000*15 // 15 mins
#define SLAVEREG_VERIFY_DELAY 5*1000
#define SHUTDOWN_IN_PARALLEL 20



class CThorEndHandler : implements IThreaded
{
    CThreaded threaded;
    unsigned timeout = 30000;
    std::atomic<bool> started{false};
    std::atomic<bool> stopped{false};
    Semaphore sem;
public:
    CThorEndHandler() : threaded("CThorEndHandler")
    {
        threaded.init(this); // starts thread
    }
    ~CThorEndHandler()
    {
        stop();
        threaded.join(timeout);
    }
    void start(unsigned timeoutSecs)
    {
        bool expected = false;
        if (started.compare_exchange_strong(expected, true))
        {
            timeout = timeoutSecs * 1000; // sem_post and sem_wait are mem_barriers
            sem.signal();
        }
    }
    void stop()
    {
        bool expected = false;
        if (stopped.compare_exchange_strong(expected, true))
            sem.signal();
    }
    virtual void threadmain() override
    {
        // wait to be signalled to start timer
        sem.wait();
        if (stopped)
            return;
        if (!sem.wait(timeout))
        {
            // if it wasn't set by now then it's -1 and Thor restarts ...
            int eCode = queryExitCode();
            _exit(eCode);
        }
    }
};

static CThorEndHandler *thorEndHandler = nullptr;

MODULE_INIT(INIT_PRIORITY_STANDARD)
{
    /* NB: CThorEndHandler starts the thread now, although strictly it is not needed until later.
     * This is to avoid requiring the thread to be started in a unsafe context, e.g. a signal handler
     */
    thorEndHandler = new CThorEndHandler();
    return true;
}
MODULE_EXIT()
{
    if (thorEndHandler)
        delete thorEndHandler;
}


class CRegistryServer : public CSimpleInterface
{
    unsigned msgDelay, slavesRegistered;
    CriticalSection crit;
    bool stopped = false;
    static CriticalSection regCrit;
    static CRegistryServer *registryServer;

    class CDeregistrationWatch : implements IThreaded
    {
        CThreaded threaded;
        CRegistryServer &registry;
        std::atomic<bool> running;
    public:
        CDeregistrationWatch(CRegistryServer &_registry) : threaded("CDeregistrationWatch"), registry(_registry), running(false) { }
        ~CDeregistrationWatch()
        {
            stop();
        }
        void start() { threaded.init(this); }
        void stop()
        {
            if (running)
            {
                running = false;
                queryWorldCommunicator().cancel(NULL, MPTAG_THORREGISTRATION);
                threaded.join();
            }
        }
        virtual void threadmain() override
        {
            running = true;
            for (;;)
            {
                INode *senderNode;
                CMessageBuffer msg;
                if (!queryWorldCommunicator().recv(msg, NULL, MPTAG_THORREGISTRATION, &senderNode))
                    return;
                rank_t sender = queryNodeGroup().rank(senderNode);
                SocketEndpoint ep = senderNode->endpoint();
                StringBuffer url;
                ep.getUrlStr(url);
                if (RANK_NULL == sender)
                {
                    PROGLOG("Node %s trying to deregister is not part of this cluster", url.str());
                    continue;
                }
                RegistryCode code;
                readUnderlyingType<RegistryCode>(msg, code);
                if (rc_deregister != code)
                    throwUnexpected();
                Owned<IException> e = deserializeException(msg);
                if (e.get())
                    EXCLOG(e, "Slave unregistered with exception");
                registry.deregisterNode(sender-1);
            }
            running = false;
        }
    } deregistrationWatch;
public:
    Linked<CMasterWatchdogBase> watchdog;
    IBitSet *status;

    CRegistryServer() : deregistrationWatch(*this)
    {
        status = createThreadSafeBitSet();
        msgDelay = SLAVEREG_VERIFY_DELAY;
        slavesRegistered = 0;
        if (globals->getPropBool("@watchdogEnabled"))
            watchdog.setown(createMasterWatchdog(globals->getPropBool("@useUDPWatchdog")));
        else
            globals->setPropBool("@watchdogProgressEnabled", false);
        CriticalBlock b(regCrit);
        registryServer = this;
    }
    ~CRegistryServer()
    {
        CriticalBlock b(regCrit);
        registryServer = NULL;
        stop();
        if (watchdog)
            watchdog->stop();
        if (clusterInitialized())
            shutdown();
        status->Release();
    }
    static CRegistryServer *getRegistryServer()
    {
        CriticalBlock b(regCrit);
        return LINK(registryServer);
    }
    void deregisterNode(unsigned slave)
    {
        const SocketEndpoint &ep = queryNodeGroup().queryNode(slave+1).endpoint();
        StringBuffer url;
        ep.getUrlStr(url);
        if (!status->test(slave))
        {
            PROGLOG("Slave %d (%s) trying to unregister, but not currently registered", slave+1, url.str());
            return;
        }
        PROGLOG("Slave %d (%s) unregistered", slave+1, url.str());
        status->set(slave, false);
        --slavesRegistered;
        if (watchdog)
            watchdog->removeSlave(ep);
        abortThor(MakeThorOperatorException(TE_AbortException, "The machine %s and/or the slave was shutdown. Aborting Thor", url.str()), TEC_SlaveInit);
    }
    void registerNode(unsigned slave)
    {
        SocketEndpoint ep = queryNodeGroup().queryNode(slave+1).endpoint();
        StringBuffer url;
        ep.getUrlStr(url);
        if (status->test(slave))
        {
            PROGLOG("Slave %d (%s) already registered, rejecting", slave+1, url.str());
            return;
        }
        PROGLOG("Slave %d (%s) registered", slave+1, url.str());
        status->set(slave);
        if (watchdog)
            watchdog->addSlave(ep);
        ++slavesRegistered;
    }
    bool connect(unsigned slaves)
    {
        LOG(MCdebugProgress, thorJob, "Waiting for %d slaves to register", slaves);

        IPointerArrayOf<INode> connectedSlaves;
        connectedSlaves.ensureCapacity(slaves);
        unsigned remaining = slaves;
        INode *_sender = nullptr;
        CMessageBuffer msg;
        while (remaining)
        {
            if (!queryWorldCommunicator().recv(msg, nullptr, MPTAG_THORREGISTRATION, &_sender, MP_WAIT_FOREVER))
            {
                ::Release(_sender);
                PROGLOG("Failed to initialize slaves");
                return false;
            }
            Owned<INode> sender = _sender;
            if (NotFound != connectedSlaves.find(sender))
            {
                StringBuffer epStr;
                PROGLOG("Same slave registered twice!! : %s", sender->endpoint().getUrlStr(epStr).str());
                return false;
            }

            /* NB: in base metal setup, the slaves know which slave number they are in advance, and send their slavenum at registration.
             * In non attached storage setup, they do not send a slave by default and instead are given a # once all are registered
             */
            unsigned slaveNum;
            msg.read(slaveNum);
            if (NotFound == slaveNum)
            {
                connectedSlaves.append(sender.getLink());
                slaveNum = connectedSlaves.ordinality();
            }
            else
            {
                unsigned pos = slaveNum - 1; // NB: slaveNum is 1 based
                while (connectedSlaves.ordinality() < pos)
                    connectedSlaves.append(nullptr);
                if (connectedSlaves.ordinality() == pos)
                    connectedSlaves.append(sender.getLink());
                else
                    connectedSlaves.replace(sender.getLink(), pos);
            }
            StringBuffer epStr;
            PROGLOG("Slave %u connected from %s", slaveNum, sender->endpoint().getUrlStr(epStr).str());
            --remaining;
        }
        assertex(slaves == connectedSlaves.ordinality());
        
        if (isContainerized())
        {
            unsigned wfid = globals->getPropInt("@wfid");
            const char *wuid = globals->queryProp("@workunit");
            const char *graphName = globals->queryProp("@graphName");
            Owned<IWorkUnitFactory> factory = getWorkUnitFactory();
            Owned<IWorkUnit> workunit = factory->updateWorkUnit(wuid);
            addTimeStamp(workunit, wfid, graphName, StWhenK8sReady);
        }

        unsigned localThorPortInc = globals->getPropInt("@localThorPortInc", DEFAULT_SLAVEPORTINC);
        unsigned slaveBasePort = globals->getPropInt("@slaveport", DEFAULT_THORSLAVEPORT);
        unsigned channelsPerWorker = globals->getPropInt("@channelsPerWorker", 1);

        Owned<IGroup> processGroup;

        // NB: in bare metal Thor is bound to a group and cluster/communicator have alreday been setup (see earlier setClusterGroup call)
        if (clusterInitialized())
            processGroup.set(&queryProcessGroup());
        else
        {
            /* sort by {port, ip}
             * So that workers are not bunched on same node, but striped across the pod ips
             */
            auto compareINodeOrder = [](IInterface * const *ll, IInterface * const *rr)
            {
                INode *l = (INode *) *ll;
                INode *r = (INode *) *rr;
                const SocketEndpoint &lep = l->endpoint();
                const SocketEndpoint &rep = r->endpoint();
                if (lep.port < rep.port)
                    return -1;
                else if (lep.port > rep.port)
                    return 1;
                return lep.ipcompare(rep);
            };
            connectedSlaves.sort(compareINodeOrder);
            processGroup.setown(createIGroup(connectedSlaves.ordinality(), connectedSlaves.getArray()));
            setupCluster(queryMyNode(), processGroup, channelsPerWorker, slaveBasePort, localThorPortInc);
        }

        PROGLOG("Slaves connected, initializing..");
        msg.clear();
        msg.append(THOR_VERSION_MAJOR).append(THOR_VERSION_MINOR);
        processGroup->serialize(msg);
        globals->serialize(msg);
        msg.append(masterSlaveMpTag);
        msg.append(kjServiceMpTag);
        if (!queryNodeComm().send(msg, RANK_ALL_OTHER, MPTAG_THORREGISTRATION, MP_ASYNC_SEND))
        {
            PROGLOG("Failed to initialize slaves");
            return false;
        }

        // Wait for confirmation from slaves
        PROGLOG("Initialization sent to slave group");
        try
        {
            while (slavesRegistered < slaves)
            {
                rank_t sender;
                CMessageBuffer msg;
                if (!queryNodeComm().recv(msg, RANK_ALL, MPTAG_THORREGISTRATION, &sender, MAX_SLAVEREG_DELAY))
                {
                    PROGLOG("Slaves not responding to cluster initialization: ");
                    unsigned s=0;
                    for (;;)
                    {
                        unsigned ns = status->scan(s, false);
                        if (ns<s || ns >= slaves)
                            break;
                        s = ns+1;
                        StringBuffer str;
                        PROGLOG("Slave %d (%s)", s, queryNodeGroup().queryNode(s).endpoint().getUrlStr(str.clear()).str());
                    }
                    throw MakeThorException(TE_AbortException, "Slaves failed to respond to cluster initialization");
                }
                StringBuffer str;
                PROGLOG("Registration confirmation from %s", queryNodeGroup().queryNode(sender).endpoint().getUrlStr(str).str());
                if (msg.length())
                {
                    Owned<IException> e = deserializeException(msg);
                    EXCLOG(e, "Registration error");
                    if (TE_FailedToRegisterSlave == e->errorCode())
                    {
                        setExitCode(0); // to avoid thor auto-recycling
                        return false;
                    }
                }
                registerNode(sender-1);
            }

            // this is like a barrier, let slaves know all slaves are now connected
            PROGLOG("Slaves initialized");
            unsigned s=0;
            for (; s<slaves; s++)
            {
                CMessageBuffer msg;
                if (!queryNodeComm().send(msg, s+1, MPTAG_THORREGISTRATION))
                {
                    PROGLOG("Failed to acknowledge slave %d registration", s+1);
                    return false;
                }
            }
            if (watchdog)
                watchdog->start();
            deregistrationWatch.start();
            return true;
        }
        catch (IException *e)
        {
            EXCLOG(e, "Slave registration exception");
            e->Release();
        }
        shutdown();
        return false;   
    }
    void stop()
    {
        if (stopped)
            return;
        stopped = true;
        deregistrationWatch.stop();
        queryWorldCommunicator().cancel(NULL, MPTAG_THORREGISTRATION);
    }
    void shutdown()
    {
        CriticalBlock block(crit);
        unsigned i=0;
        mptag_t shutdownTag = createReplyTag();
        for (; i<queryNodeClusterWidth(); i++)
        {
            if (status->test(i))
            {
                SocketEndpoint ep = queryNodeGroup().queryNode(i+1).endpoint();
                CMessageBuffer msg;
                msg.append((unsigned)Shutdown);
                serializeMPtag(msg, shutdownTag);
                try
                {
                    queryNodeComm().send(msg, i+1, masterSlaveMpTag, MP_ASYNC_SEND);
                }
                catch (IMP_Exception *e) { e->Release(); }
                catch (IException *e)
                {
                    EXCLOG(e, "Shutting down slave");
                    e->Release();
                }
                if (watchdog)
                    watchdog->removeSlave(ep);
            }
        }

        CTimeMon tm(20000);
        unsigned numReplied = 0;
        while (numReplied < slavesRegistered)
        {
            unsigned remaining;
            if (tm.timedout(&remaining))
            {
                PROGLOG("Timeout waiting for Shutdown reply from slave(s) (%u replied out of %u total)", numReplied, slavesRegistered);
                StringBuffer slaveList;
                for (i=0;i<slavesRegistered;i++)
                {
                    if (status->test(i))
                    {
                        if (slaveList.length())
                            slaveList.append(",");
                        slaveList.append(i+1);
                    }
                }
                if (slaveList.length())
                    PROGLOG("Slaves that have not replied: %s", slaveList.str());
                break;
            }
            try
            {
                rank_t sender;
                CMessageBuffer msg;
                if (queryNodeComm().recv(msg, RANK_ALL, shutdownTag, &sender, remaining))
                {
                    if (sender) // paranoid, sender should always be > 0
                        status->set(sender-1, false);
                    numReplied++;
                }
            }
            catch (IException *e)
            {
                // do not log MP link closed exceptions from ending slaves
                e->Release();
            }
        }
    }
};

CriticalSection CRegistryServer::regCrit;
CRegistryServer *CRegistryServer::registryServer = NULL;


//
//////////////////

bool checkClusterRelicateDAFS(IGroup &grp)
{
    // check the dafilesrv is running (and right version) 
    unsigned start = msTick();
    PROGLOG("Checking cluster replicate nodes");
    SocketEndpointArray epa;
    grp.getSocketEndpoints(epa);
    ForEachItemIn(i1,epa) {
        epa.element(i1).port = getDaliServixPort();
    }
    SocketEndpointArray failures;
    UnsignedArray failedcodes;
    StringArray failedmessages;
    validateNodes(epa,NULL,NULL,true,failures,failedcodes,failedmessages);
    ForEachItemIn(i,failures) {
        SocketEndpoint ep(failures.item(i));
        ep.port = 0;
        StringBuffer ips;
        ep.getIpText(ips);
        FLLOG(MCoperatorError, thorJob, "VALIDATE FAILED(%d) %s : %s",failedcodes.item(i),ips.str(),failedmessages.item(i));
    }
    PROGLOG("Cluster replicate nodes check completed in %dms",msTick()-start);
    return (failures.ordinality()==0);
}



static bool auditStartLogged = false;

static bool firstCtrlC = true;
bool ControlHandler(ahType type)
{
    // MCK - NOTE: this routine may make calls to non-async-signal safe functions
    //             (such as malloc) that really should not be made if we are called
    //             from a signal handler - start end handler timer to always end
    if (thorEndHandler)
        thorEndHandler->start(120);

    if (ahInterrupt == type)
    {
        if (firstCtrlC)
        {
            LOG(MCdebugProgress, thorJob, "CTRL-C detected");
            firstCtrlC = false;
            {
                Owned<CRegistryServer> registry = CRegistryServer::getRegistryServer();
                if (registry)
                    registry->stop();
            }
            abortThor(NULL, TEC_CtrlC);
        }
        else
        {
            LOG(MCdebugProgress, thorJob, "2nd CTRL-C detected - terminating process");

            if (auditStartLogged)
            {
                auditStartLogged = false;
                LOG(MCauditInfo,",Progress,Thor,Terminate,%s,%s,%s,ctrlc",
                    queryServerStatus().queryProperties()->queryProp("@thorname"),
                    queryServerStatus().queryProperties()->queryProp("@nodeGroup"),
                    queryServerStatus().queryProperties()->queryProp("@queue"));
            }
            queryLogMsgManager()->flushQueue(10*1000);
            _exit(TEC_CtrlC);
        }
    }
    // ahTerminate
    else
    {
        LOG(MCdebugProgress, thorJob, "SIGTERM detected, shutting down");
        Owned<CRegistryServer> registry = CRegistryServer::getRegistryServer();
        if (registry)
            registry->stop();
        abortThor(NULL, TEC_Clean);
    }
    return false;
}


#include "thactivitymaster.hpp"
int main( int argc, const char *argv[]  )
{
    if (!checkCreateDaemon(argc, argv))
        return EXIT_FAILURE;

#if defined(WIN32) && defined(_DEBUG)
    int tmpFlag = _CrtSetDbgFlag( _CRTDBG_REPORT_FLAG );
    tmpFlag |= _CRTDBG_LEAK_CHECK_DF;
    _CrtSetDbgFlag( tmpFlag );
#endif

    loadMasters(); // actually just a dummy call to ensure dll linked
    InitModuleObjects();
    NoQuickEditSection xxx;
    {
        globals.setown(loadConfiguration(thorDefaultConfigYaml, argv, "thor", "THOR", "thor.xml", nullptr, nullptr, false));
    }
#ifdef _DEBUG
    unsigned holdSlave = globals->getPropInt("@holdSlave", NotFound);
    if (0 == holdSlave) // master
    {
        DBGLOG("Thor master paused for debugging purposes, attach and set held=false to release");
        bool held = true;
        while (held)
            Sleep(5);
    }
#endif
    setStatisticsComponentName(SCTthor, globals->queryProp("@name"), true);

    globals->setProp("@masterBuildTag", hpccBuildInfo.buildTag);

    setIORetryCount((unsigned)getExpertOptInt64("ioRetries")); // default == 0 == off
    StringBuffer daliServer;
    if (!globals->getProp("@daliServers", daliServer)) 
    {
        LOG(MCerror, thorJob, "No Dali server list specified in THOR.XML (daliServers=iport,iport...)\n");
        return 0; // no recycle
    }

    SocketEndpoint thorEp;
    const char *master = globals->queryProp("@master");
    if (master)
    {
        thorEp.set(master);
        thorEp.setLocalHost(thorEp.port);
    }
    else
        thorEp.setLocalHost(0);

    if (0 == thorEp.port)
        thorEp.port = globals->getPropInt("@masterport", THOR_BASE_PORT);

    // Remove sentinel asap
    Owned<IFile> sentinelFile = createSentinelTarget();
    removeSentinelFile(sentinelFile);

    EnableSEHtoExceptionMapping(); 
#ifndef __64BIT__
    // Restrict stack sizes on 32-bit systems
    Thread::setDefaultStackSize(0x10000);   // NB under windows requires linker setting (/stack:)
#endif
    const char *thorname = NULL;
    StringBuffer nodeGroup, logUrl;
<<<<<<< HEAD
    unsigned slavesPerNode = globals->getPropInt("@slavesPerNode", 1); // for bare-metal only
=======
    unsigned slavesPerNode = globals->getPropInt("@slavesPerNode", 1);
>>>>>>> 2b338f11
    unsigned channelsPerWorker;
    if (globals->hasProp("@channelsPerWorker"))
        channelsPerWorker = globals->getPropInt("@channelsPerWorker", 1);
    else
    {   // for backward compatiblity only
        channelsPerWorker = globals->getPropInt("@channelsPerSlave", 1);
        globals->setPropInt("@channelsPerWorker", channelsPerWorker);
    }

    installDefaultFileHooks(globals);
    ILogMsgHandler *logHandler;
    unsigned wfid = 0;
    const char *workunit = nullptr;
    const char *graphName = nullptr;
    IPropertyTree *managerMemory = ensurePTree(globals, "managerMemory");
    IPropertyTree *workerMemory = ensurePTree(globals, "workerMemory");

    try
    {
#ifndef _CONTAINERIZED
        {
            Owned<IComponentLogFileCreator> lf = createComponentLogFileCreator(globals, "thor");
            lf->setName("thormaster");//override default filename
            lf->setCreateAliasFile(false);
            logHandler = lf->beginLogging();
            createUNCFilename(lf->queryLogFileSpec(), logUrl, false);
#ifndef _DEBUG
            // keep duplicate logging output to stderr to aide debugging
            queryLogMsgManager()->removeMonitor(queryStderrLogMsgHandler());
#endif

            LOG(MCdebugProgress, thorJob, "Opened log file %s", logUrl.str());
        }
#else
        setupContainerizedLogMsgHandler();
        logHandler = queryStderrLogMsgHandler();
        logUrl.set("stderr");
#endif
        LOG(MCdebugProgress, thorJob, "Build %s", hpccBuildInfo.buildTag);

        Owned<IGroup> serverGroup = createIGroupRetry(daliServer.str(), DALI_SERVER_PORT);

        unsigned retry = 0;
        for (;;)
        {
            try
            {
                LOG(MCdebugProgress, thorJob, "calling initClientProcess %d", thorEp.port);
                initClientProcess(serverGroup, DCR_ThorMaster, thorEp.port, nullptr, nullptr, MP_WAIT_FOREVER, true);
                if (0 == thorEp.port)
                    thorEp.port = queryMyNode()->endpoint().port;
                // both same
                setMasterPortBase(thorEp.port);
                setMachinePortBase(thorEp.port);

                break;
            }
            catch (IJSOCK_Exception *e)
            { 
                if ((e->errorCode()!=JSOCKERR_port_in_use))
                    throw;
                FLLOG(MCexception(e), thorJob, e,"InitClientProcess");
                if (retry++>10) 
                    throw;
                e->Release();
                LOG(MCdebugProgress, thorJob, "Retrying");
                Sleep(retry*2000);  
            }
        }

        initializeStorageGroups(true);

        if (globals->getPropBool("@MPChannelReconnect"))
            getMPServer()->setOpt(mpsopt_channelreopen, "true");

        if (globals->getPropBool("@enableSysLog",true))
            UseSysLogForOperatorMessages();

        thorname = globals->queryProp("@name");
        if (!thorname)
        {
            PROGLOG("No 'name' setting, defaulting to \"local\"");
            thorname = "local";
            globals->setProp("@name", thorname);
        }

        if (!globals->getProp("@nodeGroup", nodeGroup))
        {
            nodeGroup.append(thorname);
            globals->setProp("@nodeGroup", thorname);
        }

#ifndef _CONTAINERIZED
        if (globals->getPropBool("@useNASTranslation", true))
        {
            Owned<IPropertyTree> nasConfig = envGetNASConfiguration();
            if (nasConfig)
                globals->setPropTree("NAS", nasConfig.getLink()); // for use by slaves
            Owned<IPropertyTree> masterNasFilters = envGetInstallNASHooks(nasConfig, &thorEp);
        }
#endif

        HardwareInfo hdwInfo;
        getHardwareInfo(hdwInfo);
        globals->setPropInt("@masterTotalMem", hdwInfo.totalMemory);
        unsigned mmemSize = globals->getPropInt("@masterMemorySize"); // in MB
        unsigned gmemSize = globals->getPropInt("@globalMemorySize"); // in MB
        if (0 == gmemSize)
        {
            // NB: This could be in a isContainerized(), but the 'workerResources' section only applies to containerized setups
            const char *workerResourcedMemory = globals->queryProp("workerResources/@memory");
            if (!isEmptyString(workerResourcedMemory))
            {
                offset_t sizeBytes = friendlyStringToSize(workerResourcedMemory);
                gmemSize = (unsigned)(sizeBytes / 0x100000);
            }
            else
            {
                gmemSize = hdwInfo.totalMemory;
#ifdef _WIN32
                if (gmemSize > 2048)
                    gmemSize = 2048;
#else
#ifndef __64BIT__
                if (gmemSize > 2048)
                {
                    // 32 bit OS doesn't handle whole physically installed RAM
                    gmemSize = 2048;
                }
#ifdef __ARM_ARCH_7A__
                // For ChromeBook with 2GB RAM
                if (gmemSize <= 2048)
                {
                    // Decrease max memory to 2/3 
                    gmemSize = gmemSize * 2 / 3; 
                }
#endif            
#endif
#endif
            }

            if (!isContainerized())
            {
                // @localThor mode - 25% is used for manager and 50% is used for workers
                // overrides recommended max percentage preferences if present
                if (globals->getPropBool("@localThor") && (0 == mmemSize))
                {
                    managerMemory->setProp("@maxMemPercentage", "25.0");
                    workerMemory->setPropReal("@maxMemPercentage", 50.0 / slavesPerNode);
                }
            }
        }
        workerMemory->setPropInt("@total", gmemSize);

        if (mmemSize)
        {
            if (mmemSize > hdwInfo.totalMemory)
                OWARNLOG("Configured manager memory size (%u MB) is greater than total hardware memory (%u MB)", mmemSize, hdwInfo.totalMemory);
        }
        else
        {
            // NB: This could be in a isContainerized(), but the 'managerResources' section only applies to containerized setups
            const char *managerResourcedMemory = globals->queryProp("managerResources/@memory");
            if (!isEmptyString(managerResourcedMemory))
            {
                offset_t sizeBytes = friendlyStringToSize(managerResourcedMemory);
                mmemSize = (unsigned)(sizeBytes / 0x100000);
            }
            else
                mmemSize = gmemSize; // default to same as slaves
            if (!globals->hasProp("@globalMemorySize"))
            {
                if (!managerMemory->hasProp("@maxMemPercentage"))
                    managerMemory->setPropReal("@maxMemPercentage", defaultPctSysMemForRoxie);
            }
        }

        managerMemory->setPropInt("@total", mmemSize);

        applyResourcedCPUAffinity(globals->queryPropTree("managerResources"));

        char thorPath[1024];
        if (!GetCurrentDirectory(1024, thorPath))
        {
            OERRLOG("ThorMaster::main: Current directory path too big, setting it to null");
            thorPath[0] = 0;
        }
        unsigned l = strlen(thorPath);
        if (l) { thorPath[l] = PATHSEPCHAR; thorPath[l+1] = '\0'; }
        globals->setProp("@thorPath", thorPath);

        if (isContainerized())
        {
            wfid = globals->getPropInt("@wfid");
            workunit = globals->queryProp("@workunit");
            graphName = globals->queryProp("@graphName");
            if (isEmptyString(workunit))
                throw makeStringException(0, "missing --workunit");
            if (isEmptyString(graphName))
                throw makeStringException(0, "missing --graphName");
        }
        else
        {
            const char * overrideBaseDirectory = globals->queryProp("@thorDataDirectory");
            const char * overrideReplicateDirectory = globals->queryProp("@thorReplicateDirectory");
            StringBuffer datadir;
            StringBuffer repdir;
            if (getConfigurationDirectory(globals->queryPropTree("Directories"),"data","thor",globals->queryProp("@name"),datadir))
                overrideBaseDirectory = datadir.str();
            if (getConfigurationDirectory(globals->queryPropTree("Directories"),"mirror","thor",globals->queryProp("@name"),repdir))
                overrideReplicateDirectory = repdir.str();
            if (overrideBaseDirectory&&*overrideBaseDirectory)
                setBaseDirectory(overrideBaseDirectory, false);
            if (overrideReplicateDirectory&&*overrideBaseDirectory)
                setBaseDirectory(overrideReplicateDirectory, true);

            StringBuffer soDir, soPath;
            if (getConfigurationDirectory(globals->queryPropTree("Directories"),"query","thor",globals->queryProp("@name"),soDir))
                globals->setProp("@query_so_dir", soDir.str());
            else if (!globals->getProp("@query_so_dir", soDir)) {
                globals->setProp("@query_so_dir", DEFAULT_QUERY_SO_DIR); 
                soDir.append(DEFAULT_QUERY_SO_DIR);
            }
            if (isAbsolutePath(soDir.str()))
                soPath.append(soDir);
            else
            {
                soPath.append(thorPath);
                addPathSepChar(soPath);
                soPath.append(soDir);
            }
            addPathSepChar(soPath);
            globals->setProp("@query_so_dir", soPath.str());
            recursiveCreateDirectory(soPath.str());
        }

        StringBuffer tempDirStr;
        if (!getConfigurationDirectory(globals->queryPropTree("Directories"),"spill","thor",globals->queryProp("@name"), tempDirStr))
        {
            tempDirStr.append(globals->queryProp("@thorTempDirectory"));
            if (0 == tempDirStr.length())
            {
                appendCurrentDirectory(tempDirStr, true);
                if (tempDirStr.length())
                    addPathSepChar(tempDirStr);
                tempDirStr.append("temp");
            }
        }

        // NB: set into globals, serialized and used by worker processes.
        globals->setProp("@thorTempDirectory", tempDirStr);

        startLogMsgParentReceiver();    
        connectLogMsgManagerToDali();
        if (globals->getPropBool("@cache_dafilesrv_master",false))
            setDaliServixSocketCaching(true); // speeds up deletes under linux
    }
    catch (IException *e)
    {
        FLLOG(MCexception(e), thorJob, e,"ThorMaster");
        e->Release();
        return -1;
    }

    StringBuffer queueName;

    // only for K8s
    StringBuffer cloudJobName;
    bool workerNSInstalled = false;
    bool workerJobInstalled = false;

#ifndef _CONTAINERIZED
    SCMStringBuffer _queueNames;
    const char *thorName = globals->queryProp("@name");
    if (!thorName) thorName = "thor";
    getThorQueueNames(_queueNames, thorName);
    queueName.set(_queueNames.str());
#endif

    Owned<IException> exception;
    try
    {
        CSDSServerStatus &serverStatus = openThorServerStatus();

        Owned<CRegistryServer> registry = new CRegistryServer();

        serverStatus.queryProperties()->setProp("@thorname", thorname);
        serverStatus.queryProperties()->setProp("@cluster", nodeGroup.str()); // JCSMORE rename
        serverStatus.queryProperties()->setProp("LogFile", logUrl.str()); // LogFile read by eclwatch (possibly)
        serverStatus.queryProperties()->setProp("@nodeGroup", nodeGroup.str());
        serverStatus.queryProperties()->setProp("@queue", queueName.str());
        serverStatus.commitProperties();

        addAbortHandler(ControlHandler);
        masterSlaveMpTag = allocateClusterMPTag();
        kjServiceMpTag = allocateClusterMPTag();

        unsigned numWorkers = 0;
        bool doWorkerRegistration = false;
        if (isContainerized())
        {
            LogMsgJobId thorJobId = queryLogMsgManager()->addJobId(workunit);
            thorJob.setJobID(thorJobId);
            setDefaultJobId(thorJobId);
            StringBuffer thorEpStr;
            LOG(MCdebugProgress, thorJob, "ThorMaster version %d.%d, Started on %s", THOR_VERSION_MAJOR,THOR_VERSION_MINOR,thorEp.getUrlStr(thorEpStr).str());
            LOG(MCdebugProgress, thorJob, "Thor name = %s, queue = %s, nodeGroup = %s",thorname,queueName.str(),nodeGroup.str());

            unsigned numWorkersPerPod = 1;
            if (!globals->hasProp("@numWorkers"))
                throw makeStringException(0, "Default number of workers not defined (numWorkers)");
            else
<<<<<<< HEAD
            {
                // check 'numWorkers' workunit option.
                Owned<IWorkUnitFactory> factory = getWorkUnitFactory();
                Owned<IConstWorkUnit> wuRead = factory->openWorkUnit(workunit);
                if (!wuRead)
                    throw makeStringExceptionV(0, "Cannot open workunit: %s", workunit);
                if (wuRead->hasDebugValue("numWorkers"))
                    numWorkers = wuRead->getDebugValueInt("numWorkers", 0);
                else
                    numWorkers = globals->getPropInt("@numWorkers", 0);
                if (0 == numWorkers)
                    throw makeStringException(0, "Number of workers must be > 0 (numWorkers)");
                if (wuRead->hasDebugValue("numWorkersPerPod"))
                    numWorkersPerPod = wuRead->getDebugValueInt("numWorkersPerPod", 1);
                else
                    numWorkersPerPod = globals->getPropInt("@numWorkersPerPod", 1); // default to 1
                if (numWorkersPerPod < 1)
                    throw makeStringException(0, "Number of workers per pod must be > 0 (numWorkersPerPod)");
                if ((numWorkers % numWorkersPerPod) != 0)
                    throw makeStringExceptionV(0, "numWorkersPerPod must be a factor of numWorkers. (numWorkers=%u, numWorkersPerPod=%u)", numWorkers, numWorkersPerPod);

                Owned<IWorkUnit> workunit = &wuRead->lock();
                addTimeStamp(workunit, wfid, graphName, StWhenK8sStarted);
            }
=======
                numWorkersPerPod = globals->getPropInt("@numWorkersPerPod", 1); // default to 1
            if (numWorkersPerPod < 1)
                throw makeStringException(0, "Number of workers per pod must be > 0 (numWorkersPerPod)");
            if ((numWorkers % numWorkersPerPod) != 0)
                throw makeStringExceptionV(0, "numWorkersPerPod must be a factor of numWorkers. (numWorkers=%u, numWorkersPerPod=%u)", numWorkers, numWorkersPerPod);
            if (!workerMemory->hasProp("@maxMemPercentage"))
                workerMemory->setPropReal("@maxMemPercentage", defaultPctSysMemForRoxie / numWorkersPerPod);
        }
>>>>>>> 2b338f11

            cloudJobName.appendf("%s-%s", workunit, graphName);

            StringBuffer myEp;
            queryMyNode()->endpoint().getUrlStr(myEp);

            workerNSInstalled = applyK8sYaml("thorworker", workunit, cloudJobName, "networkpolicy", { }, false, true);
            if (workerNSInstalled)
            {
                KeepK8sJobs keepJob = translateKeepJobs(globals->queryProp("@keepJobs"));
                workerJobInstalled = applyK8sYaml("thorworker", workunit, cloudJobName, "job", { { "graphName", graphName}, { "master", myEp.str() }, { "_HPCC_NUM_WORKERS_", std::to_string(numWorkers/numWorkersPerPod)} }, false, KeepK8sJobs::none == keepJob);
                if (workerJobInstalled)
                    doWorkerRegistration = true;
            }
        }
        else
        {
            StringBuffer thorEpStr;
            LOG(MCdebugProgress, thorJob, "ThorMaster version %d.%d, Started on %s", THOR_VERSION_MAJOR,THOR_VERSION_MINOR,thorEp.getUrlStr(thorEpStr).str());
            LOG(MCdebugProgress, thorJob, "Thor name = %s, queue = %s, nodeGroup = %s",thorname,queueName.str(),nodeGroup.str());
            unsigned localThorPortInc = globals->getPropInt("@localThorPortInc", DEFAULT_SLAVEPORTINC);
            unsigned slaveBasePort = globals->getPropInt("@slaveport", DEFAULT_THORSLAVEPORT);
            Owned<IGroup> rawGroup = getClusterNodeGroup(thorname, "ThorCluster");
            setClusterGroup(queryMyNode(), rawGroup, slavesPerNode, channelsPerWorker, slaveBasePort, localThorPortInc);
            numWorkers = queryNodeClusterWidth();
            doWorkerRegistration = true;
        }
<<<<<<< HEAD
=======
#else
        StringBuffer thorEpStr;
        LOG(MCdebugProgress, thorJob, "ThorMaster version %d.%d, Started on %s", THOR_VERSION_MAJOR,THOR_VERSION_MINOR,thorEp.getUrlStr(thorEpStr).str());
        LOG(MCdebugProgress, thorJob, "Thor name = %s, queue = %s, nodeGroup = %s",thorname,queueName.str(),nodeGroup.str());
        unsigned localThorPortInc = globals->getPropInt("@localThorPortInc", DEFAULT_SLAVEPORTINC);
        unsigned slaveBasePort = globals->getPropInt("@slaveport", DEFAULT_THORSLAVEPORT);
        Owned<IGroup> rawGroup = getClusterNodeGroup(thorname, "ThorCluster");
        setClusterGroup(queryMyNode(), rawGroup, slavesPerNode, channelsPerWorker, slaveBasePort, localThorPortInc);
        numWorkers = queryNodeClusterWidth();
        doWorkerRegistration = true;

        if (!workerMemory->hasProp("@maxMemPercentage"))
            workerMemory->setPropReal("@maxMemPercentage", defaultPctSysMemForRoxie / slavesPerNode);
#endif
>>>>>>> 2b338f11

        if (doWorkerRegistration && registry->connect(numWorkers))
        {
            if (globals->getPropBool("@replicateOutputs")&&globals->getPropBool("@validateDAFS",true)&&!checkClusterRelicateDAFS(queryNodeGroup()))
            {
                FLLOG(MCoperatorError, thorJob, "ERROR: Validate failure(s) detected, exiting Thor");
                return globals->getPropBool("@validateDAFSretCode"); // default is no recycle!
            }

            unsigned totSlaveProcs = queryNodeClusterWidth();
            for (unsigned s=0; s<totSlaveProcs; s++)
            {
                StringBuffer slaveStr;
                for (unsigned c=0; c<channelsPerWorker; c++)
                {
                    unsigned o = s + (c * totSlaveProcs);
                    if (c)
                        slaveStr.append(",");
                    slaveStr.append(o+1);
                }
                StringBuffer virtStr;
                if (channelsPerWorker>1)
                    virtStr.append("virtual slaves:");
                else
                    virtStr.append("slave:");
                PROGLOG("Slave log %u contains %s %s", s+1, virtStr.str(), slaveStr.str());
            }

            PROGLOG("verifying mp connection to rest of cluster");
            if (!queryNodeComm().verifyAll(false, 1000*60*30, 1000*60))
                throwStringExceptionV(0, "Failed to connect to all nodes");
            PROGLOG("verified mp connection to rest of cluster");

#ifdef _CONTAINERIZED
            if (globals->getPropBool("@_dafsStorage"))
            {
/* NB: This option is a developer option only.

 * It is intended to be used to bring up a temporary Thor instance that uses local node storage,
 * as the data plane.
 * 
 * It is likely to be deprecated or need reworking, when DFS is refactored to use SP's properly.
 * 
 * The mechanism works by:
 * a) Creating a pseudo StoragePlane (publishes group to Dali).
 * b) Spins up a dafilesrv thread in each slave container.
 * c) Changes the default StoragePlane used to publish files, to point to the SP/group created in step (a).
 * 
 * In this way, a Thor instance, whilst up, will act similarly to a bare-metal system, using local disks as storage.
 * This allows quick cloud based allocation/simulation of bare-metal type clusters for testing purposes.
 * 
 * NB: This isn't a real StoragePlane, and it will not be accessible by any other component.
 *
 */
                StringBuffer uniqueGrpName;
                queryNamedGroupStore().addUnique(&queryProcessGroup(), uniqueGrpName);
                // change default plane
                getComponentConfigSP()->setProp("@dataPlane", uniqueGrpName);
                PROGLOG("Persistent Thor group created with group name: %s", uniqueGrpName.str());
            }
#endif
            LOG(MCauditInfo, ",Progress,Thor,Startup,%s,%s,%s,%s",nodeGroup.str(),thorname,queueName.str(),logUrl.str());
            auditStartLogged = true;

            writeSentinelFile(sentinelFile);

#ifndef _CONTAINERIZED
            unsigned pinterval = globals->getPropInt("@system_monitor_interval",1000*60);
            if (pinterval)
                startPerformanceMonitor(pinterval, PerfMonStandard, nullptr);
#endif
            configurePreferredPlanes();

            // NB: workunit/graphName only set in one-shot mode (if isCloud())
            thorMain(logHandler, workunit, graphName);
            LOG(MCauditInfo, ",Progress,Thor,Terminate,%s,%s,%s",thorname,nodeGroup.str(),queueName.str());
        }
        else
            PROGLOG("Registration aborted");
        registry.clear();
        LOG(MCdebugProgress, thorJob, "ThorMaster terminated OK");
    }
    catch (IException *e) 
    {
        FLLOG(MCexception(e), thorJob, e,"ThorMaster");
        exception.setown(e);
    }
    if (isContainerized())
    {
        if (!cloudJobName.isEmpty())
        {
            if (workerJobInstalled)
            {
                try
                {
                    KeepK8sJobs keepJob = translateKeepJobs(globals->queryProp("@keepJobs"));
                    switch (keepJob)
                    {
                        case KeepK8sJobs::all:
                            // do nothing
                            break;
                        case KeepK8sJobs::podfailures:
                            if (nullptr == exception)
                                deleteK8sResource("thorworker", "job", cloudJobName);
                            break;
                        case KeepK8sJobs::none:
                            deleteK8sResource("thorworker", "job", cloudJobName);
                            break;
                    }
                }
                catch (IException *e)
                {
                    EXCLOG(e);
                    e->Release();
                }
            }
            if (workerNSInstalled)
            {
                try
                {
                    deleteK8sResource("thorworker", "networkpolicy", cloudJobName);
                }
                catch (IException *e)
                {
                    EXCLOG(e);
                    e->Release();
                }
            }
        }
        setExitCode(0);
    }

    // cleanup handler to be sure we end
    thorEndHandler->start(30);

    PROGLOG("Thor closing down 5");
#ifndef _CONTAINERIZED
    stopPerformanceMonitor();
#endif
    disconnectLogMsgManagerFromDali();
    closeThorServerStatus();
    PROGLOG("Thor closing down 4");
    closeDllServer();
    PROGLOG("Thor closing down 3");
    closeEnvironment();
    PROGLOG("Thor closing down 2");
    closedownClientProcess();
    PROGLOG("Thor closing down 1");
    UseSysLogForOperatorMessages(false);
    releaseAtoms(); // don't know why we can't use a module_exit to destruct this...

    return queryExitCode();
}<|MERGE_RESOLUTION|>--- conflicted
+++ resolved
@@ -660,11 +660,7 @@
 #endif
     const char *thorname = NULL;
     StringBuffer nodeGroup, logUrl;
-<<<<<<< HEAD
     unsigned slavesPerNode = globals->getPropInt("@slavesPerNode", 1); // for bare-metal only
-=======
-    unsigned slavesPerNode = globals->getPropInt("@slavesPerNode", 1);
->>>>>>> 2b338f11
     unsigned channelsPerWorker;
     if (globals->hasProp("@channelsPerWorker"))
         channelsPerWorker = globals->getPropInt("@channelsPerWorker", 1);
@@ -977,7 +973,6 @@
             if (!globals->hasProp("@numWorkers"))
                 throw makeStringException(0, "Default number of workers not defined (numWorkers)");
             else
-<<<<<<< HEAD
             {
                 // check 'numWorkers' workunit option.
                 Owned<IWorkUnitFactory> factory = getWorkUnitFactory();
@@ -998,20 +993,12 @@
                     throw makeStringException(0, "Number of workers per pod must be > 0 (numWorkersPerPod)");
                 if ((numWorkers % numWorkersPerPod) != 0)
                     throw makeStringExceptionV(0, "numWorkersPerPod must be a factor of numWorkers. (numWorkers=%u, numWorkersPerPod=%u)", numWorkers, numWorkersPerPod);
+                if (!workerMemory->hasProp("@maxMemPercentage"))
+                    workerMemory->setPropReal("@maxMemPercentage", defaultPctSysMemForRoxie / numWorkersPerPod);
 
                 Owned<IWorkUnit> workunit = &wuRead->lock();
                 addTimeStamp(workunit, wfid, graphName, StWhenK8sStarted);
             }
-=======
-                numWorkersPerPod = globals->getPropInt("@numWorkersPerPod", 1); // default to 1
-            if (numWorkersPerPod < 1)
-                throw makeStringException(0, "Number of workers per pod must be > 0 (numWorkersPerPod)");
-            if ((numWorkers % numWorkersPerPod) != 0)
-                throw makeStringExceptionV(0, "numWorkersPerPod must be a factor of numWorkers. (numWorkers=%u, numWorkersPerPod=%u)", numWorkers, numWorkersPerPod);
-            if (!workerMemory->hasProp("@maxMemPercentage"))
-                workerMemory->setPropReal("@maxMemPercentage", defaultPctSysMemForRoxie / numWorkersPerPod);
-        }
->>>>>>> 2b338f11
 
             cloudJobName.appendf("%s-%s", workunit, graphName);
 
@@ -1038,24 +1025,10 @@
             setClusterGroup(queryMyNode(), rawGroup, slavesPerNode, channelsPerWorker, slaveBasePort, localThorPortInc);
             numWorkers = queryNodeClusterWidth();
             doWorkerRegistration = true;
-        }
-<<<<<<< HEAD
-=======
-#else
-        StringBuffer thorEpStr;
-        LOG(MCdebugProgress, thorJob, "ThorMaster version %d.%d, Started on %s", THOR_VERSION_MAJOR,THOR_VERSION_MINOR,thorEp.getUrlStr(thorEpStr).str());
-        LOG(MCdebugProgress, thorJob, "Thor name = %s, queue = %s, nodeGroup = %s",thorname,queueName.str(),nodeGroup.str());
-        unsigned localThorPortInc = globals->getPropInt("@localThorPortInc", DEFAULT_SLAVEPORTINC);
-        unsigned slaveBasePort = globals->getPropInt("@slaveport", DEFAULT_THORSLAVEPORT);
-        Owned<IGroup> rawGroup = getClusterNodeGroup(thorname, "ThorCluster");
-        setClusterGroup(queryMyNode(), rawGroup, slavesPerNode, channelsPerWorker, slaveBasePort, localThorPortInc);
-        numWorkers = queryNodeClusterWidth();
-        doWorkerRegistration = true;
-
-        if (!workerMemory->hasProp("@maxMemPercentage"))
-            workerMemory->setPropReal("@maxMemPercentage", defaultPctSysMemForRoxie / slavesPerNode);
-#endif
->>>>>>> 2b338f11
+
+            if (!workerMemory->hasProp("@maxMemPercentage"))
+                workerMemory->setPropReal("@maxMemPercentage", defaultPctSysMemForRoxie / slavesPerNode);
+        }
 
         if (doWorkerRegistration && registry->connect(numWorkers))
         {
