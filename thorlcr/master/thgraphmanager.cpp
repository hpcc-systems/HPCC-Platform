--- conflicted
+++ resolved
@@ -1410,17 +1410,7 @@
                         Owned<IConstWorkUnit> workunit;
                         factory.setown(getWorkUnitFactory());
                         workunit.setown(factory->openWorkUnit(currentWuid));
-<<<<<<< HEAD
                         if (!workunit)
-=======
-                        SessionId agentSessionID = workunit ? workunit->getAgentSession() : 0;
-                        if (!workunit)
-                        {
-                            WARNLOG("Discarding job with missing workunit wuid=%s, graph=%s", currentWuid.str(), currentGraphName.str());
-                            currentWuid.clear();
-                        }
-                        else if (agentSessionID <= 0)
->>>>>>> ab280fe5
                         {
                             IWARNLOG("Discarding unknown wuid: wuid=%s, graph=%s", currentWuid.str(), currentGraphName.str());
                             currentWuid.clear();
@@ -1546,17 +1536,11 @@
                             else if (ret < 0)
                                 break; // timeout/abort
                             // else - reject/ignore duff message.
-<<<<<<< HEAD
                         } while (!lingerTimer.timedout(&lingerRemaining));
-
-                        if (0 == currentGraphName.length()) // only ever true if !multiJobLinger
-=======
-                        }
 
                         // The following is true if no workunit/graph have been received
                         // MORE: I think it should also be executed if lingerPeriod is 0
                         if (0 == currentGraphName.length())
->>>>>>> ab280fe5
                         {
                             if (!multiJobLinger)
                             {
