/*##############################################################################

    HPCC SYSTEMS software Copyright (C) 2012 HPCC Systems®.

    Licensed under the Apache License, Version 2.0 (the "License");
    you may not use this file except in compliance with the License.
    You may obtain a copy of the License at

       http://www.apache.org/licenses/LICENSE-2.0

    Unless required by applicable law or agreed to in writing, software
    distributed under the License is distributed on an "AS IS" BASIS,
    WITHOUT WARRANTIES OR CONDITIONS OF ANY KIND, either express or implied.
    See the License for the specific language governing permissions and
    limitations under the License.
############################################################################## */

#include "build-config.h"
#include "platform.h"
#include "jarray.hpp"
#include "jfile.hpp"
#include "jmutex.hpp"
#include "jlog.hpp"
#include "rmtfile.hpp"

#include "portlist.h"
#include "wujobq.hpp"
#include "daclient.hpp"

#include "thgraphmaster.ipp"
#include "thorport.hpp"

#include "thmem.hpp"
#include "thmastermain.hpp"
#include "thexception.hpp"
#include "thcodectx.hpp"

#include "daaudit.hpp"
#include "dadfs.hpp"
#include "dafdesc.hpp"
#include "dautils.hpp"
#include "dllserver.hpp"
#include "eclhelper.hpp"
#include "swapnodelib.hpp"
#include "thactivitymaster.ipp"
#include "thdemonserver.hpp"
#include "thgraphmanager.hpp"
#include "roxiehelper.hpp"
#include "environment.hpp"

class CJobManager : public CSimpleInterface, implements IJobManager, implements IExceptionHandler
{
    bool stopped, handlingConversation;
    Owned<IConversation> conversation;
    StringAttr queueName;
    CriticalSection replyCrit, jobCrit;
    CFifoFileCache querySoCache;
    Owned<IJobQueue> jobq;
    ICopyArrayOf<CJobMaster> jobs;
    Owned<IException> exitException;

    Owned<IDeMonServer> demonServer;
    atomic_t            activeTasks;
    StringAttr          currentWuid;
    ILogMsgHandler *logHandler;

    CJobMaster *getCurrentJob() { CriticalBlock b(jobCrit); return jobs.ordinality() ? &OLINK(jobs.item(0)) : NULL; }
    bool executeGraph(IConstWorkUnit &workunit, const char *graphName, const SocketEndpoint &agentEp);
    void addJob(CJobMaster &job) { CriticalBlock b(jobCrit); jobs.append(job); }
    void removeJob(CJobMaster &job) { CriticalBlock b(jobCrit); jobs.zap(job); }

    class CThorDebugListener : public CSimpleInterfaceOf<IInterface>, implements IThreaded
    {
    protected:
        CThreaded threaded;
        unsigned port;
        Owned<ISocket> sock;
        CJobManager &mgr;
    private:
        volatile bool running;
    public:
        CThorDebugListener(CJobManager &_mgr) : threaded("CThorDebugListener", this), mgr(_mgr)
        {
            unsigned defaultThorDebugPort = getFixedPort(getMasterPortBase(), TPORT_debug);
            port = globals->getPropInt("DebugPort", defaultThorDebugPort);
            running = true;
            threaded.start();
        }
        ~CThorDebugListener()
        {
            running = false;
            if (sock)
                sock->cancel_accept();
            threaded.join();
        }
        virtual unsigned getPort() const { return port; }

        virtual void processDebugCommand(CSafeSocket &ssock, StringBuffer &rawText)
        {
            Owned<IPropertyTree> queryXml;
            try
            {
                queryXml.setown(createPTreeFromXMLString(rawText.str(), ipt_caseInsensitive, (PTreeReaderOptions)(ptr_ignoreWhiteSpace|ptr_ignoreNameSpaces)));
            }
            catch (IException *E)
            {
                StringBuffer s;
                IWARNLOG("processDebugCommand: Invalid XML received from %s:%s", E->errorMessage(s).str(), rawText.str());
                throw;
            }

            Linked<CJobMaster> job = mgr.getCurrentJob();
            if (!job)
                throw MakeStringException(5300, "Command not available when no job active");
            const char *graphId = job->queryGraphName();
            if (!graphId)
                throw MakeStringException(5300, "Command not available when no graph active");

            const char *command = queryXml->queryName();
            if (!command) throw MakeStringException(5300, "Invalid debug command");

            FlushingStringBuffer response(&ssock, false, MarkupFmt_XML, false, false, queryDummyContextLogger());
            response.startDataset("Debug", NULL, (unsigned) -1);

            if (strncmp(command,"print", 5) == 0)
            {
                const char *edgeId = queryXml->queryProp("@edgeId");
                if (!edgeId) throw MakeStringException(5300, "Debug command requires edgeId");

                ICommunicator &comm = job->queryNodeComm();
                CMessageBuffer mbuf;
                mbuf.append(DebugRequest);
                mbuf.append(job->queryKey());
                mptag_t replyTag = createReplyTag();
                serializeMPtag(mbuf, replyTag);
                mbuf.append(rawText);
                if (!comm.send(mbuf, RANK_ALL_OTHER, masterSlaveMpTag, MP_ASYNC_SEND))
                {
                    DBGLOG("Failed to send debug info to slave");
                    throwUnexpected();
                }
                unsigned nodes = job->queryNodes();
                response.appendf("<print graphId='%s' edgeId='%s'>", graphId, edgeId);
                while (nodes)
                {
                    rank_t sender;
                    mbuf.clear();
                    comm.recv(mbuf, RANK_ALL, replyTag, &sender, 10000);
                    while (mbuf.remaining())
                    {
                        StringAttr row;
                        mbuf.read(row);
                        response.append(row);
                    }
                    nodes--;
                }
                response.append("</print>");
            }
            else if (strncmp(command,"quit", 4) == 0)
            {
                LOG(MCwarning, thorJob, "ABORT detected from user during debug session");
                Owned<IException> e = MakeThorException(TE_WorkUnitAborting, "User signalled abort during debug session");
                job->fireException(e);
                response.appendf("<quit state='quit'/>");
            }
            else
                throw MakeStringException(5300, "Command not supported by Thor");

            response.flush(true);
        }
        virtual void threadmain() override
        {
            sock.setown(ISocket::create(port));
            while (running)
            {
                try
                {
                    Owned<ISocket> client = sock->accept(true);
                    if (client)
                    {
                        client->set_linger(-1);
                        CSafeSocket ssock(client.getClear());
                        StringBuffer rawText;
                        IpAddress peer;
                        bool continuationNeeded;
                        bool isStatus;

                        ssock.querySocket()->getPeerAddress(peer);
                        DBGLOG("Reading debug command from socket...");
                        if (!ssock.readBlock(rawText, WAIT_FOREVER, NULL, continuationNeeded, isStatus, 1024*1024))
                        {
                            DBGLOG("No data reading query from socket");
                            continue;
                        }
                        assertex(!continuationNeeded);
                        assertex(!isStatus);

                        try
                        {
                            processDebugCommand(ssock,rawText);
                        }
                        catch (IException *E)
                        {
                            StringBuffer s;
                            ssock.sendException("Thor", E->errorCode(), E->errorMessage(s), false, queryDummyContextLogger());
                            E->Release();
                        }
                        // Write terminator
                        unsigned replyLen = 0;
                        ssock.write(&replyLen, sizeof(replyLen));
                    }
                }
                catch (IException *E)
                {
                    EXCLOG(E);
                    E->Release();
                }
                catch (...)
                {
                    DBGLOG("Unexpected exception in CThorDebugListener");
                }
            }
        }
    };
    Owned<CThorDebugListener> debugListener;

public:
    IMPLEMENT_IINTERFACE_USING(CSimpleInterface);

    CJobManager(ILogMsgHandler *logHandler);
    ~CJobManager();

    bool doit(IConstWorkUnit *workunit, const char *graphName, const SocketEndpoint &agentep);
    void reply(IConstWorkUnit *workunit, const char *wuid, IException *e, const SocketEndpoint &agentep, bool allDone);

    void run();
    bool execute(IConstWorkUnit *workunit, const char *wuid, const char *graphName, const SocketEndpoint &agentep);
    IException *queryExitException() { return exitException; }

// IExceptionHandler
    bool fireException(IException *e);

// IJobManager
    virtual void stop();
    virtual void replyException(CJobMaster &job, IException *e);
    virtual void setWuid(const char *wuid, const char *cluster=NULL);
    virtual IDeMonServer *queryDeMonServer() { return demonServer; }
    virtual void fatal(IException *e);
    virtual void addCachedSo(const char *name);
    virtual void updateWorkUnitLog(IWorkUnit &workunit);
};

// CJobManager impl.

CJobManager::CJobManager(ILogMsgHandler *_logHandler) : logHandler(_logHandler)
{
    stopped = handlingConversation = false;
    addThreadExceptionHandler(this);
    if (globals->getPropBool("@watchdogEnabled"))
        demonServer.setown(createDeMonServer());
    else
        globals->setPropBool("@watchdogProgressEnabled", false);
    atomic_set(&activeTasks, 0);
    setJobManager(this);
    debugListener.setown(new CThorDebugListener(*this));
}

CJobManager::~CJobManager()
{
    setJobManager(NULL);
    removeThreadExceptionHandler(this);
}

void CJobManager::stop()
{
    if (!stopped)
    {
        LOG(MCdebugProgress, thorJob, "Stopping jobManager");
        stopped = true;
        if (jobq)
        {
            jobq->cancelWaitStatsChange();
            jobq->cancelAcceptConversation();
        }
        if (conversation && !handlingConversation)
            conversation->cancel();
    }
}

void CJobManager::fatal(IException *e)
{
    try
    {
        IArrayOf<CJobMaster> jobList;
        {
            CriticalBlock b(jobCrit);
            ForEachItemIn(j, jobs)
                jobList.append(*LINK(&jobs.item(j)));
        }
        ForEachItemIn(j, jobList)
            replyException(jobList.item(j), e);
        jobList.kill();

        if (globals->getPropBool("@watchdogProgressEnabled"))
            queryDeMonServer()->endGraphs();
        setWuid(NULL); // deactivate workunit status (Shouldn't this logic belong outside of thor?)

    }
    catch (IException *e)
    {
        EXCLOG(e, NULL);
        e->Release();
    }
    catch (...)
    {
        IERRLOG("Unknown exception in CJobManager::fatal");
    }
    LOG(MCauditInfo,",Progress,Thor,Terminate,%s,%s,%s,exception",
            queryServerStatus().queryProperties()->queryProp("@thorname"),
            queryServerStatus().queryProperties()->queryProp("@nodeGroup"),
            queryServerStatus().queryProperties()->queryProp("@queue"));
    
    queryLogMsgManager()->flushQueue(10*1000);

#ifdef _WIN32
    TerminateProcess(GetCurrentProcess(), 1);
#else
    kill(getpid(), SIGKILL);
#endif
}

void CJobManager::updateWorkUnitLog(IWorkUnit &workunit)
{
    StringBuffer log, logUrl;
    logHandler->getLogName(log);
    createUNCFilename(log, logUrl, false);
    workunit.addProcess("Thor", globals->queryProp("@name"), 0, logUrl.str());
}




#define IDLE_RESTART_PERIOD (8*60) // 8 hours
class CIdleShutdown : public CSimpleInterface, implements IThreaded
{
    unsigned timeout;
    Semaphore sem;
    CThreaded threaded;
public:
    CIdleShutdown(unsigned _timeout) : timeout(_timeout*60000), threaded("CIdleShutdown") { threaded.init(this); }
    ~CIdleShutdown() { stop(); threaded.join(); }
    virtual void threadmain() override
    {
        if (!sem.wait(timeout)) // feeling neglected, restarting..
            abortThor(MakeThorException(TE_IdleRestart, "Thor has been idle for %d minutes, restarting", timeout/60000), TEC_Idle, false);
    }
    void stop() { sem.signal(); }
};

static int getRunningMaxPriority(const char *qname)
{
    int maxpriority = 0; // ignore neg
    try {
        Owned<IRemoteConnection> conn = querySDS().connect("/Status/Servers",myProcessSession(),RTM_LOCK_READ,30000);
        if (conn.get()) 
        {
            Owned<IPropertyTreeIterator> it(conn->queryRoot()->getElements("Server"));
            ForEach(*it) {
                StringBuffer instance;
                if(it->query().hasProp("@queue"))
                {
                    const char* queue=it->query().queryProp("@queue");
                    if(queue&&(strcmp(queue,qname)==0)) {
                        Owned<IPropertyTreeIterator> wuids = it->query().getElements("WorkUnit");
                        ForEach(*wuids) {
                            IPropertyTree &wu = wuids->query();
                            const char* wuid=wu.queryProp(NULL);
                            if (wuid&&*wuid) {
                                Owned<IWorkUnitFactory> factory = getWorkUnitFactory();
                                Owned<IConstWorkUnit> workunit = factory->openWorkUnit(wuid);
                                if (workunit) {
                                    int priority = workunit->getPriorityValue();
                                    if (priority>maxpriority)
                                        maxpriority = priority;
                                }
                            }
                        }
                    }
                }
            }
        }
    }
    catch (IException *e)
    {
        EXCLOG(e,"getRunningMaxPriority");
        e->Release();
    }
    return maxpriority;

}

bool CJobManager::fireException(IException *e)
{
    IArrayOf<CJobMaster> jobList;
    {
        CriticalBlock b(jobCrit);
        ForEachItemIn(j, jobs)
            jobList.append(*LINK(&jobs.item(j)));
    }
    ForEachItemIn(j, jobList)
        jobList.item(j).fireException(e);
    jobList.kill();
    return true;
}

bool CJobManager::execute(IConstWorkUnit *workunit, const char *wuid, const char *graphName, const SocketEndpoint &agentep)
{
    try
    {
        if (!workunit) // check workunit is available and ready to run.
            throw MakeStringException(0, "Could not locate workunit %s", wuid);
        if (workunit->getCodeVersion() == 0)
            throw makeStringException(0, "Attempting to execute a workunit that hasn't been compiled");
        if ((workunit->getCodeVersion() > ACTIVITY_INTERFACE_VERSION) || (workunit->getCodeVersion() < MIN_ACTIVITY_INTERFACE_VERSION))
            throw MakeStringException(0, "Workunit was compiled for eclagent interface version %d, this thor requires version %d..%d", workunit->getCodeVersion(), MIN_ACTIVITY_INTERFACE_VERSION, ACTIVITY_INTERFACE_VERSION);

        if (debugListener)
        {
            WorkunitUpdate wu(&workunit->lock());
            StringBuffer sb;
            queryHostIP().getIpText(sb);
            wu->setDebugAgentListenerIP(sb); //tells debugger what IP to write commands to
            wu->setDebugAgentListenerPort(debugListener->getPort());
        }

        return doit(workunit, graphName, agentep);
    }
    catch (IException *e) 
    { 
        IThorException *te = QUERYINTERFACE(e, IThorException);
        if (te && tea_shutdown==te->queryAction()) 
            stopped = true;
        reply(workunit, wuid, e, agentep, false); 
    }
    catch (CATCHALL) 
    { 
        reply(workunit, wuid, MakeStringException(0, "Unknown exception"), agentep, false); 
    }
    return false;
}

void CJobManager::run()
{
    LOG(MCdebugProgress, thorJob, "Listening for graph");

    setWuid(NULL);
    StringBuffer soPath;
    globals->getProp("@query_so_dir", soPath);
    StringBuffer soPattern("*.");
#ifdef _WIN32
    soPattern.append("dll");
#else
    soPattern.append("so");
#endif
    querySoCache.init(soPath.str(), DEFAULT_QUERYSO_LIMIT, soPattern);

    SCMStringBuffer _queueNames;
    const char *thorName = globals->queryProp("@name");
    if (!thorName) thorName = "thor";
    getThorQueueNames(_queueNames, thorName);
    queueName.set(_queueNames.str());

    jobq.setown(createJobQueue(queueName.get()));
    struct cdynprio: public IDynamicPriority
    {
        const char *qn;
        int get() 
        {
            int p = getRunningMaxPriority(qn);
            if (p)
                PROGLOG("Dynamic Min priority = %d",p);
            return p;
        }
    } *dp = NULL;
    
    if (globals->getPropBool("@multiThorPriorityLock")) {
        PROGLOG("multiThorPriorityLock enabled");
        dp = new cdynprio;
        dp->qn = queueName.get();
    }

    PROGLOG("verifying mp connection to all slaves");
    Owned<IMPServer> mpServer = getMPServer();
    Owned<ICommunicator> comm = mpServer->createCommunicator(&queryClusterGroup());
    if (!comm->verifyAll(false, 1000*60*30, 1000*60))
        throwStringExceptionV(0, "Failed to connect to all slaves");    
    else
        PROGLOG("verified mp connection to all slaves");

    class CThorListener : public CSimpleInterface, implements IThreaded
    {
        CThreaded threaded;
        mptag_t mptag;
        bool stopped = false;
    public:
        CThorListener(mptag_t _mptag) : threaded("CDaliConnectionValidator"), mptag(_mptag)
        {
            threaded.init(this);
        }
        ~CThorListener() { stop(); threaded.join(); }
        void stop()
        {
            stopped = true;
            queryWorldCommunicator().cancel(NULL, mptag);
        }
        virtual void threadmain() override
        {
            for (;;)
            {
                CMessageBuffer msg;
                if (!queryWorldCommunicator().recv(msg, NULL, mptag))
                    break;
                
                StringAttr cmd;
                msg.read(cmd);
                if (0 == stricmp("stop", cmd))
                {
                    bool stopCurrentJob;
                    msg.read(stopCurrentJob);
                    abortThor(NULL, TEC_Clean, stopCurrentJob);
                    break;
                }
                else
                    PROGLOG("Unknown cmd = %s", cmd.get());
            }
        }
    } stopThorListener(MPTAG_THOR);
    StringBuffer exclusiveLockName;
    Owned<IDaliMutex> exclLockDaliMutex;
    if (globals->getProp("@multiThorExclusionLockName",exclusiveLockName))
    {
        if (exclusiveLockName.length())
        {
            if (globals->getPropBool("@multiThorPriorityLock"))
                FLLOG(MCoperatorWarning, thorJob, "multiThorPriorityLock cannot be used in conjunction with multiThorExclusionLockName");
            else
            {
                PROGLOG("Multi-Thor exclusive lock defined: %s", exclusiveLockName.str());
                exclLockDaliMutex.setown(createDaliMutex(exclusiveLockName.str()));
            }
        }
    }
    bool jobQConnected = false;
    while (!stopped)
    {
        handlingConversation = false;
        conversation.clear();
        SocketEndpoint masterEp(getMasterPortBase());
        StringBuffer url;
        PROGLOG("ThorLCR(%s) available, waiting on queue %s",masterEp.getUrlStr(url).str(),queueName.get());

        struct CLock
        {
            IDaliMutex *lock;
            StringAttr name;
            CLock() : lock(NULL) { }
            ~CLock()
            {
                clear();
            }
            void set(IDaliMutex *_lock, const char *_name)
            {
                lock = _lock;
                name.set(_name);
                PROGLOG("Took exclusive lock %s", name.get());
            }
            void clear()
            {
                if (lock)
                {
                    IDaliMutex *_lock = lock;
                    lock = NULL;
                    _lock->leave();
                    PROGLOG("Cleared exclusive lock: %s", name.get());
                }
            }
        } daliLock;
        Owned<IJobQueueItem> item;
        {
            CIdleShutdown idleshutdown(globals->getPropInt("@idleRestartPeriod", IDLE_RESTART_PERIOD));
            if (exclLockDaliMutex.get())
            {
                for (;;)
                {
                    while (!stopped && !jobq->ordinality()) // this is avoid tight loop when nothing on q.
                    {
                        if (jobQConnected)
                        {
                            jobq->disconnect();
                            jobQConnected = false;
                        }
                        jobq->waitStatsChange(1000);
                    }
                    if (stopped)
                        break;
                    unsigned connected, waiting, enqueued;
                    if (exclLockDaliMutex->enter(5000))
                    {
                        daliLock.set(exclLockDaliMutex, exclusiveLockName);
                        if (jobq->ordinality())
                        {
                            if (!jobQConnected)
                            {
                                jobq->connect(true);
                                jobQConnected = true;
                            }
                            // NB: this is expecting to get an item without delay, timeout JIC.
                            unsigned t = msTick();
                            Owned<IJobQueueItem> _item = jobq->dequeue(30*1000);
                            unsigned e = msTick() - t;
                            StringBuffer msg;
                            if (_item.get())
                                msg.append("Jobqueue item retrieved");
                            else
                                msg.append("Nothing found on jobq::dequeue");
                            if (e>=5000)
                                msg.append(" - acceptConversation took ").append(e/1000).append(" secs");
                            PROGLOG("%s", msg.str());
                            if (_item.get())
                            {
                                if (_item->isValidSession())
                                {
                                    SocketEndpoint ep = _item->queryEndpoint();
                                    ep.port = _item->getPort();
                                    Owned<IConversation> acceptconv = createSingletonSocketConnection(ep.port,&ep);
                                    if (acceptconv->connect(60*1000)) // shouldn't need that long
                                    {
                                        acceptconv->set_keep_alive(true);
                                        item.setown(_item.getClear());
                                        conversation.setown(acceptconv.getClear());
                                    }
                                    break;
                                }
                            }
                        }
                        daliLock.clear();
                    }
                    else
                    {
                        jobq->getStats(connected, waiting, enqueued);
                        if (enqueued)
                            PROGLOG("Exclusive lock %s in use. Queue state (connected=%d, waiting=%d, enqueued=%d)", exclusiveLockName.str(), connected ,waiting, enqueued);
                    }
                }
            }
            else
            {
                if (!jobQConnected)
                {
                    jobq->connect(true);
                    jobQConnected = true;
                }
                IJobQueueItem *_item;
                conversation.setown(jobq->acceptConversation(_item,30*1000,dp));    // 30s priority transition delay
                item.setown(_item);
            }
        }
        if (!conversation.get()||!item.get())
        {
            if (!stopped)
                setExitCode(0); 
            PROGLOG("acceptConversation aborted - terminating");
            break;
        }
        StringAttr graphName;
        handlingConversation = true;
        SocketEndpoint agentep;
        try
        {
            MemoryBuffer msg;
            masterEp.serialize(msg);  // only used for tracing
            if (!conversation->send(msg))
            {
                IWARNLOG("send conversation failed");
                continue;
            }
            if (!conversation->recv(msg.clear(),60*1000))
            {
                IWARNLOG("recv conversation failed");
                continue;
            }
            msg.read(graphName);
            agentep.deserialize(msg);
        }
        catch (IException *e)
        {
            FLLOG(MCoperatorWarning, thorJob, e, "CJobManager::run");
            continue;
        }
        Owned<IWorkUnitFactory> factory;
        Owned<IConstWorkUnit> workunit;
        const char *wuid = item->queryWUID();
        bool allDone = false;
        try
        {
            factory.setown(getWorkUnitFactory());
            workunit.setown(factory->openWorkUnit(wuid));
            allDone = execute(workunit, wuid, graphName, agentep);
            daliLock.clear();
            reply(workunit, wuid, NULL, agentep, allDone);
        }
        catch (IException *e) 
        { 
            IThorException *te = QUERYINTERFACE(e, IThorException);
            if (te && tea_shutdown==te->queryAction()) 
                stopped = true;
            reply(workunit, wuid, e, agentep, false); 
        }
        catch (CATCHALL) 
        { 
            reply(workunit, wuid, MakeStringException(0, "Unknown exception"), agentep, false); 
        }

        // reset for next job
        setProcessAborted(false);
    }
    delete dp;
    jobq.clear();
}

bool CJobManager::doit(IConstWorkUnit *workunit, const char *graphName, const SocketEndpoint &agentep)
{
    StringBuffer s;
    StringAttr wuid(workunit->queryWuid());
    StringAttr user(workunit->queryUser());

    LOG(MCdebugInfo, thorJob, "Processing wuid=%s, graph=%s from agent: %s", wuid.str(), graphName, agentep.getUrlStr(s).str());
    LOG(MCauditInfo,",Progress,Thor,Start,%s,%s,%s,%s,%s,%s",
            queryServerStatus().queryProperties()->queryProp("@thorname"),
            wuid.str(),
            graphName,
            user.str(),
            queryServerStatus().queryProperties()->queryProp("@nodeGroup"),
            queryServerStatus().queryProperties()->queryProp("@queue"));
    Owned<IException> e;
    bool allDone = false;
    try
    {
        allDone = executeGraph(*workunit, graphName, agentep);
    }
    catch (IException *_e) { e.setown(_e); }
    LOG(MCauditInfo,",Progress,Thor,Stop,%s,%s,%s,%s,%s,%s",
            queryServerStatus().queryProperties()->queryProp("@thorname"),
            wuid.str(),
            graphName,
            user.str(),
            queryServerStatus().queryProperties()->queryProp("@nodeGroup"),
            queryServerStatus().queryProperties()->queryProp("@queue"));
    if (e.get()) throw e.getClear();
    return allDone;
}


void CJobManager::setWuid(const char *wuid, const char *cluster)
{
    currentWuid.set(wuid);
    try
    {
        if (wuid && *wuid)
        {
            queryServerStatus().queryProperties()->setProp("WorkUnit", wuid);
            queryServerStatus().queryProperties()->setProp("Cluster", cluster);
        }
        else
        {
            queryServerStatus().queryProperties()->removeProp("WorkUnit");
            queryServerStatus().queryProperties()->removeProp("Cluster");
        }
        queryServerStatus().commitProperties();
    }
    catch (IException *e)
    {
        FLLOG(MCexception(e), thorJob, e, "WARNING: Failed to set wuid in SDS:");
        e->Release();
    }
    catch (CATCHALL)
    {
        FLLOG(MCerror, thorJob, "WARNING: Failed to set wuid in SDS: Unknown error");
    }
}

void CJobManager::replyException(CJobMaster &job, IException *e)
{
    reply(&job.queryWorkUnit(), job.queryWorkUnit().queryWuid(), e, job.queryAgentEp(), false);
}

void CJobManager::reply(IConstWorkUnit *workunit, const char *wuid, IException *e, const SocketEndpoint &agentep, bool allDone)
{
    CriticalBlock b(replyCrit);
#ifdef _CONTAINERIZED
    // JCSMORE ignore pause/resume cases for now.
    if (e)
    {
        if (!exitException)
            exitException.setown(e);
        return;
    }
#else
    workunit->forceReload();
    if (!conversation) 
        return;
    StringBuffer s;
    if (e) {
        s.append("Posting exception: ");
        e->errorMessage(s);
    }
    else
        s.append("Posting OK");
    s.append(" to agent ");
    agentep.getUrlStr(s);
    s.append(" for workunit(").append(wuid).append(")");
    PROGLOG("%s", s.str());
    MemoryBuffer replyMb;
    workunit->forceReload();
    if (!allDone && (WUActionPause == workunit->getAction() || WUActionPauseNow == workunit->getAction()))
    {
        replyMb.append((unsigned)DAMP_THOR_REPLY_PAUSED);
        if (e)
        {
            // likely if WUActionPauseNow, shouldn't happen if WUActionPause
            EXCLOG(e, "Exception at time of pause");
            replyMb.append(true);
            serializeException(e, replyMb);
        }
        else
            replyMb.append(false);
    }
    else if (e)
    {
        IThorException *te = QUERYINTERFACE(e, IThorException);
        if (te && TE_WorkUnitAborting == te->errorCode())
            replyMb.append((unsigned)DAMP_THOR_REPLY_ABORT);
        else
            replyMb.append((unsigned)DAMP_THOR_REPLY_ERROR);
        serializeException(e, replyMb);
    }
    else
        replyMb.append((unsigned)DAMP_THOR_REPLY_GOOD);
    if (!conversation->send(replyMb)) {
        s.clear();
        IERRLOG("Failed to reply to agent %s",agentep.getUrlStr(s).str());
    }
    conversation.clear();
    handlingConversation = false;

    //GH->JCS Should this be using getEnvironmentFactory()->openEnvironment()?
    Owned<IRemoteConnection> conn = querySDS().connect("/Environment", myProcessSession(), RTM_LOCK_READ, MEDIUMTIMEOUT);
    if (checkThorNodeSwap(globals->queryProp("@name"),e?wuid:NULL,(unsigned)-1))
        abortThor(e, TEC_Swap, false);
#endif
}

bool CJobManager::executeGraph(IConstWorkUnit &workunit, const char *graphName, const SocketEndpoint &agentEp)
{
    timestamp_type startTs = getTimeStampNowValue();
    {
        Owned<IWorkUnit> wu = &workunit.lock();
        wu->setTracingValue("ThorBuild", BUILD_TAG);
        updateWorkUnitLog(*wu);
    }
    workunit.forceReload();
    StringAttr wuid(workunit.queryWuid());
    cycle_t startCycles = get_cycles_now();

    Owned<IConstWUQuery> query = workunit.getQuery(); 
    SCMStringBuffer soName;
    query->getQueryDllName(soName);
    unsigned version = query->getQueryDllCrc();
    query.clear();

    StringBuffer soPath;
    globals->getProp("@query_so_dir", soPath);
    StringBuffer compoundPath;
    compoundPath.append(soPath.str());
    soPath.append(soName.str());
    getCompoundQueryName(compoundPath, soName.str(), version);
    bool sendSo = false;
    if (querySoCache.isAvailable(compoundPath.str()))
        PROGLOG("Using existing local dll: %s", compoundPath.str()); // It is assumed if present here then _still_ present on slaves from previous send.
    else
    {
        MemoryBuffer file;
        queryDllServer().getDll(soName.str(), file);
        PROGLOG("Saving dll: %s", compoundPath.str());
        OwnedIFile out = createIFile(compoundPath.str());
        try
        {
            out->setCreateFlags(S_IRWXU); 
            OwnedIFileIO io = out->open(IFOcreate);
            io->write(0, file.length(), file.toByteArray());
            io.clear();
        }
        catch (IException *e)
        {
            FLLOG(MCexception(e), thorJob, e, "Failed to write query dll - ignoring!");
            e->Release();   
        }
        sendSo = globals->getPropBool("Debug/@dllsToSlaves", true);
    }

    Owned<ILoadedDllEntry> querySo = createDllEntry(compoundPath.str(), false, NULL, false);

    SCMStringBuffer eclstr;
    StringAttr user(workunit.queryUser());

    PROGLOG("Started wuid=%s, user=%s, graph=%s\n", wuid.str(), user.str(), graphName);

    PROGLOG("Query %s loaded", compoundPath.str());
    Owned<CJobMaster> job = createThorGraph(graphName, workunit, querySo, sendSo, agentEp);
    unsigned wfid = job->getWfid();
    StringBuffer graphScope;
    graphScope.append(WorkflowScopePrefix).append(wfid).append(":").append(graphName);
    PROGLOG("Graph %s created", graphName);
    PROGLOG("Running graph=%s", job->queryGraphName());
    addJob(*job);
    bool allDone = false;
    Owned<IException> exception;
    Owned<IFatalHandler> fatalHdlr;
    try
    {
        struct CounterBlock
        {
            atomic_t &counter;
            CounterBlock(atomic_t &_counter) : counter(_counter) { atomic_inc(&counter); }
            ~CounterBlock() { atomic_dec(&counter); }
        } cBlock(activeTasks);

        {
            Owned<IWorkUnit> wu = &workunit.lock();
            wu->setStatistic(queryStatisticsComponentType(), queryStatisticsComponentName(), SSTgraph, graphScope, StWhenStarted, NULL, startTs, 1, 0, StatsMergeAppend);
            //Could use addTimeStamp(wu, SSTgraph, graphName, StWhenStarted, wfid) if start time could be this point
            wu->setState(WUStateRunning);
            VStringBuffer version("%d.%d", THOR_VERSION_MAJOR, THOR_VERSION_MINOR);
            wu->setDebugValue("ThorVersion", version.str(), true);
        }

        setWuid(workunit.queryWuid(), workunit.queryClusterName());

        allDone = job->go();

        Owned<IWorkUnit> wu = &workunit.lock();
        unsigned __int64 graphTimeNs = cycle_to_nanosec(get_cycles_now()-startCycles);
        StringBuffer graphTimeStr;
        formatGraphTimerLabel(graphTimeStr, graphName);

        updateWorkunitStat(wu, SSTgraph, graphName, StTimeElapsed, graphTimeStr, graphTimeNs, wfid);

        addTimeStamp(wu, SSTgraph, graphName, StWhenFinished, wfid);
<<<<<<< HEAD
        double cost = calculateThorCost(graphTimeNs, queryNodeClusterWidth());
        if (cost)
            wu->setStatistic(queryStatisticsComponentType(), queryStatisticsComponentName(), SSTgraph, graphScope, StCostExecute, NULL, cost, 1, 0, StatsMergeReplace);
=======
>>>>>>> 927e7d5d

        removeJob(*job);
    }
    catch (IException *e)
    {
        exception.setown(e);
    }
    job->endJob();
    removeJob(*job);
    if (exception)
    {
        setWuid(nullptr);
        throw exception.getClear();
    }
    fatalHdlr.setown(job->clearFatalHandler());
    job.clear();
    PROGLOG("Finished wuid=%s, graph=%s", wuid.str(), graphName);

    fatalHdlr->clear();

    setWuid(NULL);
    return allDone;
}

void CJobManager::addCachedSo(const char *name)
{
    querySoCache.add(name);
}

static int exitCode = -1;
void setExitCode(int code) { exitCode = code; }
int queryExitCode() { return exitCode; }

static unsigned aborting = 99;
void abortThor(IException *e, unsigned errCode, bool abortCurrentJob)
{
    if (-1 == queryExitCode()) setExitCode(errCode);
    Owned<CJobManager> jM = ((CJobManager *)getJobManager());
    Owned<IException> _e;
    if (0 == aborting)
    {
        aborting = 1;
        if (errCode != TEC_Clean)
        {
            if (!e)
            {
                _e.setown(MakeThorException(TE_AbortException, "THOR ABORT"));
                e = _e;
            }
            EXCLOG(e,"abortThor");
        }
        LOG(MCdebugProgress, thorJob, "abortThor called");
        if (jM)
            jM->stop();
    }
    if (2 > aborting && abortCurrentJob)
    {
        aborting = 2;
        LOG(MCdebugProgress, thorJob, "aborting any current active job");
        if (jM)
        {
            if (!e)
            {
                _e.setown(MakeThorException(TE_AbortException, "THOR ABORT"));
                e = _e;
            }
            jM->fireException(e);
        }
        if (errCode == TEC_Clean)
        {
            LOG(MCdebugProgress, thorJob, "Removing sentinel upon normal shutdown");
            Owned<IFile> sentinelFile = createSentinelTarget();
            removeSentinelFile(sentinelFile);
        }
    }
}

#define DEFAULT_VERIFYDALI_POLL 5*60 // secs
class CDaliConnectionValidator : public CSimpleInterface, implements IThreaded
{
    bool stopped;
    unsigned pollDelay;
    Semaphore poll;
    CThreaded threaded;
public:
    CDaliConnectionValidator(unsigned _pollDelay) : threaded("CDaliConnectionValidator") { pollDelay = _pollDelay*1000; stopped = false; threaded.init(this); }
    ~CDaliConnectionValidator() { stop(); threaded.join(); }
    virtual void threadmain() override
    {
        for (;;)
        {
            poll.wait(pollDelay);
            if (stopped) break;
            if (!verifyCovenConnection(pollDelay)) // use poll delay time for verify connection timeout
            {
                abortThor(MakeThorOperatorException(TE_AbortException, "Detected lost connectivity with dali server, aborting thor"), TEC_DaliDown);
                break;
            }
        }
    }
    void stop()
    {
        stopped = true;
        poll.signal();
    }
};

static CSDSServerStatus *serverStatus = NULL;
CSDSServerStatus &queryServerStatus() { return *serverStatus; }

CSDSServerStatus &openThorServerStatus()
{
    assertex(!serverStatus);
    serverStatus = new CSDSServerStatus("ThorMaster");
    return *serverStatus;
}
void closeThorServerStatus()
{
    if (serverStatus)
    {
        delete serverStatus;
        serverStatus = NULL;
    }
}

void thorMain(ILogMsgHandler *logHandler, const char *wuid, const char *graphName)
{
    aborting = 0;
    unsigned multiThorMemoryThreshold = globals->getPropInt("@multiThorMemoryThreshold")*0x100000;
    try
    {
        Owned<CDaliConnectionValidator> daliConnectValidator = new CDaliConnectionValidator(globals->getPropInt("@verifyDaliConnectionInterval", DEFAULT_VERIFYDALI_POLL));
        Owned<ILargeMemLimitNotify> notify;
        if (multiThorMemoryThreshold) {
            StringBuffer ngname;
            if (!globals->getProp("@multiThorResourceGroup",ngname))
                globals->getProp("@nodeGroup",ngname);
            if (ngname.length()) {
                notify.setown(createMultiThorResourceMutex(ngname.str(),serverStatus));
                setMultiThorMemoryNotify(multiThorMemoryThreshold,notify);
                PROGLOG("Multi-Thor resource limit for %s set to %" I64F "d",ngname.str(),(__int64)multiThorMemoryThreshold);
            }   
            else
                multiThorMemoryThreshold = 0;
        }
        initFileManager();
        CThorResourceMaster masterResource;
        setIThorResource(masterResource);

        enableForceRemoteReads(); // forces file reads to be remote reads if they match environment setting 'forceRemotePattern' pattern.

        Owned<CJobManager> jobManager = new CJobManager(logHandler);
        try
        {
            if (wuid) // one-shot, quits after running
            {
                PROGLOG("Executing: wuid=%s, graph=%s", wuid, graphName);
                Owned<IWorkUnitFactory> factory;
                Owned<IConstWorkUnit> workunit;
                factory.setown(getWorkUnitFactory());
                workunit.setown(factory->openWorkUnit(wuid));
                SocketEndpoint dummyAgentEp;
                jobManager->execute(workunit, wuid, graphName, dummyAgentEp);
                IException *e = jobManager->queryExitException();
                Owned<IWorkUnit> w = &workunit->lock();
                if (e)
                {
                    Owned<IWUException> we = w->createException();
                    we->setSeverity(SeverityInformation);
                    StringBuffer errStr;
                    e->errorMessage(errStr);
                    we->setExceptionMessage(errStr);
                    we->setExceptionSource("thormasterexception");
                    we->setExceptionCode(e->errorCode());
                }
                w->setState(WUStateWait);
            }  
            else
                jobManager->run();
        }
        catch (IException *e)
        {
            EXCLOG(e, NULL);
            throw;
        }
    }
    catch (IException *e) 
    {
        FLLOG(MCexception(e), thorJob, e,"ThorMaster");
        e->Release();
    }
    if (multiThorMemoryThreshold)
        setMultiThorMemoryNotify(0,NULL);
}<|MERGE_RESOLUTION|>--- conflicted
+++ resolved
@@ -956,12 +956,9 @@
         updateWorkunitStat(wu, SSTgraph, graphName, StTimeElapsed, graphTimeStr, graphTimeNs, wfid);
 
         addTimeStamp(wu, SSTgraph, graphName, StWhenFinished, wfid);
-<<<<<<< HEAD
         double cost = calculateThorCost(graphTimeNs, queryNodeClusterWidth());
         if (cost)
             wu->setStatistic(queryStatisticsComponentType(), queryStatisticsComponentName(), SSTgraph, graphScope, StCostExecute, NULL, cost, 1, 0, StatsMergeReplace);
-=======
->>>>>>> 927e7d5d
 
         removeJob(*job);
     }
