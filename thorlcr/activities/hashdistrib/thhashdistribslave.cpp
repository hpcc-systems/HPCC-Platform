/*##############################################################################

    HPCC SYSTEMS software Copyright (C) 2012 HPCC Systems.

    Licensed under the Apache License, Version 2.0 (the "License");
    you may not use this file except in compliance with the License.
    You may obtain a copy of the License at

       http://www.apache.org/licenses/LICENSE-2.0

    Unless required by applicable law or agreed to in writing, software
    distributed under the License is distributed on an "AS IS" BASIS,
    WITHOUT WARRANTIES OR CONDITIONS OF ANY KIND, either express or implied.
    See the License for the specific language governing permissions and
    limitations under the License.
############################################################################## */

#include "platform.h"
#include "limits.h"
#include <math.h>

#include "slave.ipp"

#include "thhashdistribslave.ipp"
#include "thorport.hpp"
#include "jio.hpp"
#include "jflz.hpp"
#include "jsort.hpp"
#include "jdebug.hpp"
#include "thsortu.hpp"
#include "thactivityutil.ipp"
#include "thmem.hpp"
#include "tsorta.hpp"
#include "thormisc.hpp"
#include "javahash.hpp"
#include "javahash.tpp"
#include "mpcomm.hpp"
#include "thbufdef.hpp"
#include "thexception.hpp"
#include "jhtree.hpp"
#include "thalloc.hpp"

#ifdef _DEBUG
//#define TRACE_UNIQUE
//#define FULL_TRACE
//#define TRACE_MP
#endif

//--------------------------------------------------------------------------------------------
// HashDistributeSlaveActivity
//


#define NUMSLAVEPORTS       2
#define DEFAULTCONNECTTIMEOUT 10000
#define DEFAULT_OUT_BUFFER_SIZE 0x100000        // 1MB
#define DEFAULT_IN_BUFFER_SIZE  0x100000*32  // 32MB input buffer
#define DEFAULT_WRITEPOOLSIZE 16
#define DISK_BUFFER_SIZE 0x10000 // 64K
#define DEFAULT_TIMEOUT (1000*60*60)

#ifdef _MSC_VER
#pragma warning(push)
#pragma warning( disable : 4355 ) // 'this' : used in base member initializer list
#endif

#ifdef _DEBUG
#define HDSendPrintLog(M) PROGLOG(M)
#define HDSendPrintLog2(M,P1) PROGLOG(M,P1)
#define HDSendPrintLog3(M,P1,P2) PROGLOG(M,P1,P2)
#define HDSendPrintLog4(M,P1,P2,P3) PROGLOG(M,P1,P2,P3)
#else
#define HDSendPrintLog(M)
#define HDSendPrintLog2(M,P1)
#define HDSendPrintLog3(M,P1,P2)
#define HDSendPrintLog4(M,P1,P2,P3)
#endif

class CDistributorBase : public CSimpleInterface, implements IHashDistributor, implements IExceptionHandler
{
    Linked<IRowInterfaces> rowIf;
    Linked<IEngineRowAllocator> allocator;
    Linked<IOutputRowSerializer> serializer;
    Linked<IOutputMetaData> meta;
    const bool &abort;
    IHash *ihash;
    Owned<IRowStream> input;

    Semaphore distribDoneSem, localFinishedSem;
    ICompare *iCompare;
    size32_t bucketSendSize;
    bool doDedup, allowSpill, connected, selfstopped;
    Owned<IException> sendException, recvException;
    IStopInput *istop;
    size32_t fixedEstSize;
    Owned<IRowWriter> pipewr;
    roxiemem::IRowManager *rowManager;

    /*
     * CSendBucket - a collection of rows destinate for a particular destination target(slave)
     */
    class CSendBucket : public CSimpleInterface, implements IRowStream
    {
        CDistributorBase &owner;
        size32_t total;
        ThorRowQueue rows;
        unsigned destination;
        CThorExpandingRowArray dedupList;
    public:
        IMPLEMENT_IINTERFACE_USING(CSimpleInterface);

        CSendBucket(CDistributorBase &_owner, unsigned _destination) : owner(_owner), destination(_destination),
                dedupList(*owner.activity, owner.rowIf)
        {
            total = 0;
        }
        ~CSendBucket()
<<<<<<< HEAD
        {
            loop
            {
                const void *row = rows.dequeue();
                if (!row)
                    break;
                ReleaseThorRow(row);
            }
        }
        unsigned count() const { return rows.ordinality(); }
        bool dedup(ICompare *iCompare) // returns true if reduces by >= 10%
        {
=======
        {
            loop
            {
                const void *row = rows.dequeue();
                if (!row)
                    break;
                ReleaseThorRow(row);
            }
        }
        unsigned count() const { return rows.ordinality(); }
        bool dedup(ICompare *iCompare) // returns true if reduces by >= 10%
        {
>>>>>>> 2afd7593
            unsigned c = rows.ordinality();
            if (c<2)
                return false;
            for (unsigned i=0; i<c; i++)
                dedupList.append(rows.item(i));
            rows.clear(); // NB: dedupList took ownership
            dedupList.sort(*iCompare, owner.activity->queryMaxCores());
            OwnedConstThorRow prev;
            for (unsigned i = c; i>0;)
            {
                OwnedConstThorRow row = dedupList.getClear(--i);
                if ((NULL != prev.get()) && (0 == iCompare->docompare(prev, row)))
                {
                    size32_t rsz = owner.rowMemSize(row);
                    total -= rsz;
                }
                else
                {
                    prev.set(row);
                    rows.enqueue(row.getClear());
                }
            }
            dedupList.clearRows();
            return true; // attempted
        }
        void add(const void *row, size32_t &rs)
        {
            rs = owner.rowMemSize(row);
            total += rs;
            rows.enqueue(row);
        }
        unsigned queryDestination() const { return destination; }
        size32_t querySize() const { return total; }
        bool serializeClear(MemoryBuffer &mb, size32_t limit) // returns true if sent all
        {
            CMemoryRowSerializer memSerializer(mb);
            loop
            {
                OwnedConstThorRow row = nextRow();
                if (!row)
                    break;
                owner.serializer->serialize(memSerializer, (const byte *)row.get());
                if (mb.length()>=limit)
                    return false;
            }
            return true;
        }
    // IRowStream impl.
        virtual const void *nextRow()
        {
            return rows.dequeue();
        }
        virtual void stop() { }
    };
    typedef SimpleInterThreadQueueOf<CSendBucket, false> CSendBucketQueue;
    /*
     * CSender, main send loop functionality
     * processes input, constructs CSendBucket's and manages creation CWriteHandler threads
     */
    class CSender : public CSimpleInterface, implements IThreadFactory, implements IExceptionHandler
    {
        /*
         * CWriterHandler, a per thread class and member of the writerPool
         * a write handler, is given an initial CSendBucket and handles the dedup(if applicable)
         * compression and transmission to the target.
         * If the size serialized, is below a threshold, it will see if more has been queued
         * in the interim and serialize that compress and searilize within the same send/recv cycle
         * When done, it will see if more queue available.
         * NB: There will be at most 1 writer per destination target (up to thread pool limit)
         */
        class CWriteHandler : public CSimpleInterface, implements IPooledThread
        {
            CSender &owner;
            CDistributorBase &distributor;
            Owned<CSendBucket> _sendBucket;
            unsigned nextPending;

        public:
            IMPLEMENT_IINTERFACE_USING(CSimpleInterface);

            CWriteHandler(CSender &_owner) : owner(_owner), distributor(_owner.owner)
            {
            }
            void init(void *startInfo)
            {
                nextPending = getRandom()%distributor.numnodes;
                _sendBucket.setown((CSendBucket *)startInfo);
                owner.setActiveWriter(_sendBucket->queryDestination(), this);
            }
            void main()
            {
                Owned<CSendBucket> sendBucket = _sendBucket.getClear();
                unsigned dest = sendBucket->queryDestination();
                size32_t writerTotalSz = 0;
                size32_t sendSz = 0;
                MemoryBuffer mb;
                loop
                {
                    writerTotalSz += sendBucket->querySize();
                    owner.dedup(sendBucket); // conditional

                    if (owner.selfPush(dest))
                        distributor.addLocal(sendBucket);
                    else // remote
                    {
                        bool wholeBucket = sendBucket->serializeClear(mb, distributor.bucketSendSize);
                        sendSz = mb.length();
                        // NB: buckets will typically be large enough already, if not check pending buckets
                        if (sendSz < distributor.bucketSendSize)
                        {
                            // more added to dest I'm processing?
                            {
                                CriticalBlock b(owner.activeWritersLock);
                                sendBucket.setown(owner.pendingBuckets.item(dest)->dequeueNow());
                            }
                            if (sendBucket)
                            {
                                HDSendPrintLog3("CWriteHandler, pending(b=%d) rolled, size=%d", sendBucket->queryDestination(), sendBucket->querySize());
                                // NB: if was just < bucketSendSize and pending is ~ bucketSendSize, could mean we send is ~2*bucketSendSize, but that's ok.
                                continue; // NB: it will flow into else "remote" arm
                            }
                        }
                        loop
                        {
                            // JCSMORE check if worth compressing
                            CMessageBuffer msg;
                            fastLZCompressToBuffer(msg, mb.length(), mb.bufferBase());
                            mb.clear();
                            owner.send(dest, msg);
                            sendSz = 0;
                            if (wholeBucket)
                                break;
                            wholeBucket = sendBucket->serializeClear(mb, distributor.bucketSendSize);
                        }
                    }
                    owner.decTotal(writerTotalSz);
                    writerTotalSz = 0;
                    // see if others to process
                    // NB: this will never start processing a bucket for a destination which already has an active writer.
                    CriticalBlock b(owner.activeWritersLock);
                    owner.setActiveWriter(dest, NULL);
                    sendBucket.setown(owner.getAnotherBucket(nextPending));
                    if (!sendBucket)
                        break;
                    dest = sendBucket->queryDestination();
                    owner.setActiveWriter(dest, this);
                    HDSendPrintLog3("CWriteHandler, now dealing with (b=%d), size=%d", sendBucket->queryDestination(), sendBucket->querySize());
                }
            }
            bool canReuse() { return true; }
            bool stop() { return true; }
        } **activeWriters;

        CDistributorBase &owner;
        CriticalSection activeWritersLock;
        mutable SpinLock totalSzLock;
        SpinLock doDedupLock;
        PointerIArrayOf<CSendBucket> buckets;
        UnsignedArray candidates;
        size32_t totalSz;
        bool senderFull, doDedup;
        Semaphore senderFullSem;
        Linked<IException> exception;
        OwnedMalloc<bool> senderFinished;
        unsigned numFinished, dedupSamples, dedupSuccesses, self;
        Owned<IThreadPool> writerPool;
        PointerArrayOf<CSendBucketQueue> pendingBuckets;
        unsigned numActiveWriters;

        void init()
        {
            unsigned n;
            for (unsigned n=0; n<owner.numnodes; n++)
                buckets.append(NULL);
            totalSz = 0;
            senderFull = false;
            activeWriters = new CWriteHandler *[owner.numnodes];
            memset(activeWriters, 0, owner.numnodes * sizeof(CWriteHandler *));
            senderFinished.allocateN(owner.numnodes, true);
            numFinished = 0;
            dedupSamples = dedupSuccesses = 0;
            doDedup = owner.doDedup;
            writerPool.setown(createThreadPool("HashDist writer pool", this, &owner, owner.writerPoolSize, 5*60*1000));
            self = owner.activity->queryJob().queryMyRank()-1;
            for (n=0; n<owner.numnodes; n++)
                pendingBuckets.append(new CSendBucketQueue);
            numActiveWriters = 0;
        }

        void dedup(CSendBucket *sendBucket)
        {
            {
                SpinBlock b(doDedupLock);
                if (!doDedup)
                    return;
            }
            unsigned preCount = sendBucket->count();
            CCycleTimer dedupTimer;
            if (sendBucket->dedup(owner.iCompare))
            {
                unsigned tookMs = dedupTimer.elapsedMs();
                unsigned postCount = sendBucket->count();
                SpinBlock b(doDedupLock);
                if (dedupSamples<10)
                {
                    if (postCount<preCount*9/10)
                        dedupSuccesses++;
                    dedupSamples++;
                    ActPrintLog(owner.activity, "pre-dedup sample %d : %d unique out of %d, took: %d ms", dedupSamples, postCount, preCount, tookMs);
                    if ((10 == dedupSamples) && (0 == dedupSuccesses))
                    {
                        ActPrintLog(owner.activity, "disabling distribute pre-dedup");
                        doDedup = false;
                    }
                }
            }
        }
        CSendBucket *queryBucket(unsigned n)
        {
            return buckets.item(n);
        }
        CSendBucket *queryBucketCreate(unsigned n)
<<<<<<< HEAD
        {
            CSendBucket *bucket = buckets.item(n);
            if (!bucket)
            {
                bucket = new CSendBucket(owner, n);
                buckets.replace(bucket, n);
            }
            return bucket;
        }
        CSendBucket *getBucketClear(unsigned n)
        {
=======
        {
            CSendBucket *bucket = buckets.item(n);
            if (!bucket)
            {
                bucket = new CSendBucket(owner, n);
                buckets.replace(bucket, n);
            }
            return bucket;
        }
        CSendBucket *getBucketClear(unsigned n)
        {
>>>>>>> 2afd7593
            Linked<CSendBucket> bucket = buckets.item(n);
            if (!bucket)
                return NULL;
            buckets.replace(NULL, n);
            return bucket.getClear();
<<<<<<< HEAD
        }
        void send(unsigned dest, CMessageBuffer &mb)
        {
            if (!senderFinished[dest])
            {
                if (selfPush(dest))
                    assertex(dest != self);
                if (!owner.sendBlock(dest, mb))
                {
                    ActPrintLog(owner.activity, "CDistributorBase::sendBlock stopped slave %d", dest+1);
                    senderFinished[dest] = true;
                    numFinished++;
                }
            }
        }
=======
        }
        void send(unsigned dest, CMessageBuffer &mb)
        {
            if (!senderFinished[dest])
            {
                if (selfPush(dest))
                    assertex(dest != self);
                if (!owner.sendBlock(dest, mb))
                {
                    ActPrintLog(owner.activity, "CDistributorBase::sendBlock stopped slave %d", dest+1);
                    senderFinished[dest] = true;
                    numFinished++;
                }
            }
        }
>>>>>>> 2afd7593
        void decTotal(size32_t sz)
        {
            SpinBlock b(totalSzLock);
            HDSendPrintLog2("decTotal - %d", sz);
            totalSz -= sz;
            if (sz && senderFull)
            {
                senderFull = false;
                senderFullSem.signal();
            }
        }
        size32_t queryTotalSz() const
        {
            SpinBlock b(totalSzLock);
            return totalSz;
        }
        inline bool selfPush(unsigned i)
        {
            return (i==self)&&!owner.pull;
        }
        void closeWrite()
        {
            unsigned i;
            CMessageBuffer nullMsg;
            for (i=0; i<owner.numnodes; i++)
            {
                if (!selfPush(i))
                {
                    try
                    {
                        nullMsg.clear();
                        owner.sendBlock(i, nullMsg);
                    }
                    catch (IException *e)
                    {
                        ActPrintLog(owner.activity, e, "HDIST: closeWrite");
                        owner.fireException(e);
                    }
                }
            }
        }
    public:
        IMPLEMENT_IINTERFACE_USING(CSimpleInterface);

        CSender(CDistributorBase &_owner) : owner(_owner)
<<<<<<< HEAD
        {
            init();
        }
        ~CSender()
        {
            delete [] activeWriters;
            for (unsigned n=0; n<owner.numnodes; n++)
            {
                CSendBucketQueue *queue = pendingBuckets.item(n);
                loop
                {
                    CSendBucket *bucket = queue->dequeueNow();
                    if (!bucket)
                        break;
                    ::Release(bucket);
                }
                delete queue;
            }
        }
        CSendBucket *getAnotherBucket(unsigned &next)
        {
            // NB: called inside activeWritersLock
            unsigned start = next;
            loop
            {
                unsigned current=next;
                unsigned c = pendingBuckets.item(current)->ordinality();
                ++next;
                if (next>=owner.numnodes)
                    next = 0;
                if (c)
                {
                    if (NULL == activeWriters[current])
                        return pendingBuckets.item(current)->dequeueNow();
                }
                if (next == start)
                    return NULL;
            }
        }
        void add(CSendBucket *bucket)
        {
            if (owner.selfstopped && !senderFinished[self])
            {
                senderFinished[self] = true;
                ++numFinished;
            }
            unsigned dest = bucket->queryDestination();
            if (senderFinished[dest])
            {
                HDSendPrintLog2("CSender::add disposing of bucket [finished(%d)]", dest);
                bucket->Release();
            }
            else
            {
                CriticalBlock b(activeWritersLock);
                CWriteHandler *writer = activeWriters[dest];
                if (!writer && (numActiveWriters < owner.writerPoolSize))
                {
                    HDSendPrintLog2("CSender::add (new thread), dest=%d", dest);
                    writerPool->start(bucket);
                }
                else // an existing writer will pick up
                    pendingBuckets.item(dest)->enqueue(bucket);
            }
        }
        void setActiveWriter(unsigned n, CWriteHandler *writer)
        {
            if (writer)
            {
                assertex(!activeWriters[n]);
                ++numActiveWriters;
            }
            else
            {
                assertex(activeWriters[n]);
                --numActiveWriters;
            }
            activeWriters[n] = writer;
        }
        unsigned getSendCandidate(bool &doSelf)
        {
            unsigned i;
            unsigned maxsz=0;
            for (i=0;i<owner.numnodes;i++)
            {
                CSendBucket *bucket = queryBucket(i);
                if (bucket)
                {
                    size32_t bucketSz = bucket->querySize();
                    if (bucketSz > maxsz)
                        maxsz = bucketSz;
                }
            }
            doSelf = false;
            if (0 == maxsz)
                return NotFound;
            candidates.kill();
            for (i=0; i<owner.numnodes; i++)
            {
                CSendBucket *bucket = queryBucket(i);
                if (bucket)
                {
                    size32_t bucketSz = bucket->querySize();
                    if (bucketSz > maxsz/2)
                    {
                        if (i==self)
                            doSelf = true;
                        else
                            candidates.append(i);
                    }
                }
            }
            if (0 == candidates.ordinality())
                return NotFound;
            unsigned h;
            if (candidates.ordinality()==1)
                h = candidates.item(0);
            else
                h = candidates.item(getRandom()%candidates.ordinality());
            return h;
        }
=======
        {
            init();
        }
        ~CSender()
        {
            delete [] activeWriters;
            for (unsigned n=0; n<owner.numnodes; n++)
            {
                CSendBucketQueue *queue = pendingBuckets.item(n);
                loop
                {
                    CSendBucket *bucket = queue->dequeueNow();
                    if (!bucket)
                        break;
                    ::Release(bucket);
                }
                delete queue;
            }
        }
        CSendBucket *getAnotherBucket(unsigned &next)
        {
            // NB: called inside activeWritersLock
            unsigned start = next;
            loop
            {
                unsigned current=next;
                unsigned c = pendingBuckets.item(current)->ordinality();
                ++next;
                if (next>=owner.numnodes)
                    next = 0;
                if (c)
                {
                    if (NULL == activeWriters[current])
                        return pendingBuckets.item(current)->dequeueNow();
                }
                if (next == start)
                    return NULL;
            }
        }
        void add(CSendBucket *bucket)
        {
            if (owner.selfstopped && !senderFinished[self])
            {
                senderFinished[self] = true;
                ++numFinished;
            }
            unsigned dest = bucket->queryDestination();
            if (senderFinished[dest])
            {
                HDSendPrintLog2("CSender::add disposing of bucket [finished(%d)]", dest);
                bucket->Release();
            }
            else
            {
                CriticalBlock b(activeWritersLock);
                CWriteHandler *writer = activeWriters[dest];
                if (!writer && (numActiveWriters < owner.writerPoolSize))
                {
                    HDSendPrintLog2("CSender::add (new thread), dest=%d", dest);
                    writerPool->start(bucket);
                }
                else // an existing writer will pick up
                    pendingBuckets.item(dest)->enqueue(bucket);
            }
        }
        void setActiveWriter(unsigned n, CWriteHandler *writer)
        {
            if (writer)
            {
                assertex(!activeWriters[n]);
                ++numActiveWriters;
            }
            else
            {
                assertex(activeWriters[n]);
                --numActiveWriters;
            }
            activeWriters[n] = writer;
        }
        unsigned getSendCandidate(bool &doSelf)
        {
            unsigned i;
            unsigned maxsz=0;
            for (i=0;i<owner.numnodes;i++)
            {
                CSendBucket *bucket = queryBucket(i);
                if (bucket)
                {
                    size32_t bucketSz = bucket->querySize();
                    if (bucketSz > maxsz)
                        maxsz = bucketSz;
                }
            }
            doSelf = false;
            if (0 == maxsz)
                return NotFound;
            candidates.kill();
            for (i=0; i<owner.numnodes; i++)
            {
                CSendBucket *bucket = queryBucket(i);
                if (bucket)
                {
                    size32_t bucketSz = bucket->querySize();
                    if (bucketSz > maxsz/2)
                    {
                        if (i==self)
                            doSelf = true;
                        else
                            candidates.append(i);
                    }
                }
            }
            if (0 == candidates.ordinality())
                return NotFound;
            unsigned h;
            if (candidates.ordinality()==1)
                h = candidates.item(0);
            else
                h = candidates.item(getRandom()%candidates.ordinality());
            return h;
        }
>>>>>>> 2afd7593
        void process(IRowStream *input)
        {
            ActPrintLog(owner.activity, "Distribute send start");

            CCycleTimer timer;
            rowcount_t totalSent = 0;
            try
            {
                do
                {
                    while (queryTotalSz() >= owner.inputBufferSize)
                    {
                        HDSendPrintLog("process exceeded inputBufferSize");
                        bool doSelf;
                        unsigned which = getSendCandidate(doSelf);
                        if (NotFound != which)
                        {
                            HDSendPrintLog3("process exceeded: send to %d, size=%d", which, queryBucket(which)->querySize());
                            add(getBucketClear(which));
                        }
                        if (doSelf)
                        {
                            HDSendPrintLog2("process exceeded: doSelf, size=%d", queryBucket(self)->querySize());
                            add(getBucketClear(self));
                        }
                        else if (NotFound == which) // i.e. none
                        {
                            HDSendPrintLog("process exceeded inputBufferSize, none to send");
                            {
                                SpinBlock b(totalSzLock);
                                // some may have been freed after lock
                                if (totalSz < owner.inputBufferSize)
                                    break;
                                senderFull = true;
                            }
                            loop
                            {
                                if (timer.elapsedCycles() >= queryOneSecCycles()*10)
                                    ActPrintLog(owner.activity, "HD sender, waiting for space");
                                timer.reset();

                                if (senderFullSem.wait(10000))
                                    break;
                            }
                        }
                    }
                    const void *row = input->nextRow();
                    if (!row)
                        break;
                    unsigned dest = owner.ihash->hash(row)%owner.numnodes;
                    if (senderFinished[dest]) // does this need to be thread safe?
                        ReleaseThorRow(row);
                    else
                    {
                        CSendBucket *bucket = queryBucketCreate(dest);
                        size32_t rs;
                        bucket->add(row, rs);
                        totalSent++;
                        {
                            SpinBlock b(totalSzLock);
                            totalSz += rs;
                        }
                        if (bucket->querySize() >= owner.bucketSendSize)
                        {
                            HDSendPrintLog3("adding new bucket: %d, size = %d", bucket->queryDestination(), bucket->querySize());
                            add(getBucketClear(dest));
                        }
                    }
                }
                while (numFinished < owner.numnodes);
            }
            catch (IException *e)
            {
                ActPrintLog(owner.activity, e, "HDIST: sendloop");
                owner.fireException(e);
            }

            ActPrintLog(owner.activity, "Distribute send finishing");
            // send remainder
            Owned<IShuffledIterator> iter = createShuffledIterator(owner.numnodes);
            ForEach(*iter)
            {
                unsigned dest=iter->get();
                Owned<CSendBucket> bucket = getBucketClear(dest);
                HDSendPrintLog4("Looking at last bucket(%d): %d, size = %d", dest, bucket.get()?bucket->queryDestination():0, bucket.get()?bucket->querySize():-1);
                if (bucket && bucket->querySize())
                {
                    HDSendPrintLog3("Sending last bucket(s): %d, size = %d", bucket->queryDestination(), bucket->querySize());
                    add(bucket.getClear());
                }
            }
            ActPrintLog(owner.activity, "HDIST: waiting for threads");
            writerPool->joinAll();
            ActPrintLog(owner.activity, "HDIST: calling closeWrite()");
            closeWrite();

            ActPrintLog(owner.activity, "HDIST: Send loop %s %"RCPF"d rows sent", exception.get()?"aborted":"finished", totalSent);
        }
    // IThreadFactory impl.
        virtual IPooledThread *createNew()
        {
            return new CWriteHandler(*this);
        }
    // IExceptionHandler impl.
        virtual bool fireException(IException *e)
        {
            if (!exception.get())
                exception.set(e);
            return owner.fireException(e);
        }
        friend class CWriteHandler;
    };

protected:
    Owned<ISmartRowBuffer> piperd;
    Linked<IOutputRowDeserializer> deserializer;

    class cRecvThread: public Thread
    {
        CDistributorBase *parent;
    public:
        cRecvThread(CDistributorBase *_parent)
            : Thread("CDistributorBase::cRecvThread")
        {
            parent = _parent;
        }
        int run()
        {
            parent->recvloop();
            parent->recvloopdone();
            return 0;
        }
        void stop()
        {
            parent->stopRecv();
        }
    } recvthread;

    class cSendThread: public Thread
    {
        CDistributorBase *parent;
    public:
        cSendThread(CDistributorBase *_parent)
            : Thread("CDistributorBase::cSendThread")
        {
            parent = _parent;
        }
        int run()
        {
            parent->sendloop();
            return 0;
        }
    } sendthread;

    void addLocal(CSendBucket *bucket)
    {
        CriticalBlock block(putsect); // JCSMORE - probably doesn't need for this long
        HDSendPrintLog3("addLocal (b=%d), size=%d", bucket->queryDestination(), bucket->querySize());
        loop
        {
            const void *row = bucket->nextRow();
            if (!row)
                break;
            pipewr->putRow(row);
        }
    }
protected:
    CActivityBase *activity;
    size32_t inputBufferSize, pullBufferSize;
    unsigned writerPoolSize;
    unsigned self;
    unsigned numnodes;
    CriticalSection putsect;
    bool pull;
public:
    IMPLEMENT_IINTERFACE_USING(CSimpleInterface);

    CDistributorBase(CActivityBase *_activity, IRowInterfaces *_rowif,const bool &_abort,bool _doDedup, IStopInput *_istop)
        : activity(_activity), rowIf(_rowif), allocator(_rowif->queryRowAllocator()), meta(_rowif->queryRowMetaData()), serializer(_rowif->queryRowSerializer()),
          deserializer(_rowif->queryRowDeserializer()), abort(_abort), recvthread(this), sendthread(this)
    {
        connected = false;
        doDedup = _doDedup;
        self = activity->queryJob().queryMyRank() - 1;
        numnodes = activity->queryJob().querySlaves();
        iCompare = NULL;

        bucketSendSize = globals->getPropInt("@hd_out_buffer_size", DEFAULT_OUT_BUFFER_SIZE);
        istop = _istop;
        inputBufferSize = globals->getPropInt("@hd_in_buffer_size", DEFAULT_IN_BUFFER_SIZE);
        pullBufferSize = DISTRIBUTE_PULL_BUFFER_SIZE;
        selfstopped = false;
        pull = false;
        fixedEstSize = meta->querySerializedMeta()->getFixedSize();
        rowManager = activity->queryJob().queryRowManager();

<<<<<<< HEAD
        bool defaultAllowSpill = activity->queryJob().getWorkUnitValueBool("allowSpillHashDist", globals->getPropBool("@allowSpillHashDist", true));
        allowSpill = activity->queryContainer().queryXGMML().getPropBool("hint[@name=\"allow_spill\"]/@value", defaultAllowSpill);
        if (allowSpill)
            ActPrintLog(activity, "Using spilling buffer (will spill if overflows)");
        writerPoolSize = (unsigned)activity->queryJob().getWorkUnitValueInt("hashDistWritePoolSize", globals->getPropInt("@hashDistWritePoolSize", DEFAULT_WRITEPOOLSIZE));
=======
        allowSpill = activity->getOptBool(THOROPT_HDIST_SPILL, true);
        if (allowSpill)
            ActPrintLog(activity, "Using spilling buffer (will spill if overflows)");
        writerPoolSize = activity->getOptUInt(THOROPT_HDIST_WRITE_POOL_SIZE, DEFAULT_WRITEPOOLSIZE);
>>>>>>> 2afd7593
        if (writerPoolSize>numnodes)
            writerPoolSize = numnodes; // no point in more
        ActPrintLog(activity, "Writer thread pool size : %d", writerPoolSize);
    }

    ~CDistributorBase()
    {
        try
        {
            disconnect(true); // in case exception
        }
        catch (IException *e)
        {
            ActPrintLog(activity, e, "HDIST: CDistributor");
            e->Release();
        }
    }

    size32_t rowMemSize(const void *row)
    {
        if (fixedEstSize)
            return fixedEstSize;
        CSizingSerializer ssz;
        serializer->serialize(ssz, (const byte *)row);
        return ssz.size();
    }

    virtual void setBufferSizes(unsigned _inputBufferSize, unsigned _bucketSendSize, unsigned _pullBufferSize)
    {
        if (_inputBufferSize) inputBufferSize = _inputBufferSize;
        if (_bucketSendSize) bucketSendSize = _bucketSendSize;
        if (_pullBufferSize) pullBufferSize = _pullBufferSize;
    }

    virtual IRowStream *connect(IRowStream *_input, IHash *_ihash, ICompare *_iCompare)
    {
        ActPrintLog(activity, "HASHDISTRIB: connect");
        input.set(_input);
        ihash = _ihash;
        iCompare = _iCompare;
        if (allowSpill)
        {
            StringBuffer temp;
            GetTempName(temp,"hddrecvbuff", true);
            piperd.setown(createSmartBuffer(activity, temp.toCharArray(), pullBufferSize, rowIf));
        }
        else
            piperd.setown(createSmartInMemoryBuffer(activity, rowIf, pullBufferSize));

        pipewr.set(piperd->queryWriter());
        connected = true;
        selfstopped = false;

        sendException.clear();
        recvException.clear();
        start();
        ActPrintLog(activity, "HASHDISTRIB: connected");
        return piperd.getLink();
    }

    virtual void disconnect(bool stop)
    {
        if (connected)
        {
            connected = false;
            if (stop)
            {
                recvthread.stop();
                selfstopped = true;
            }
            distribDoneSem.wait();
            if (sendException.get())
            {
                recvthread.join(1000*60);       // hopefully the others will close down
                throw sendException.getClear();
            }
            recvthread.join();
            if (recvException.get())
                throw recvException.getClear();
        }
    }

    virtual void recvloop()
    {
        CCycleTimer timer;
        MemoryBuffer tempMb;
        try
        {
            ActPrintLog(activity, "Read loop start");
            CMessageBuffer recvMb;
            Owned<ISerialStream> stream = createMemoryBufferSerialStream(tempMb);
            CThorStreamDeserializerSource rowSource;
            rowSource.setStream(stream);
            unsigned left=numnodes-1;
            while (left)
            {
#ifdef _FULL_TRACE
                ActPrintLog("HDIST: Receiving block");
#endif
                unsigned n = recvBlock(recvMb);
                if (n==(unsigned)-1)
                    break;
#ifdef _FULL_TRACE
                ActPrintLog(activity, "HDIST: Received block %d from slave %d",recvMb.length(),n+1);
#endif
                if (recvMb.length())
                {
                    try { fastLZDecompressToBuffer(tempMb.clear(),recvMb); }
                    catch (IException *e)
                    {
                        StringBuffer senderStr;
                        activity->queryContainer().queryJob().queryJobGroup().queryNode(n+1).endpoint().getUrlStr(senderStr);
                        IException *e2 = MakeActivityException(activity, e, "Received from node: %s", senderStr.str());
                        e->Release();
                        throw e2;
                    }
                    {
                        CriticalBlock block(putsect);
                        while (!rowSource.eos())
                        {
                            timer.reset();
                            RtlDynamicRowBuilder rowBuilder(allocator);
                            size32_t sz = deserializer->deserialize(rowBuilder, rowSource);
                            const void *row = rowBuilder.finalizeRowClear(sz);
                            cycle_t took=timer.elapsedCycles();
                            if (took>=queryOneSecCycles())
                                DBGLOG("RECVLOOP row deserialization blocked for : %d second(s)", (unsigned)(cycle_to_nanosec(took)/1000000000));
                            timer.reset();
                            pipewr->putRow(row);
                            took=timer.elapsedCycles();
                            if (took>=queryOneSecCycles())
                                DBGLOG("RECVLOOP pipewr->putRow blocked for : %d second(s)", (unsigned)(cycle_to_nanosec(took)/1000000000));
                        }
                    }
                }
                else
                {
                    left--;
                    ActPrintLog(activity, "HDIST: finished slave %d, %d left",n+1,left);
                }
#ifdef _FULL_TRACE
                ActPrintLog(activity, "HDIST: Put block %d from slave %d",recvMb.length(),n+1);
#endif
            }
        }
        catch (IException *e)
        {
            setRecvExc(e);
        }
#ifdef _FULL_TRACE
        ActPrintLog(activity, "HDIST: waiting localFinishedSem");
#endif

    }

    void recvloopdone()
    {
        localFinishedSem.wait();
        pipewr->flush();
        if (piperd)
            piperd->stop();
        pipewr.clear();
        ActPrintLog(activity, "HDIST: Read loop done");

    }

    void sendloop()
    {
        // NB: keeps sending until all receivers including self have requested stop
        CSender sender(*this);
        try
        {
            sender.process(input);
        }
        catch (IException *e)
        {
            if (!sendException.get())
                sendException.setown(e);
        }
        localFinishedSem.signal();
        if (istop)
        {
            try { istop->stopInput(); }
            catch (IException *e)
            {
                if (!sendException.get())
                    sendException.setown(e);
                else
                {
                    ActPrintLog(activity, e, "HDIST: follow on");
                    e->Release();
                }
            }
        }
        distribDoneSem.signal();
    }

    virtual void startTX()=0;
    void start()
    {
        startTX();
        recvthread.start();
        sendthread.start();
    }

    virtual void join() // probably does nothing
    {
        sendthread.join();
        recvthread.join();
    }

    inline unsigned numNodes()
    {
        return numnodes;
    }

    inline ICompare *queryCompare()
    {
        return iCompare;
    }

    inline IEngineRowAllocator *queryAllocator()
    {
        return allocator;
    }

    inline IRowWriter &output()
    {
        return *pipewr;
    }

    void setRecvExc(IException *e)
    {
        ActPrintLog(activity, e, "HDIST: recvloop");
        if (recvException.get())
            e->Release();
        else
            recvException.setown(e);
    }
    virtual unsigned recvBlock(CMessageBuffer &mb,unsigned i=(unsigned)-1) = 0;
    virtual void stopRecv() = 0;
    virtual bool sendBlock(unsigned i,CMessageBuffer &mb) = 0;

    // IExceptionHandler impl.
    virtual bool fireException(IException *e)
    {
        ActPrintLog(activity, e, "HDIST: sendloop");
        if (!sendException.get())
            sendException.setown(e);
        else
            e->Release();
        return true;
    }
};



// protocol is:
// 1) 0 byte block              - indicates end of input - no ack required
// 2) 1 byte block {1}          - request to send - ack required
// 3) >1 byte block {...,0} - block sent following RTS received - no ack required
// 4) >1 byte block {...,1}    - block sent - ack required
// ack is always a single byte 0 for stop and 1 for continue



class CRowDistributor: public CDistributorBase
{
    mptag_t tag;
    ICommunicator &comm;
    bool stopping;
public:

    IMPLEMENT_IINTERFACE_USING(CSimpleInterface);

    CRowDistributor(CActivityBase *activity, ICommunicator &_comm, mptag_t _tag, IRowInterfaces *_rowif, const bool &abort, bool doDedup, IStopInput *istop)
        : CDistributorBase(activity, _rowif, abort, doDedup, istop), comm(_comm), tag(_tag)
    {
        stopping = false;
    }
    virtual unsigned recvBlock(CMessageBuffer &msg, unsigned)
        // does not append to msg
    {
Restart:
        msg.clear();
        rank_t sender;
        CMessageBuffer ack;
#ifdef TRACE_MP
        unsigned waiting = comm.probe(RANK_ALL,tag,NULL);
        ActPrintLog(activity, "HDIST MP recv(%d) waiting %d",(int)tag, waiting);
#endif
        if (!comm.recv(msg, RANK_ALL, tag, &sender))
        {
#ifdef TRACE_MP
            ActPrintLog(activity, "HDIST MP recv failed");
#endif
            return (unsigned)-1;
        }
#ifdef TRACE_MP
        waiting = comm.probe(RANK_ALL,tag,NULL);
        ActPrintLog(activity, "HDIST MP received %d from %d reply tag %d, waiting %d",msg.length(), (int)sender, (int)msg.getReplyTag(),waiting);
#endif
        size32_t sz=msg.length();
        while (sz)
        {
            sz--;
            byte flag = *((byte *)msg.toByteArray()+sz);
            msg.setLength(sz);
            if (flag==1)
            {
                // want an ack, so send
                flag = stopping?0:1;
                ack.clear().append(flag);
#ifdef _FULL_TRACE
                ActPrintLog("HDIST MP sent CTS to %d",(int)sender);
#endif
                comm.send(ack,sender,msg.getReplyTag());
                if (sz!=0)  // wasn't an RTS so return data
                    break;
                if (stopping)
                    goto Restart;
                // receive the data from whoever sent RTS
                msg.clear();
                comm.recv(msg,sender,tag);
                sz = msg.length();
#ifdef _FULL_TRACE
                ActPrintLog("HDIST MP received block from %d size %d",(int)sender,sz);
#endif
            }
            else
                break;
        }
        return sender-1;
    }

    virtual bool sendBlock(unsigned i, CMessageBuffer &msg)
    {
#ifdef TRACE_MP
        ActPrintLog(activity, "HDIST MP send(%d,%d,%d)",i+1,(int)tag,msg.length());
#endif
        byte flag=0;

        // if 0 length then eof so don't send RTS
        if (msg.length()>0)
        {
            // send request to send
            CMessageBuffer rts;
            flag = 1;               // want ack
            rts.append(flag);
#ifdef _FULL_TRACE
            ActPrintLog(activity, "HDIST MP sending RTS to %d",i+1);
#endif

            comm.sendRecv(rts, i+1, tag);
            rts.read(flag);
#ifdef _FULL_TRACE
            ActPrintLog(activity, "HDIST MP got CTS from %d, %d",i+1,(int)flag);
#endif
            if (flag==0)
                return false;           // other end stopped
            flag = 0;                   // no ack
            msg.append(flag);
        }
        if (flag==0)
        {                  // no ack
            comm.send(msg, i+1, tag);
            return true;
        }
        // this branch not yet used
        assertex(false);
        comm.sendRecv(msg, i+1, tag);
        msg.read(flag);             // whether stopped
        return flag!=0;
    }

    virtual void stopRecv()
    {
#ifdef TRACE_MP
        ActPrintLog(activity, "HDIST MP stopRecv");
#endif
        stopping = true;
    }

    void startTX()
    {
        // not used
    }
};

class CRowPullDistributor: public CDistributorBase
{
    struct cBuf
    {
        cBuf *next;
        offset_t pos;
        size32_t size;
    };

    ICommunicator &comm;
    mptag_t tag;
    CriticalSection sect;
    cBuf **diskcached;
    CMessageBuffer *bufs;
    bool *hasbuf;
    Owned<IFile> cachefile;
    Owned<IFileIO> cachefileio;
    offset_t diskpos;
    mptag_t *waiting;
    bool *donerecv;
    bool *donesend;
    Semaphore selfready;
    Semaphore selfdone;
    bool stopping;

    class cTxThread: public Thread
    {
        CRowPullDistributor &parent;
    public:
        cTxThread(CRowPullDistributor &_parent)
            : Thread("CRowPullDistributor::cTxThread"),parent(_parent)
        {
        }
        int run()
        {
            parent.txrun();
            return 0;
        }
    } *txthread;

    class cSortedDistributeMerger : public CSimpleInterface, implements IRowProvider
    {
        CDistributorBase &parent;
        Owned<IRowStream> out;
        MemoryBuffer *bufs;
        CThorStreamDeserializerSource *dszs;
        unsigned numnodes;
        ICompare *cmp;
        IEngineRowAllocator *allocator;
        IOutputRowDeserializer *deserializer;

    public:
        IMPLEMENT_IINTERFACE_USING(CSimpleInterface);
        cSortedDistributeMerger(CDistributorBase &_parent, unsigned &_numnodes, ICompare *_cmp, IEngineRowAllocator *_allocator, IOutputRowDeserializer *_deserializer)
            : parent(_parent), cmp(_cmp), allocator(_allocator), deserializer(_deserializer)
        {
            numnodes = _numnodes;
            bufs = new MemoryBuffer[numnodes];
            dszs = new CThorStreamDeserializerSource[numnodes];
            for (unsigned node=0; node < numnodes; node++)
            {
                Owned<ISerialStream> stream = createMemoryBufferSerialStream(bufs[node]);
                dszs[node].setStream(stream);
            }
            out.setown(createRowStreamMerger(numnodes, *this, cmp));
        }

        ~cSortedDistributeMerger()
        {
            out.clear();
            delete [] dszs;
            delete [] bufs;
        }

        inline IRowStream &merged() { return *out; }

        void linkRow(const void *row) {}
        void releaseRow(const void *row) {}

        const void *nextRow(unsigned idx)
        {
            assertex(idx<numnodes);
            if (!dszs[idx].eos())
            {
                RtlDynamicRowBuilder rowBuilder(allocator);
                size32_t sz = deserializer->deserialize(rowBuilder, dszs[idx]);
                return rowBuilder.finalizeRowClear(sz);
            }
            CMessageBuffer mb;
            mb.swapWith(bufs[idx]);
            mb.clear();
            bufs[idx].clear();
            parent.recvBlock(mb,idx);
            if (mb.length()==0)
                return NULL;
            fastLZDecompressToBuffer(bufs[idx],mb);
            return nextRow(idx);
        }

        void stop(unsigned idx)
        {
            assertex(idx<numnodes);
            bufs[idx].resetBuffer();
        }
    };
    void clean()
    {
        for (unsigned i=0;i<numnodes;i++)
        {
            while (diskcached[i]) {
                cBuf *cb = diskcached[i];
                diskcached[i] = cb->next;
                delete cb;
            }
            bufs[i].clear();
            waiting[i] = TAG_NULL;
        }
        memset(diskcached, 0, sizeof(cBuf *)*numnodes);
        memset(hasbuf, 0, sizeof(bool)*numnodes);
        memset(donerecv, 0, sizeof(bool)*numnodes);
        memset(donesend, 0, sizeof(bool)*numnodes);

        if (cachefileio.get()) // not sure really have to
        {
            cachefileio.clear();
            cachefile->remove();
        }
    }
public:
    CRowPullDistributor(CActivityBase *activity, ICommunicator &_comm, mptag_t _tag, IRowInterfaces *_rowif,const bool &abort, bool doDedup, IStopInput *istop)
        : CDistributorBase(activity, _rowif, abort, doDedup, istop), comm(_comm), tag(_tag)
    {
        pull = true;
        tag = _tag;
        diskcached = (cBuf **)calloc(numnodes,sizeof(cBuf *));
        bufs = new CMessageBuffer[numnodes];
        hasbuf = (bool *)calloc(numnodes,sizeof(bool));
        donerecv = (bool *)calloc(numnodes,sizeof(bool));
        donesend = (bool *)calloc(numnodes,sizeof(bool));
        waiting = (mptag_t *)malloc(sizeof(mptag_t)*numnodes);
        for (unsigned i=0;i<numnodes;i++)
            waiting[i] = TAG_NULL;
        txthread = NULL;
        stopping = false;
        diskpos = 0;
    }
    ~CRowPullDistributor()
    {
        stop();
        for (unsigned i=0;i<numnodes;i++)
        {
            while (diskcached[i])
            {
                cBuf *cb = diskcached[i];
                diskcached[i] = cb->next;
                delete cb;
            }
        }
        free(diskcached);
        diskcached = NULL;
        delete [] bufs;
        free(hasbuf);
        free(donesend);
        free(donerecv);
        free(waiting);
        if (cachefileio.get()) {
            cachefileio.clear();
            cachefile->remove();
        }
    }
    void recvloop()
    {
        try
        {
            Owned<cSortedDistributeMerger> merger = new cSortedDistributeMerger(*this, numnodes, queryCompare(), queryAllocator(), deserializer);
            ActPrintLog(activity, "Read loop start");
            loop
            {
                const void *row = merger->merged().nextRow();
                if (!row)
                    break;
                output().putRow(row);
            }
        }
        catch (IException *e)
        {
            ActPrintLog(activity, e, "HDIST: recvloop");
            setRecvExc(e);
        }
    }

    virtual bool sendBlock(unsigned i, CMessageBuffer &msg)
    {
        CriticalBlock block(sect);
        if (donesend[i]&&(msg.length()==0))
            return false;
        assertex(!donesend[i]);
        bool done = msg.length()==0;
        if (!hasbuf[i])
        {
            hasbuf[i] = true;
            bufs[i].swapWith(msg);
            if (i==self)
                selfready.signal();
            else
                doSend(i);
        }
        else
        {
            size32_t sz = msg.length();
            if (sz==0)
            {
                assertex(bufs[i].length()!=0);
            }
            else
            {
                if (!cachefileio.get())
                {
                    StringBuffer tempname;
                    GetTempName(tempname,"hashdistspill",true);
                    cachefile.setown(createIFile(tempname.str()));
                    cachefileio.setown(cachefile->open(IFOcreaterw));
                    if (!cachefileio)
                        throw MakeStringException(-1,"CRowPullDistributor: Could not create disk cache");
                    diskpos = 0;
                    ActPrintLog(activity, "CRowPullDistributor spilling to %s",tempname.str());
                }
                cachefileio->write(diskpos,sz,msg.bufferBase());
            }
            cBuf *cb = new cBuf;
            cb->pos = diskpos;
            cb->size = sz;
            diskpos += sz;
            cBuf *prev = diskcached[i];
            if (prev)
            {
                while (prev->next)
                    prev = prev->next;
                prev->next = cb;
            }
            else
                diskcached[i] = cb;
            cb->next = NULL;
            msg.clear();
        }
        if (done)
            donesend[i] = true;
        return true;
    }
    virtual unsigned recvBlock(CMessageBuffer &msg,unsigned i)
    {
        assertex(i<numnodes);
        if (i==self)
        {
            msg.clear();
            selfready.wait();
        }
        else
        {
            msg.clear().append((byte)1); // rts
            if (!comm.sendRecv(msg, i+1, tag))
            {
                return i;
            }
        }

        CriticalBlock block(sect);
        assertex(!donerecv[i]);
        if (self==i)
        {
            if (stopping)
            {
                selfdone.signal();
                return (unsigned)-1;
            }
            if (hasbuf[i])
            {
                bufs[i].swapWith(msg);
                cBuf *cb = diskcached[i];
                if (cb)
                {
                    diskcached[i] = cb->next;
                    if (cb->size)
                        cachefileio->read(cb->pos,cb->size,bufs[i].reserve(cb->size));
                    delete cb;
                    selfready.signal(); // next time round
                }
                else
                    hasbuf[i] = false;
            }
        }
        if (msg.length()==0)
        {
            donerecv[i] = true;
            if (i==self)
                selfdone.signal();
            else
            {
                // confirm done
                CMessageBuffer confirm;
                comm.send(confirm, i+1, tag);
            }
        }
#ifdef TRACE_MP
        ActPrintLog(activity, "HDIST MPpull recv done(%d)",i);
#endif
        return i;
    }
    bool doSend(unsigned target)
    {
        // called in crit
        if (hasbuf[target]&&(waiting[target]!=TAG_NULL))
        {
#ifdef TRACE_MP
            ActPrintLog(activity, "HDIST MP dosend(%d,%d)",i,bufs[target].length());
#endif
            size32_t sz = bufs[target].length();
            // TBD compress here?

            comm.send(bufs[target],(rank_t)target+1,waiting[target]);
            waiting[target]=TAG_NULL;
            bufs[target].clear();
            cBuf *cb = diskcached[target];
            if (cb)
            {
                diskcached[target] = cb->next;
                if (cb->size)
                    cachefileio->read(cb->pos,cb->size,bufs[target].reserve(cb->size));
                delete cb;
            }
            else
                hasbuf[target] = false;
            if (!sz)
            {
                assertex(!hasbuf[target]);
            }
            return true;
        }
        return false;
    }
    void txrun()
    {
        CriticalBlock block(sect);
        unsigned done = 1; // self not sent
        while (done<numnodes)
        {
            rank_t sender;
            CMessageBuffer rts;
            {
                CriticalUnblock block(sect);
                if (!comm.recv(rts, RANK_ALL, tag, &sender))
                {
                    return;
                }

            }
            if (rts.length()==0)
            {
                done++;
            }
            else
            {
                unsigned i = (unsigned)sender-1;
                assertex(i<numnodes);
                assertex(waiting[i]==TAG_NULL);
                waiting[i] = rts.getReplyTag();
                doSend(i);
            }
        }
    }
    void startTX()
    {
        stopping = false;
        delete txthread;
        txthread = new cTxThread(*this);
        txthread->start();
    }

    virtual void join() // probably does nothing
    {
        CDistributorBase::join();
        if (txthread) {
            txthread->join();
            delete txthread;
            txthread = NULL;
        }
    }
    void stop()
    {
        selfdone.wait();
        if (txthread)
        {
            txthread->join();
            delete txthread;
        }
    }
    virtual void stopRecv()
    {
#ifdef TRACE_MP
        ActPrintLog(activity, "HDIST MPpull stopRecv");
#endif
        stopping = true;
        selfready.signal();
    }
};

//==================================================================================================
// Activity Implementation
//==================================================================================================


IHashDistributor *createHashDistributor(CActivityBase *activity, ICommunicator &comm, mptag_t tag, IRowInterfaces *_rowif, const bool &abort,bool doDedup,IStopInput *istop)
{
    return new CRowDistributor(activity, comm, tag, _rowif, abort, doDedup, istop);
}

IHashDistributor *createPullHashDistributor(CActivityBase *activity, ICommunicator &comm, mptag_t tag, IRowInterfaces *_rowif, const bool &abort,bool doDedup,IStopInput *istop)
{
    return new CRowPullDistributor(activity, comm, tag,  _rowif, abort, doDedup, istop);
}


#ifdef _MSC_VER
#pragma warning(pop)
#endif



#ifdef _MSC_VER
#pragma warning(push)
#pragma warning( disable : 4355 ) // 'this' : used input base member initializer list
#endif


class HashDistributeSlaveBase : public CSlaveActivity, public CThorDataLink, implements IStopInput
{
    IHashDistributor *distributor;
    IThorDataLink *input;
    Owned<IRowStream> out;
    bool inputstopped;
    CriticalSection stopsect;
    mptag_t mptag;

public:
    Owned<IRowStream> instrm;
    IHash *ihash;
    ICompare *mergecmp;     // if non-null is merge distribute
    bool eofin;

    IMPLEMENT_IINTERFACE_USING(CSimpleInterface);

    HashDistributeSlaveBase(CGraphElementBase *_container)
        : CSlaveActivity(_container), CThorDataLink(this)
    {
        input = NULL;
        eofin = false;
        mptag = TAG_NULL;
        distributor = NULL;
        mergecmp = NULL;
        ihash = NULL;
    }
    ~HashDistributeSlaveBase()
    {
        out.clear();
        if (distributor)
        {
            distributor->disconnect(false);
            distributor->join();
            distributor->Release();
        }
    }
    void init(MemoryBuffer &data, MemoryBuffer &slaveData)
    {
        appendOutputLinked(this);
        mptag = container.queryJob().deserializeMPTag(data);
        ActPrintLog("HASHDISTRIB: %sinit tag %d",mergecmp?"merge, ":"",(int)mptag);

        Owned<IRowInterfaces> myRowIf = getRowInterfaces(); // avoiding circular link issues
        if (mergecmp)
            distributor = createPullHashDistributor(this, container.queryJob().queryJobComm(), mptag, myRowIf, abortSoon, false, this);
        else
            distributor = createHashDistributor(this, container.queryJob().queryJobComm(), mptag, myRowIf, abortSoon, false, this);
        inputstopped = true;
    }
    void stopInput()
    {
        CriticalBlock block(stopsect);  // can be called async by distribute
        if (!inputstopped) {
            CSlaveActivity::stopInput(input);
            inputstopped = true;
        }
    }
    void start(bool passthrough)
    {
        // bit messy
        eofin = false;
        if (!instrm.get()) {    // derived class may override
            input = inputs.item(0);
            startInput(input);
            inputstopped = false;
            instrm.set(input);
            if (passthrough)
                out.set(instrm);
        }
        else if (passthrough) {
            out.set(instrm);
        }
        if (!passthrough) {
            out.setown(distributor->connect(instrm,ihash,mergecmp));
        }
        dataLinkStart("HASHDISTRIB", container.queryId());
    }
    void start()
    {
        ActivityTimer s(totalCycles, timeActivities, NULL);
        start(false);
    }
    void stop()
    {
        ActPrintLog("HASHDISTRIB: stopping");
        if (out)
        {
            out->stop();
            out.clear();
        }
        if (distributor)
        {
            distributor->disconnect(true);
            distributor->join();
        }
        stopInput();
        instrm.clear();
        dataLinkStop();
    }
    void kill()
    {
        ActPrintLog("HASHDISTRIB: kill");
        CSlaveActivity::kill();
    }

    CATCH_NEXTROW()
    {
        ActivityTimer t(totalCycles, timeActivities, NULL); // careful not to call again in derivatives
        if (abortSoon||eofin) {
            eofin = true;
            return NULL;
        }
        OwnedConstThorRow row = out->ungroupedNextRow();
        if (!row.get()) {
            eofin =  true;
            return NULL;
        }
        dataLinkIncrement();
        return row.getClear();
    }
    virtual bool isGrouped() { return false; }
    void getMetaInfo(ThorDataLinkMetaInfo &info)
    {
        initMetaInfo(info);
        info.canStall = true; // currently
        info.unknownRowsOutput = true; // mixed about
    }
};


//===========================================================================

class HashDistributeSlaveActivity : public HashDistributeSlaveBase
{
public:
    HashDistributeSlaveActivity(CGraphElementBase *container) : HashDistributeSlaveBase(container) { }
    void init(MemoryBuffer &data, MemoryBuffer &slaveData)
    {
        HashDistributeSlaveBase::init(data, slaveData);
        IHThorHashDistributeArg *distribargs = (IHThorHashDistributeArg *)queryHelper();
        ihash = distribargs->queryHash();
    }
};

//===========================================================================

class HashDistributeMergeSlaveActivity : public HashDistributeSlaveBase
{
public:
    HashDistributeMergeSlaveActivity(CGraphElementBase *container) : HashDistributeSlaveBase(container) { }
    void init(MemoryBuffer &data, MemoryBuffer &slaveData)
    {
        IHThorHashDistributeArg *distribargs = (IHThorHashDistributeArg *)queryHelper();
        mergecmp = distribargs->queryMergeCompare();
        HashDistributeSlaveBase::init(data, slaveData);
        ihash = distribargs->queryHash();
    }

};

//===========================================================================
class CHDRproportional: public CSimpleInterface, implements IHash
{
    CActivityBase *activity;
    Owned<IFile> tempfile;
    Owned<IRowStream> tempstrm;
    IHThorHashDistributeArg *args;
    mptag_t statstag;
    offset_t *sizes;
    double skew;
    offset_t tot;
    unsigned self;
    unsigned n;
    Owned<IOutputRowSerializer> serializer;

    int isSkewed(offset_t av, offset_t sz)
    {
        double r = ((double)sz-(double)av)/(double)av;
        if (r>=skew)
            return 1;
        if (-r>skew)
            return -1;
        return 0;
    }

public:
    IMPLEMENT_IINTERFACE_USING(CSimpleInterface);

    CHDRproportional(CActivityBase *_activity, IHThorHashDistributeArg *_args,mptag_t _mastertag) : activity(_activity)
    {
        args = _args;
        statstag = _mastertag;
        sizes = NULL;
        skew = args->getSkew();
        tot = 0;
    }

    ~CHDRproportional()
    {
        try {
            tempstrm.clear();
            if (tempfile)
                tempfile->remove();
        }
        catch (IException *e) {
            EXCLOG(e,"REDISTRIBUTE");
            e->Release();
        }
        free(sizes);
    }

    IRowStream *calc(CSlaveActivity *activity, IThorDataLink *in,bool &passthrough)
    {
        // first - find size
        serializer.set(activity->queryRowSerializer());
        Owned<IRowStream> ret;
        passthrough = true;
        n = activity->queryContainer().queryJob().querySlaves();
        self = activity->queryContainer().queryJob().queryJobComm().queryGroup().rank()-1;
        ThorDataLinkMetaInfo info;
        in->getMetaInfo(info);
        offset_t sz = info.byteTotal;
        if (sz==(offset_t)-1)
        {
            // not great but hopefully exception not rule!
            unsigned rwFlags = DEFAULT_RWFLAGS;
            sz = 0;
            StringBuffer tempname;
            GetTempName(tempname,"hdprop",true); // use alt temp dir
            tempfile.setown(createIFile(tempname.str()));
            {
                ActPrintLogEx(&activity->queryContainer(), thorlog_null, MCwarning, "REDISTRIBUTE size unknown, spilling to disk");
                MemoryAttr ma;
                activity->startInput(in);
                if (activity->getOptBool(THOROPT_COMPRESS_SPILLS, true))
                    rwFlags |= rw_compress;
                Owned<IExtRowWriter> out = createRowWriter(tempfile, activity, rwFlags);
                if (!out)
                    throw MakeStringException(-1,"Could not created file %s",tempname.str());
                loop
                {
                    const void * row = in->ungroupedNextRow();
                    if (!row)
                        break;
                    out->putRow(row);
                }
                out->flush();
                sz = out->getPosition();
                activity->stopInput(in);
            }
            ret.setown(createRowStream(tempfile, activity, rwFlags));
        }
        CMessageBuffer mb;
        mb.append(sz);
        ActPrintLog(activity, "REDISTRIBUTE sending size %"I64F"d to master",sz);
        if (!activity->queryContainer().queryJob().queryJobComm().send(mb, (rank_t)0, statstag)) {
            ActPrintLog(activity, "REDISTRIBUTE send to master failed");
            throw MakeStringException(-1, "REDISTRIBUTE send to master failed");
        }
        mb.clear();
        if (!activity->queryContainer().queryJob().queryJobComm().recv(mb, (rank_t)0, statstag)) {
            ActPrintLog(activity, "REDISTRIBUTE recv from master failed");
            throw MakeStringException(-1, "REDISTRIBUTE recv from master failed");
        }
        ActPrintLog(activity, "REDISTRIBUTE received sizes from master");
        offset_t *insz = (offset_t *)mb.readDirect(n*sizeof(offset_t));
        sizes = (offset_t *)calloc(n,sizeof(offset_t));
        offset_t tsz=0;
        unsigned i;
        // each node does this calculation (and hopefully each gets same results!)
        for (i=0;i<n;i++) {
            tsz += insz[i];
        }
        offset_t avg = tsz/n;
        for (i=0;i<n;i++) {
            offset_t s = insz[i];
            int cmp = isSkewed(avg,s);
            if (cmp!=0)
                passthrough = false; // currently only pass through if no skews
            if (cmp>0) {
                offset_t adj = s-avg;
                for (unsigned j=(i+1)%n;j!=i;) {
                    offset_t t = insz[j];
                    cmp = isSkewed(avg,t);
                    if (cmp<0) {
                        offset_t adj2 = (avg-t);
                        if (adj2>adj)
                            adj2 = adj;
                        if (i==self)
                            sizes[j] = adj2;
                        insz[j] += adj2;
                        adj -= adj2;
                        s -= adj2;
                        if (adj==0)
                            break;
                    }
                    j++;
                    if (j==n)
                        j = 0;
                }
            }
            // check if that redistrib did the trick
            cmp = isSkewed(avg,s);
            if (cmp>0) { // ok redistribute to the *non* skewed nodes now
                offset_t adj = s-avg;
                for (unsigned j=(i+1)%n;j!=i;) {
                    offset_t t = insz[j];
                    if (t<avg) {
                        offset_t adj2 = (avg-t);
                        if (adj2>adj)
                            adj2 = adj;
                        if (i==self)
                            sizes[j] = adj2;
                        insz[j] += adj2;
                        adj -= adj2;
                        s -= adj2;
                        if (adj==0)
                            break;
                    }
                    j++;
                    if (j==n)
                        j = 0;
                }
            }

            insz[i] = s;
            if (i==self)
                sizes[i] = s;
        }
        for (i=0;i<n;i++) {
#ifdef _DEBUG
            ActPrintLog(activity, "after Node %d has %"I64F"d",i, insz[i]);
#endif
        }
        tot = 0;
        for (i=0;i<n;i++) {
            if (sizes[i]) {
                if (i==self)
                    ActPrintLog(activity, "Keep %"I64F"d local",sizes[i]);
                else
                    ActPrintLog(activity, "Redistribute %"I64F"d to %d",sizes[i],i);
            }
            tot += sizes[i];
        }
        return ret.getClear();
    }

    unsigned hash(const void *row)
    {
        if (tot<=1)
            return self;
        offset_t r = getRandom();
        if (tot>(unsigned)-1) {
            r = (r<<31);            // 31 because cautious of sign
            r ^= getRandom();
        }
        r %= tot;
        CSizingSerializer ssz;
        serializer->serialize(ssz,(const byte *)row);
        size32_t rs = ssz.size();
        tot -= rs;
        for (unsigned i=0;i<n;i++) {
            offset_t v = sizes[i];
            if ((v>=r)&&(v>=rs)) {
                sizes[i] -= rs;
                return i;
            }
            r -= v;
        }
        if (sizes[self]<rs)
            sizes[self] = 0;
        else
            sizes[self] -= rs;
        return self;
    }

};


class ReDistributeSlaveActivity : public HashDistributeSlaveBase
{
    Owned<CHDRproportional> partitioner;
public:
    ReDistributeSlaveActivity(CGraphElementBase *container) : HashDistributeSlaveBase(container) { }
    void init(MemoryBuffer &data, MemoryBuffer &slaveData)
    {
        HashDistributeSlaveBase::init(data, slaveData);
        mptag_t tag = container.queryJob().deserializeMPTag(data);
        IHThorHashDistributeArg *distribargs = (IHThorHashDistributeArg *)queryHelper();
        partitioner.setown(new CHDRproportional(this, distribargs,tag));
        ihash = partitioner;
    }

    void start()
    {
        bool passthrough;
        {
            ActivityTimer s(totalCycles, timeActivities, NULL);
            instrm.setown(partitioner->calc(this,inputs.item(0),passthrough));  // may return NULL
        }
        HashDistributeSlaveBase::start(passthrough);
    }

    void stop()
    {
        HashDistributeSlaveBase::stop();
        if (instrm) {
            instrm.clear();
            // should remove here rather than later?
        }
    }
};

//===========================================================================

class IndexDistributeSlaveActivity : public HashDistributeSlaveBase
{
    struct _tmp { virtual ~_tmp() { } };
    class CKeyLookup : implements IHash, public _tmp
    {
        IndexDistributeSlaveActivity &owner;
        Owned<IKeyIndex> tlk;
        Owned<IKeyManager> tlkManager;
        IHThorKeyedDistributeArg *helper;
        unsigned numslaves;
    public:
        CKeyLookup(IndexDistributeSlaveActivity &_owner, IHThorKeyedDistributeArg *_helper, IKeyIndex *_tlk)
            : owner(_owner), helper(_helper), tlk(_tlk)
        {
            tlkManager.setown(createKeyManager(tlk, tlk->keySize(), NULL));
            numslaves = owner.queryContainer().queryJob().querySlaves();
        }
        unsigned hash(const void *data)
        {
            helper->createSegmentMonitors(tlkManager, data);
            tlkManager->finishSegmentMonitors();
            tlkManager->reset();
            verifyex(tlkManager->lookup(false));
            tlkManager->releaseSegmentMonitors();
            offset_t partNo = tlkManager->queryFpos();
            if (partNo)
                partNo--; // note that partNo==0 means lower than anything in the key - should be treated same as partNo==1 here
            return ((unsigned)partNo % numslaves);
        }
    };
    _tmp *lookup;

public:
    IndexDistributeSlaveActivity(CGraphElementBase *container) : HashDistributeSlaveBase(container), lookup(NULL)
    {
    }
    ~IndexDistributeSlaveActivity()
    {
        if (lookup)
        {
            delete lookup;
            ihash = NULL;
        }
    }
    void init(MemoryBuffer &data, MemoryBuffer &slaveData)
    {
        HashDistributeSlaveBase::init(data, slaveData);

        IHThorKeyedDistributeArg *helper = (IHThorKeyedDistributeArg *) queryHelper();

        offset_t tlkSz;
        data.read(tlkSz);
        Owned<IFileIO> iFileIO = createIFileI((size32_t)tlkSz, data.readDirect((size32_t)tlkSz));

        StringBuffer name(helper->getIndexFileName());
        name.append("_tlk"); // MORE - this does not look right!
        CKeyLookup *l = new CKeyLookup(*this, helper, createKeyIndex(name.str(), 0, *iFileIO, true, false)); // MORE - crc is not 0...
        ihash = l;
        lookup = l;

    }
friend class CKeyLookup;
};

//===========================================================================

#define HTSIZE_LIMIT_PC 75 // %
#define HASHDEDUP_HT_INIT_MAX_SIZE 0x600000
#define HASHDEDUP_MINSPILL_THRESHOLD 1000
#define HASHDEDUP_HT_BUCKET_SIZE 0x10000 // 64k (rows)
#define HASHDEDUP_HT_INC_SIZE 0x10000 // 64k (rows)
#define HASHDEDUP_BUCKETS_MIN 11 // (NB: prime #)
#define HASHDEDUP_BUCKETS_MAX 9973 // (NB: prime #)
#define HASHDEDUP_BUCKET_POSTSPILL_PRIORITY 5 // very high, by this stage it's cheap to dispose of

class HashDedupSlaveActivityBase;
class CBucket;
class CHashTableRowTable : private CThorExpandingRowArray
{
    CBucket *owner;
    HashDedupSlaveActivityBase &activity;
    IHash *iRowHash, *iKeyHash;
    ICompare *iCompare;
    rowidx_t htElements, htMax;

    inline rowidx_t getNewSize(rowidx_t current) const
    {
        return current+HASHDEDUP_HT_INC_SIZE;
    }
public:
    IMPLEMENT_IINTERFACE_USING(CSimpleInterface);

    CHashTableRowTable(HashDedupSlaveActivityBase &_activity, IRowInterfaces *rowIf, IHash *_iRowHash, IHash *_iKeyHash, ICompare *_iCompare);
    inline const void *query(rowidx_t i) const { return CThorExpandingRowArray::query(i); }
    inline void setOwner(CBucket *_owner) { owner = _owner; }
    bool kill()
    {
        if (!rows)
            return false;
        CThorExpandingRowArray::kill();
        htMax = htElements = 0;
        return true;
    }
    bool clear()
    {
        if (0 == htElements)
            return false;
        CThorExpandingRowArray::clearRows();
        memset(rows, 0, maxRows * sizeof(void *));
        htElements = 0;
        htMax = maxRows * HTSIZE_LIMIT_PC / 100;
        return true;
    }
    void init(rowidx_t sz);
    bool rehash();
    bool lookupRow(const void *row, unsigned htPos) const // return true == match
    {
        loop
        {
            const void *htKey = rows[htPos];
            if (!htKey)
                break;
            if (0 == iCompare->docompare(row, htKey))
                return true;
            if (++htPos==maxRows)
                htPos = 0;
        }
        return false;
    }
    inline void addRow(unsigned htPos, const void *row)
    {
        while (NULL != rows[htPos])
        {
            if (++htPos==maxRows)
                htPos = 0;
        }
        // similar to underlying CThorExpandingRowArray::setRow, but cheaper, as know no old row to dispose of
        rows[htPos] = row;
        ++htElements;
        if (htPos+1>numRows) // keeping high water mark
            numRows = htPos+1;
    }
    inline const void *getRowClear(unsigned htPos)
    {
        dbgassertex(htPos < maxRows);
        const void *ret = CThorExpandingRowArray::getClear(htPos);
        if (ret)
            --htElements;
        return ret;
    }
    inline rowidx_t queryHtElements() const { return htElements; }
    inline bool checkNeedRehash() const { return htElements >= htMax; }
    inline rowidx_t queryMaxRows() const { return CThorExpandingRowArray::queryMaxRows(); }
    inline const void **getRowArray() { return CThorExpandingRowArray::getRowArray(); }
};

class CSpill : public CSimpleInterface, implements IRowWriter
{
<<<<<<< HEAD
=======
    CActivityBase &owner;
>>>>>>> 2afd7593
    IRowInterfaces *rowIf;
    rowcount_t count;
    Owned<CFileOwner> spillFile;
    IRowWriter *writer;
    StringAttr desc;
<<<<<<< HEAD
    unsigned bucketN;
=======
    unsigned bucketN, rwFlags;
>>>>>>> 2afd7593

public:
    IMPLEMENT_IINTERFACE_USING(CSimpleInterface);

<<<<<<< HEAD
    CSpill(IRowInterfaces *_rowIf, const char *_desc, unsigned _bucketN) : rowIf(_rowIf), desc(_desc), bucketN(_bucketN)
    {
        count = 0;
        writer = NULL;
=======
    CSpill(CActivityBase &_owner, IRowInterfaces *_rowIf, const char *_desc, unsigned _bucketN)
        : owner(_owner), rowIf(_rowIf), desc(_desc), bucketN(_bucketN)
    {
        count = 0;
        writer = NULL;
        rwFlags = DEFAULT_RWFLAGS;
>>>>>>> 2afd7593
    }
    ~CSpill()
    {
        ::Release(writer);
    }
    void init()
    {
        dbgassertex(NULL == writer);
        count = 0;
        StringBuffer tempname, prefix("hashdedup_bucket");
        prefix.append(bucketN).append('_').append(desc);
        GetTempName(tempname, prefix.str(), true);
        OwnedIFile iFile = createIFile(tempname.str());
        spillFile.setown(new CFileOwner(iFile.getLink()));
<<<<<<< HEAD
        writer = createRowWriter(iFile, rowIf->queryRowSerializer(), rowIf->queryRowAllocator());
=======
        if (owner.getOptBool(THOROPT_COMPRESS_SPILLS, true))
            rwFlags |= rw_compress;
        writer = createRowWriter(iFile, rowIf, rwFlags);
>>>>>>> 2afd7593
    }
    IRowStream *getReader(rowcount_t *_count=NULL) // NB: also detatches ownership of 'fileOwner'
    {
        assertex(NULL == writer); // should have been closed
        Owned<CFileOwner> fileOwner = spillFile.getClear();
        if (!fileOwner)
            return NULL;
<<<<<<< HEAD
        Owned<IExtRowStream> strm = createSimpleRowStream(&fileOwner->queryIFile(), rowIf);
=======
        Owned<IExtRowStream> strm = createRowStream(&fileOwner->queryIFile(), rowIf, rwFlags);
>>>>>>> 2afd7593
        Owned<CStreamFileOwner> fileStream = new CStreamFileOwner(fileOwner, strm);
        if (_count)
            *_count = count;
        return fileStream.getClear();
    }
    rowcount_t getCount() const { return count; }
    void close()
    {
        if (NULL == writer)
            return;
        flush();
        ::Release(writer);
<<<<<<< HEAD
        writer =NULL;
=======
        writer = NULL;
>>>>>>> 2afd7593
    }
// IRowWriter
    virtual void putRow(const void *row)
    {
        writer->putRow(row);
        ++count; // NULL's too (but there won't be any in usage of this impl.)
    }
    virtual void flush()
    {
        writer->flush();
    }
};

class CBucket : public CSimpleInterface, implements IInterface
{
    HashDedupSlaveActivityBase &owner;
    IRowInterfaces *rowIf, *keyIf;
    IHash *iRowHash, *iKeyHash;
    ICompare *iCompare;
    Owned<IEngineRowAllocator> _keyAllocator;
    IEngineRowAllocator *keyAllocator;
    CHashTableRowTable &htRows;
    bool extractKey, spilt;
    SpinLock spin;
    unsigned bucketN;
    CSpill rowSpill, keySpill;

public:
    IMPLEMENT_IINTERFACE_USING(CSimpleInterface);

    CBucket(HashDedupSlaveActivityBase &_owner, IRowInterfaces *_rowIf, IRowInterfaces *_keyIf, IHash *_iRowHash, IHash *_iKeyHash, ICompare *_iCompare, bool _extractKey, unsigned _bucketN, CHashTableRowTable &_htRows);
    void setSpilt()
    {
        if (spilt)
            return;
        rowSpill.init();
        keySpill.init();
        spilt = true;
    }
    bool addKey(const void *key, unsigned hashValue);
    bool addRow(const void *row, unsigned hashValue);
    void clear();
    bool clearHashTable(bool ptrTable) // returns true if freed mem
    {
        if (ptrTable)
            return htRows.kill();
        else
            return htRows.clear();
    }
    bool spillHashTable(); // returns true if freed mem
    void close()
    {
        rowSpill.close();
        keySpill.close();
    }
    inline IRowStream *getRowStream(rowcount_t *count) { return rowSpill.getReader(count); }
    inline IRowStream *getKeyStream(rowcount_t *count) { return keySpill.getReader(count); }
    inline rowidx_t getKeyCount() const { return htRows.queryHtElements(); }
    inline rowcount_t getSpiltRowCount() const { return rowSpill.getCount(); }
    inline rowcount_t getSpiltKeyCount() const { return keySpill.getCount(); }
    inline bool isSpilt() const { return spilt; }
    inline unsigned queryBucketNumber() const { return bucketN; }
};

class CBucketHandler : public CSimpleInterface, implements IInterface, implements roxiemem::IBufferedRowCallback
{
    HashDedupSlaveActivityBase &owner;
    IRowInterfaces *rowIf, *keyIf;
    IHash *iRowHash, *iKeyHash;
    ICompare *iCompare;
    bool extractKey;
    unsigned numBuckets, currentBucket, nextSpilledBucketFlush;
    unsigned depth, div;
    unsigned nextToSpill;
    PointerArrayOf<CBucket> _buckets;
    CBucket **buckets;
    mutable rowidx_t peakKeyCount;

    rowidx_t getTotalBucketCount() const
    {
        rowidx_t totalCount = 0;
        for (unsigned i=0; i<numBuckets; i++)
            totalCount += buckets[i]->getKeyCount();
        return totalCount;
    }
    void recalcPeakKeyCount() const
    {
        rowidx_t newPeakKeyCount = getTotalBucketCount();
        if ((RCIDXMAX == peakKeyCount) || (newPeakKeyCount > peakKeyCount))
            peakKeyCount = newPeakKeyCount;
    }

    class CPostSpillFlush : implements roxiemem::IBufferedRowCallback
    {
        CBucketHandler &owner;
    public:
        CPostSpillFlush(CBucketHandler &_owner) : owner(_owner)
        {
        }
    // IBufferedRowCallback
        virtual unsigned getPriority() const
        {
            return HASHDEDUP_BUCKET_POSTSPILL_PRIORITY;
        }
        virtual bool freeBufferedRows(bool critical)
        {
            if (NotFound == owner.nextSpilledBucketFlush)
                return false;
            unsigned startNum = owner.nextSpilledBucketFlush;
            loop
            {
                CBucket *bucket = owner.buckets[owner.nextSpilledBucketFlush];
                ++owner.nextSpilledBucketFlush;
                if (owner.nextSpilledBucketFlush == owner.numBuckets)
                    owner.nextSpilledBucketFlush = 0;
                if (bucket->isSpilt())
                {
                    rowidx_t count = bucket->getKeyCount();
                    // want to avoid flushing tiny buckets (unless critical), to make room for a few rows repeatedly
                    if (critical || (count >= HASHDEDUP_MINSPILL_THRESHOLD))
                    {
                        if (bucket->clearHashTable(critical))
                        {
                            PROGLOG("Flushed bucket %d - %d elements", bucket->queryBucketNumber(), count);
                            return true;
                        }
                    }
                }
                if (startNum == owner.nextSpilledBucketFlush)
                    break;
            }
            return false;
        }
    } postSpillFlush;
public:
    IMPLEMENT_IINTERFACE_USING(CSimpleInterface);

    CBucketHandler(HashDedupSlaveActivityBase &_owner, IRowInterfaces *_rowIf, IRowInterfaces *_keyIf, IHash *_iRowHash, IHash *_iKeyHash, ICompare *_iCompare, bool _extractKey, unsigned _depth, unsigned _div);
    ~CBucketHandler();
    unsigned getBucketEstimate(rowcount_t totalRows) const;
    unsigned getBucketEstimateWithPrev(rowcount_t totalRows, rowidx_t prevPeakKeys, rowidx_t keyCount) const;
    void init(unsigned numBuckets, IRowStream *seeKeys=NULL);
    inline rowcount_t getPeakCount() const
    {
        if (NotFound == nextToSpill)
            recalcPeakKeyCount();
        return peakKeyCount;
    }
    void flushBuckets();
    bool spillBucket(bool critical) // spills a bucket
    {
        if (NotFound == nextToSpill)
        {
            nextToSpill = 0;
            recalcPeakKeyCount();
            // post spill, turn on, on higher priority, flushes spilt buckets that have accrued keys
            nextSpilledBucketFlush = 0;
        }
        unsigned start=nextToSpill;
        do
        {
            // NB: spin ensures exclusivity to write to bucket inside spillHashTable
            // Another thread could create a bucket at this time, but
            // access to 'buckets' (which can be assigned to by other thread) should be atomic, on Intel at least.
            CBucket *bucket = buckets[nextToSpill++];
            if (nextToSpill == numBuckets)
                nextToSpill = 0;
            if (!bucket->isSpilt() && (critical || (bucket->getKeyCount() >= HASHDEDUP_MINSPILL_THRESHOLD)))
            {
                // spill whole bucket unless last
                // The one left, will be last bucket standing and grown to fill mem
                // it is still useful to use as much as poss. of remaining bucket HT as filter
                if (bucket->spillHashTable())
                    return true;
                else if (critical && bucket->clearHashTable(true))
                    return true;
            }
        }
        while (nextToSpill != start);
        return false;
    }
    CBucketHandler *getNextBucketHandler(Owned<IRowStream> &nextInput);
public:
    bool addRow(const void *row);
    inline unsigned calcBucket(unsigned hashValue) const
    {
        // JCSMORE - if huge # of rows 32bit has may not be enough?
        return (hashValue / div) % numBuckets;
    }
// IBufferedRowCallback
    virtual unsigned getPriority() const
    {
        return SPILL_PRIORITY_HASHDEDUP;
    }
    virtual bool freeBufferedRows(bool critical)
    {
        return spillBucket(critical);
    }
};

class HashDedupSlaveActivityBase : public CSlaveActivity, public CThorDataLink
{
protected:
    IRowStream *input;      // can be changed
<<<<<<< HEAD
    Owned<IRowStream> currentInput;
    bool inputstopped, eos, extractKey, local, isVariable;
=======
    IRowStream *initialInput;
    Owned<IRowStream> currentInput;
    bool inputstopped, eos, lastEog, extractKey, local, isVariable, grouped;
>>>>>>> 2afd7593
    const char *actTxt;
    IHThorHashDedupArg *helper;
    IHash *iHash, *iKeyHash;
    ICompare *iCompare, *rowKeyCompare;
    Owned<IRowInterfaces> _keyRowInterfaces;
    IRowInterfaces *keyRowInterfaces;
    Owned<CBucketHandler> bucketHandler;
    IArrayOf<CBucketHandler> bucketHandlerStack;
    SpinLock stopSpin;
    PointerArrayOf<CHashTableRowTable> _hashTables;
    CHashTableRowTable **hashTables;
<<<<<<< HEAD
    unsigned numHashTables;
=======
    unsigned numHashTables, initialNumBuckets;
>>>>>>> 2afd7593
    roxiemem::RoxieHeapFlags allocFlags;

    inline CHashTableRowTable &queryHashTable(unsigned n) const { return *hashTables[n]; }
    void ensureNumHashTables(unsigned _numHashTables)
    {
        rowidx_t initSize = HASHDEDUP_HT_INIT_MAX_SIZE / _numHashTables;
        if (initSize > HASHDEDUP_HT_INC_SIZE)
            initSize = HASHDEDUP_HT_INC_SIZE;
        if (_numHashTables <= numHashTables)
        {
            unsigned i=0;
            for (; i<_numHashTables; i++)
                hashTables[i]->init(initSize);
            for (; i<numHashTables; i++)
            {
                ::Release(hashTables[i]);
                hashTables[i] = NULL;
            }
        }
        else if (_numHashTables > numHashTables)
        {
            _hashTables.ensure(_numHashTables);
            hashTables = (CHashTableRowTable **)_hashTables.getArray();
            for (unsigned i=numHashTables; i<_numHashTables; i++)
            {
                hashTables[i] = new CHashTableRowTable(*this, keyRowInterfaces, iHash, iKeyHash, rowKeyCompare);
                hashTables[i]->init(initSize);
            }
        }
        numHashTables = _numHashTables;
    }

public:
    IMPLEMENT_IINTERFACE_USING(CSimpleInterface);

    HashDedupSlaveActivityBase(CGraphElementBase *_container, bool _local)
        : CSlaveActivity(_container), CThorDataLink(this), local(_local)
    {
<<<<<<< HEAD
        inputstopped = false;
=======
        input = initialInput = NULL;
        actTxt = NULL;
        initialNumBuckets = 0;
        inputstopped = eos = lastEog = extractKey = local = isVariable = grouped = false;
        helper = NULL;
        iHash = iKeyHash = NULL;
        iCompare = rowKeyCompare = NULL;
        keyRowInterfaces = NULL;
        hashTables = NULL;
        numHashTables = initialNumBuckets = 0;
        roxiemem::RoxieHeapFlags allocFlags = roxiemem::RHFnone;
    }
    ~HashDedupSlaveActivityBase()
    {
        for (unsigned i=0; i<numHashTables; i++)
            ::Release(hashTables[i]);
>>>>>>> 2afd7593
    }
    ~HashDedupSlaveActivityBase()
    {
        for (unsigned i=0; i<numHashTables; i++)
            ::Release(hashTables[i]);
    }
    void init(MemoryBuffer &data, MemoryBuffer &slaveData)
    {
        helper = (IHThorHashDedupArg *)queryHelper();
        iHash = helper->queryHash();
        appendOutputLinked(this);
        iCompare = helper->queryCompare();
<<<<<<< HEAD
        numHashTables = 0;
        hashTables = NULL;
=======
>>>>>>> 2afd7593
        allocFlags = queryJob().queryThorAllocator()->queryFlags();

        // JCSMORE - it may not be worth extracting the key,
        // if there's an upstream activity that holds onto rows for periods of time (e.g. sort)
        IOutputMetaData *km = helper->queryKeySize();
        if (helper->selectInterface(TAIhashdeduparg_2))
            extractKey = (0 == (HFDwholerecord & helper->getFlags()));
        else
            extractKey = km != NULL;
        if (extractKey)
        {
            // if key and row are fixed length, check that estimated memory sizes make it worth extracting key per row
            isVariable = km->isVariableSize();
            if (!isVariable && helper->queryOutputMeta()->isFixedSize())
            {
                roxiemem::IRowManager *rM = queryJob().queryRowManager();
                memsize_t keySize = rM->getExpectedCapacity(km->getMinRecordSize(), allocFlags);
                memsize_t rowSize = rM->getExpectedCapacity(helper->queryOutputMeta()->getMinRecordSize(), allocFlags);
                if (keySize >= rowSize)
                    extractKey = false;
            }
        }
        if (extractKey)
        {
            _keyRowInterfaces.setown(createRowInterfaces(km, queryActivityId(), queryCodeContext()));
            keyRowInterfaces = _keyRowInterfaces;
            rowKeyCompare = helper->queryRowKeyCompare();
            iKeyHash = helper->queryKeyHash();
        }
        else
        {
            isVariable = helper->queryOutputMeta()->isVariableSize();
            keyRowInterfaces = this;
            rowKeyCompare = iCompare;
            iKeyHash = iHash;
        }
<<<<<<< HEAD
=======
        grouped = container.queryGrouped();
>>>>>>> 2afd7593
    }
    void start()
    {
        ActivityTimer s(totalCycles, timeActivities, NULL);
        inputstopped = false;
<<<<<<< HEAD
        eos = false;
        startInput(inputs.item(0));
        input = inputs.item(0);
        ThorDataLinkMetaInfo info;
        inputs.item(0)->getMetaInfo(info);
        unsigned div = local ? 1 : queryJob().querySlaves(); // if global, hash values already modulated by # slaves
        bucketHandler.setown(new CBucketHandler(*this, this, keyRowInterfaces, iHash, iKeyHash, rowKeyCompare, extractKey, 0, div));
        unsigned initialNumBuckets = container.queryXGMML().getPropInt("hint[@name=\"num_buckets\"]/@value");
        if (0 == initialNumBuckets)
            initialNumBuckets = bucketHandler->getBucketEstimate(info.totalRowsMax); // will use default if no meta total
=======
        eos = lastEog = false;
        startInput(inputs.item(0));
        ThorDataLinkMetaInfo info;
        inputs.item(0)->getMetaInfo(info);
        initialInput = input = inputs.item(0);
        unsigned div = local ? 1 : queryJob().querySlaves(); // if global, hash values already modulated by # slaves
        bucketHandler.setown(new CBucketHandler(*this, this, keyRowInterfaces, iHash, iKeyHash, rowKeyCompare, extractKey, 0, div));
        initialNumBuckets = container.queryXGMML().getPropInt("hint[@name=\"num_buckets\"]/@value");
        if (0 == initialNumBuckets)
        {
            if (grouped)
                initialNumBuckets = HASHDEDUP_BUCKETS_MIN;
            else
                initialNumBuckets = bucketHandler->getBucketEstimate(info.totalRowsMax); // will use default if no meta total
        }
>>>>>>> 2afd7593
        ensureNumHashTables(initialNumBuckets);
        bucketHandler->init(initialNumBuckets);
        dataLinkStart(actTxt, container.queryId());
    }
    void stopInput()
    {
        if (!inputstopped)
        {
            SpinBlock b(stopSpin);
            CSlaveActivity::stopInput(inputs.item(0));
            inputstopped = true;
        }
    }
    void kill()
    {
        ActPrintLog("%s: kill", actTxt);
        currentInput.clear();
        bucketHandler.clear();
        bucketHandlerStack.kill();
        CSlaveActivity::kill();
    }
    CATCH_NEXTROW()
    {
        ActivityTimer t(totalCycles, timeActivities, NULL);
        if (eos)
            return NULL;
        // bucket handlers, stream out non-duplicates (1st entry in HT)
        loop
        {
            OwnedConstThorRow row;
            {
                SpinBlock b(stopSpin);
<<<<<<< HEAD
                row.setown(input->ungroupedNextRow());
            }
            if (row)
            {
=======
                row.setown(grouped?input->nextRow():input->ungroupedNextRow());
            }
            if (row)
            {
                lastEog = false;
>>>>>>> 2afd7593
                if (bucketHandler->addRow(row)) // true if new, i.e. non-duplicate (does not take ownership)
                {
                    dataLinkIncrement();
                    return row.getClear();
                }
            }
            else
            {
                Owned<CBucketHandler> nextBucketHandler;
                loop
                {
<<<<<<< HEAD
                    // If spill event occured, disk buckets + key buckets will have been created by this stage.
=======
                    // If spill event occurred, disk buckets + key buckets will have been created by this stage.
>>>>>>> 2afd7593
                    bucketHandler->flushBuckets();

                    // pop off parents until one has a bucket left to read
                    Owned<IRowStream> nextInput;
                    nextBucketHandler.setown(bucketHandler->getNextBucketHandler(nextInput));
                    if (!nextBucketHandler)
                    {
                        if (!bucketHandlerStack.ordinality())
                        {
                            currentInput.clear();
                            bucketHandler.clear();
<<<<<<< HEAD
                            eos = true;
=======
                            if (grouped)
                            {
                                if (lastEog)
                                    eos = true;
                                else
                                {
                                    lastEog = true;
                                    // reset for next group
                                    input = initialInput;
                                    bucketHandler.setown(new CBucketHandler(*this, this, keyRowInterfaces, iHash, iKeyHash, rowKeyCompare, extractKey, 0, 1));
                                    ensureNumHashTables(initialNumBuckets); // resets
                                    bucketHandler->init(initialNumBuckets);
                                }
                            }
                            else
                                eos = true;
>>>>>>> 2afd7593
                            return NULL;
                        }
                        bucketHandler.setown(&bucketHandlerStack.popGet());
                    }
                    else
                    {
                        // NB: if wanted threading, then each sibling bucket could be handled on own thread,
                        // but they'd be competing for disk and memory and involve more locking
                        bucketHandlerStack.append(*bucketHandler.getClear()); // push current handler on to stack
                        bucketHandler.setown(nextBucketHandler.getClear());
                        currentInput.setown(nextInput.getClear());
                        break;
                    }
                }
                assertex(currentInput);
                input = currentInput;
            }
        }
    }

    virtual bool isGrouped() { return grouped; }
    virtual void getMetaInfo(ThorDataLinkMetaInfo &info) = 0;
friend class CBucketHandler;
friend class CHashTableRowTable;
friend class CBucket;
};

CHashTableRowTable::CHashTableRowTable(HashDedupSlaveActivityBase &_activity, IRowInterfaces *rowIf, IHash *_iRowHash, IHash *_iKeyHash, ICompare *_iCompare)
    : CThorExpandingRowArray(_activity, rowIf, true),
      activity(_activity), iRowHash(_iRowHash), iKeyHash(_iKeyHash), iCompare(_iCompare)
{
    htMax = htElements = 0;
    owner = NULL;
}

void CHashTableRowTable::init(rowidx_t sz)
{
    // reinitialize if need bigger or if requested size is much smaller than existing
    rowidx_t newMaxRows = activity.queryJob().queryRowManager()->getExpectedCapacity(sz * sizeof(rowidx_t *), activity.allocFlags) / sizeof(rowidx_t *);
    if (newMaxRows <= maxRows && ((maxRows-newMaxRows) <= HASHDEDUP_HT_INC_SIZE))
        return;
    ReleaseThorRow(rows);
    OwnedConstThorRow newRows = allocateRowTable(sz);
    assertex(newRows);
    rows = (const void **)newRows.getClear();
    maxRows = RoxieRowCapacity(rows) / sizeof(void *);
    memset(rows, 0, maxRows * sizeof(void *));
    numRows = 0;
    htMax = maxRows * HTSIZE_LIMIT_PC / 100;
}

bool CHashTableRowTable::rehash()
{
    dbgassertex(iKeyHash);
    rowidx_t newMaxRows = getNewSize(maxRows);
    OwnedConstThorRow _newRows = allocateRowTable(newMaxRows);
    if (!_newRows || owner->isSpilt())
        return false;
    const void **newRows = (const void **)_newRows.get();
    newMaxRows = RoxieRowCapacity(newRows) / sizeof(void *);
    memset(newRows, 0, newMaxRows * sizeof(void *));
    rowidx_t newNumRows=0;
    for (rowidx_t i=0; i<maxRows; i++)
    {
        const void *row = rows[i];
        if (row)
        {
            unsigned h = iKeyHash->hash(row) % newMaxRows;
            while (NULL != newRows[h])
            {
                if (++h == newMaxRows)
                    h = 0;
            }
            newRows[h] = row;
            if (h>=newNumRows)
                newNumRows = h+1;
        }
    }
    if (maxRows)
        ActPrintLog(&activity, "Rehashed bucket %d - %d elements, old size = %d, new size = %d", owner->queryBucketNumber(), htElements, maxRows, newMaxRows);
    const void **oldRows = rows;
    rows = (const void **)_newRows.getClear();
    ReleaseThorRow(oldRows);
    maxRows = newMaxRows;
    numRows = newNumRows;
    htMax = maxRows * HTSIZE_LIMIT_PC / 100;
    return true;
}

//

CBucket::CBucket(HashDedupSlaveActivityBase &_owner, IRowInterfaces *_rowIf, IRowInterfaces *_keyIf, IHash *_iRowHash, IHash *_iKeyHash, ICompare *_iCompare, bool _extractKey, unsigned _bucketN, CHashTableRowTable &_htRows)
    : owner(_owner), rowIf(_rowIf), keyIf(_keyIf), iRowHash(_iRowHash), iKeyHash(_iKeyHash), iCompare(_iCompare), extractKey(_extractKey), bucketN(_bucketN), htRows(_htRows),
<<<<<<< HEAD
      rowSpill(_rowIf, "rows", _bucketN), keySpill(_keyIf, "keys", _bucketN)
=======
      rowSpill(owner, _rowIf, "rows", _bucketN), keySpill(owner, _keyIf, "keys", _bucketN)
>>>>>>> 2afd7593

{
    spilt = false;
    // ideally want rows in bucket to be contiguous, so when it spills, pages will be released
    if (extractKey)
    {   // use own allocator
        unsigned flags = owner.allocFlags | roxiemem::RHFunique;
        _keyAllocator.setown(owner.queryJob().getRowAllocator(keyIf->queryRowMetaData(), owner.queryActivityId(), (roxiemem::RoxieHeapFlags)flags));
        keyAllocator = _keyAllocator;
    }
    else
        keyAllocator = keyIf->queryRowAllocator();
}

void CBucket::clear()
{
    // bucket read-only after this (getKeyStream/getRowStream etc.)
    clearHashTable(false);
}

bool CBucket::spillHashTable()
{
    SpinBlock b(spin);
    rowidx_t removeN = htRows.queryHtElements();
    if (0 == removeN || spilt) // NB: if split, will be handled by CBucket on different priority
        return false;
    setSpilt();
    rowidx_t maxRows = htRows.queryMaxRows();
    for (rowidx_t i=0; i<maxRows; i++)
    {
        OwnedConstThorRow key = htRows.getRowClear(i);
        if (key)
            keySpill.putRow(key.getClear());
    }
    ActPrintLog(&owner, "Spilt bucket %d - %d elements of hash table", bucketN, removeN);
    return true;
}

bool CBucket::addKey(const void *key, unsigned hashValue)
{
    {
        SpinBlock b(spin);
        if (!spilt && htRows.checkNeedRehash())
        {
            if (!htRows.rehash())
                setSpilt(); // about to
        }
        if (htRows.queryMaxRows()) // might be 0 - if HT cleared if just spilt, or no room for initial ptr alloc
        {
            if (!spilt)
            {
                unsigned htPos = hashValue % htRows.queryMaxRows();
                LinkThorRow(key);
                htRows.addRow(htPos, key);
                return true;
            }
        }
    }
    LinkThorRow(key);
    keySpill.putRow(key);
    return false;
}

bool CBucket::addRow(const void *row, unsigned hashValue)
{
    {
        SpinBlock b(spin);
        bool doAdd = true;
        if (htRows.checkNeedRehash())
        {
            if (spilt)
                doAdd = false; // don't rehash if full and already spilt
            else
            {
                if (!htRows.rehash())
                {
                    setSpilt(); // about to
                    doAdd = false;
                }
            }
        }
        if (doAdd)
        {
            unsigned htPos = hashValue % htRows.queryMaxRows();
            if (htRows.lookupRow(row, htPos))
                return false; // dedupped

            OwnedConstThorRow key;
            if (extractKey)
            {
                SpinUnblock b(spin); // will allocate, might cause spill
                RtlDynamicRowBuilder krow(keyAllocator);
                size32_t sz = owner.helper->recordToKey(krow, row);
                assertex(sz);
                key.setown(krow.finalizeRowClear(sz));
            }
            else
                key.set(row);
            htRows.addRow(htPos, key.getClear());
            if (!spilt)
                return true;
            // if spilt, then still added/used to dedup, but have to commit row to disk
            // as no longer know it's 1st/unique
        }
    }
    LinkThorRow(row);
    rowSpill.putRow(row);
    return false;
}

//

CBucketHandler::CBucketHandler(HashDedupSlaveActivityBase &_owner, IRowInterfaces *_rowIf, IRowInterfaces *_keyIf, IHash *_iRowHash, IHash *_iKeyHash, ICompare *_iCompare, bool _extractKey, unsigned _depth, unsigned _div)
    : owner(_owner), rowIf(_rowIf), keyIf(_keyIf), iRowHash(_iRowHash), iKeyHash(_iKeyHash), iCompare(_iCompare), extractKey(_extractKey), depth(_depth), div(_div), postSpillFlush(*this)
{
    currentBucket = 0;
    nextToSpill = NotFound;
    peakKeyCount = RCIDXMAX;
    nextSpilledBucketFlush = NotFound;
}

CBucketHandler::~CBucketHandler()
{
    owner.queryJob().queryRowManager()->removeRowBuffer(this);
    owner.queryJob().queryRowManager()->removeRowBuffer(&postSpillFlush);
    for (unsigned i=0; i<numBuckets; i++)
        ::Release(buckets[i]);
}

void CBucketHandler::flushBuckets()
{
    owner.queryJob().queryRowManager()->removeRowBuffer(this);
    owner.queryJob().queryRowManager()->removeRowBuffer(&postSpillFlush);
    for (unsigned i=0; i<numBuckets; i++)
        buckets[i]->clear();
}

unsigned CBucketHandler::getBucketEstimateWithPrev(rowcount_t totalRows, rowidx_t prevPeakKeys, rowidx_t keyCount) const
{
    // how many buckets would the # records we managed to squeeze in last round fit it:
    unsigned retBuckets = 0;
    if (prevPeakKeys)
    {
        retBuckets = (unsigned)(((keyCount+totalRows)+prevPeakKeys-1) / prevPeakKeys);
        retBuckets = retBuckets * 125 / 100;
    }
    if (retBuckets < HASHDEDUP_BUCKETS_MIN)
        retBuckets = HASHDEDUP_BUCKETS_MIN;
    else if (retBuckets > HASHDEDUP_BUCKETS_MAX)
        retBuckets = HASHDEDUP_BUCKETS_MAX;
    return retBuckets;
}

unsigned CBucketHandler::getBucketEstimate(rowcount_t totalRows) const
{
    // Try and estimate the number of buckets that the hash dedup should use.
    // If the number of buckets is too high the hash dedup may write to too many individual disk files - potentially causing many excessive seeks.
    // It will also not use all the memory in the next phase.
    // I'm not sure either are significant problems (output is buffered, and second point may be a bonus).
    // If the number of buckets is too low then we might need to do another round of spilling - which is painful.
    //
    // The estimation below, assumes there are no duplicates, i.e. the worse case, as such, it is very likely to be an over-estimate.
    // Over-estimating is likely to be preferrable to underestimating, which would cause more phases.
    //
    // Lower and upper bounds are defined for # buckets (HASHDEDUP_BUCKETS_MIN/HASHDEDUP_BUCKETS_MAX)
    // NB: initiali estimate is bypassed completely if "num_buckets" hint specifics starting # buckets.

    unsigned retBuckets = HASHDEDUP_BUCKETS_MIN;
    if (-1 != totalRows && !owner.isVariable) // give up guessing if variable
    {
        // Rough estimate for # buckets to start with
        // likely to be way off for variable

        // JCSMORE - will need to change based on whether upstream keeps packed or not.
        roxiemem::IRowManager *rM = owner.queryJob().queryRowManager();

        memsize_t availMem = roxiemem::getTotalMemoryLimit()-0x500000;
        memsize_t initKeySize = rM->getExpectedCapacity(keyIf->queryRowMetaData()->getMinRecordSize(), owner.allocFlags);
        memsize_t minBucketSpace = retBuckets * rM->getExpectedCapacity(HASHDEDUP_HT_BUCKET_SIZE * sizeof(void *), owner.allocFlags);

        rowcount_t _maxRowGuess = (availMem-minBucketSpace) / initKeySize; // without taking into account ht space / other overheads
        rowidx_t maxRowGuess;
        if (_maxRowGuess >= RCIDXMAX/sizeof(void *)) // because can't allocate a block bigger than 32bit
            maxRowGuess = (rowidx_t)RCIDXMAX/sizeof(void *);
        else
            maxRowGuess = (rowidx_t)_maxRowGuess;
        memsize_t bucketSpace = retBuckets * rM->getExpectedCapacity(((maxRowGuess+retBuckets-1)/retBuckets) * sizeof(void *), owner.allocFlags);
        // now rebase maxRowguess
        _maxRowGuess = (availMem-bucketSpace) / initKeySize;
        if (_maxRowGuess >= RCIDXMAX/sizeof(void *))
            maxRowGuess = (rowidx_t)RCIDXMAX/sizeof(void *);
        else
            maxRowGuess = (rowidx_t)_maxRowGuess;
        maxRowGuess = maxRowGuess / 100 * HTSIZE_LIMIT_PC; // scale down to ht limit %
        memsize_t rowMem = maxRowGuess * initKeySize;
        if (rowMem > (availMem-bucketSpace))
        {
            rowMem = availMem - minBucketSpace; // crude
            maxRowGuess = rowMem / initKeySize;
        }
        retBuckets = (unsigned)((totalRows+maxRowGuess-1) / maxRowGuess);
    }
    if (retBuckets < HASHDEDUP_BUCKETS_MIN)
        retBuckets = HASHDEDUP_BUCKETS_MIN;
    else if (retBuckets > HASHDEDUP_BUCKETS_MAX)
        retBuckets = HASHDEDUP_BUCKETS_MAX;
    return retBuckets;
}

void CBucketHandler::init(unsigned _numBuckets, IRowStream *keyStream)
{
    numBuckets = _numBuckets;
    _buckets.ensure(numBuckets);
    buckets = (CBucket **)_buckets.getArray();
    for (unsigned i=0; i<numBuckets; i++)
    {
        CHashTableRowTable &htRows = owner.queryHashTable(i);
        buckets[i] = new CBucket(owner, rowIf, keyIf, iRowHash, iKeyHash, iCompare, extractKey, i, htRows);
        htRows.setOwner(buckets[i]);
    }
    ActPrintLog(&owner, "Max %d buckets, current depth = %d", numBuckets, depth+1);
    owner.queryJob().queryRowManager()->addRowBuffer(this);
    // postSpillFlush not needed until after 1 spill event, but not safe to add within callback
    owner.queryJob().queryRowManager()->addRowBuffer(&postSpillFlush);
    if (keyStream)
    {
        loop
        {
            OwnedConstThorRow key = keyStream->nextRow();
            if (!key)
                break;
            unsigned hashValue = iKeyHash->hash(key);
            unsigned bucketN = calcBucket(hashValue);
            buckets[bucketN]->addKey(key, hashValue);
        }
    }
}

CBucketHandler *CBucketHandler::getNextBucketHandler(Owned<IRowStream> &nextInput)
{
    if (NotFound == nextToSpill) // no spilling
        return NULL;
    while (currentBucket<numBuckets)
    {
        CBucket *bucket = buckets[currentBucket];
        if (bucket->isSpilt())
        {
            bucket->close();
            rowcount_t keyCount, count;
            // JCSMORE ideally, each key and row stream, would use a unique allocator per destination bucket
            // thereby keeping rows/keys together in pages, making it easier to free pages on spill requests
            Owned<IRowStream> keyStream = bucket->getKeyStream(&keyCount);
            Owned<CBucketHandler> newBucketHandler = new CBucketHandler(owner, rowIf, keyIf, iRowHash, iKeyHash, iCompare, extractKey, depth+1, div*numBuckets);
            ActPrintLog(&owner, "Created bucket handler %d, depth %d", currentBucket, depth+1);
            nextInput.setown(bucket->getRowStream(&count));
            // Use peak in mem keys as estimate for next round of buckets.
            unsigned nextNumBuckets = getBucketEstimateWithPrev(count, (rowidx_t)getPeakCount(), (rowidx_t)keyCount);
            owner.ensureNumHashTables(nextNumBuckets);
            newBucketHandler->init(nextNumBuckets, keyStream);
            ++currentBucket;
            return newBucketHandler.getClear();
        }
        ++currentBucket;
    }
    return NULL;
}

bool CBucketHandler::addRow(const void *row)
{
    unsigned hashValue = iRowHash->hash(row);
    unsigned bucketN = calcBucket(hashValue);
    return buckets[bucketN]->addRow(row, hashValue);
}

class LocalHashDedupSlaveActivity : public HashDedupSlaveActivityBase
{
public:
    IMPLEMENT_IINTERFACE_USING(CSimpleInterface);

    LocalHashDedupSlaveActivity(CGraphElementBase *container)
        : HashDedupSlaveActivityBase(container, true)
    {
        actTxt = "LOCALHASHDEDUP";
    }
    void stop()
    {
        ActPrintLog("%s: stopping", actTxt);
        stopInput();
        dataLinkStop();
    }
    void getMetaInfo(ThorDataLinkMetaInfo &info)
    {
        initMetaInfo(info);
        info.unknownRowsOutput = true;
    }
};

class GlobalHashDedupSlaveActivity : public HashDedupSlaveActivityBase, implements IStopInput
{
    mptag_t mptag;
    CriticalSection stopsect;
    IHashDistributor *distributor;
    Owned<IRowStream> instrm;

public:
    IMPLEMENT_IINTERFACE_USING(CSimpleInterface);

    GlobalHashDedupSlaveActivity(CGraphElementBase *container)
        : HashDedupSlaveActivityBase(container, false)
    {
        actTxt = "HASHDEDUP";
        distributor = NULL;
        mptag = TAG_NULL;
    }

    ~GlobalHashDedupSlaveActivity()
    {
        instrm.clear();
        if (distributor)
        {
            distributor->disconnect(false);
            distributor->join();
            distributor->Release();
        }
    }

    void stopInput()
    {
        CriticalBlock block(stopsect);  // can be called async by distribute
        HashDedupSlaveActivityBase::stopInput();
    }

    void init(MemoryBuffer &data, MemoryBuffer &slaveData)
    {
        HashDedupSlaveActivityBase::init(data, slaveData);
        mptag = container.queryJob().deserializeMPTag(data);
        Owned<IRowInterfaces> myRowIf = getRowInterfaces(); // avoiding circular link issues
        distributor = createHashDistributor(this, container.queryJob().queryJobComm(), mptag, myRowIf, abortSoon,true, this);
    }

    void start()
    {
        HashDedupSlaveActivityBase::start();
        ActivityTimer s(totalCycles, timeActivities, NULL);
        instrm.setown(distributor->connect(input, iHash, iCompare));
        input = instrm.get();
    }

    void stop()
    {
        ActPrintLog("%s: stopping", actTxt);
        if (instrm)
        {
            instrm->stop();
            instrm.clear();
        }
        distributor->disconnect(true);
        distributor->join();
        stopInput();
        dataLinkStop();
    }

    void getMetaInfo(ThorDataLinkMetaInfo &info)
    {
        initMetaInfo(info);
        info.canStall = true;
        info.unknownRowsOutput = true;
    }
};

//===========================================================================


class HashJoinSlaveActivity : public CSlaveActivity, public CThorDataLink, implements IStopInput
{
    IThorDataLink *inL;
    IThorDataLink *inR;
    MemoryBuffer ptrbuf;
    IHThorHashJoinArg *joinargs;
    Owned<IJoinHelper> joinhelper;
    bool eof;
    Owned<IRowStream> strmL;
    Owned<IRowStream> strmR;
    CriticalSection joinHelperCrit;
    CriticalSection stopsect;
    rowcount_t lhsProgressCount;
    rowcount_t rhsProgressCount;
    bool inputLstopped;
    bool inputRstopped;
    bool leftdone;
    mptag_t mptag;
    mptag_t mptag2;

public:

    IMPLEMENT_IINTERFACE_USING(CSimpleInterface);

    HashJoinSlaveActivity(CGraphElementBase *_container)
        : CSlaveActivity(_container), CThorDataLink(this)
    {
        lhsProgressCount = rhsProgressCount = 0;
        mptag = TAG_NULL;
        mptag2 = TAG_NULL;
    }
    ~HashJoinSlaveActivity()
    {
        strmL.clear();
        strmR.clear();
        joinhelper.clear();
    }
    void init(MemoryBuffer &data, MemoryBuffer &slaveData)
    {
        joinargs = (IHThorHashJoinArg *)queryHelper();
        appendOutputLinked(this);
        mptag = container.queryJob().deserializeMPTag(data);
        mptag2 = container.queryJob().deserializeMPTag(data);
        ActPrintLog("HASHJOIN: init tags %d,%d",(int)mptag,(int)mptag2);
    }
    void start()
    {
        ActivityTimer s(totalCycles, timeActivities, NULL);
        inputLstopped = true;
        inputRstopped = true;
        leftdone = false;
        eof = false;
        ActPrintLog("HASHJOIN: starting");
        inL = inputs.item(0);
        startInput(inL);
        inputLstopped = false;
        inR = inputs.item(1);
        startInput(inR);
        inputRstopped = false;
        IHash *ihashL = joinargs->queryHashLeft();
        IHash *ihashR = joinargs->queryHashRight();
        ICompare *icompareL = joinargs->queryCompareLeft();
        ICompare *icompareR = joinargs->queryCompareRight();
        Owned<IHashDistributor> distributor;
        distributor.setown(createHashDistributor(this, container.queryJob().queryJobComm(), mptag, queryRowInterfaces(inL), abortSoon,false, this));
        Owned<IRowStream> reader = distributor->connect(inL,ihashL,icompareL);
        Owned<IThorRowLoader> loaderL = createThorRowLoader(*this, ::queryRowInterfaces(inL), icompareL, true, rc_allDisk, SPILL_PRIORITY_HASHJOIN);
        strmL.setown(loaderL->load(reader, abortSoon));
        loaderL.clear();
        reader.clear();
        stopInputL();
        distributor->disconnect(false);
        distributor->join();
        distributor.clear();
        leftdone = true;
        distributor.setown(createHashDistributor(this, container.queryJob().queryJobComm(), mptag2, queryRowInterfaces(inR), abortSoon,false, this));
        reader.setown(distributor->connect(inR,ihashR,icompareR));
        Owned<IThorRowLoader> loaderR = createThorRowLoader(*this, ::queryRowInterfaces(inR), icompareR, true, rc_mixed, SPILL_PRIORITY_HASHJOIN);;
        strmR.setown(loaderR->load(reader, abortSoon));
        loaderR.clear();
        reader.clear();
        stopInputR();
        distributor->disconnect(false);
        distributor->join();
        distributor.clear();
        { CriticalBlock b(joinHelperCrit);
            switch(container.getKind())
            {
                case TAKhashjoin:
                    {
                        bool hintparallelmatch = container.queryXGMML().getPropInt("hint[@name=\"parallel_match\"]/@value")!=0;
                        bool hintunsortedoutput = container.queryXGMML().getPropInt("hint[@name=\"unsorted_output\"]/@value")!=0;
                        joinhelper.setown(createJoinHelper(*this, joinargs, queryRowAllocator(), hintparallelmatch, hintunsortedoutput));
                    }
                    break;
                case TAKhashdenormalize:
                case TAKhashdenormalizegroup:
                    joinhelper.setown(createDenormalizeHelper(*this, joinargs, queryRowAllocator()));
                    break;
                default:
                    throwUnexpected();
            }
        }
        joinhelper->init(strmL, strmR, ::queryRowAllocator(inL), ::queryRowAllocator(inR), ::queryRowMetaData(inL), &abortSoon);
        dataLinkStart("HASHJOIN", container.queryId());
    }
    void stopInput()
    {
        if (leftdone)
            stopInputR();
        else
            stopInputL();
    }
    void stopInputL()
    {
        CriticalBlock block(stopsect);  // can be called async by distribute
        if (!inputLstopped) {
            CSlaveActivity::stopInput(inL);
            inputLstopped = true;
        }
    }
    void stopInputR()
    {
        CriticalBlock block(stopsect);  // can be called async by distribute
        if (!inputRstopped) {
            CSlaveActivity::stopInput(inR);
            inputRstopped = true;
        }
    }
    void stop()
    {
        ActPrintLog("HASHJOIN: stopping");
        stopInputL();
        stopInputR();
        lhsProgressCount = joinhelper->getLhsProgress();
        rhsProgressCount = joinhelper->getRhsProgress();
        strmL.clear();
        strmR.clear();
        {
            CriticalBlock b(joinHelperCrit);
            joinhelper.clear();
        }
        dataLinkStop();
    }
    void kill()
    {
        ActPrintLog("HASHJOIN: kill");
        CSlaveActivity::kill();
    }
    CATCH_NEXTROW()
    {
        ActivityTimer t(totalCycles, timeActivities, NULL);
        if (!eof) {
            OwnedConstThorRow row = joinhelper->nextRow();
            if (row) {
                dataLinkIncrement();
                return row.getClear();
            }
            eof = true;
        }
        return NULL;
    }
    virtual bool isGrouped() { return false; }
    void getMetaInfo(ThorDataLinkMetaInfo &info)
    {
        initMetaInfo(info);
        info.canStall = true;
        info.unknownRowsOutput = true;
    }
    void serializeStats(MemoryBuffer &mb)
    {
        CSlaveActivity::serializeStats(mb);
        CriticalBlock b(joinHelperCrit);
        if (!joinhelper) // bit odd, but will leave as was for now.
        {
            mb.append(lhsProgressCount);
            mb.append(rhsProgressCount);
        }
        else
        {
            mb.append(joinhelper->getLhsProgress());
            mb.append(joinhelper->getRhsProgress());
        }
    }
};
#ifdef _MSC_VER
#pragma warning(pop)
#endif


//===========================================================================

CThorRowAggregator *mergeLocalAggs(CActivityBase &activity, IHThorRowAggregator &helper, IHThorHashAggregateExtra &helperExtra, CThorRowAggregator *localAggTable, mptag_t mptag, bool ordered)
{
    Owned<IHashDistributor> distributor;
    Owned<IRowStream> strm;
    Owned<CThorRowAggregator> globalAggTable = new CThorRowAggregator(activity, helperExtra, helper);
    globalAggTable->start(activity.queryRowAllocator());
    __int64 readCount = 0;
    if (ordered)
    {
        class CRowAggregatedStream : public CInterface, implements IRowStream
        {
            CActivityBase &activity;
            IRowInterfaces *rowIf;
            Linked<CThorRowAggregator> localAggregated;
            RtlDynamicRowBuilder outBuilder;
            size32_t node;
        public:
            IMPLEMENT_IINTERFACE;
            CRowAggregatedStream(CActivityBase &_activity, IRowInterfaces *_rowIf, CThorRowAggregator *_localAggregated) : activity(_activity), rowIf(_rowIf), localAggregated(_localAggregated), outBuilder(_rowIf->queryRowAllocator())
            {
                node = activity.queryContainer().queryJob().queryMyRank();
            }
            // IRowStream impl.
            virtual const void *nextRow()
            {
                Owned<AggregateRowBuilder> next = localAggregated->nextResult();
                if (!next) return NULL;
                byte *outPtr = outBuilder.getSelf();
                memcpy(outPtr, &node, sizeof(node));
                const void *nextRow = next->finalizeRowClear();
                memcpy(outPtr+sizeof(node), &nextRow, sizeof(const void *));
                return outBuilder.finalizeRowClear(sizeof(node)+sizeof(const void *));
            }
            virtual void stop() { }
        };
        Owned<IOutputMetaData> nodeRowMeta = createOutputMetaDataWithChildRow(activity.queryRowAllocator(), sizeof(size32_t));
        Owned<IRowInterfaces> nodeRowMetaRowIf = createRowInterfaces(nodeRowMeta, activity.queryActivityId(), activity.queryCodeContext());
        Owned<IRowStream> localAggregatedStream = new CRowAggregatedStream(activity, nodeRowMetaRowIf, localAggTable);
        class CNodeCompare : implements ICompare, implements IHash
        {
            IHash *baseHash;
        public:
            CNodeCompare(IHash *_baseHash) : baseHash(_baseHash) { }
            virtual int docompare(const void *l,const void *r) const
            {
                size32_t lNode, rNode;
                memcpy(&lNode, l, sizeof(size32_t));
                memcpy(&rNode, r, sizeof(size32_t));
                return (int)lNode-(int)rNode;
            }
            virtual unsigned hash(const void *rowMeta)
            {
                const void *row;
                memcpy(&row, ((const byte *)rowMeta)+sizeof(size32_t), sizeof(const void *));
                return baseHash->hash(row);
            }
        } nodeCompare(helperExtra.queryHashElement());
        distributor.setown(createPullHashDistributor(&activity, activity.queryContainer().queryJob().queryJobComm(), mptag, nodeRowMetaRowIf, activity.queryAbortSoon(), false, NULL));
        strm.setown(distributor->connect(localAggregatedStream, &nodeCompare, &nodeCompare));
        loop
        {
            OwnedConstThorRow rowMeta = strm->nextRow();
            if (!rowMeta)
                break;
            readCount++;
            const void *row;
            memcpy(&row, ((const byte *)rowMeta.get())+sizeof(size32_t), sizeof(const void *));
            globalAggTable->mergeElement(row);
        }
    }
    else
    {
        class CRowAggregatedStream : public CInterface, implements IRowStream
        {
            Linked<CThorRowAggregator> localAggregated;
        public:
            IMPLEMENT_IINTERFACE;
            CRowAggregatedStream(CThorRowAggregator *_localAggregated) : localAggregated(_localAggregated)
            {
            }
            // IRowStream impl.
            virtual const void *nextRow()
            {
                Owned<AggregateRowBuilder> next = localAggregated->nextResult();
                if (!next) return NULL;
                return next->finalizeRowClear();
            }
            virtual void stop() { }
        };
        Owned<IRowStream> localAggregatedStream = new CRowAggregatedStream(localAggTable);
        distributor.setown(createHashDistributor(&activity, activity.queryContainer().queryJob().queryJobComm(), mptag, &activity, activity.queryAbortSoon(), false, NULL));
        strm.setown(distributor->connect(localAggregatedStream, helperExtra.queryHashElement(), NULL));
        loop
        {
            OwnedConstThorRow row = strm->nextRow();
            if (!row)
                break;
            readCount++;
            globalAggTable->mergeElement(row);
        }
    }
    strm->stop();
    strm.clear();
    distributor->disconnect(true);
    distributor->join();
    distributor.clear();

    activity.ActPrintLog("HASHAGGREGATE: Read %"RCPF"d records to build hash table", readCount);
    StringBuffer str("HASHAGGREGATE: After distribution merge contains ");
    activity.ActPrintLog("%s", str.append(globalAggTable->elementCount()).append("entries").str());
    return globalAggTable.getClear();
}

#ifdef _MSC_VER
#pragma warning(push)
#pragma warning( disable : 4355 ) // 'this' : used in base member initializer list
#endif
class CHashAggregateSlave : public CSlaveActivity, public CThorDataLink, implements IHThorRowAggregator
{
    IHThorHashAggregateArg *helper;
    IThorDataLink *input;
    mptag_t mptag;
    Owned<CThorRowAggregator> localAggTable;
    bool eos;

    bool doNextGroup()
    {
        localAggTable->start(queryRowAllocator());
        while (!abortSoon)
        {
            OwnedConstThorRow row = input->nextRow();
            if (!row)
            {
                if (container.queryGrouped())
                    break;
                row.setown(input->nextRow());
                if (!row)
                    break;
            }
            localAggTable->addRow(row);
        }
        return 0 != localAggTable->elementCount();
    }

public:
    IMPLEMENT_IINTERFACE_USING(CSimpleInterface);

    CHashAggregateSlave(CGraphElementBase *_container)
        : CSlaveActivity(_container), CThorDataLink(this)
    {
        mptag = TAG_NULL;
        eos = true;
    }
    void init(MemoryBuffer & data, MemoryBuffer &slaveData)
    {
        helper = static_cast <IHThorHashAggregateArg *> (queryHelper());
        appendOutputLinked(this);

        if (!container.queryLocalOrGrouped())
        {
            mptag = container.queryJob().deserializeMPTag(data);
            ActPrintLog("HASHAGGREGATE: init tags %d",(int)mptag);
        }
    }
    void start()
    {
        ActivityTimer s(totalCycles, timeActivities, NULL);
        input = inputs.item(0);
        startInput(input);
        localAggTable.setown(new CThorRowAggregator(*this, *helper, *helper));
        doNextGroup(); // or local set if !grouped
        if (!container.queryGrouped())
            ActPrintLog("Table before distribution contains %d entries", localAggTable->elementCount());
        if (!container.queryLocalOrGrouped() && container.queryJob().querySlaves()>1)
        {
            bool ordered = 0 != (TAForderedmerge & helper->getAggregateFlags());
            localAggTable.setown(mergeLocalAggs(*this, *helper, *helper, localAggTable, mptag, ordered));
            ActPrintLog("Table after distribution contains %d entries", localAggTable->elementCount());
        }
        eos = false;
        dataLinkStart("HASHAGGREGATE", container.queryId());
    }
    void stop()
    {
        ActPrintLog("HASHAGGREGATE: stopping");
        stopInput(input);
        dataLinkStop();
    }
    CATCH_NEXTROW()
    {
        ActivityTimer t(totalCycles, timeActivities, NULL);
        if (eos) return NULL;
        Owned<AggregateRowBuilder> next = localAggTable->nextResult();
        if (next)
        {
            dataLinkIncrement();
            return next->finalizeRowClear();
        }
        if (container.queryGrouped())
        {
            localAggTable->reset();
            if (!doNextGroup())
                eos = true;
        }
        else
            eos = true;
        return NULL;
    }
    bool isGrouped() { return false; }
    void getMetaInfo(ThorDataLinkMetaInfo &info)
    {
        initMetaInfo(info);
        info.canStall = true;
        // maybe more?
    }
// IHThorRowAggregator impl. - JCSMORE more until aggregator allows selectInterface to return.
    virtual size32_t clearAggregate(ARowBuilder & rowBuilder) { return helper->clearAggregate(rowBuilder); }
    virtual size32_t processFirst(ARowBuilder & rowBuilder, const void * src) { return helper->processFirst(rowBuilder, src); }
    virtual size32_t processNext(ARowBuilder & rowBuilder, const void * src) { return helper->processNext(rowBuilder, src); }
    virtual size32_t mergeAggregate(ARowBuilder & rowBuilder, const void * src) { return helper->mergeAggregate(rowBuilder, src); }
};
#ifdef _MSC_VER
#pragma warning(pop)
#endif

//===========================================================================


CActivityBase *createHashDistributeSlave(CGraphElementBase *container)
{
    if (container&&(((IHThorHashDistributeArg *)container->queryHelper())->queryHash()==NULL))
        return createReDistributeSlave(container);
    ActPrintLog(container, "HASHDISTRIB: createHashDistributeSlave");
    return new HashDistributeSlaveActivity(container);
}

CActivityBase *createHashDistributeMergeSlave(CGraphElementBase *container)
{
    ActPrintLog(container, "HASHDISTRIB: createHashDistributeMergeSlave");
    return new HashDistributeMergeSlaveActivity(container);
}

CActivityBase *createHashDedupSlave(CGraphElementBase *container)
{
    ActPrintLog(container, "HASHDEDUP: createHashDedupSlave");
    return new GlobalHashDedupSlaveActivity(container);
}

CActivityBase *createHashLocalDedupSlave(CGraphElementBase *container)
{
    ActPrintLog(container, "LOCALHASHDEDUP: createHashLocalDedupSlave");
    return new LocalHashDedupSlaveActivity(container);
}

CActivityBase *createHashJoinSlave(CGraphElementBase *container)
{
    ActPrintLog(container, "HASHJOIN: createHashJoinSlave");
    return new HashJoinSlaveActivity(container);
}

CActivityBase *createHashAggregateSlave(CGraphElementBase *container)
{
    ActPrintLog(container, "HASHAGGREGATE: createHashAggregateSlave");
    return new CHashAggregateSlave(container);
}

CActivityBase *createIndexDistributeSlave(CGraphElementBase *container)
{
    ActPrintLog(container, "DISTRIBUTEINDEX: createIndexDistributeSlave");
    return new IndexDistributeSlaveActivity(container);
}

CActivityBase *createReDistributeSlave(CGraphElementBase *container)
{
    ActPrintLog(container, "REDISTRIBUTE: createReDistributeSlave");
    return new ReDistributeSlaveActivity(container);
}

<|MERGE_RESOLUTION|>--- conflicted
+++ resolved
@@ -115,7 +115,6 @@
             total = 0;
         }
         ~CSendBucket()
-<<<<<<< HEAD
         {
             loop
             {
@@ -128,20 +127,6 @@
         unsigned count() const { return rows.ordinality(); }
         bool dedup(ICompare *iCompare) // returns true if reduces by >= 10%
         {
-=======
-        {
-            loop
-            {
-                const void *row = rows.dequeue();
-                if (!row)
-                    break;
-                ReleaseThorRow(row);
-            }
-        }
-        unsigned count() const { return rows.ordinality(); }
-        bool dedup(ICompare *iCompare) // returns true if reduces by >= 10%
-        {
->>>>>>> 2afd7593
             unsigned c = rows.ordinality();
             if (c<2)
                 return false;
@@ -364,7 +349,6 @@
             return buckets.item(n);
         }
         CSendBucket *queryBucketCreate(unsigned n)
-<<<<<<< HEAD
         {
             CSendBucket *bucket = buckets.item(n);
             if (!bucket)
@@ -376,25 +360,11 @@
         }
         CSendBucket *getBucketClear(unsigned n)
         {
-=======
-        {
-            CSendBucket *bucket = buckets.item(n);
-            if (!bucket)
-            {
-                bucket = new CSendBucket(owner, n);
-                buckets.replace(bucket, n);
-            }
-            return bucket;
-        }
-        CSendBucket *getBucketClear(unsigned n)
-        {
->>>>>>> 2afd7593
             Linked<CSendBucket> bucket = buckets.item(n);
             if (!bucket)
                 return NULL;
             buckets.replace(NULL, n);
             return bucket.getClear();
-<<<<<<< HEAD
         }
         void send(unsigned dest, CMessageBuffer &mb)
         {
@@ -410,23 +380,6 @@
                 }
             }
         }
-=======
-        }
-        void send(unsigned dest, CMessageBuffer &mb)
-        {
-            if (!senderFinished[dest])
-            {
-                if (selfPush(dest))
-                    assertex(dest != self);
-                if (!owner.sendBlock(dest, mb))
-                {
-                    ActPrintLog(owner.activity, "CDistributorBase::sendBlock stopped slave %d", dest+1);
-                    senderFinished[dest] = true;
-                    numFinished++;
-                }
-            }
-        }
->>>>>>> 2afd7593
         void decTotal(size32_t sz)
         {
             SpinBlock b(totalSzLock);
@@ -472,7 +425,6 @@
         IMPLEMENT_IINTERFACE_USING(CSimpleInterface);
 
         CSender(CDistributorBase &_owner) : owner(_owner)
-<<<<<<< HEAD
         {
             init();
         }
@@ -594,129 +546,6 @@
                 h = candidates.item(getRandom()%candidates.ordinality());
             return h;
         }
-=======
-        {
-            init();
-        }
-        ~CSender()
-        {
-            delete [] activeWriters;
-            for (unsigned n=0; n<owner.numnodes; n++)
-            {
-                CSendBucketQueue *queue = pendingBuckets.item(n);
-                loop
-                {
-                    CSendBucket *bucket = queue->dequeueNow();
-                    if (!bucket)
-                        break;
-                    ::Release(bucket);
-                }
-                delete queue;
-            }
-        }
-        CSendBucket *getAnotherBucket(unsigned &next)
-        {
-            // NB: called inside activeWritersLock
-            unsigned start = next;
-            loop
-            {
-                unsigned current=next;
-                unsigned c = pendingBuckets.item(current)->ordinality();
-                ++next;
-                if (next>=owner.numnodes)
-                    next = 0;
-                if (c)
-                {
-                    if (NULL == activeWriters[current])
-                        return pendingBuckets.item(current)->dequeueNow();
-                }
-                if (next == start)
-                    return NULL;
-            }
-        }
-        void add(CSendBucket *bucket)
-        {
-            if (owner.selfstopped && !senderFinished[self])
-            {
-                senderFinished[self] = true;
-                ++numFinished;
-            }
-            unsigned dest = bucket->queryDestination();
-            if (senderFinished[dest])
-            {
-                HDSendPrintLog2("CSender::add disposing of bucket [finished(%d)]", dest);
-                bucket->Release();
-            }
-            else
-            {
-                CriticalBlock b(activeWritersLock);
-                CWriteHandler *writer = activeWriters[dest];
-                if (!writer && (numActiveWriters < owner.writerPoolSize))
-                {
-                    HDSendPrintLog2("CSender::add (new thread), dest=%d", dest);
-                    writerPool->start(bucket);
-                }
-                else // an existing writer will pick up
-                    pendingBuckets.item(dest)->enqueue(bucket);
-            }
-        }
-        void setActiveWriter(unsigned n, CWriteHandler *writer)
-        {
-            if (writer)
-            {
-                assertex(!activeWriters[n]);
-                ++numActiveWriters;
-            }
-            else
-            {
-                assertex(activeWriters[n]);
-                --numActiveWriters;
-            }
-            activeWriters[n] = writer;
-        }
-        unsigned getSendCandidate(bool &doSelf)
-        {
-            unsigned i;
-            unsigned maxsz=0;
-            for (i=0;i<owner.numnodes;i++)
-            {
-                CSendBucket *bucket = queryBucket(i);
-                if (bucket)
-                {
-                    size32_t bucketSz = bucket->querySize();
-                    if (bucketSz > maxsz)
-                        maxsz = bucketSz;
-                }
-            }
-            doSelf = false;
-            if (0 == maxsz)
-                return NotFound;
-            candidates.kill();
-            for (i=0; i<owner.numnodes; i++)
-            {
-                CSendBucket *bucket = queryBucket(i);
-                if (bucket)
-                {
-                    size32_t bucketSz = bucket->querySize();
-                    if (bucketSz > maxsz/2)
-                    {
-                        if (i==self)
-                            doSelf = true;
-                        else
-                            candidates.append(i);
-                    }
-                }
-            }
-            if (0 == candidates.ordinality())
-                return NotFound;
-            unsigned h;
-            if (candidates.ordinality()==1)
-                h = candidates.item(0);
-            else
-                h = candidates.item(getRandom()%candidates.ordinality());
-            return h;
-        }
->>>>>>> 2afd7593
         void process(IRowStream *input)
         {
             ActPrintLog(owner.activity, "Distribute send start");
@@ -913,18 +742,10 @@
         fixedEstSize = meta->querySerializedMeta()->getFixedSize();
         rowManager = activity->queryJob().queryRowManager();
 
-<<<<<<< HEAD
-        bool defaultAllowSpill = activity->queryJob().getWorkUnitValueBool("allowSpillHashDist", globals->getPropBool("@allowSpillHashDist", true));
-        allowSpill = activity->queryContainer().queryXGMML().getPropBool("hint[@name=\"allow_spill\"]/@value", defaultAllowSpill);
-        if (allowSpill)
-            ActPrintLog(activity, "Using spilling buffer (will spill if overflows)");
-        writerPoolSize = (unsigned)activity->queryJob().getWorkUnitValueInt("hashDistWritePoolSize", globals->getPropInt("@hashDistWritePoolSize", DEFAULT_WRITEPOOLSIZE));
-=======
         allowSpill = activity->getOptBool(THOROPT_HDIST_SPILL, true);
         if (allowSpill)
             ActPrintLog(activity, "Using spilling buffer (will spill if overflows)");
         writerPoolSize = activity->getOptUInt(THOROPT_HDIST_WRITE_POOL_SIZE, DEFAULT_WRITEPOOLSIZE);
->>>>>>> 2afd7593
         if (writerPoolSize>numnodes)
             writerPoolSize = numnodes; // no point in more
         ActPrintLog(activity, "Writer thread pool size : %d", writerPoolSize);
@@ -2322,37 +2143,23 @@
 
 class CSpill : public CSimpleInterface, implements IRowWriter
 {
-<<<<<<< HEAD
-=======
     CActivityBase &owner;
->>>>>>> 2afd7593
     IRowInterfaces *rowIf;
     rowcount_t count;
     Owned<CFileOwner> spillFile;
     IRowWriter *writer;
     StringAttr desc;
-<<<<<<< HEAD
-    unsigned bucketN;
-=======
     unsigned bucketN, rwFlags;
->>>>>>> 2afd7593
 
 public:
     IMPLEMENT_IINTERFACE_USING(CSimpleInterface);
 
-<<<<<<< HEAD
-    CSpill(IRowInterfaces *_rowIf, const char *_desc, unsigned _bucketN) : rowIf(_rowIf), desc(_desc), bucketN(_bucketN)
-    {
-        count = 0;
-        writer = NULL;
-=======
     CSpill(CActivityBase &_owner, IRowInterfaces *_rowIf, const char *_desc, unsigned _bucketN)
         : owner(_owner), rowIf(_rowIf), desc(_desc), bucketN(_bucketN)
     {
         count = 0;
         writer = NULL;
         rwFlags = DEFAULT_RWFLAGS;
->>>>>>> 2afd7593
     }
     ~CSpill()
     {
@@ -2367,13 +2174,9 @@
         GetTempName(tempname, prefix.str(), true);
         OwnedIFile iFile = createIFile(tempname.str());
         spillFile.setown(new CFileOwner(iFile.getLink()));
-<<<<<<< HEAD
-        writer = createRowWriter(iFile, rowIf->queryRowSerializer(), rowIf->queryRowAllocator());
-=======
         if (owner.getOptBool(THOROPT_COMPRESS_SPILLS, true))
             rwFlags |= rw_compress;
         writer = createRowWriter(iFile, rowIf, rwFlags);
->>>>>>> 2afd7593
     }
     IRowStream *getReader(rowcount_t *_count=NULL) // NB: also detatches ownership of 'fileOwner'
     {
@@ -2381,11 +2184,7 @@
         Owned<CFileOwner> fileOwner = spillFile.getClear();
         if (!fileOwner)
             return NULL;
-<<<<<<< HEAD
-        Owned<IExtRowStream> strm = createSimpleRowStream(&fileOwner->queryIFile(), rowIf);
-=======
         Owned<IExtRowStream> strm = createRowStream(&fileOwner->queryIFile(), rowIf, rwFlags);
->>>>>>> 2afd7593
         Owned<CStreamFileOwner> fileStream = new CStreamFileOwner(fileOwner, strm);
         if (_count)
             *_count = count;
@@ -2398,11 +2197,7 @@
             return;
         flush();
         ::Release(writer);
-<<<<<<< HEAD
-        writer =NULL;
-=======
         writer = NULL;
->>>>>>> 2afd7593
     }
 // IRowWriter
     virtual void putRow(const void *row)
@@ -2607,14 +2402,9 @@
 {
 protected:
     IRowStream *input;      // can be changed
-<<<<<<< HEAD
-    Owned<IRowStream> currentInput;
-    bool inputstopped, eos, extractKey, local, isVariable;
-=======
     IRowStream *initialInput;
     Owned<IRowStream> currentInput;
     bool inputstopped, eos, lastEog, extractKey, local, isVariable, grouped;
->>>>>>> 2afd7593
     const char *actTxt;
     IHThorHashDedupArg *helper;
     IHash *iHash, *iKeyHash;
@@ -2626,11 +2416,7 @@
     SpinLock stopSpin;
     PointerArrayOf<CHashTableRowTable> _hashTables;
     CHashTableRowTable **hashTables;
-<<<<<<< HEAD
-    unsigned numHashTables;
-=======
     unsigned numHashTables, initialNumBuckets;
->>>>>>> 2afd7593
     roxiemem::RoxieHeapFlags allocFlags;
 
     inline CHashTableRowTable &queryHashTable(unsigned n) const { return *hashTables[n]; }
@@ -2669,9 +2455,6 @@
     HashDedupSlaveActivityBase(CGraphElementBase *_container, bool _local)
         : CSlaveActivity(_container), CThorDataLink(this), local(_local)
     {
-<<<<<<< HEAD
-        inputstopped = false;
-=======
         input = initialInput = NULL;
         actTxt = NULL;
         initialNumBuckets = 0;
@@ -2688,12 +2471,6 @@
     {
         for (unsigned i=0; i<numHashTables; i++)
             ::Release(hashTables[i]);
->>>>>>> 2afd7593
-    }
-    ~HashDedupSlaveActivityBase()
-    {
-        for (unsigned i=0; i<numHashTables; i++)
-            ::Release(hashTables[i]);
     }
     void init(MemoryBuffer &data, MemoryBuffer &slaveData)
     {
@@ -2701,11 +2478,6 @@
         iHash = helper->queryHash();
         appendOutputLinked(this);
         iCompare = helper->queryCompare();
-<<<<<<< HEAD
-        numHashTables = 0;
-        hashTables = NULL;
-=======
->>>>>>> 2afd7593
         allocFlags = queryJob().queryThorAllocator()->queryFlags();
 
         // JCSMORE - it may not be worth extracting the key,
@@ -2742,27 +2514,12 @@
             rowKeyCompare = iCompare;
             iKeyHash = iHash;
         }
-<<<<<<< HEAD
-=======
         grouped = container.queryGrouped();
->>>>>>> 2afd7593
     }
     void start()
     {
         ActivityTimer s(totalCycles, timeActivities, NULL);
         inputstopped = false;
-<<<<<<< HEAD
-        eos = false;
-        startInput(inputs.item(0));
-        input = inputs.item(0);
-        ThorDataLinkMetaInfo info;
-        inputs.item(0)->getMetaInfo(info);
-        unsigned div = local ? 1 : queryJob().querySlaves(); // if global, hash values already modulated by # slaves
-        bucketHandler.setown(new CBucketHandler(*this, this, keyRowInterfaces, iHash, iKeyHash, rowKeyCompare, extractKey, 0, div));
-        unsigned initialNumBuckets = container.queryXGMML().getPropInt("hint[@name=\"num_buckets\"]/@value");
-        if (0 == initialNumBuckets)
-            initialNumBuckets = bucketHandler->getBucketEstimate(info.totalRowsMax); // will use default if no meta total
-=======
         eos = lastEog = false;
         startInput(inputs.item(0));
         ThorDataLinkMetaInfo info;
@@ -2778,7 +2535,6 @@
             else
                 initialNumBuckets = bucketHandler->getBucketEstimate(info.totalRowsMax); // will use default if no meta total
         }
->>>>>>> 2afd7593
         ensureNumHashTables(initialNumBuckets);
         bucketHandler->init(initialNumBuckets);
         dataLinkStart(actTxt, container.queryId());
@@ -2811,18 +2567,11 @@
             OwnedConstThorRow row;
             {
                 SpinBlock b(stopSpin);
-<<<<<<< HEAD
-                row.setown(input->ungroupedNextRow());
+                row.setown(grouped?input->nextRow():input->ungroupedNextRow());
             }
             if (row)
             {
-=======
-                row.setown(grouped?input->nextRow():input->ungroupedNextRow());
-            }
-            if (row)
-            {
                 lastEog = false;
->>>>>>> 2afd7593
                 if (bucketHandler->addRow(row)) // true if new, i.e. non-duplicate (does not take ownership)
                 {
                     dataLinkIncrement();
@@ -2834,11 +2583,7 @@
                 Owned<CBucketHandler> nextBucketHandler;
                 loop
                 {
-<<<<<<< HEAD
-                    // If spill event occured, disk buckets + key buckets will have been created by this stage.
-=======
                     // If spill event occurred, disk buckets + key buckets will have been created by this stage.
->>>>>>> 2afd7593
                     bucketHandler->flushBuckets();
 
                     // pop off parents until one has a bucket left to read
@@ -2850,9 +2595,6 @@
                         {
                             currentInput.clear();
                             bucketHandler.clear();
-<<<<<<< HEAD
-                            eos = true;
-=======
                             if (grouped)
                             {
                                 if (lastEog)
@@ -2869,7 +2611,6 @@
                             }
                             else
                                 eos = true;
->>>>>>> 2afd7593
                             return NULL;
                         }
                         bucketHandler.setown(&bucketHandlerStack.popGet());
@@ -2963,11 +2704,7 @@
 
 CBucket::CBucket(HashDedupSlaveActivityBase &_owner, IRowInterfaces *_rowIf, IRowInterfaces *_keyIf, IHash *_iRowHash, IHash *_iKeyHash, ICompare *_iCompare, bool _extractKey, unsigned _bucketN, CHashTableRowTable &_htRows)
     : owner(_owner), rowIf(_rowIf), keyIf(_keyIf), iRowHash(_iRowHash), iKeyHash(_iKeyHash), iCompare(_iCompare), extractKey(_extractKey), bucketN(_bucketN), htRows(_htRows),
-<<<<<<< HEAD
-      rowSpill(_rowIf, "rows", _bucketN), keySpill(_keyIf, "keys", _bucketN)
-=======
       rowSpill(owner, _rowIf, "rows", _bucketN), keySpill(owner, _keyIf, "keys", _bucketN)
->>>>>>> 2afd7593
 
 {
     spilt = false;
