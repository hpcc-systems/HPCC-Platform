/*##############################################################################

    HPCC SYSTEMS software Copyright (C) 2012 HPCC Systems.

    Licensed under the Apache License, Version 2.0 (the "License");
    you may not use this file except in compliance with the License.
    You may obtain a copy of the License at

       http://www.apache.org/licenses/LICENSE-2.0

    Unless required by applicable law or agreed to in writing, software
    distributed under the License is distributed on an "AS IS" BASIS,
    WITHOUT WARRANTIES OR CONDITIONS OF ANY KIND, either express or implied.
    See the License for the specific language governing permissions and
    limitations under the License.
############################################################################## */

#include "platform.h"
#include "limits.h"
#include <math.h>

#include "slave.ipp"

#include "thhashdistribslave.ipp"
#include "thorport.hpp"
#include "jio.hpp"
#include "jflz.hpp"
#include "jsort.hpp"
#include "jdebug.hpp"
#include "thsortu.hpp"
#include "thactivityutil.ipp"
#include "thmem.hpp"
#include "tsorta.hpp"
#include "thormisc.hpp"
#include "javahash.hpp"
#include "javahash.tpp"
#include "mpcomm.hpp"
#include "thbufdef.hpp"
#include "thexception.hpp"
#include "jhtree.hpp"
#include "thalloc.hpp"

#ifdef _DEBUG
//#define TRACE_UNIQUE
//#define FULL_TRACE
//#define TRACE_MP
#endif

//--------------------------------------------------------------------------------------------
// HashDistributeSlaveActivity
//


#define NUMSLAVEPORTS       2
#define DEFAULTCONNECTTIMEOUT 10000
#define DEFAULT_OUT_BUFFER_SIZE 0x100000        // 1MB
#define DEFAULT_IN_BUFFER_SIZE  0x100000*32  // 32MB input buffer
#define DEFAULT_WRITEPOOLSIZE 16
#define DISK_BUFFER_SIZE 0x10000 // 64K
#define DEFAULT_TIMEOUT (1000*60*60)

#ifdef _MSC_VER
#pragma warning(push)
#pragma warning( disable : 4355 ) // 'this' : used in base member initializer list
#endif

#ifdef _DEBUG
#define HDSendPrintLog(M) PROGLOG(M)
#define HDSendPrintLog2(M,P1) PROGLOG(M,P1)
#define HDSendPrintLog3(M,P1,P2) PROGLOG(M,P1,P2)
#define HDSendPrintLog4(M,P1,P2,P3) PROGLOG(M,P1,P2,P3)
#else
#define HDSendPrintLog(M)
#define HDSendPrintLog2(M,P1)
#define HDSendPrintLog3(M,P1,P2)
#define HDSendPrintLog4(M,P1,P2,P3)
#endif

class CDistributorBase : public CSimpleInterface, implements IHashDistributor, implements IExceptionHandler
{
    Linked<IRowInterfaces> rowIf;
    Linked<IEngineRowAllocator> allocator;
    Linked<IOutputRowSerializer> serializer;
    Linked<IOutputMetaData> meta;
    const bool &abort;
    IHash *ihash;
    Owned<IRowStream> input;

    Semaphore distribDoneSem, localFinishedSem;
    ICompare *iCompare;
    size32_t bucketSendSize;
    bool doDedup, allowSpill, connected, selfstopped;
    Owned<IException> sendException, recvException;
    IStopInput *istop;
    size32_t fixedEstSize;
    Owned<IRowWriter> pipewr;
    roxiemem::IRowManager *rowManager;

    /*
     * CSendBucket - a collection of rows destinate for a particular destination target(slave)
     */
    class CSendBucket : public CSimpleInterface, implements IRowStream
    {
        CDistributorBase &owner;
        size32_t total;
        ThorRowQueue rows;
        unsigned destination;
        CThorExpandingRowArray dedupList;
    public:
        IMPLEMENT_IINTERFACE_USING(CSimpleInterface);

        CSendBucket(CDistributorBase &_owner, unsigned _destination) : owner(_owner), destination(_destination),
                dedupList(*owner.activity, owner.rowIf)
        {
            total = 0;
        }
        ~CSendBucket()
        {
            loop
            {
                const void *row = rows.dequeue();
                if (!row)
                    break;
                ReleaseThorRow(row);
            }
        }
        unsigned count() const { return rows.ordinality(); }
        bool dedup(ICompare *iCompare) // returns true if reduces by >= 10%
        {
            unsigned c = rows.ordinality();
            if (c<2)
                return false;
            for (unsigned i=0; i<c; i++)
                dedupList.append(rows.item(i));
            rows.clear(); // NB: dedupList took ownership
            dedupList.sort(*iCompare, owner.activity->queryMaxCores());
            OwnedConstThorRow prev;
            for (unsigned i = c; i>0;)
            {
                OwnedConstThorRow row = dedupList.getClear(--i);
                if ((NULL != prev.get()) && (0 == iCompare->docompare(prev, row)))
                {
                    size32_t rsz = owner.rowMemSize(row);
                    total -= rsz;
                }
                else
                {
                    prev.set(row);
                    rows.enqueue(row.getClear());
                }
            }
            dedupList.clearRows();
            return true; // attempted
        }
        void add(const void *row, size32_t &rs)
        {
            rs = owner.rowMemSize(row);
            total += rs;
            rows.enqueue(row);
        }
        unsigned queryDestination() const { return destination; }
        size32_t querySize() const { return total; }
        bool serializeClear(MemoryBuffer &mb, size32_t limit) // returns true if sent all
        {
            CMemoryRowSerializer memSerializer(mb);
            loop
            {
                OwnedConstThorRow row = nextRow();
                if (!row)
                    break;
                owner.serializer->serialize(memSerializer, (const byte *)row.get());
                if (mb.length()>=limit)
                    return false;
            }
            return true;
        }
    // IRowStream impl.
        virtual const void *nextRow()
        {
            return rows.dequeue();
        }
        virtual void stop() { }
    };
    typedef SimpleInterThreadQueueOf<CSendBucket, false> CSendBucketQueue;
    /*
     * CSender, main send loop functionality
     * processes input, constructs CSendBucket's and manages creation CWriteHandler threads
     */
    class CSender : public CSimpleInterface, implements IThreadFactory, implements IExceptionHandler
    {
        /*
         * CWriterHandler, a per thread class and member of the writerPool
         * a write handler, is given an initial CSendBucket and handles the dedup(if applicable)
         * compression and transmission to the target.
         * If the size serialized, is below a threshold, it will see if more has been queued
         * in the interim and serialize that compress and searilize within the same send/recv cycle
         * When done, it will see if more queue available.
         * NB: There will be at most 1 writer per destination target (up to thread pool limit)
         */
        class CWriteHandler : public CSimpleInterface, implements IPooledThread
        {
            CSender &owner;
            CDistributorBase &distributor;
            Owned<CSendBucket> _sendBucket;
            unsigned nextPending;

        public:
            IMPLEMENT_IINTERFACE_USING(CSimpleInterface);

            CWriteHandler(CSender &_owner) : owner(_owner), distributor(_owner.owner)
            {
            }
            void init(void *startInfo)
            {
                nextPending = getRandom()%distributor.numnodes;
                _sendBucket.setown((CSendBucket *)startInfo);
                owner.setActiveWriter(_sendBucket->queryDestination(), this);
            }
            void main()
            {
                Owned<CSendBucket> sendBucket = _sendBucket.getClear();
                unsigned dest = sendBucket->queryDestination();
                size32_t writerTotalSz = 0;
                size32_t sendSz = 0;
                MemoryBuffer mb;
                loop
                {
                    writerTotalSz += sendBucket->querySize();
                    owner.dedup(sendBucket); // conditional

                    if (owner.selfPush(dest))
                        distributor.addLocal(sendBucket);
                    else // remote
                    {
                        bool wholeBucket = sendBucket->serializeClear(mb, distributor.bucketSendSize);
                        sendSz = mb.length();
                        // NB: buckets will typically be large enough already, if not check pending buckets
                        if (sendSz < distributor.bucketSendSize)
                        {
                            // more added to dest I'm processing?
                            {
                                CriticalBlock b(owner.activeWritersLock);
                                sendBucket.setown(owner.pendingBuckets.item(dest)->dequeueNow());
                            }
                            if (sendBucket)
                            {
                                HDSendPrintLog3("CWriteHandler, pending(b=%d) rolled, size=%d", sendBucket->queryDestination(), sendBucket->querySize());
                                // NB: if was just < bucketSendSize and pending is ~ bucketSendSize, could mean we send is ~2*bucketSendSize, but that's ok.
                                continue; // NB: it will flow into else "remote" arm
                            }
                        }
                        loop
                        {
                            // JCSMORE check if worth compressing
                            CMessageBuffer msg;
                            fastLZCompressToBuffer(msg, mb.length(), mb.bufferBase());
                            mb.clear();
                            owner.send(dest, msg);
                            sendSz = 0;
                            if (wholeBucket)
                                break;
                            wholeBucket = sendBucket->serializeClear(mb, distributor.bucketSendSize);
                        }
                    }
                    owner.decTotal(writerTotalSz);
                    writerTotalSz = 0;
                    // see if others to process
                    // NB: this will never start processing a bucket for a destination which already has an active writer.
                    CriticalBlock b(owner.activeWritersLock);
                    owner.setActiveWriter(dest, NULL);
                    sendBucket.setown(owner.getAnotherBucket(nextPending));
                    if (!sendBucket)
                        break;
                    dest = sendBucket->queryDestination();
                    owner.setActiveWriter(dest, this);
                    HDSendPrintLog3("CWriteHandler, now dealing with (b=%d), size=%d", sendBucket->queryDestination(), sendBucket->querySize());
                }
            }
            bool canReuse() { return true; }
            bool stop() { return true; }
        } **activeWriters;

        CDistributorBase &owner;
        CriticalSection activeWritersLock;
        mutable SpinLock totalSzLock;
        SpinLock doDedupLock;
        PointerIArrayOf<CSendBucket> buckets;
        UnsignedArray candidates;
        size32_t totalSz;
        bool senderFull, doDedup, aborted, initialized;
        Semaphore senderFullSem;
        Linked<IException> exception;
        OwnedMalloc<bool> senderFinished;
        unsigned numFinished, dedupSamples, dedupSuccesses, self;
        Owned<IThreadPool> writerPool;
        PointerArrayOf<CSendBucketQueue> pendingBuckets;
        unsigned numActiveWriters;

        void init()
        {
            unsigned n;
            for (unsigned n=0; n<owner.numnodes; n++)
                buckets.append(NULL);
            totalSz = 0;
            senderFull = false;
            activeWriters = new CWriteHandler *[owner.numnodes];
            memset(activeWriters, 0, owner.numnodes * sizeof(CWriteHandler *));
            senderFinished.allocateN(owner.numnodes, true);
            numFinished = 0;
            dedupSamples = dedupSuccesses = 0;
            doDedup = owner.doDedup;
            writerPool.setown(createThreadPool("HashDist writer pool", this, this, owner.writerPoolSize, 5*60*1000));
            self = owner.activity->queryJob().queryMyRank()-1;
            for (n=0; n<owner.numnodes; n++)
                pendingBuckets.append(new CSendBucketQueue);
            numActiveWriters = 0;
            aborted = false;
            initialized = true;
        }
        void reset()
        {
            assertex(0 == numActiveWriters);
            // unless it was aborted, there shouldn't be any pending or non-null buckets
            for (unsigned n=0; n<owner.numnodes; n++)
            {
                CSendBucketQueue *queue = pendingBuckets.item(n);
                loop
                {
                    CSendBucket *bucket = queue->dequeueNow();
                    if (!bucket)
                        break;
                    ::Release(bucket);
                }
                buckets.replace(NULL, n);
            }
            totalSz = 0;
            senderFull = false;
            numFinished = 0;
            aborted = false;
        }
        void reinit()
        {
            if (initialized)
                reset();
            else
                init();
        }
        void dedup(CSendBucket *sendBucket)
        {
            {
                SpinBlock b(doDedupLock);
                if (!doDedup)
                    return;
            }
            unsigned preCount = sendBucket->count();
            CCycleTimer dedupTimer;
            if (sendBucket->dedup(owner.iCompare))
            {
                unsigned tookMs = dedupTimer.elapsedMs();
                unsigned postCount = sendBucket->count();
                SpinBlock b(doDedupLock);
                if (dedupSamples<10)
                {
                    if (postCount<preCount*9/10)
                        dedupSuccesses++;
                    dedupSamples++;
                    ActPrintLog(owner.activity, "pre-dedup sample %d : %d unique out of %d, took: %d ms", dedupSamples, postCount, preCount, tookMs);
                    if ((10 == dedupSamples) && (0 == dedupSuccesses))
                    {
                        ActPrintLog(owner.activity, "disabling distribute pre-dedup");
                        doDedup = false;
                    }
                }
            }
        }
        CSendBucket *queryBucket(unsigned n)
        {
            return buckets.item(n);
        }
        CSendBucket *queryBucketCreate(unsigned n)
        {
            CSendBucket *bucket = buckets.item(n);
            if (!bucket)
            {
                bucket = new CSendBucket(owner, n);
                buckets.replace(bucket, n);
            }
            return bucket;
        }
        CSendBucket *getBucketClear(unsigned n)
        {
            Linked<CSendBucket> bucket = buckets.item(n);
            if (!bucket)
                return NULL;
            buckets.replace(NULL, n);
            return bucket.getClear();
        }
        void send(unsigned dest, CMessageBuffer &mb)
        {
            if (!senderFinished[dest])
            {
                if (selfPush(dest))
                    assertex(dest != self);
                if (!owner.sendBlock(dest, mb))
                {
                    ActPrintLog(owner.activity, "CDistributorBase::sendBlock stopped slave %d", dest+1);
                    senderFinished[dest] = true;
                    numFinished++;
                }
            }
        }
        void decTotal(size32_t sz)
        {
            SpinBlock b(totalSzLock);
            HDSendPrintLog2("decTotal - %d", sz);
            totalSz -= sz;
            if (sz && senderFull)
            {
                senderFull = false;
                senderFullSem.signal();
            }
        }
        size32_t queryTotalSz() const
        {
            SpinBlock b(totalSzLock);
            return totalSz;
        }
        inline bool selfPush(unsigned i)
        {
            return (i==self)&&!owner.pull;
        }
        void closeWrite()
        {
            unsigned i;
            CMessageBuffer nullMsg;
            for (i=0; i<owner.numnodes; i++)
            {
                if (!selfPush(i))
                {
                    try
                    {
                        nullMsg.clear();
                        owner.sendBlock(i, nullMsg);
                    }
                    catch (IException *e)
                    {
                        ActPrintLog(owner.activity, e, "HDIST: closeWrite");
                        owner.fireException(e);
                    }
                }
            }
        }
    public:
        IMPLEMENT_IINTERFACE_USING(CSimpleInterface);

        CSender(CDistributorBase &_owner) : owner(_owner)
        {
            initialized = false;
        }
        ~CSender()
        {
            delete [] activeWriters;
            for (unsigned n=0; n<owner.numnodes; n++)
            {
                CSendBucketQueue *queue = pendingBuckets.item(n);
                loop
                {
                    CSendBucket *bucket = queue->dequeueNow();
                    if (!bucket)
                        break;
                    ::Release(bucket);
                }
                delete queue;
            }
        }
        CSendBucket *getAnotherBucket(unsigned &next)
        {
            // NB: called inside activeWritersLock
            unsigned start = next;
            loop
            {
                unsigned current=next;
                unsigned c = pendingBuckets.item(current)->ordinality();
                ++next;
                if (next>=owner.numnodes)
                    next = 0;
                if (c)
                {
                    if (NULL == activeWriters[current])
                        return pendingBuckets.item(current)->dequeueNow();
                }
                if (next == start)
                    return NULL;
            }
        }
        void add(CSendBucket *bucket)
        {
            if (owner.selfstopped && !senderFinished[self])
            {
                senderFinished[self] = true;
                ++numFinished;
            }
            unsigned dest = bucket->queryDestination();
            if (senderFinished[dest])
            {
                HDSendPrintLog2("CSender::add disposing of bucket [finished(%d)]", dest);
                bucket->Release();
            }
            else
            {
                CriticalBlock b(activeWritersLock);
                CWriteHandler *writer = activeWriters[dest];
                if (!writer && (numActiveWriters < owner.writerPoolSize))
                {
                    HDSendPrintLog2("CSender::add (new thread), dest=%d", dest);
                    writerPool->start(bucket);
                }
                else // an existing writer will pick up
                    pendingBuckets.item(dest)->enqueue(bucket);
            }
        }
        void setActiveWriter(unsigned n, CWriteHandler *writer)
        {
            if (writer)
            {
                assertex(!activeWriters[n]);
                ++numActiveWriters;
            }
            else
            {
                assertex(activeWriters[n]);
                --numActiveWriters;
            }
            activeWriters[n] = writer;
        }
        unsigned getSendCandidate(bool &doSelf)
        {
            unsigned i;
            unsigned maxsz=0;
            for (i=0;i<owner.numnodes;i++)
            {
                CSendBucket *bucket = queryBucket(i);
                if (bucket)
                {
                    size32_t bucketSz = bucket->querySize();
                    if (bucketSz > maxsz)
                        maxsz = bucketSz;
                }
            }
            doSelf = false;
            if (0 == maxsz)
                return NotFound;
            candidates.kill();
            for (i=0; i<owner.numnodes; i++)
            {
                CSendBucket *bucket = queryBucket(i);
                if (bucket)
                {
                    size32_t bucketSz = bucket->querySize();
                    if (bucketSz > maxsz/2)
                    {
                        if (i==self)
                            doSelf = true;
                        else
                            candidates.append(i);
                    }
                }
            }
            if (0 == candidates.ordinality())
                return NotFound;
            unsigned h;
            if (candidates.ordinality()==1)
                h = candidates.item(0);
            else
                h = candidates.item(getRandom()%candidates.ordinality());
            return h;
        }
        void process(IRowStream *input)
        {
            ActPrintLog(owner.activity, "Distribute send start");
            reinit();
            CCycleTimer timer;
            rowcount_t totalSent = 0;
            try
            {
                do
                {
                    while (queryTotalSz() >= owner.inputBufferSize)
                    {
                        HDSendPrintLog("process exceeded inputBufferSize");
                        bool doSelf;
                        unsigned which = getSendCandidate(doSelf);
                        if (NotFound != which)
                        {
                            HDSendPrintLog3("process exceeded: send to %d, size=%d", which, queryBucket(which)->querySize());
                            add(getBucketClear(which));
                        }
                        if (doSelf)
                        {
                            HDSendPrintLog2("process exceeded: doSelf, size=%d", queryBucket(self)->querySize());
                            add(getBucketClear(self));
                        }
                        else if (NotFound == which) // i.e. none
                        {
                            HDSendPrintLog("process exceeded inputBufferSize, none to send");
                            {
                                SpinBlock b(totalSzLock);
                                // some may have been freed after lock
                                if (totalSz < owner.inputBufferSize)
                                    break;
                                senderFull = true;
                            }
                            loop
                            {
                                if (timer.elapsedCycles() >= queryOneSecCycles()*10)
                                    ActPrintLog(owner.activity, "HD sender, waiting for space");
                                timer.reset();

                                if (senderFullSem.wait(10000))
                                    break;
                            }
                        }
                    }
                    if (aborted)
                        break;
                    const void *row = input->ungroupedNextRow();
                    if (!row)
                        break;
                    unsigned dest = owner.ihash->hash(row)%owner.numnodes;
                    if (senderFinished[dest]) // does this need to be thread safe?
                        ReleaseThorRow(row);
                    else
                    {
                        CSendBucket *bucket = queryBucketCreate(dest);
                        size32_t rs;
                        bucket->add(row, rs);
                        totalSent++;
                        {
                            SpinBlock b(totalSzLock);
                            totalSz += rs;
                        }
                        if (bucket->querySize() >= owner.bucketSendSize)
                        {
                            HDSendPrintLog3("adding new bucket: %d, size = %d", bucket->queryDestination(), bucket->querySize());
                            add(getBucketClear(dest));
                        }
                    }
                }
                while (numFinished < owner.numnodes);
            }
            catch (IException *e)
            {
                ActPrintLog(owner.activity, e, "HDIST: sender.process");
                owner.fireException(e);
            }

            ActPrintLog(owner.activity, "Distribute send finishing");
            if (!aborted)
            {
                // send remainder
                Owned<IShuffledIterator> iter = createShuffledIterator(owner.numnodes);
                ForEach(*iter)
                {
                    unsigned dest=iter->get();
                    Owned<CSendBucket> bucket = getBucketClear(dest);
                    HDSendPrintLog4("Looking at last bucket(%d): %d, size = %d", dest, bucket.get()?bucket->queryDestination():0, bucket.get()?bucket->querySize():-1);
                    if (bucket && bucket->querySize())
                    {
                        HDSendPrintLog3("Sending last bucket(s): %d, size = %d", bucket->queryDestination(), bucket->querySize());
                        add(bucket.getClear());
                    }
                }
            }
            ActPrintLog(owner.activity, "HDIST: waiting for threads");
            writerPool->joinAll();
            ActPrintLog(owner.activity, "HDIST: calling closeWrite()");
            closeWrite();

            ActPrintLog(owner.activity, "HDIST: Send loop %s %"RCPF"d rows sent", exception.get()?"aborted":"finished", totalSent);
        }
    // IThreadFactory impl.
        virtual IPooledThread *createNew()
        {
            return new CWriteHandler(*this);
        }
    // IExceptionHandler impl.
        virtual bool fireException(IException *e)
        {
            if (!aborted)
            {
                exception.set(e);
                aborted = true;
                senderFullSem.signal(); // send regardless, because senderFull could be about to be set.
            }
            return owner.fireException(e);
        }
        friend class CWriteHandler;
    };

protected:
    Owned<ISmartRowBuffer> piperd;
    Linked<IOutputRowDeserializer> deserializer;

    class cRecvThread: implements IThreaded
    {
        CDistributorBase *parent;
        CThreadedPersistent threaded;
    public:
        cRecvThread(CDistributorBase *_parent)
            : threaded("CDistributorBase::cRecvThread", this)
        {
            parent = _parent;
        }
        void start() { threaded.start(); }
        void join(unsigned timeout=INFINITE) { threaded.join(timeout); }
        void stop()
        {
            parent->stopRecv();
        }
    // IThreaded impl.
        virtual void main()
        {
            parent->recvloop();
            parent->recvloopdone();
        }
    } recvthread;

    class cSendThread: implements IThreaded
    {
        CDistributorBase *parent;
        CThreadedPersistent threaded;
    public:
        cSendThread(CDistributorBase *_parent)
            : threaded("CDistributorBase::cSendThread", this)
        {
            parent = _parent;
        }
        void start() { threaded.start(); }
        void join(unsigned timeout=INFINITE) { threaded.join(timeout); }
    // IThreaded impl.
        virtual void main()
        {
            parent->sendloop();
        }
    } sendthread;

    void addLocal(CSendBucket *bucket)
    {
        CriticalBlock block(putsect); // JCSMORE - probably doesn't need for this long
        HDSendPrintLog3("addLocal (b=%d), size=%d", bucket->queryDestination(), bucket->querySize());
        loop
        {
            const void *row = bucket->nextRow();
            if (!row)
                break;
            pipewr->putRow(row);
        }
    }
protected:
    CActivityBase *activity;
    size32_t inputBufferSize, pullBufferSize;
    unsigned writerPoolSize;
    unsigned self;
    unsigned numnodes;
    CriticalSection putsect;
    bool pull;
    CSender sender;
public:
    IMPLEMENT_IINTERFACE_USING(CSimpleInterface);

    CDistributorBase(CActivityBase *_activity, const bool &_abort,bool _doDedup, IStopInput *_istop)
        : activity(_activity), abort(_abort), recvthread(this), sendthread(this), sender(*this)
    {
        connected = false;
        doDedup = _doDedup;
        self = activity->queryJob().queryMyRank() - 1;
        numnodes = activity->queryJob().querySlaves();
        iCompare = NULL;
        ihash = NULL;
        fixedEstSize = 0;
        bucketSendSize = globals->getPropInt("@hd_out_buffer_size", DEFAULT_OUT_BUFFER_SIZE);
        istop = _istop;
        inputBufferSize = globals->getPropInt("@hd_in_buffer_size", DEFAULT_IN_BUFFER_SIZE);
        pullBufferSize = DISTRIBUTE_PULL_BUFFER_SIZE;
        selfstopped = false;
        pull = false;
<<<<<<< HEAD
        fixedEstSize = meta->querySerializedDiskMeta()->getFixedSize();
=======
>>>>>>> de571f12
        rowManager = activity->queryJob().queryRowManager();

        allowSpill = activity->getOptBool(THOROPT_HDIST_SPILL, true);
        if (allowSpill)
            ActPrintLog(activity, "Using spilling buffer (will spill if overflows)");
        writerPoolSize = activity->getOptUInt(THOROPT_HDIST_WRITE_POOL_SIZE, DEFAULT_WRITEPOOLSIZE);
        if (writerPoolSize>numnodes)
            writerPoolSize = numnodes; // no point in more
        ActPrintLog(activity, "Writer thread pool size : %d", writerPoolSize);
    }

    ~CDistributorBase()
    {
        try
        {
            disconnect(true); // in case exception
        }
        catch (IException *e)
        {
            ActPrintLog(activity, e, "HDIST: CDistributor");
            e->Release();
        }
    }

    size32_t rowMemSize(const void *row)
    {
        if (fixedEstSize)
            return fixedEstSize;
        CSizingSerializer ssz;
        serializer->serialize(ssz, (const byte *)row);
        return ssz.size();
    }

    virtual void setBufferSizes(unsigned _inputBufferSize, unsigned _bucketSendSize, unsigned _pullBufferSize)
    {
        if (_inputBufferSize) inputBufferSize = _inputBufferSize;
        if (_bucketSendSize) bucketSendSize = _bucketSendSize;
        if (_pullBufferSize) pullBufferSize = _pullBufferSize;
    }

    virtual IRowStream *connect(IRowInterfaces *_rowIf, IRowStream *_input, IHash *_ihash, ICompare *_iCompare)
    {
        ActPrintLog(activity, "HASHDISTRIB: connect");

        rowIf.set(_rowIf);
        allocator.set(_rowIf->queryRowAllocator());
        meta.set(_rowIf->queryRowMetaData());
        serializer.set(_rowIf->queryRowSerializer());
        deserializer.set(_rowIf->queryRowDeserializer());

        fixedEstSize = meta->querySerializedMeta()->getFixedSize();

        input.set(_input);
        ihash = _ihash;
        iCompare = _iCompare;
        if (allowSpill)
        {
            StringBuffer temp;
            GetTempName(temp,"hddrecvbuff", true);
            piperd.setown(createSmartBuffer(activity, temp.toCharArray(), pullBufferSize, rowIf));
        }
        else
            piperd.setown(createSmartInMemoryBuffer(activity, rowIf, pullBufferSize));

        pipewr.set(piperd->queryWriter());
        connected = true;
        selfstopped = false;

        sendException.clear();
        recvException.clear();
        start();
        ActPrintLog(activity, "HASHDISTRIB: connected");
        return piperd.getLink();
    }

    virtual void disconnect(bool stop)
    {
        if (connected)
        {
            connected = false;
            if (stop)
            {
                recvthread.stop();
                selfstopped = true;
            }
            distribDoneSem.wait();
            if (sendException.get())
            {
                recvthread.join(1000*60);       // hopefully the others will close down
                throw sendException.getClear();
            }
            recvthread.join();
            if (recvException.get())
                throw recvException.getClear();
        }
    }

    virtual void recvloop()
    {
        CCycleTimer timer;
        MemoryBuffer tempMb;
        try
        {
            ActPrintLog(activity, "Read loop start");
            CMessageBuffer recvMb;
            Owned<ISerialStream> stream = createMemoryBufferSerialStream(tempMb);
            CThorStreamDeserializerSource rowSource;
            rowSource.setStream(stream);
            unsigned left=numnodes-1;
            while (left)
            {
#ifdef _FULL_TRACE
                ActPrintLog("HDIST: Receiving block");
#endif
                unsigned n = recvBlock(recvMb);
                if (n==(unsigned)-1)
                    break;
#ifdef _FULL_TRACE
                ActPrintLog(activity, "HDIST: Received block %d from slave %d",recvMb.length(),n+1);
#endif
                if (recvMb.length())
                {
                    try { fastLZDecompressToBuffer(tempMb.clear(),recvMb); }
                    catch (IException *e)
                    {
                        StringBuffer senderStr;
                        activity->queryContainer().queryJob().queryJobGroup().queryNode(n+1).endpoint().getUrlStr(senderStr);
                        IException *e2 = MakeActivityException(activity, e, "Received from node: %s", senderStr.str());
                        e->Release();
                        throw e2;
                    }
                    {
                        CriticalBlock block(putsect);
                        while (!rowSource.eos())
                        {
                            timer.reset();
                            RtlDynamicRowBuilder rowBuilder(allocator);
                            size32_t sz = deserializer->deserialize(rowBuilder, rowSource);
                            const void *row = rowBuilder.finalizeRowClear(sz);
                            cycle_t took=timer.elapsedCycles();
                            if (took>=queryOneSecCycles())
                                DBGLOG("RECVLOOP row deserialization blocked for : %d second(s)", (unsigned)(cycle_to_nanosec(took)/1000000000));
                            timer.reset();
                            pipewr->putRow(row);
                            took=timer.elapsedCycles();
                            if (took>=queryOneSecCycles())
                                DBGLOG("RECVLOOP pipewr->putRow blocked for : %d second(s)", (unsigned)(cycle_to_nanosec(took)/1000000000));
                        }
                    }
                }
                else
                {
                    left--;
                    ActPrintLog(activity, "HDIST: finished slave %d, %d left",n+1,left);
                }
#ifdef _FULL_TRACE
                ActPrintLog(activity, "HDIST: Put block %d from slave %d",recvMb.length(),n+1);
#endif
            }
        }
        catch (IException *e)
        {
            setRecvExc(e);
        }
#ifdef _FULL_TRACE
        ActPrintLog(activity, "HDIST: waiting localFinishedSem");
#endif
    }

    void recvloopdone()
    {
        localFinishedSem.wait();
        pipewr->flush();
        if (piperd)
            piperd->stop();
        pipewr.clear();
        ActPrintLog(activity, "HDIST: Read loop done");

    }

    void sendloop()
    {
        // NB: keeps sending until all receivers including self have requested stop
        try
        {
            sender.process(input);
        }
        catch (IException *e)
        {
            if (!sendException.get())
                sendException.setown(e);
        }
        localFinishedSem.signal();
        if (istop)
        {
            try { istop->stopInput(); }
            catch (IException *e)
            {
                if (!sendException.get())
                    sendException.setown(e);
                else
                {
                    ActPrintLog(activity, e, "HDIST: follow on");
                    e->Release();
                }
            }
        }
        distribDoneSem.signal();
    }

    virtual void startTX()=0;
    void start()
    {
        startTX();
        recvthread.start();
        sendthread.start();
    }

    virtual void join() // probably does nothing
    {
        sendthread.join();
        recvthread.join();
    }

    inline unsigned numNodes()
    {
        return numnodes;
    }

    inline ICompare *queryCompare()
    {
        return iCompare;
    }

    inline IEngineRowAllocator *queryAllocator()
    {
        return allocator;
    }

    inline IRowWriter &output()
    {
        return *pipewr;
    }

    void setRecvExc(IException *e)
    {
        ActPrintLog(activity, e, "HDIST: recvloop");
        if (recvException.get())
            e->Release();
        else
            recvException.setown(e);
    }
    virtual unsigned recvBlock(CMessageBuffer &mb,unsigned i=(unsigned)-1) = 0;
    virtual void stopRecv() = 0;
    virtual bool sendBlock(unsigned i,CMessageBuffer &mb) = 0;

    // IExceptionHandler impl.
    virtual bool fireException(IException *e)
    {
        ActPrintLog(activity, e, "HDIST: sendloop");
        if (!sendException.get())
            sendException.setown(e);
        else
            e->Release();
        return true;
    }
};



// protocol is:
// 1) 0 byte block              - indicates end of input - no ack required
// 2) 1 byte block {1}          - request to send - ack required
// 3) >1 byte block {...,0} - block sent following RTS received - no ack required
// 4) >1 byte block {...,1}    - block sent - ack required
// ack is always a single byte 0 for stop and 1 for continue



class CRowDistributor: public CDistributorBase
{
    mptag_t tag;
    ICommunicator &comm;
    bool stopping;
public:

    IMPLEMENT_IINTERFACE_USING(CSimpleInterface);

    CRowDistributor(CActivityBase *activity, ICommunicator &_comm, mptag_t _tag, const bool &abort, bool doDedup, IStopInput *istop)
        : CDistributorBase(activity, abort, doDedup, istop), comm(_comm), tag(_tag)
    {
        stopping = false;
    }
    virtual unsigned recvBlock(CMessageBuffer &msg, unsigned)
        // does not append to msg
    {
Restart:
        msg.clear();
        rank_t sender;
        CMessageBuffer ack;
#ifdef TRACE_MP
        unsigned waiting = comm.probe(RANK_ALL,tag,NULL);
        ActPrintLog(activity, "HDIST MP recv(%d) waiting %d",(int)tag, waiting);
#endif
        if (!comm.recv(msg, RANK_ALL, tag, &sender))
        {
#ifdef TRACE_MP
            ActPrintLog(activity, "HDIST MP recv failed");
#endif
            return (unsigned)-1;
        }
#ifdef TRACE_MP
        waiting = comm.probe(RANK_ALL,tag,NULL);
        ActPrintLog(activity, "HDIST MP received %d from %d reply tag %d, waiting %d",msg.length(), (int)sender, (int)msg.getReplyTag(),waiting);
#endif
        size32_t sz=msg.length();
        while (sz)
        {
            sz--;
            byte flag = *((byte *)msg.toByteArray()+sz);
            msg.setLength(sz);
            if (flag==1)
            {
                // want an ack, so send
                flag = stopping?0:1;
                ack.clear().append(flag);
#ifdef _FULL_TRACE
                ActPrintLog("HDIST MP sent CTS to %d",(int)sender);
#endif
                comm.send(ack,sender,msg.getReplyTag());
                if (sz!=0)  // wasn't an RTS so return data
                    break;
                if (stopping)
                    goto Restart;
                // receive the data from whoever sent RTS
                msg.clear();
                comm.recv(msg,sender,tag);
                sz = msg.length();
#ifdef _FULL_TRACE
                ActPrintLog("HDIST MP received block from %d size %d",(int)sender,sz);
#endif
            }
            else
                break;
        }
        return sender-1;
    }

    virtual bool sendBlock(unsigned i, CMessageBuffer &msg)
    {
#ifdef TRACE_MP
        ActPrintLog(activity, "HDIST MP send(%d,%d,%d)",i+1,(int)tag,msg.length());
#endif
        byte flag=0;

        // if 0 length then eof so don't send RTS
        if (msg.length()>0)
        {
            // send request to send
            CMessageBuffer rts;
            flag = 1;               // want ack
            rts.append(flag);
#ifdef _FULL_TRACE
            ActPrintLog(activity, "HDIST MP sending RTS to %d",i+1);
#endif

            comm.sendRecv(rts, i+1, tag);
            rts.read(flag);
#ifdef _FULL_TRACE
            ActPrintLog(activity, "HDIST MP got CTS from %d, %d",i+1,(int)flag);
#endif
            if (flag==0)
                return false;           // other end stopped
            flag = 0;                   // no ack
            msg.append(flag);
        }
        if (flag==0)
        {                  // no ack
            comm.send(msg, i+1, tag);
            return true;
        }
        // this branch not yet used
        assertex(false);
        comm.sendRecv(msg, i+1, tag);
        msg.read(flag);             // whether stopped
        return flag!=0;
    }

    virtual void stopRecv()
    {
#ifdef TRACE_MP
        ActPrintLog(activity, "HDIST MP stopRecv");
#endif
        stopping = true;
    }

    void startTX()
    {
        stopping = false;
    }
};

class CRowPullDistributor: public CDistributorBase
{
    struct cBuf
    {
        cBuf *next;
        offset_t pos;
        size32_t size;
    };

    ICommunicator &comm;
    mptag_t tag;
    CriticalSection sect;
    cBuf **diskcached;
    CMessageBuffer *bufs;
    bool *hasbuf;
    Owned<IFile> cachefile;
    Owned<IFileIO> cachefileio;
    offset_t diskpos;
    mptag_t *waiting;
    bool *donerecv;
    bool *donesend;
    Semaphore selfready;
    Semaphore selfdone;
    bool stopping;

    class cTxThread: public Thread
    {
        CRowPullDistributor &parent;
    public:
        cTxThread(CRowPullDistributor &_parent)
            : Thread("CRowPullDistributor::cTxThread"),parent(_parent)
        {
        }
        int run()
        {
            parent.txrun();
            return 0;
        }
    } *txthread;

    class cSortedDistributeMerger : public CSimpleInterface, implements IRowProvider
    {
        CDistributorBase &parent;
        Owned<IRowStream> out;
        MemoryBuffer *bufs;
        CThorStreamDeserializerSource *dszs;
        unsigned numnodes;
        ICompare *cmp;
        IEngineRowAllocator *allocator;
        IOutputRowDeserializer *deserializer;

    public:
        IMPLEMENT_IINTERFACE_USING(CSimpleInterface);
        cSortedDistributeMerger(CDistributorBase &_parent, unsigned &_numnodes, ICompare *_cmp, IEngineRowAllocator *_allocator, IOutputRowDeserializer *_deserializer)
            : parent(_parent), cmp(_cmp), allocator(_allocator), deserializer(_deserializer)
        {
            numnodes = _numnodes;
            bufs = new MemoryBuffer[numnodes];
            dszs = new CThorStreamDeserializerSource[numnodes];
            for (unsigned node=0; node < numnodes; node++)
            {
                Owned<ISerialStream> stream = createMemoryBufferSerialStream(bufs[node]);
                dszs[node].setStream(stream);
            }
            out.setown(createRowStreamMerger(numnodes, *this, cmp));
        }

        ~cSortedDistributeMerger()
        {
            out.clear();
            delete [] dszs;
            delete [] bufs;
        }

        inline IRowStream &merged() { return *out; }

        void linkRow(const void *row) {}
        void releaseRow(const void *row) {}

        const void *nextRow(unsigned idx)
        {
            assertex(idx<numnodes);
            if (!dszs[idx].eos())
            {
                RtlDynamicRowBuilder rowBuilder(allocator);
                size32_t sz = deserializer->deserialize(rowBuilder, dszs[idx]);
                return rowBuilder.finalizeRowClear(sz);
            }
            CMessageBuffer mb;
            mb.swapWith(bufs[idx]);
            mb.clear();
            bufs[idx].clear();
            parent.recvBlock(mb,idx);
            if (mb.length()==0)
                return NULL;
            fastLZDecompressToBuffer(bufs[idx],mb);
            return nextRow(idx);
        }

        void stop(unsigned idx)
        {
            assertex(idx<numnodes);
            bufs[idx].resetBuffer();
        }
    };
    void clean()
    {
        for (unsigned i=0;i<numnodes;i++)
        {
            while (diskcached[i]) {
                cBuf *cb = diskcached[i];
                diskcached[i] = cb->next;
                delete cb;
            }
            bufs[i].clear();
            waiting[i] = TAG_NULL;
        }
        memset(diskcached, 0, sizeof(cBuf *)*numnodes);
        memset(hasbuf, 0, sizeof(bool)*numnodes);
        memset(donerecv, 0, sizeof(bool)*numnodes);
        memset(donesend, 0, sizeof(bool)*numnodes);

        if (cachefileio.get()) // not sure really have to
        {
            cachefileio.clear();
            cachefile->remove();
        }
        diskpos = 0;
        if (txthread)
        {
            delete txthread;
            txthread = NULL;
        }
        // JCSMORE - shouldn't really be necessary - pull distributor needs revisiting
        selfready.reinit();
        selfdone.reinit();
    }
public:
    CRowPullDistributor(CActivityBase *activity, ICommunicator &_comm, mptag_t _tag, const bool &abort, bool doDedup, IStopInput *istop)
        : CDistributorBase(activity, abort, doDedup, istop), comm(_comm), tag(_tag)
    {
        pull = true;
        tag = _tag;
        diskcached = (cBuf **)calloc(numnodes,sizeof(cBuf *));
        bufs = new CMessageBuffer[numnodes];
        hasbuf = (bool *)calloc(numnodes,sizeof(bool));
        donerecv = (bool *)calloc(numnodes,sizeof(bool));
        donesend = (bool *)calloc(numnodes,sizeof(bool));
        waiting = (mptag_t *)malloc(sizeof(mptag_t)*numnodes);
        for (unsigned i=0;i<numnodes;i++)
            waiting[i] = TAG_NULL;
        txthread = NULL;
        stopping = false;
        diskpos = 0;
    }
    ~CRowPullDistributor()
    {
        stop();
        for (unsigned i=0;i<numnodes;i++)
        {
            while (diskcached[i])
            {
                cBuf *cb = diskcached[i];
                diskcached[i] = cb->next;
                delete cb;
            }
        }
        free(diskcached);
        diskcached = NULL;
        delete [] bufs;
        free(hasbuf);
        free(donesend);
        free(donerecv);
        free(waiting);
        if (cachefileio.get()) {
            cachefileio.clear();
            cachefile->remove();
        }
    }
    void recvloop()
    {
        try
        {
            Owned<cSortedDistributeMerger> merger = new cSortedDistributeMerger(*this, numnodes, queryCompare(), queryAllocator(), deserializer);
            ActPrintLog(activity, "Read loop start");
            loop
            {
                const void *row = merger->merged().nextRow();
                if (!row)
                    break;
                output().putRow(row);
            }
        }
        catch (IException *e)
        {
            ActPrintLog(activity, e, "HDIST: recvloop");
            setRecvExc(e);
        }
    }

    virtual bool sendBlock(unsigned i, CMessageBuffer &msg)
    {
        CriticalBlock block(sect);
        if (donesend[i]&&(msg.length()==0))
            return false;
        assertex(!donesend[i]);
        bool done = msg.length()==0;
        if (!hasbuf[i])
        {
            hasbuf[i] = true;
            bufs[i].swapWith(msg);
            if (i==self)
                selfready.signal();
            else
                doSend(i);
        }
        else
        {
            size32_t sz = msg.length();
            if (sz==0)
            {
                assertex(bufs[i].length()!=0);
            }
            else
            {
                if (!cachefileio.get())
                {
                    StringBuffer tempname;
                    GetTempName(tempname,"hashdistspill",true);
                    cachefile.setown(createIFile(tempname.str()));
                    cachefileio.setown(cachefile->open(IFOcreaterw));
                    if (!cachefileio)
                        throw MakeStringException(-1,"CRowPullDistributor: Could not create disk cache");
                    diskpos = 0;
                    ActPrintLog(activity, "CRowPullDistributor spilling to %s",tempname.str());
                }
                cachefileio->write(diskpos,sz,msg.bufferBase());
            }
            cBuf *cb = new cBuf;
            cb->pos = diskpos;
            cb->size = sz;
            diskpos += sz;
            cBuf *prev = diskcached[i];
            if (prev)
            {
                while (prev->next)
                    prev = prev->next;
                prev->next = cb;
            }
            else
                diskcached[i] = cb;
            cb->next = NULL;
            msg.clear();
        }
        if (done)
            donesend[i] = true;
        return true;
    }
    virtual unsigned recvBlock(CMessageBuffer &msg,unsigned i)
    {
        assertex(i<numnodes);
        if (i==self)
        {
            msg.clear();
            selfready.wait();
        }
        else
        {
            msg.clear().append((byte)1); // rts
            if (!comm.sendRecv(msg, i+1, tag))
            {
                return i;
            }
        }

        CriticalBlock block(sect);
        assertex(!donerecv[i]);
        if (self==i)
        {
            if (stopping)
            {
                selfdone.signal();
                return (unsigned)-1;
            }
            if (hasbuf[i])
            {
                bufs[i].swapWith(msg);
                cBuf *cb = diskcached[i];
                if (cb)
                {
                    diskcached[i] = cb->next;
                    if (cb->size)
                        cachefileio->read(cb->pos,cb->size,bufs[i].reserve(cb->size));
                    delete cb;
                    selfready.signal(); // next time round
                }
                else
                    hasbuf[i] = false;
            }
        }
        if (msg.length()==0)
        {
            donerecv[i] = true;
            if (i==self)
                selfdone.signal();
            else
            {
                // confirm done
                CMessageBuffer confirm;
                comm.send(confirm, i+1, tag);
            }
        }
#ifdef TRACE_MP
        ActPrintLog(activity, "HDIST MPpull recv done(%d)",i);
#endif
        return i;
    }
    bool doSend(unsigned target)
    {
        // called in crit
        if (hasbuf[target]&&(waiting[target]!=TAG_NULL))
        {
#ifdef TRACE_MP
            ActPrintLog(activity, "HDIST MP dosend(%d,%d)",i,bufs[target].length());
#endif
            size32_t sz = bufs[target].length();
            // TBD compress here?

            comm.send(bufs[target],(rank_t)target+1,waiting[target]);
            waiting[target]=TAG_NULL;
            bufs[target].clear();
            cBuf *cb = diskcached[target];
            if (cb)
            {
                diskcached[target] = cb->next;
                if (cb->size)
                    cachefileio->read(cb->pos,cb->size,bufs[target].reserve(cb->size));
                delete cb;
            }
            else
                hasbuf[target] = false;
            if (!sz)
            {
                assertex(!hasbuf[target]);
            }
            return true;
        }
        return false;
    }
    void txrun()
    {
        CriticalBlock block(sect);
        unsigned done = 1; // self not sent
        while (done<numnodes)
        {
            rank_t sender;
            CMessageBuffer rts;
            {
                CriticalUnblock block(sect);
                if (!comm.recv(rts, RANK_ALL, tag, &sender))
                {
                    return;
                }

            }
            if (rts.length()==0)
            {
                done++;
            }
            else
            {
                unsigned i = (unsigned)sender-1;
                assertex(i<numnodes);
                assertex(waiting[i]==TAG_NULL);
                waiting[i] = rts.getReplyTag();
                doSend(i);
            }
        }
    }
    void startTX()
    {
        clean();
        stopping = false;
        txthread = new cTxThread(*this);
        txthread->start();
    }

    virtual void join() // probably does nothing
    {
        CDistributorBase::join();
        if (txthread)
        {
            txthread->join();
            delete txthread;
            txthread = NULL;
        }
    }
    void stop()
    {
        selfdone.wait();
        if (txthread)
        {
            txthread->join();
            delete txthread;
        }
    }
    virtual void stopRecv()
    {
#ifdef TRACE_MP
        ActPrintLog(activity, "HDIST MPpull stopRecv");
#endif
        stopping = true;
        selfready.signal();
    }
};

//==================================================================================================
// Activity Implementation
//==================================================================================================


IHashDistributor *createHashDistributor(CActivityBase *activity, ICommunicator &comm, mptag_t tag, const bool &abort,bool doDedup,IStopInput *istop)
{
    return new CRowDistributor(activity, comm, tag, abort, doDedup, istop);
}

IHashDistributor *createPullHashDistributor(CActivityBase *activity, ICommunicator &comm, mptag_t tag, const bool &abort,bool doDedup,IStopInput *istop)
{
    return new CRowPullDistributor(activity, comm, tag,  abort, doDedup, istop);
}


#ifdef _MSC_VER
#pragma warning(pop)
#endif



#ifdef _MSC_VER
#pragma warning(push)
#pragma warning( disable : 4355 ) // 'this' : used input base member initializer list
#endif


class HashDistributeSlaveBase : public CSlaveActivity, public CThorDataLink, implements IStopInput
{
    IHashDistributor *distributor;
    IThorDataLink *input;
    Owned<IRowStream> out;
    bool inputstopped;
    CriticalSection stopsect;
    mptag_t mptag;
protected:
    Owned<IRowStream> instrm;
    IHash *ihash;
    ICompare *mergecmp;     // if non-null is merge distribute
    bool eofin;
public:
    IMPLEMENT_IINTERFACE_USING(CSimpleInterface);

    HashDistributeSlaveBase(CGraphElementBase *_container)
        : CSlaveActivity(_container), CThorDataLink(this)
    {
        input = NULL;
        eofin = false;
        mptag = TAG_NULL;
        distributor = NULL;
        mergecmp = NULL;
        ihash = NULL;
    }
    ~HashDistributeSlaveBase()
    {
        out.clear();
        if (distributor)
        {
            distributor->disconnect(false);
            distributor->join();
            distributor->Release();
        }
    }
    void init(MemoryBuffer &data, MemoryBuffer &slaveData)
    {
        appendOutputLinked(this);
        mptag = container.queryJob().deserializeMPTag(data);
        ActPrintLog("HASHDISTRIB: %sinit tag %d",mergecmp?"merge, ":"",(int)mptag);

        if (mergecmp)
            distributor = createPullHashDistributor(this, container.queryJob().queryJobComm(), mptag, abortSoon, false, this);
        else
            distributor = createHashDistributor(this, container.queryJob().queryJobComm(), mptag, abortSoon, false, this);
        inputstopped = true;
    }
    void stopInput()
    {
        CriticalBlock block(stopsect);  // can be called async by distribute
        if (!inputstopped) {
            CSlaveActivity::stopInput(input);
            inputstopped = true;
        }
    }
    void start(bool passthrough)
    {
        // bit messy
        eofin = false;
        if (!instrm.get()) // derived class may override
        {
            input = inputs.item(0);
            startInput(input);
            inputstopped = false;
            instrm.set(input);
            if (passthrough)
                out.set(instrm);
        }
        else if (passthrough)
        {
            out.set(instrm);
        }
        if (!passthrough)
        {
            Owned<IRowInterfaces> myRowIf = getRowInterfaces(); // avoiding circular link issues
            out.setown(distributor->connect(myRowIf, instrm, ihash, mergecmp));
        }
        dataLinkStart("HASHDISTRIB", container.queryId());
    }
    void start()
    {
        ActivityTimer s(totalCycles, timeActivities, NULL);
        start(false);
    }
    void stop()
    {
        ActPrintLog("HASHDISTRIB: stopping");
        if (out)
        {
            out->stop();
            out.clear();
        }
        if (distributor)
        {
            distributor->disconnect(true);
            distributor->join();
        }
        stopInput();
        instrm.clear();
        dataLinkStop();
    }
    void kill()
    {
        ActPrintLog("HASHDISTRIB: kill");
        CSlaveActivity::kill();
    }

    CATCH_NEXTROW()
    {
        ActivityTimer t(totalCycles, timeActivities, NULL); // careful not to call again in derivatives
        if (abortSoon||eofin) {
            eofin = true;
            return NULL;
        }
        OwnedConstThorRow row = out->ungroupedNextRow();
        if (!row.get()) {
            eofin =  true;
            return NULL;
        }
        dataLinkIncrement();
        return row.getClear();
    }
    virtual bool isGrouped() { return false; }
    void getMetaInfo(ThorDataLinkMetaInfo &info)
    {
        initMetaInfo(info);
        info.canStall = true; // currently
        info.unknownRowsOutput = true; // mixed about
    }
};


//===========================================================================

class HashDistributeSlaveActivity : public HashDistributeSlaveBase
{
public:
    HashDistributeSlaveActivity(CGraphElementBase *container) : HashDistributeSlaveBase(container) { }
    void init(MemoryBuffer &data, MemoryBuffer &slaveData)
    {
        HashDistributeSlaveBase::init(data, slaveData);
        IHThorHashDistributeArg *distribargs = (IHThorHashDistributeArg *)queryHelper();
        ihash = distribargs->queryHash();
    }
};

//===========================================================================

class HashDistributeMergeSlaveActivity : public HashDistributeSlaveBase
{
public:
    HashDistributeMergeSlaveActivity(CGraphElementBase *container) : HashDistributeSlaveBase(container) { }
    void init(MemoryBuffer &data, MemoryBuffer &slaveData)
    {
        IHThorHashDistributeArg *distribargs = (IHThorHashDistributeArg *)queryHelper();
        mergecmp = distribargs->queryMergeCompare();
        HashDistributeSlaveBase::init(data, slaveData);
        ihash = distribargs->queryHash();
    }

};

//===========================================================================
class CHDRproportional: public CSimpleInterface, implements IHash
{
    CActivityBase *activity;
    Owned<IFile> tempfile;
    Owned<IRowStream> tempstrm;
    IHThorHashDistributeArg *args;
    mptag_t statstag;
    offset_t *sizes;
    double skew;
    offset_t tot;
    unsigned self;
    unsigned n;
    Owned<IOutputRowSerializer> serializer;

    int isSkewed(offset_t av, offset_t sz)
    {
        double r = ((double)sz-(double)av)/(double)av;
        if (r>=skew)
            return 1;
        if (-r>skew)
            return -1;
        return 0;
    }

public:
    IMPLEMENT_IINTERFACE_USING(CSimpleInterface);

    CHDRproportional(CActivityBase *_activity, IHThorHashDistributeArg *_args,mptag_t _mastertag) : activity(_activity)
    {
        args = _args;
        statstag = _mastertag;
        sizes = NULL;
        skew = args->getSkew();
        tot = 0;
    }

    ~CHDRproportional()
    {
        try {
            tempstrm.clear();
            if (tempfile)
                tempfile->remove();
        }
        catch (IException *e) {
            EXCLOG(e,"REDISTRIBUTE");
            e->Release();
        }
        free(sizes);
    }

    IRowStream *calc(CSlaveActivity *activity, IThorDataLink *in,bool &passthrough)
    {
        // first - find size
        serializer.set(activity->queryRowSerializer());
        Owned<IRowStream> ret;
        passthrough = true;
        n = activity->queryContainer().queryJob().querySlaves();
        self = activity->queryContainer().queryJob().queryJobComm().queryGroup().rank()-1;
        ThorDataLinkMetaInfo info;
        in->getMetaInfo(info);
        offset_t sz = info.byteTotal;
        if (sz==(offset_t)-1)
        {
            // not great but hopefully exception not rule!
            unsigned rwFlags = DEFAULT_RWFLAGS;
            sz = 0;
            StringBuffer tempname;
            GetTempName(tempname,"hdprop",true); // use alt temp dir
            tempfile.setown(createIFile(tempname.str()));
            {
                ActPrintLogEx(&activity->queryContainer(), thorlog_null, MCwarning, "REDISTRIBUTE size unknown, spilling to disk");
                MemoryAttr ma;
                activity->startInput(in);
                if (activity->getOptBool(THOROPT_COMPRESS_SPILLS, true))
                    rwFlags |= rw_compress;
                Owned<IExtRowWriter> out = createRowWriter(tempfile, activity, rwFlags);
                if (!out)
                    throw MakeStringException(-1,"Could not created file %s",tempname.str());
                loop
                {
                    const void * row = in->ungroupedNextRow();
                    if (!row)
                        break;
                    out->putRow(row);
                }
                out->flush();
                sz = out->getPosition();
                activity->stopInput(in);
            }
            ret.setown(createRowStream(tempfile, activity, rwFlags));
        }
        CMessageBuffer mb;
        mb.append(sz);
        ActPrintLog(activity, "REDISTRIBUTE sending size %"I64F"d to master",sz);
        if (!activity->queryContainer().queryJob().queryJobComm().send(mb, (rank_t)0, statstag)) {
            ActPrintLog(activity, "REDISTRIBUTE send to master failed");
            throw MakeStringException(-1, "REDISTRIBUTE send to master failed");
        }
        mb.clear();
        if (!activity->queryContainer().queryJob().queryJobComm().recv(mb, (rank_t)0, statstag)) {
            ActPrintLog(activity, "REDISTRIBUTE recv from master failed");
            throw MakeStringException(-1, "REDISTRIBUTE recv from master failed");
        }
        ActPrintLog(activity, "REDISTRIBUTE received sizes from master");
        offset_t *insz = (offset_t *)mb.readDirect(n*sizeof(offset_t));
        sizes = (offset_t *)calloc(n,sizeof(offset_t));
        offset_t tsz=0;
        unsigned i;
        // each node does this calculation (and hopefully each gets same results!)
        for (i=0;i<n;i++) {
            tsz += insz[i];
        }
        offset_t avg = tsz/n;
        for (i=0;i<n;i++) {
            offset_t s = insz[i];
            int cmp = isSkewed(avg,s);
            if (cmp!=0)
                passthrough = false; // currently only pass through if no skews
            if (cmp>0) {
                offset_t adj = s-avg;
                for (unsigned j=(i+1)%n;j!=i;) {
                    offset_t t = insz[j];
                    cmp = isSkewed(avg,t);
                    if (cmp<0) {
                        offset_t adj2 = (avg-t);
                        if (adj2>adj)
                            adj2 = adj;
                        if (i==self)
                            sizes[j] = adj2;
                        insz[j] += adj2;
                        adj -= adj2;
                        s -= adj2;
                        if (adj==0)
                            break;
                    }
                    j++;
                    if (j==n)
                        j = 0;
                }
            }
            // check if that redistrib did the trick
            cmp = isSkewed(avg,s);
            if (cmp>0) { // ok redistribute to the *non* skewed nodes now
                offset_t adj = s-avg;
                for (unsigned j=(i+1)%n;j!=i;) {
                    offset_t t = insz[j];
                    if (t<avg) {
                        offset_t adj2 = (avg-t);
                        if (adj2>adj)
                            adj2 = adj;
                        if (i==self)
                            sizes[j] = adj2;
                        insz[j] += adj2;
                        adj -= adj2;
                        s -= adj2;
                        if (adj==0)
                            break;
                    }
                    j++;
                    if (j==n)
                        j = 0;
                }
            }

            insz[i] = s;
            if (i==self)
                sizes[i] = s;
        }
        for (i=0;i<n;i++) {
#ifdef _DEBUG
            ActPrintLog(activity, "after Node %d has %"I64F"d",i, insz[i]);
#endif
        }
        tot = 0;
        for (i=0;i<n;i++) {
            if (sizes[i]) {
                if (i==self)
                    ActPrintLog(activity, "Keep %"I64F"d local",sizes[i]);
                else
                    ActPrintLog(activity, "Redistribute %"I64F"d to %d",sizes[i],i);
            }
            tot += sizes[i];
        }
        return ret.getClear();
    }

    unsigned hash(const void *row)
    {
        if (tot<=1)
            return self;
        offset_t r = getRandom();
        if (tot>(unsigned)-1) {
            r = (r<<31);            // 31 because cautious of sign
            r ^= getRandom();
        }
        r %= tot;
        CSizingSerializer ssz;
        serializer->serialize(ssz,(const byte *)row);
        size32_t rs = ssz.size();
        tot -= rs;
        for (unsigned i=0;i<n;i++) {
            offset_t v = sizes[i];
            if ((v>=r)&&(v>=rs)) {
                sizes[i] -= rs;
                return i;
            }
            r -= v;
        }
        if (sizes[self]<rs)
            sizes[self] = 0;
        else
            sizes[self] -= rs;
        return self;
    }

};


class ReDistributeSlaveActivity : public HashDistributeSlaveBase
{
    Owned<CHDRproportional> partitioner;
public:
    ReDistributeSlaveActivity(CGraphElementBase *container) : HashDistributeSlaveBase(container) { }
    void init(MemoryBuffer &data, MemoryBuffer &slaveData)
    {
        HashDistributeSlaveBase::init(data, slaveData);
        mptag_t tag = container.queryJob().deserializeMPTag(data);
        IHThorHashDistributeArg *distribargs = (IHThorHashDistributeArg *)queryHelper();
        partitioner.setown(new CHDRproportional(this, distribargs,tag));
        ihash = partitioner;
    }

    void start()
    {
        bool passthrough;
        {
            ActivityTimer s(totalCycles, timeActivities, NULL);
            instrm.setown(partitioner->calc(this,inputs.item(0),passthrough));  // may return NULL
        }
        HashDistributeSlaveBase::start(passthrough);
    }

    void stop()
    {
        HashDistributeSlaveBase::stop();
        if (instrm) {
            instrm.clear();
            // should remove here rather than later?
        }
    }
};

//===========================================================================

class IndexDistributeSlaveActivity : public HashDistributeSlaveBase
{
    class CKeyLookup : implements IHash
    {
        IndexDistributeSlaveActivity &owner;
        Owned<IKeyIndex> tlk;
        Owned<IKeyManager> tlkManager;
        IHThorKeyedDistributeArg *helper;
        unsigned numslaves;
    public:
        CKeyLookup(IndexDistributeSlaveActivity &_owner, IHThorKeyedDistributeArg *_helper, IKeyIndex *_tlk)
            : owner(_owner), helper(_helper), tlk(_tlk)
        {
            tlkManager.setown(createKeyManager(tlk, tlk->keySize(), NULL));
            numslaves = owner.queryContainer().queryJob().querySlaves();
        }
        unsigned hash(const void *data)
        {
            helper->createSegmentMonitors(tlkManager, data);
            tlkManager->finishSegmentMonitors();
            tlkManager->reset();
            verifyex(tlkManager->lookup(false));
            tlkManager->releaseSegmentMonitors();
            offset_t partNo = tlkManager->queryFpos();
            if (partNo)
                partNo--; // note that partNo==0 means lower than anything in the key - should be treated same as partNo==1 here
            return ((unsigned)partNo % numslaves);
        }
    } *lookup;

public:
    IndexDistributeSlaveActivity(CGraphElementBase *container) : HashDistributeSlaveBase(container), lookup(NULL)
    {
    }
    ~IndexDistributeSlaveActivity()
    {
        if (lookup)
            delete lookup;
    }
    void init(MemoryBuffer &data, MemoryBuffer &slaveData)
    {
        HashDistributeSlaveBase::init(data, slaveData);

        IHThorKeyedDistributeArg *helper = (IHThorKeyedDistributeArg *) queryHelper();

        offset_t tlkSz;
        data.read(tlkSz);
        Owned<IFileIO> iFileIO = createIFileI((size32_t)tlkSz, data.readDirect((size32_t)tlkSz));

        // NB: this TLK is an in-memory TLK serialized from the master - the name is for tracing by the key code only
        OwnedRoxieString indexFileName(helper->getIndexFileName());
        StringBuffer name(indexFileName);
        name.append("_tlk");
        lookup = new CKeyLookup(*this, helper, createKeyIndex(name.str(), 0, *iFileIO, true, false)); // MORE - crc is not 0...
        ihash = lookup;
    }
};

//===========================================================================

#define HTSIZE_LIMIT_PC 75 // %
#define HASHDEDUP_HT_INIT_MAX_SIZE 0x600000
#define HASHDEDUP_MINSPILL_THRESHOLD 1000
#define HASHDEDUP_HT_BUCKET_SIZE 0x10000 // 64k (rows)
#define HASHDEDUP_HT_INC_SIZE 0x10000 // 64k (rows)
#define HASHDEDUP_BUCKETS_MIN 11 // (NB: prime #)
#define HASHDEDUP_BUCKETS_MAX 9973 // (NB: prime #)
#define HASHDEDUP_BUCKET_POSTSPILL_PRIORITY 5 // very high, by this stage it's cheap to dispose of

class HashDedupSlaveActivityBase;
class CBucket;
class CHashTableRowTable : private CThorExpandingRowArray
{
    CBucket *owner;
    HashDedupSlaveActivityBase &activity;
    IHash *iRowHash, *iKeyHash;
    ICompare *iCompare;
    rowidx_t htElements, htMax;

    inline rowidx_t getNewSize(rowidx_t current) const
    {
        return current+HASHDEDUP_HT_INC_SIZE;
    }
public:
    IMPLEMENT_IINTERFACE_USING(CSimpleInterface);

    CHashTableRowTable(HashDedupSlaveActivityBase &_activity, IRowInterfaces *rowIf, IHash *_iRowHash, IHash *_iKeyHash, ICompare *_iCompare);
    inline const void *query(rowidx_t i) const { return CThorExpandingRowArray::query(i); }
    inline void setOwner(CBucket *_owner) { owner = _owner; }
    bool kill()
    {
        if (!rows)
            return false;
        CThorExpandingRowArray::kill();
        htMax = htElements = 0;
        return true;
    }
    bool clear()
    {
        if (0 == htElements)
            return false;
        CThorExpandingRowArray::clearRows();
        memset(rows, 0, maxRows * sizeof(void *));
        htElements = 0;
        htMax = maxRows * HTSIZE_LIMIT_PC / 100;
        return true;
    }
    void init(rowidx_t sz);
    bool rehash();
    bool lookupRow(const void *row, unsigned htPos) const // return true == match
    {
        loop
        {
            const void *htKey = rows[htPos];
            if (!htKey)
                break;
            if (0 == iCompare->docompare(row, htKey))
                return true;
            if (++htPos==maxRows)
                htPos = 0;
        }
        return false;
    }
    inline void addRow(unsigned htPos, const void *row)
    {
        while (NULL != rows[htPos])
        {
            if (++htPos==maxRows)
                htPos = 0;
        }
        // similar to underlying CThorExpandingRowArray::setRow, but cheaper, as know no old row to dispose of
        rows[htPos] = row;
        ++htElements;
        if (htPos+1>numRows) // keeping high water mark
            numRows = htPos+1;
    }
    inline const void *getRowClear(unsigned htPos)
    {
        dbgassertex(htPos < maxRows);
        const void *ret = CThorExpandingRowArray::getClear(htPos);
        if (ret)
            --htElements;
        return ret;
    }
    inline rowidx_t queryHtElements() const { return htElements; }
    inline bool checkNeedRehash() const { return htElements >= htMax; }
    inline rowidx_t queryMaxRows() const { return CThorExpandingRowArray::queryMaxRows(); }
    inline const void **getRowArray() { return CThorExpandingRowArray::getRowArray(); }
};

class CSpill : public CSimpleInterface, implements IRowWriter
{
    CActivityBase &owner;
    IRowInterfaces *rowIf;
    rowcount_t count;
    Owned<CFileOwner> spillFile;
    IRowWriter *writer;
    StringAttr desc;
    unsigned bucketN, rwFlags;

public:
    IMPLEMENT_IINTERFACE_USING(CSimpleInterface);

    CSpill(CActivityBase &_owner, IRowInterfaces *_rowIf, const char *_desc, unsigned _bucketN)
        : owner(_owner), rowIf(_rowIf), desc(_desc), bucketN(_bucketN)
    {
        count = 0;
        writer = NULL;
        rwFlags = DEFAULT_RWFLAGS;
    }
    ~CSpill()
    {
        ::Release(writer);
    }
    void init()
    {
        dbgassertex(NULL == writer);
        count = 0;
        StringBuffer tempname, prefix("hashdedup_bucket");
        prefix.append(bucketN).append('_').append(desc);
        GetTempName(tempname, prefix.str(), true);
        OwnedIFile iFile = createIFile(tempname.str());
        spillFile.setown(new CFileOwner(iFile.getLink()));
        if (owner.getOptBool(THOROPT_COMPRESS_SPILLS, true))
            rwFlags |= rw_compress;
        writer = createRowWriter(iFile, rowIf, rwFlags);
    }
    IRowStream *getReader(rowcount_t *_count=NULL) // NB: also detatches ownership of 'fileOwner'
    {
        assertex(NULL == writer); // should have been closed
        Owned<CFileOwner> fileOwner = spillFile.getClear();
        if (!fileOwner)
            return NULL;
        Owned<IExtRowStream> strm = createRowStream(&fileOwner->queryIFile(), rowIf, rwFlags);
        Owned<CStreamFileOwner> fileStream = new CStreamFileOwner(fileOwner, strm);
        if (_count)
            *_count = count;
        return fileStream.getClear();
    }
    rowcount_t getCount() const { return count; }
    void close()
    {
        if (NULL == writer)
            return;
        flush();
        ::Release(writer);
        writer = NULL;
    }
// IRowWriter
    virtual void putRow(const void *row)
    {
        writer->putRow(row);
        ++count; // NULL's too (but there won't be any in usage of this impl.)
    }
    virtual void flush()
    {
        writer->flush();
    }
};

class CBucket : public CSimpleInterface, implements IInterface
{
    HashDedupSlaveActivityBase &owner;
    IRowInterfaces *rowIf, *keyIf;
    IHash *iRowHash, *iKeyHash;
    ICompare *iCompare;
    Owned<IEngineRowAllocator> _keyAllocator;
    IEngineRowAllocator *keyAllocator;
    CHashTableRowTable &htRows;
    bool extractKey, spilt;
    SpinLock spin;
    unsigned bucketN;
    CSpill rowSpill, keySpill;

public:
    IMPLEMENT_IINTERFACE_USING(CSimpleInterface);

    CBucket(HashDedupSlaveActivityBase &_owner, IRowInterfaces *_rowIf, IRowInterfaces *_keyIf, IHash *_iRowHash, IHash *_iKeyHash, ICompare *_iCompare, bool _extractKey, unsigned _bucketN, CHashTableRowTable &_htRows);
    void setSpilt()
    {
        if (spilt)
            return;
        rowSpill.init();
        keySpill.init();
        spilt = true;
    }
    bool addKey(const void *key, unsigned hashValue);
    bool addRow(const void *row, unsigned hashValue);
    void clear();
    bool clearHashTable(bool ptrTable) // returns true if freed mem
    {
        if (ptrTable)
            return htRows.kill();
        else
            return htRows.clear();
    }
    bool spillHashTable(); // returns true if freed mem
    void close()
    {
        rowSpill.close();
        keySpill.close();
    }
    inline IRowStream *getRowStream(rowcount_t *count) { return rowSpill.getReader(count); }
    inline IRowStream *getKeyStream(rowcount_t *count) { return keySpill.getReader(count); }
    inline rowidx_t getKeyCount() const { return htRows.queryHtElements(); }
    inline rowcount_t getSpiltRowCount() const { return rowSpill.getCount(); }
    inline rowcount_t getSpiltKeyCount() const { return keySpill.getCount(); }
    inline bool isSpilt() const { return spilt; }
    inline unsigned queryBucketNumber() const { return bucketN; }
};

class CBucketHandler : public CSimpleInterface, implements IInterface, implements roxiemem::IBufferedRowCallback
{
    HashDedupSlaveActivityBase &owner;
    IRowInterfaces *rowIf, *keyIf;
    IHash *iRowHash, *iKeyHash;
    ICompare *iCompare;
    bool extractKey;
    unsigned numBuckets, currentBucket, nextSpilledBucketFlush;
    unsigned depth, div;
    unsigned nextToSpill;
    PointerArrayOf<CBucket> _buckets;
    CBucket **buckets;
    mutable rowidx_t peakKeyCount;

    rowidx_t getTotalBucketCount() const
    {
        rowidx_t totalCount = 0;
        for (unsigned i=0; i<numBuckets; i++)
            totalCount += buckets[i]->getKeyCount();
        return totalCount;
    }
    void recalcPeakKeyCount() const
    {
        rowidx_t newPeakKeyCount = getTotalBucketCount();
        if ((RCIDXMAX == peakKeyCount) || (newPeakKeyCount > peakKeyCount))
            peakKeyCount = newPeakKeyCount;
    }

    class CPostSpillFlush : implements roxiemem::IBufferedRowCallback
    {
        CBucketHandler &owner;
    public:
        CPostSpillFlush(CBucketHandler &_owner) : owner(_owner)
        {
        }
    // IBufferedRowCallback
        virtual unsigned getPriority() const
        {
            return HASHDEDUP_BUCKET_POSTSPILL_PRIORITY;
        }
        virtual bool freeBufferedRows(bool critical)
        {
            if (NotFound == owner.nextSpilledBucketFlush)
                return false;
            unsigned startNum = owner.nextSpilledBucketFlush;
            loop
            {
                CBucket *bucket = owner.buckets[owner.nextSpilledBucketFlush];
                ++owner.nextSpilledBucketFlush;
                if (owner.nextSpilledBucketFlush == owner.numBuckets)
                    owner.nextSpilledBucketFlush = 0;
                if (bucket->isSpilt())
                {
                    rowidx_t count = bucket->getKeyCount();
                    // want to avoid flushing tiny buckets (unless critical), to make room for a few rows repeatedly
                    if (critical || (count >= HASHDEDUP_MINSPILL_THRESHOLD))
                    {
                        if (bucket->clearHashTable(critical))
                        {
                            PROGLOG("Flushed bucket %d - %d elements", bucket->queryBucketNumber(), count);
                            return true;
                        }
                    }
                }
                if (startNum == owner.nextSpilledBucketFlush)
                    break;
            }
            return false;
        }
    } postSpillFlush;
public:
    IMPLEMENT_IINTERFACE_USING(CSimpleInterface);

    CBucketHandler(HashDedupSlaveActivityBase &_owner, IRowInterfaces *_rowIf, IRowInterfaces *_keyIf, IHash *_iRowHash, IHash *_iKeyHash, ICompare *_iCompare, bool _extractKey, unsigned _depth, unsigned _div);
    ~CBucketHandler();
    unsigned getBucketEstimate(rowcount_t totalRows) const;
    unsigned getBucketEstimateWithPrev(rowcount_t totalRows, rowidx_t prevPeakKeys, rowidx_t keyCount) const;
    void init(unsigned numBuckets, IRowStream *seeKeys=NULL);
    inline rowcount_t getPeakCount() const
    {
        if (NotFound == nextToSpill)
            recalcPeakKeyCount();
        return peakKeyCount;
    }
    void flushBuckets();
    bool spillBucket(bool critical) // spills a bucket
    {
        if (NotFound == nextToSpill)
        {
            nextToSpill = 0;
            recalcPeakKeyCount();
            // post spill, turn on, on higher priority, flushes spilt buckets that have accrued keys
            nextSpilledBucketFlush = 0;
        }
        unsigned start=nextToSpill;
        do
        {
            // NB: spin ensures exclusivity to write to bucket inside spillHashTable
            // Another thread could create a bucket at this time, but
            // access to 'buckets' (which can be assigned to by other thread) should be atomic, on Intel at least.
            CBucket *bucket = buckets[nextToSpill++];
            if (nextToSpill == numBuckets)
                nextToSpill = 0;
            if (!bucket->isSpilt() && (critical || (bucket->getKeyCount() >= HASHDEDUP_MINSPILL_THRESHOLD)))
            {
                // spill whole bucket unless last
                // The one left, will be last bucket standing and grown to fill mem
                // it is still useful to use as much as poss. of remaining bucket HT as filter
                if (bucket->spillHashTable())
                    return true;
                else if (critical && bucket->clearHashTable(true))
                    return true;
            }
        }
        while (nextToSpill != start);
        return false;
    }
    CBucketHandler *getNextBucketHandler(Owned<IRowStream> &nextInput);
public:
    bool addRow(const void *row);
    inline unsigned calcBucket(unsigned hashValue) const
    {
        // JCSMORE - if huge # of rows 32bit has may not be enough?
        return (hashValue / div) % numBuckets;
    }
// IBufferedRowCallback
    virtual unsigned getPriority() const
    {
        return SPILL_PRIORITY_HASHDEDUP;
    }
    virtual bool freeBufferedRows(bool critical)
    {
        return spillBucket(critical);
    }
};

class HashDedupSlaveActivityBase : public CSlaveActivity, public CThorDataLink
{
protected:
    IRowStream *input;      // can be changed
    IRowStream *initialInput;
    Owned<IRowStream> currentInput;
    bool inputstopped, eos, lastEog, extractKey, local, isVariable, grouped;
    const char *actTxt;
    IHThorHashDedupArg *helper;
    IHash *iHash, *iKeyHash;
    ICompare *iCompare, *rowKeyCompare;
    Owned<IRowInterfaces> _keyRowInterfaces;
    IRowInterfaces *keyRowInterfaces;
    Owned<CBucketHandler> bucketHandler;
    IArrayOf<CBucketHandler> bucketHandlerStack;
    SpinLock stopSpin;
    PointerArrayOf<CHashTableRowTable> _hashTables;
    CHashTableRowTable **hashTables;
    unsigned numHashTables, initialNumBuckets;
    roxiemem::RoxieHeapFlags allocFlags;

    inline CHashTableRowTable &queryHashTable(unsigned n) const { return *hashTables[n]; }
    void ensureNumHashTables(unsigned _numHashTables)
    {
        rowidx_t initSize = HASHDEDUP_HT_INIT_MAX_SIZE / _numHashTables;
        if (initSize > HASHDEDUP_HT_INC_SIZE)
            initSize = HASHDEDUP_HT_INC_SIZE;
        if (_numHashTables <= numHashTables)
        {
            unsigned i=0;
            for (; i<_numHashTables; i++)
                hashTables[i]->init(initSize);
            for (; i<numHashTables; i++)
            {
                ::Release(hashTables[i]);
                hashTables[i] = NULL;
            }
        }
        else if (_numHashTables > numHashTables)
        {
            _hashTables.ensure(_numHashTables);
            hashTables = (CHashTableRowTable **)_hashTables.getArray();
            for (unsigned i=numHashTables; i<_numHashTables; i++)
            {
                hashTables[i] = new CHashTableRowTable(*this, keyRowInterfaces, iHash, iKeyHash, rowKeyCompare);
                hashTables[i]->init(initSize);
            }
        }
        numHashTables = _numHashTables;
    }

public:
    IMPLEMENT_IINTERFACE_USING(CSimpleInterface);

    HashDedupSlaveActivityBase(CGraphElementBase *_container, bool _local)
        : CSlaveActivity(_container), CThorDataLink(this), local(_local)
    {
        input = initialInput = NULL;
        actTxt = NULL;
        initialNumBuckets = 0;
        inputstopped = eos = lastEog = extractKey = local = isVariable = grouped = false;
        helper = NULL;
        iHash = iKeyHash = NULL;
        iCompare = rowKeyCompare = NULL;
        keyRowInterfaces = NULL;
        hashTables = NULL;
        numHashTables = initialNumBuckets = 0;
        roxiemem::RoxieHeapFlags allocFlags = roxiemem::RHFnone;
    }
    ~HashDedupSlaveActivityBase()
    {
        for (unsigned i=0; i<numHashTables; i++)
            ::Release(hashTables[i]);
    }
    void init(MemoryBuffer &data, MemoryBuffer &slaveData)
    {
        helper = (IHThorHashDedupArg *)queryHelper();
        iHash = helper->queryHash();
        appendOutputLinked(this);
        iCompare = helper->queryCompare();
        allocFlags = queryJob().queryThorAllocator()->queryFlags();

        // JCSMORE - it may not be worth extracting the key,
        // if there's an upstream activity that holds onto rows for periods of time (e.g. sort)
        IOutputMetaData *km = helper->queryKeySize();
        extractKey = (0 == (HFDwholerecord & helper->getFlags()));
        if (extractKey)
        {
            // if key and row are fixed length, check that estimated memory sizes make it worth extracting key per row
            isVariable = km->isVariableSize();
            if (!isVariable && helper->queryOutputMeta()->isFixedSize())
            {
                roxiemem::IRowManager *rM = queryJob().queryRowManager();
                memsize_t keySize = rM->getExpectedCapacity(km->getMinRecordSize(), allocFlags);
                memsize_t rowSize = rM->getExpectedCapacity(helper->queryOutputMeta()->getMinRecordSize(), allocFlags);
                if (keySize >= rowSize)
                    extractKey = false;
            }
        }
        if (extractKey)
        {
            _keyRowInterfaces.setown(createRowInterfaces(km, queryActivityId(), queryCodeContext()));
            keyRowInterfaces = _keyRowInterfaces;
            rowKeyCompare = helper->queryRowKeyCompare();
            iKeyHash = helper->queryKeyHash();
        }
        else
        {
            isVariable = helper->queryOutputMeta()->isVariableSize();
            keyRowInterfaces = this;
            rowKeyCompare = iCompare;
            iKeyHash = iHash;
        }
        grouped = container.queryGrouped();
    }
    void start()
    {
        ActivityTimer s(totalCycles, timeActivities, NULL);
        inputstopped = false;
        eos = lastEog = false;
        startInput(inputs.item(0));
        ThorDataLinkMetaInfo info;
        inputs.item(0)->getMetaInfo(info);
        initialInput = input = inputs.item(0);
        unsigned div = local ? 1 : queryJob().querySlaves(); // if global, hash values already modulated by # slaves
        bucketHandler.setown(new CBucketHandler(*this, this, keyRowInterfaces, iHash, iKeyHash, rowKeyCompare, extractKey, 0, div));
        initialNumBuckets = container.queryXGMML().getPropInt("hint[@name=\"num_buckets\"]/@value");
        if (0 == initialNumBuckets)
        {
            if (grouped)
                initialNumBuckets = HASHDEDUP_BUCKETS_MIN;
            else
                initialNumBuckets = bucketHandler->getBucketEstimate(info.totalRowsMax); // will use default if no meta total
        }
        ensureNumHashTables(initialNumBuckets);
        bucketHandler->init(initialNumBuckets);
        dataLinkStart(actTxt, container.queryId());
    }
    void stopInput()
    {
        if (!inputstopped)
        {
            SpinBlock b(stopSpin);
            CSlaveActivity::stopInput(inputs.item(0));
            inputstopped = true;
        }
    }
    void kill()
    {
        ActPrintLog("%s: kill", actTxt);
        currentInput.clear();
        bucketHandler.clear();
        bucketHandlerStack.kill();
        CSlaveActivity::kill();
    }
    CATCH_NEXTROW()
    {
        ActivityTimer t(totalCycles, timeActivities, NULL);
        if (eos)
            return NULL;
        // bucket handlers, stream out non-duplicates (1st entry in HT)
        loop
        {
            OwnedConstThorRow row;
            {
                SpinBlock b(stopSpin);
                row.setown(grouped?input->nextRow():input->ungroupedNextRow());
            }
            if (row)
            {
                lastEog = false;
                if (bucketHandler->addRow(row)) // true if new, i.e. non-duplicate (does not take ownership)
                {
                    dataLinkIncrement();
                    return row.getClear();
                }
            }
            else
            {
                Owned<CBucketHandler> nextBucketHandler;
                loop
                {
                    // If spill event occurred, disk buckets + key buckets will have been created by this stage.
                    bucketHandler->flushBuckets();

                    // pop off parents until one has a bucket left to read
                    Owned<IRowStream> nextInput;
                    nextBucketHandler.setown(bucketHandler->getNextBucketHandler(nextInput));
                    if (!nextBucketHandler)
                    {
                        if (!bucketHandlerStack.ordinality())
                        {
                            currentInput.clear();
                            bucketHandler.clear();
                            if (grouped)
                            {
                                if (lastEog)
                                    eos = true;
                                else
                                {
                                    lastEog = true;
                                    // reset for next group
                                    input = initialInput;
                                    bucketHandler.setown(new CBucketHandler(*this, this, keyRowInterfaces, iHash, iKeyHash, rowKeyCompare, extractKey, 0, 1));
                                    ensureNumHashTables(initialNumBuckets); // resets
                                    bucketHandler->init(initialNumBuckets);
                                }
                            }
                            else
                                eos = true;
                            return NULL;
                        }
                        bucketHandler.setown(&bucketHandlerStack.popGet());
                    }
                    else
                    {
                        // NB: if wanted threading, then each sibling bucket could be handled on own thread,
                        // but they'd be competing for disk and memory and involve more locking
                        bucketHandlerStack.append(*bucketHandler.getClear()); // push current handler on to stack
                        bucketHandler.setown(nextBucketHandler.getClear());
                        currentInput.setown(nextInput.getClear());
                        break;
                    }
                }
                assertex(currentInput);
                input = currentInput;
            }
        }
    }

    virtual bool isGrouped() { return grouped; }
    virtual void getMetaInfo(ThorDataLinkMetaInfo &info) = 0;
friend class CBucketHandler;
friend class CHashTableRowTable;
friend class CBucket;
};

CHashTableRowTable::CHashTableRowTable(HashDedupSlaveActivityBase &_activity, IRowInterfaces *rowIf, IHash *_iRowHash, IHash *_iKeyHash, ICompare *_iCompare)
    : CThorExpandingRowArray(_activity, rowIf, true),
      activity(_activity), iRowHash(_iRowHash), iKeyHash(_iKeyHash), iCompare(_iCompare)
{
    htMax = htElements = 0;
    owner = NULL;
}

void CHashTableRowTable::init(rowidx_t sz)
{
    // reinitialize if need bigger or if requested size is much smaller than existing
    rowidx_t newMaxRows = activity.queryJob().queryRowManager()->getExpectedCapacity(sz * sizeof(rowidx_t *), activity.allocFlags) / sizeof(rowidx_t *);
    if (newMaxRows <= maxRows && ((maxRows-newMaxRows) <= HASHDEDUP_HT_INC_SIZE))
        return;
    ReleaseThorRow(rows);
    OwnedConstThorRow newRows = allocateRowTable(sz);
    assertex(newRows);
    rows = (const void **)newRows.getClear();
    maxRows = RoxieRowCapacity(rows) / sizeof(void *);
    memset(rows, 0, maxRows * sizeof(void *));
    numRows = 0;
    htMax = maxRows * HTSIZE_LIMIT_PC / 100;
}

bool CHashTableRowTable::rehash()
{
    dbgassertex(iKeyHash);
    rowidx_t newMaxRows = getNewSize(maxRows);
    OwnedConstThorRow _newRows = allocateRowTable(newMaxRows);
    if (!_newRows || owner->isSpilt())
        return false;
    const void **newRows = (const void **)_newRows.get();
    newMaxRows = RoxieRowCapacity(newRows) / sizeof(void *);
    memset(newRows, 0, newMaxRows * sizeof(void *));
    rowidx_t newNumRows=0;
    for (rowidx_t i=0; i<maxRows; i++)
    {
        const void *row = rows[i];
        if (row)
        {
            unsigned h = iKeyHash->hash(row) % newMaxRows;
            while (NULL != newRows[h])
            {
                if (++h == newMaxRows)
                    h = 0;
            }
            newRows[h] = row;
            if (h>=newNumRows)
                newNumRows = h+1;
        }
    }
    if (maxRows)
        ActPrintLog(&activity, "Rehashed bucket %d - %d elements, old size = %d, new size = %d", owner->queryBucketNumber(), htElements, maxRows, newMaxRows);
    const void **oldRows = rows;
    rows = (const void **)_newRows.getClear();
    ReleaseThorRow(oldRows);
    maxRows = newMaxRows;
    numRows = newNumRows;
    htMax = maxRows * HTSIZE_LIMIT_PC / 100;
    return true;
}

//

CBucket::CBucket(HashDedupSlaveActivityBase &_owner, IRowInterfaces *_rowIf, IRowInterfaces *_keyIf, IHash *_iRowHash, IHash *_iKeyHash, ICompare *_iCompare, bool _extractKey, unsigned _bucketN, CHashTableRowTable &_htRows)
    : owner(_owner), rowIf(_rowIf), keyIf(_keyIf), iRowHash(_iRowHash), iKeyHash(_iKeyHash), iCompare(_iCompare), extractKey(_extractKey), bucketN(_bucketN), htRows(_htRows),
      rowSpill(owner, _rowIf, "rows", _bucketN), keySpill(owner, _keyIf, "keys", _bucketN)

{
    spilt = false;
    // ideally want rows in bucket to be contiguous, so when it spills, pages will be released
    if (extractKey)
    {   // use own allocator
        unsigned flags = owner.allocFlags | roxiemem::RHFunique;
        _keyAllocator.setown(owner.queryJob().getRowAllocator(keyIf->queryRowMetaData(), owner.queryActivityId(), (roxiemem::RoxieHeapFlags)flags));
        keyAllocator = _keyAllocator;
    }
    else
        keyAllocator = keyIf->queryRowAllocator();
}

void CBucket::clear()
{
    // bucket read-only after this (getKeyStream/getRowStream etc.)
    clearHashTable(false);
}

bool CBucket::spillHashTable()
{
    SpinBlock b(spin);
    rowidx_t removeN = htRows.queryHtElements();
    if (0 == removeN || spilt) // NB: if split, will be handled by CBucket on different priority
        return false;
    setSpilt();
    rowidx_t maxRows = htRows.queryMaxRows();
    for (rowidx_t i=0; i<maxRows; i++)
    {
        OwnedConstThorRow key = htRows.getRowClear(i);
        if (key)
            keySpill.putRow(key.getClear());
    }
    ActPrintLog(&owner, "Spilt bucket %d - %d elements of hash table", bucketN, removeN);
    return true;
}

bool CBucket::addKey(const void *key, unsigned hashValue)
{
    {
        SpinBlock b(spin);
        if (!spilt && htRows.checkNeedRehash())
        {
            if (!htRows.rehash())
                setSpilt(); // about to
        }
        if (htRows.queryMaxRows()) // might be 0 - if HT cleared if just spilt, or no room for initial ptr alloc
        {
            if (!spilt)
            {
                unsigned htPos = hashValue % htRows.queryMaxRows();
                LinkThorRow(key);
                htRows.addRow(htPos, key);
                return true;
            }
        }
    }
    LinkThorRow(key);
    keySpill.putRow(key);
    return false;
}

bool CBucket::addRow(const void *row, unsigned hashValue)
{
    {
        SpinBlock b(spin);
        bool doAdd = true;
        if (htRows.checkNeedRehash())
        {
            if (spilt)
                doAdd = false; // don't rehash if full and already spilt
            else
            {
                if (!htRows.rehash())
                {
                    setSpilt(); // about to
                    doAdd = false;
                }
            }
        }
        if (doAdd)
        {
            unsigned htPos = hashValue % htRows.queryMaxRows();
            if (htRows.lookupRow(row, htPos))
                return false; // dedupped

            OwnedConstThorRow key;
            if (extractKey)
            {
                SpinUnblock b(spin); // will allocate, might cause spill
                RtlDynamicRowBuilder krow(keyAllocator);
                size32_t sz = owner.helper->recordToKey(krow, row);
                assertex(sz);
                key.setown(krow.finalizeRowClear(sz));
            }
            else
                key.set(row);
            htRows.addRow(htPos, key.getClear());
            if (!spilt)
                return true;
            // if spilt, then still added/used to dedup, but have to commit row to disk
            // as no longer know it's 1st/unique
        }
    }
    LinkThorRow(row);
    rowSpill.putRow(row);
    return false;
}

//

CBucketHandler::CBucketHandler(HashDedupSlaveActivityBase &_owner, IRowInterfaces *_rowIf, IRowInterfaces *_keyIf, IHash *_iRowHash, IHash *_iKeyHash, ICompare *_iCompare, bool _extractKey, unsigned _depth, unsigned _div)
    : owner(_owner), rowIf(_rowIf), keyIf(_keyIf), iRowHash(_iRowHash), iKeyHash(_iKeyHash), iCompare(_iCompare), extractKey(_extractKey), depth(_depth), div(_div), postSpillFlush(*this)
{
    currentBucket = 0;
    nextToSpill = NotFound;
    peakKeyCount = RCIDXMAX;
    nextSpilledBucketFlush = NotFound;
}

CBucketHandler::~CBucketHandler()
{
    owner.queryJob().queryRowManager()->removeRowBuffer(this);
    owner.queryJob().queryRowManager()->removeRowBuffer(&postSpillFlush);
    for (unsigned i=0; i<numBuckets; i++)
        ::Release(buckets[i]);
}

void CBucketHandler::flushBuckets()
{
    owner.queryJob().queryRowManager()->removeRowBuffer(this);
    owner.queryJob().queryRowManager()->removeRowBuffer(&postSpillFlush);
    for (unsigned i=0; i<numBuckets; i++)
        buckets[i]->clear();
}

unsigned CBucketHandler::getBucketEstimateWithPrev(rowcount_t totalRows, rowidx_t prevPeakKeys, rowidx_t keyCount) const
{
    // how many buckets would the # records we managed to squeeze in last round fit it:
    unsigned retBuckets = 0;
    if (prevPeakKeys)
    {
        retBuckets = (unsigned)(((keyCount+totalRows)+prevPeakKeys-1) / prevPeakKeys);
        retBuckets = retBuckets * 125 / 100;
    }
    if (retBuckets < HASHDEDUP_BUCKETS_MIN)
        retBuckets = HASHDEDUP_BUCKETS_MIN;
    else if (retBuckets > HASHDEDUP_BUCKETS_MAX)
        retBuckets = HASHDEDUP_BUCKETS_MAX;
    return retBuckets;
}

unsigned CBucketHandler::getBucketEstimate(rowcount_t totalRows) const
{
    // Try and estimate the number of buckets that the hash dedup should use.
    // If the number of buckets is too high the hash dedup may write to too many individual disk files - potentially causing many excessive seeks.
    // It will also not use all the memory in the next phase.
    // I'm not sure either are significant problems (output is buffered, and second point may be a bonus).
    // If the number of buckets is too low then we might need to do another round of spilling - which is painful.
    //
    // The estimation below, assumes there are no duplicates, i.e. the worse case, as such, it is very likely to be an over-estimate.
    // Over-estimating is likely to be preferable to underestimating, which would cause more phases.
    //
    // Lower and upper bounds are defined for # buckets (HASHDEDUP_BUCKETS_MIN/HASHDEDUP_BUCKETS_MAX)
    // NB: initial estimate is bypassed completely if "num_buckets" hint specifics starting # buckets.

    unsigned retBuckets = HASHDEDUP_BUCKETS_MIN;
    // only guess in fixed case and if totalRows known and >0
    if (RCMAX != totalRows && totalRows>0 && !owner.isVariable)
    {
        // Rough estimate for # buckets to start with
        // likely to be way off for variable

        // JCSMORE - will need to change based on whether upstream keeps packed or not.
        roxiemem::IRowManager *rM = owner.queryJob().queryRowManager();

        memsize_t availMem = roxiemem::getTotalMemoryLimit()-0x500000;
        memsize_t initKeySize = rM->getExpectedCapacity(keyIf->queryRowMetaData()->getMinRecordSize(), owner.allocFlags);
        memsize_t minBucketSpace = retBuckets * rM->getExpectedCapacity(HASHDEDUP_HT_BUCKET_SIZE * sizeof(void *), owner.allocFlags);

        rowcount_t _maxRowGuess = (availMem-minBucketSpace) / initKeySize; // without taking into account ht space / other overheads
        rowidx_t maxRowGuess;
        if (_maxRowGuess >= RCIDXMAX/sizeof(void *)) // because can't allocate a block bigger than 32bit
            maxRowGuess = (rowidx_t)RCIDXMAX/sizeof(void *);
        else
            maxRowGuess = (rowidx_t)_maxRowGuess;
        memsize_t bucketSpace = retBuckets * rM->getExpectedCapacity(((maxRowGuess+retBuckets-1)/retBuckets) * sizeof(void *), owner.allocFlags);
        // now rebase maxRowGuess
        _maxRowGuess = (availMem-bucketSpace) / initKeySize;
        if (_maxRowGuess >= RCIDXMAX/sizeof(void *))
            maxRowGuess = (rowidx_t)RCIDXMAX/sizeof(void *);
        else
            maxRowGuess = (rowidx_t)_maxRowGuess;
        maxRowGuess = (rowidx_t) (((float)maxRowGuess / 100) * HTSIZE_LIMIT_PC); // scale down to ht limit %
        memsize_t rowMem = maxRowGuess * initKeySize;
        if (rowMem > (availMem-bucketSpace))
        {
            rowMem = availMem - minBucketSpace; // crude
            maxRowGuess = rowMem / initKeySize;
        }
        retBuckets = (unsigned)((totalRows+maxRowGuess-1) / maxRowGuess);
    }
    if (retBuckets < HASHDEDUP_BUCKETS_MIN)
        retBuckets = HASHDEDUP_BUCKETS_MIN;
    else if (retBuckets > HASHDEDUP_BUCKETS_MAX)
        retBuckets = HASHDEDUP_BUCKETS_MAX;
    return retBuckets;
}

void CBucketHandler::init(unsigned _numBuckets, IRowStream *keyStream)
{
    numBuckets = _numBuckets;
    _buckets.ensure(numBuckets);
    buckets = (CBucket **)_buckets.getArray();
    for (unsigned i=0; i<numBuckets; i++)
    {
        CHashTableRowTable &htRows = owner.queryHashTable(i);
        buckets[i] = new CBucket(owner, rowIf, keyIf, iRowHash, iKeyHash, iCompare, extractKey, i, htRows);
        htRows.setOwner(buckets[i]);
    }
    ActPrintLog(&owner, "Max %d buckets, current depth = %d", numBuckets, depth+1);
    owner.queryJob().queryRowManager()->addRowBuffer(this);
    // postSpillFlush not needed until after 1 spill event, but not safe to add within callback
    owner.queryJob().queryRowManager()->addRowBuffer(&postSpillFlush);
    if (keyStream)
    {
        loop
        {
            OwnedConstThorRow key = keyStream->nextRow();
            if (!key)
                break;
            unsigned hashValue = iKeyHash->hash(key);
            unsigned bucketN = calcBucket(hashValue);
            buckets[bucketN]->addKey(key, hashValue);
        }
    }
}

CBucketHandler *CBucketHandler::getNextBucketHandler(Owned<IRowStream> &nextInput)
{
    if (NotFound == nextToSpill) // no spilling
        return NULL;
    while (currentBucket<numBuckets)
    {
        CBucket *bucket = buckets[currentBucket];
        if (bucket->isSpilt())
        {
            bucket->close();
            rowcount_t keyCount, count;
            // JCSMORE ideally, each key and row stream, would use a unique allocator per destination bucket
            // thereby keeping rows/keys together in pages, making it easier to free pages on spill requests
            Owned<IRowStream> keyStream = bucket->getKeyStream(&keyCount);
            Owned<CBucketHandler> newBucketHandler = new CBucketHandler(owner, rowIf, keyIf, iRowHash, iKeyHash, iCompare, extractKey, depth+1, div*numBuckets);
            ActPrintLog(&owner, "Created bucket handler %d, depth %d", currentBucket, depth+1);
            nextInput.setown(bucket->getRowStream(&count));
            // Use peak in mem keys as estimate for next round of buckets.
            unsigned nextNumBuckets = getBucketEstimateWithPrev(count, (rowidx_t)getPeakCount(), (rowidx_t)keyCount);
            owner.ensureNumHashTables(nextNumBuckets);
            newBucketHandler->init(nextNumBuckets, keyStream);
            ++currentBucket;
            return newBucketHandler.getClear();
        }
        ++currentBucket;
    }
    return NULL;
}

bool CBucketHandler::addRow(const void *row)
{
    unsigned hashValue = iRowHash->hash(row);
    unsigned bucketN = calcBucket(hashValue);
    return buckets[bucketN]->addRow(row, hashValue);
}

class LocalHashDedupSlaveActivity : public HashDedupSlaveActivityBase
{
public:
    IMPLEMENT_IINTERFACE_USING(CSimpleInterface);

    LocalHashDedupSlaveActivity(CGraphElementBase *container)
        : HashDedupSlaveActivityBase(container, true)
    {
        actTxt = "LOCALHASHDEDUP";
    }
    void stop()
    {
        ActPrintLog("%s: stopping", actTxt);
        stopInput();
        dataLinkStop();
    }
    void getMetaInfo(ThorDataLinkMetaInfo &info)
    {
        initMetaInfo(info);
        info.unknownRowsOutput = true;
    }
};

class GlobalHashDedupSlaveActivity : public HashDedupSlaveActivityBase, implements IStopInput
{
    mptag_t mptag;
    CriticalSection stopsect;
    IHashDistributor *distributor;
    Owned<IRowStream> instrm;

public:
    IMPLEMENT_IINTERFACE_USING(CSimpleInterface);

    GlobalHashDedupSlaveActivity(CGraphElementBase *container)
        : HashDedupSlaveActivityBase(container, false)
    {
        actTxt = "HASHDEDUP";
        distributor = NULL;
        mptag = TAG_NULL;
    }

    ~GlobalHashDedupSlaveActivity()
    {
        instrm.clear();
        if (distributor)
        {
            distributor->disconnect(false);
            distributor->join();
            distributor->Release();
        }
    }

    void stopInput()
    {
        CriticalBlock block(stopsect);  // can be called async by distribute
        HashDedupSlaveActivityBase::stopInput();
    }

    void init(MemoryBuffer &data, MemoryBuffer &slaveData)
    {
        HashDedupSlaveActivityBase::init(data, slaveData);
        mptag = container.queryJob().deserializeMPTag(data);
        distributor = createHashDistributor(this, container.queryJob().queryJobComm(), mptag, abortSoon,true, this);
    }

    void start()
    {
        HashDedupSlaveActivityBase::start();
        ActivityTimer s(totalCycles, timeActivities, NULL);
        Owned<IRowInterfaces> myRowIf = getRowInterfaces(); // avoiding circular link issues
        instrm.setown(distributor->connect(myRowIf, input, iHash, iCompare));
        input = instrm.get();
    }

    void stop()
    {
        ActPrintLog("%s: stopping", actTxt);
        if (instrm)
        {
            instrm->stop();
            instrm.clear();
        }
        distributor->disconnect(true);
        distributor->join();
        stopInput();
        dataLinkStop();
    }

    void getMetaInfo(ThorDataLinkMetaInfo &info)
    {
        initMetaInfo(info);
        info.canStall = true;
        info.unknownRowsOutput = true;
    }
};

//===========================================================================


class HashJoinSlaveActivity : public CSlaveActivity, public CThorDataLink, implements IStopInput
{
    IThorDataLink *inL;
    IThorDataLink *inR;
    MemoryBuffer ptrbuf;
    IHThorHashJoinArg *joinargs;
    Owned<IJoinHelper> joinhelper;
    bool eof;
    Owned<IRowStream> strmL;
    Owned<IRowStream> strmR;
    CriticalSection joinHelperCrit;
    CriticalSection stopsect;
    rowcount_t lhsProgressCount;
    rowcount_t rhsProgressCount;
    bool inputLstopped;
    bool inputRstopped;
    bool leftdone;
    mptag_t mptag;
    mptag_t mptag2;
    Owned<IHashDistributor> distributor;

public:

    IMPLEMENT_IINTERFACE_USING(CSimpleInterface);

    HashJoinSlaveActivity(CGraphElementBase *_container)
        : CSlaveActivity(_container), CThorDataLink(this)
    {
        lhsProgressCount = rhsProgressCount = 0;
        mptag = TAG_NULL;
        mptag2 = TAG_NULL;
    }
    ~HashJoinSlaveActivity()
    {
        strmL.clear();
        strmR.clear();
        joinhelper.clear();
    }
    void init(MemoryBuffer &data, MemoryBuffer &slaveData)
    {
        joinargs = (IHThorHashJoinArg *)queryHelper();
        appendOutputLinked(this);
        mptag = container.queryJob().deserializeMPTag(data);
        mptag2 = container.queryJob().deserializeMPTag(data);
        ActPrintLog("HASHJOIN: init tags %d,%d",(int)mptag,(int)mptag2);
    }
    void start()
    {
        ActivityTimer s(totalCycles, timeActivities, NULL);
        inputLstopped = true;
        inputRstopped = true;
        leftdone = false;
        eof = false;
        ActPrintLog("HASHJOIN: starting");
        inL = inputs.item(0);
        startInput(inL);
        inputLstopped = false;
        inR = inputs.item(1);
        startInput(inR);
        inputRstopped = false;
        IHash *ihashL = joinargs->queryHashLeft();
        IHash *ihashR = joinargs->queryHashRight();
        ICompare *icompareL = joinargs->queryCompareLeft();
        ICompare *icompareR = joinargs->queryCompareRight();
        if (!distributor)
            distributor.setown(createHashDistributor(this, container.queryJob().queryJobComm(), mptag, abortSoon,false, this));
        Owned<IRowStream> reader = distributor->connect(queryRowInterfaces(inL), inL, ihashL, icompareL);
        Owned<IThorRowLoader> loaderL = createThorRowLoader(*this, ::queryRowInterfaces(inL), icompareL, true, rc_allDisk, SPILL_PRIORITY_HASHJOIN);
        strmL.setown(loaderL->load(reader, abortSoon));
        loaderL.clear();
        reader.clear();
        stopInputL();
        distributor->disconnect(false);
        distributor->join();
        leftdone = true;
        reader.setown(distributor->connect(queryRowInterfaces(inR), inR, ihashR, icompareR));
        Owned<IThorRowLoader> loaderR = createThorRowLoader(*this, ::queryRowInterfaces(inR), icompareR, true, rc_mixed, SPILL_PRIORITY_HASHJOIN);;
        strmR.setown(loaderR->load(reader, abortSoon));
        loaderR.clear();
        reader.clear();
        stopInputR();
        distributor->disconnect(false);
        distributor->join();
        { CriticalBlock b(joinHelperCrit);
            switch(container.getKind())
            {
                case TAKhashjoin:
                    {
                        bool hintparallelmatch = container.queryXGMML().getPropInt("hint[@name=\"parallel_match\"]/@value")!=0;
                        bool hintunsortedoutput = container.queryXGMML().getPropInt("hint[@name=\"unsorted_output\"]/@value")!=0;
                        joinhelper.setown(createJoinHelper(*this, joinargs, queryRowAllocator(), hintparallelmatch, hintunsortedoutput));
                    }
                    break;
                case TAKhashdenormalize:
                case TAKhashdenormalizegroup:
                    joinhelper.setown(createDenormalizeHelper(*this, joinargs, queryRowAllocator()));
                    break;
                default:
                    throwUnexpected();
            }
        }
        joinhelper->init(strmL, strmR, ::queryRowAllocator(inL), ::queryRowAllocator(inR), ::queryRowMetaData(inL), &abortSoon);
        dataLinkStart("HASHJOIN", container.queryId());
    }
    void stopInput()
    {
        if (leftdone)
            stopInputR();
        else
            stopInputL();
    }
    void stopInputL()
    {
        CriticalBlock block(stopsect);  // can be called async by distribute
        if (!inputLstopped) {
            CSlaveActivity::stopInput(inL);
            inputLstopped = true;
        }
    }
    void stopInputR()
    {
        CriticalBlock block(stopsect);  // can be called async by distribute
        if (!inputRstopped) {
            CSlaveActivity::stopInput(inR);
            inputRstopped = true;
        }
    }
    void stop()
    {
        ActPrintLog("HASHJOIN: stopping");
        stopInputL();
        stopInputR();
        lhsProgressCount = joinhelper->getLhsProgress();
        rhsProgressCount = joinhelper->getRhsProgress();
        strmL.clear();
        strmR.clear();
        {
            CriticalBlock b(joinHelperCrit);
            joinhelper.clear();
        }
        dataLinkStop();
    }
    void kill()
    {
        ActPrintLog("HASHJOIN: kill");
        CSlaveActivity::kill();
    }
    CATCH_NEXTROW()
    {
        ActivityTimer t(totalCycles, timeActivities, NULL);
        if (!eof) {
            OwnedConstThorRow row = joinhelper->nextRow();
            if (row) {
                dataLinkIncrement();
                return row.getClear();
            }
            eof = true;
        }
        return NULL;
    }
    virtual bool isGrouped() { return false; }
    void getMetaInfo(ThorDataLinkMetaInfo &info)
    {
        initMetaInfo(info);
        info.canStall = true;
        info.unknownRowsOutput = true;
    }
    void serializeStats(MemoryBuffer &mb)
    {
        CSlaveActivity::serializeStats(mb);
        CriticalBlock b(joinHelperCrit);
        if (!joinhelper) // bit odd, but will leave as was for now.
        {
            mb.append(lhsProgressCount);
            mb.append(rhsProgressCount);
        }
        else
        {
            mb.append(joinhelper->getLhsProgress());
            mb.append(joinhelper->getRhsProgress());
        }
    }
};
#ifdef _MSC_VER
#pragma warning(pop)
#endif


//===========================================================================

CThorRowAggregator *mergeLocalAggs(Owned<IHashDistributor> &distributor, CActivityBase &activity, IHThorRowAggregator &helper, IHThorHashAggregateExtra &helperExtra, CThorRowAggregator *localAggTable, mptag_t mptag, bool ordered)
{
    Owned<IRowStream> strm;
    Owned<CThorRowAggregator> globalAggTable = new CThorRowAggregator(activity, helperExtra, helper);
    globalAggTable->start(activity.queryRowAllocator());
    __int64 readCount = 0;
    if (ordered)
    {
        class CRowAggregatedStream : public CInterface, implements IRowStream
        {
            CActivityBase &activity;
            IRowInterfaces *rowIf;
            Linked<CThorRowAggregator> localAggregated;
            RtlDynamicRowBuilder outBuilder;
            size32_t node;
        public:
            IMPLEMENT_IINTERFACE;
            CRowAggregatedStream(CActivityBase &_activity, IRowInterfaces *_rowIf, CThorRowAggregator *_localAggregated) : activity(_activity), rowIf(_rowIf), localAggregated(_localAggregated), outBuilder(_rowIf->queryRowAllocator())
            {
                node = activity.queryContainer().queryJob().queryMyRank();
            }
            // IRowStream impl.
            virtual const void *nextRow()
            {
                Owned<AggregateRowBuilder> next = localAggregated->nextResult();
                if (!next) return NULL;
                byte *outPtr = outBuilder.getSelf();
                memcpy(outPtr, &node, sizeof(node));
                const void *nextRow = next->finalizeRowClear();
                memcpy(outPtr+sizeof(node), &nextRow, sizeof(const void *));
                return outBuilder.finalizeRowClear(sizeof(node)+sizeof(const void *));
            }
            virtual void stop() { }
        };
        Owned<IOutputMetaData> nodeRowMeta = createOutputMetaDataWithChildRow(activity.queryRowAllocator(), sizeof(size32_t));
        Owned<IRowInterfaces> nodeRowMetaRowIf = createRowInterfaces(nodeRowMeta, activity.queryActivityId(), activity.queryCodeContext());
        Owned<IRowStream> localAggregatedStream = new CRowAggregatedStream(activity, nodeRowMetaRowIf, localAggTable);
        class CNodeCompare : implements ICompare, implements IHash
        {
            IHash *baseHash;
        public:
            CNodeCompare(IHash *_baseHash) : baseHash(_baseHash) { }
            virtual int docompare(const void *l,const void *r) const
            {
                size32_t lNode, rNode;
                memcpy(&lNode, l, sizeof(size32_t));
                memcpy(&rNode, r, sizeof(size32_t));
                return (int)lNode-(int)rNode;
            }
            virtual unsigned hash(const void *rowMeta)
            {
                const void *row;
                memcpy(&row, ((const byte *)rowMeta)+sizeof(size32_t), sizeof(const void *));
                return baseHash->hash(row);
            }
        } nodeCompare(helperExtra.queryHashElement());
        if (!distributor)
            distributor.setown(createPullHashDistributor(&activity, activity.queryContainer().queryJob().queryJobComm(), mptag, activity.queryAbortSoon(), false, NULL));
        strm.setown(distributor->connect(nodeRowMetaRowIf, localAggregatedStream, &nodeCompare, &nodeCompare));
        loop
        {
            OwnedConstThorRow rowMeta = strm->nextRow();
            if (!rowMeta)
                break;
            readCount++;
            const void *row;
            memcpy(&row, ((const byte *)rowMeta.get())+sizeof(size32_t), sizeof(const void *));
            globalAggTable->mergeElement(row);
        }
    }
    else
    {
        class CRowAggregatedStream : public CInterface, implements IRowStream
        {
            Linked<CThorRowAggregator> localAggregated;
        public:
            IMPLEMENT_IINTERFACE;
            CRowAggregatedStream(CThorRowAggregator *_localAggregated) : localAggregated(_localAggregated)
            {
            }
            // IRowStream impl.
            virtual const void *nextRow()
            {
                Owned<AggregateRowBuilder> next = localAggregated->nextResult();
                if (!next) return NULL;
                return next->finalizeRowClear();
            }
            virtual void stop() { }
        };
        Owned<IRowStream> localAggregatedStream = new CRowAggregatedStream(localAggTable);
        if (!distributor)
            distributor.setown(createHashDistributor(&activity, activity.queryContainer().queryJob().queryJobComm(), mptag, activity.queryAbortSoon(), false, NULL));
        strm.setown(distributor->connect(&activity, localAggregatedStream, helperExtra.queryHashElement(), NULL));
        loop
        {
            OwnedConstThorRow row = strm->nextRow();
            if (!row)
                break;
            readCount++;
            globalAggTable->mergeElement(row);
        }
    }

    strm->stop();
    strm.clear();
    distributor->disconnect(true);
    distributor->join();

    activity.ActPrintLog("HASHAGGREGATE: Read %"RCPF"d records to build hash table", readCount);
    StringBuffer str("HASHAGGREGATE: After distribution merge contains ");
    activity.ActPrintLog("%s", str.append(globalAggTable->elementCount()).append("entries").str());
    return globalAggTable.getClear();
}

#ifdef _MSC_VER
#pragma warning(push)
#pragma warning( disable : 4355 ) // 'this' : used in base member initializer list
#endif
class CHashAggregateSlave : public CSlaveActivity, public CThorDataLink, implements IHThorRowAggregator
{
    IHThorHashAggregateArg *helper;
    IThorDataLink *input;
    mptag_t mptag;
    Owned<CThorRowAggregator> localAggTable;
    bool eos;
    Owned<IHashDistributor> distributor;

    bool doNextGroup()
    {
        localAggTable->start(queryRowAllocator());
        while (!abortSoon)
        {
            OwnedConstThorRow row = input->nextRow();
            if (!row)
            {
                if (container.queryGrouped())
                    break;
                row.setown(input->nextRow());
                if (!row)
                    break;
            }
            localAggTable->addRow(row);
        }
        return 0 != localAggTable->elementCount();
    }

public:
    IMPLEMENT_IINTERFACE_USING(CSimpleInterface);

    CHashAggregateSlave(CGraphElementBase *_container)
        : CSlaveActivity(_container), CThorDataLink(this)
    {
        mptag = TAG_NULL;
        eos = true;
    }
    void init(MemoryBuffer & data, MemoryBuffer &slaveData)
    {
        helper = static_cast <IHThorHashAggregateArg *> (queryHelper());
        appendOutputLinked(this);

        if (!container.queryLocalOrGrouped())
        {
            mptag = container.queryJob().deserializeMPTag(data);
            ActPrintLog("HASHAGGREGATE: init tags %d",(int)mptag);
        }
    }
    void start()
    {
        ActivityTimer s(totalCycles, timeActivities, NULL);
        input = inputs.item(0);
        startInput(input);
        localAggTable.setown(new CThorRowAggregator(*this, *helper, *helper));
        doNextGroup(); // or local set if !grouped
        if (!container.queryGrouped())
            ActPrintLog("Table before distribution contains %d entries", localAggTable->elementCount());
        if (!container.queryLocalOrGrouped() && container.queryJob().querySlaves()>1)
        {
            bool ordered = 0 != (TAForderedmerge & helper->getAggregateFlags());
            localAggTable.setown(mergeLocalAggs(distributor, *this, *helper, *helper, localAggTable, mptag, ordered));
            ActPrintLog("Table after distribution contains %d entries", localAggTable->elementCount());
        }
        eos = false;
        dataLinkStart("HASHAGGREGATE", container.queryId());
    }
    void stop()
    {
        ActPrintLog("HASHAGGREGATE: stopping");
        stopInput(input);
        dataLinkStop();
    }
    CATCH_NEXTROW()
    {
        ActivityTimer t(totalCycles, timeActivities, NULL);
        if (eos) return NULL;
        Owned<AggregateRowBuilder> next = localAggTable->nextResult();
        if (next)
        {
            dataLinkIncrement();
            return next->finalizeRowClear();
        }
        if (container.queryGrouped())
        {
            localAggTable->reset();
            if (!doNextGroup())
                eos = true;
        }
        else
            eos = true;
        return NULL;
    }
    bool isGrouped() { return false; }
    void getMetaInfo(ThorDataLinkMetaInfo &info)
    {
        initMetaInfo(info);
        info.canStall = true;
        // maybe more?
    }
// IHThorRowAggregator impl. - JCSMORE more until aggregator allows selectInterface to return.
    virtual size32_t clearAggregate(ARowBuilder & rowBuilder) { return helper->clearAggregate(rowBuilder); }
    virtual size32_t processFirst(ARowBuilder & rowBuilder, const void * src) { return helper->processFirst(rowBuilder, src); }
    virtual size32_t processNext(ARowBuilder & rowBuilder, const void * src) { return helper->processNext(rowBuilder, src); }
    virtual size32_t mergeAggregate(ARowBuilder & rowBuilder, const void * src) { return helper->mergeAggregate(rowBuilder, src); }
};
#ifdef _MSC_VER
#pragma warning(pop)
#endif

//===========================================================================


CActivityBase *createHashDistributeSlave(CGraphElementBase *container)
{
    if (container&&(((IHThorHashDistributeArg *)container->queryHelper())->queryHash()==NULL))
        return createReDistributeSlave(container);
    ActPrintLog(container, "HASHDISTRIB: createHashDistributeSlave");
    return new HashDistributeSlaveActivity(container);
}

CActivityBase *createHashDistributeMergeSlave(CGraphElementBase *container)
{
    ActPrintLog(container, "HASHDISTRIB: createHashDistributeMergeSlave");
    return new HashDistributeMergeSlaveActivity(container);
}

CActivityBase *createHashDedupSlave(CGraphElementBase *container)
{
    ActPrintLog(container, "HASHDEDUP: createHashDedupSlave");
    return new GlobalHashDedupSlaveActivity(container);
}

CActivityBase *createHashLocalDedupSlave(CGraphElementBase *container)
{
    ActPrintLog(container, "LOCALHASHDEDUP: createHashLocalDedupSlave");
    return new LocalHashDedupSlaveActivity(container);
}

CActivityBase *createHashJoinSlave(CGraphElementBase *container)
{
    ActPrintLog(container, "HASHJOIN: createHashJoinSlave");
    return new HashJoinSlaveActivity(container);
}

CActivityBase *createHashAggregateSlave(CGraphElementBase *container)
{
    ActPrintLog(container, "HASHAGGREGATE: createHashAggregateSlave");
    return new CHashAggregateSlave(container);
}

CActivityBase *createIndexDistributeSlave(CGraphElementBase *container)
{
    ActPrintLog(container, "DISTRIBUTEINDEX: createIndexDistributeSlave");
    return new IndexDistributeSlaveActivity(container);
}

CActivityBase *createReDistributeSlave(CGraphElementBase *container)
{
    ActPrintLog(container, "REDISTRIBUTE: createReDistributeSlave");
    return new ReDistributeSlaveActivity(container);
}
<|MERGE_RESOLUTION|>--- conflicted
+++ resolved
@@ -784,10 +784,6 @@
         pullBufferSize = DISTRIBUTE_PULL_BUFFER_SIZE;
         selfstopped = false;
         pull = false;
-<<<<<<< HEAD
-        fixedEstSize = meta->querySerializedDiskMeta()->getFixedSize();
-=======
->>>>>>> de571f12
         rowManager = activity->queryJob().queryRowManager();
 
         allowSpill = activity->getOptBool(THOROPT_HDIST_SPILL, true);
@@ -838,7 +834,7 @@
         serializer.set(_rowIf->queryRowSerializer());
         deserializer.set(_rowIf->queryRowDeserializer());
 
-        fixedEstSize = meta->querySerializedMeta()->getFixedSize();
+        fixedEstSize = meta->querySerializedDiskMeta()->getFixedSize();
 
         input.set(_input);
         ihash = _ihash;
