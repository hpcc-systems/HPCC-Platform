/*##############################################################################

    HPCC SYSTEMS software Copyright (C) 2012 HPCC Systems®.

    Licensed under the Apache License, Version 2.0 (the "License");
    you may not use this file except in compliance with the License.
    You may obtain a copy of the License at

       http://www.apache.org/licenses/LICENSE-2.0

    Unless required by applicable law or agreed to in writing, software
    distributed under the License is distributed on an "AS IS" BASIS,
    WITHOUT WARRANTIES OR CONDITIONS OF ANY KIND, either express or implied.
    See the License for the specific language governing permissions and
    limitations under the License.
############################################################################## */

#include "thactivityutil.ipp"
#include "thcompressutil.hpp"
#include "thexception.hpp"
#include "thbufdef.hpp"
#include "jbuff.hpp"
#include "jset.hpp"
#include "jisem.hpp"

#include "thorxmlwrite.hpp"
#include "../hashdistrib/thhashdistribslave.ipp"
#include "thsortu.hpp"

#ifdef _DEBUG
#define _TRACEBROADCAST
#endif


enum join_t { JT_Undefined, JT_Inner, JT_LeftOuter, JT_RightOuter, JT_LeftOnly, JT_RightOnly, JT_LeftOnlyTransform };


#define MAX_SEND_SIZE 0x100000 // 1MB
#define MAX_QUEUE_BLOCKS 5

enum broadcast_code { bcast_none, bcast_send, bcast_sendStopping, bcast_stop };
enum broadcast_flags { bcastflag_null=0, bcastflag_spilt=0x100 };
#define BROADCAST_CODE_MASK 0x00FF
#define BROADCAST_FLAG_MASK 0xFF00
class CSendItem : public CSimpleInterface
{
    CMessageBuffer msg;
    unsigned info, node, slave, headerLen;
public:
    CSendItem(broadcast_code _code, unsigned _node, unsigned _slave) : info((unsigned)_code), node(_node), slave(_slave)
    {
        msg.append(info);
        msg.append(node);
        msg.append(slave);
        headerLen = msg.length();
    }
    CSendItem(CMessageBuffer &_msg)
    {
        msg.swapWith(_msg);
        msg.read(info);
        msg.read(node);
        msg.read(slave);
        headerLen = msg.getPos();
    }
    unsigned length() const { return msg.length(); }
    void reset() { msg.setLength(headerLen); }
    CMessageBuffer &queryMsg() { return msg; }
    broadcast_code queryCode() const { return (broadcast_code)(info & BROADCAST_CODE_MASK); }
    unsigned queryNode() const { return node; } // 0 based
    unsigned querySlave() const { return slave; } // 0 based
    broadcast_flags queryFlags() const { return (broadcast_flags)(info & BROADCAST_FLAG_MASK); }
    void setFlag(broadcast_flags _flag)
    {
        info = (info & ~BROADCAST_FLAG_MASK) | ((short)_flag);
        msg.writeDirect(0, sizeof(info), &info); // update
    }
};


interface IBCastReceive
{
    virtual void bCastReceive(CSendItem *sendItem, bool stop) = 0;
};

/*
 * CBroadcaster, is a utility class, that sends CSendItem packets to sibling nodes, which in turn resend to others,
 * ensuring the data is broadcast to all other nodes.
 * sender and receiver threads are employed to handle the receipt/resending of packets.
 * CBroadcaster should be started on all receiving nodes, each receiver will receive CSendItem packets
 * through IBCastReceive::bCastReceive calls.
 */
class CBroadcaster : public CSimpleInterface
{
    ICommunicator &comm;
    CActivityBase &activity;
    mptag_t mpTag;
    unsigned myNode, nodes, mySlave, slaves, senders, mySender;
    IBCastReceive *recvInterface;
    InterruptableSemaphore allDoneSem;
    CriticalSection allDoneLock, stopCrit;
    CriticalSection *broadcastLock;
    bool allRequestStop, stopping, stopRecv, receiving, nodeBroadcast;
    unsigned waitingAtAllDoneCount;
    broadcast_flags stopFlag;
    Owned<IBitSet> sendersDone, broadcastersStopping;

    class CRecv : implements IThreaded
    {
        CBroadcaster &broadcaster;
        CThreadedPersistent threaded;
        bool aborted;
    public:
        CRecv(CBroadcaster &_broadcaster) : threaded("CBroadcaster::CRecv", this), broadcaster(_broadcaster)
        {
            aborted = false;
        }
        void start()
        {
            aborted = false;
            threaded.start();
        }
        void abort(bool join)
        {
            if (aborted)
                return;
            aborted = true;
            broadcaster.cancelReceive();
            if (join)
                threaded.join();
        }
        void wait()
        {
            threaded.join();
        }
    // IThreaded
        virtual void main()
        {
            try
            {
                broadcaster.recvLoop();
            }
            catch (IException *e)
            {
                EXCLOG(e, "CRecv");
                abort(false);
                broadcaster.cancel(e);
                e->Release();
            }
        }
    } receiver;
    class CSend : implements IThreaded
    {
        CBroadcaster &broadcaster;
        CThreadedPersistent threaded;
        SimpleInterThreadQueueOf<CSendItem, true> broadcastQueue;
        Owned<IException> exception;
        bool aborted;
        void clearQueue()
        {
            for (;;)
            {
                Owned<CSendItem> sendItem = broadcastQueue.dequeueNow();
                if (NULL == sendItem)
                    break;
            }
        }
    public:
        CSend(CBroadcaster &_broadcaster) : threaded("CBroadcaster::CSend", this), broadcaster(_broadcaster)
        {
            aborted = false;
        }
        ~CSend()
        {
            clearQueue();
        }
        void addBlock(CSendItem *sendItem)
        {
            if (exception)
            {
                if (sendItem)
                    sendItem->Release();
                throw exception.getClear();
            }
            broadcastQueue.enqueue(sendItem); // will block if queue full
        }
        void start()
        {
            aborted = false;
            exception.clear();
            threaded.start();
        }
        void abort(bool join)
        {
            if (aborted)
                return;
            aborted = true;
            broadcastQueue.stop();
            clearQueue();
            if (join)
                threaded.join();
        }
        void wait()
        {
            ActPrintLog(&broadcaster.activity, "CSend::wait(), messages to send: %d", broadcastQueue.ordinality());
            addBlock(NULL);
            threaded.join();
        }
    // IThreaded
        virtual void main()
        {
            try
            {
                while (!broadcaster.activity.queryAbortSoon())
                {
                    Owned<CSendItem> sendItem = broadcastQueue.dequeue();
                    if (NULL == sendItem)
                        break;
                    broadcaster.broadcastToOthers(sendItem);
                }
            }
            catch (IException *e)
            {
                EXCLOG(e, "CSend");
                exception.setown(e);
                abort(false);
                broadcaster.cancel(e);
            }
            ActPrintLog(&broadcaster.activity, "Sender stopped");
        }
    } sender;

    // NB: returns true if all done. Sets allDoneExceptSelf if all except this sender are done
    bool senderStop(unsigned sender)
    {
        bool done = sendersDone->testSet(sender, true);
        assertex(false == done);
        unsigned which = sendersDone->scan(0, false);
        if (which != senders)
            return false;
        // all have signalled stop
        activity.ActPrintLog("CBroadcaster::senderStop() all done - waitingAtAllDoneCount=%u", waitingAtAllDoneCount);
        if (waitingAtAllDoneCount)
        {
            allDoneSem.signal(waitingAtAllDoneCount);
            waitingAtAllDoneCount = 0;
        }
        return true;
    }
    bool senderStop(CSendItem &sendItem)
    {
        unsigned sender = nodeBroadcast?sendItem.queryNode():sendItem.querySlave();
        return senderStop(sender);
    }
    unsigned target(unsigned i, unsigned node)
    {
        // For a tree broadcast, calculate the next node to send the data to. i represents the ith copy sent from this node.
        // node is a 0 based node number.
        // It returns a 0 based node number of the next node to send the data to.
        unsigned n = node;
        unsigned j=0;
        while (n)
        {
            j++;
            n /= 2;
        }
        return ((1<<(i+j))+node);
    }
    void broadcastToOthers(CSendItem *sendItem)
    {
        dbgassertex(broadcastLock);
        mptag_t rt = ::createReplyTag();
        unsigned origin = sendItem->queryNode();
        unsigned pseudoNode = (myNode<origin) ? nodes-origin+myNode : myNode-origin;
        CMessageBuffer replyMsg;
        // sends to all in 1st pass, then waits for ack from all
        for (unsigned sendRecv=0; sendRecv<2 && !activity.queryAbortSoon(); sendRecv++)
        {
            unsigned i = 0;
            while (!activity.queryAbortSoon())
            {
                unsigned t = target(i++, pseudoNode);
                if (t>=nodes)
                    break;
                t += origin;
                if (t>=nodes)
                    t -= nodes;
                t += 1; // adjust 0 based to 1 based, i.e. excluding master at 0
                unsigned sendLen = sendItem->length();
                if (0 == sendRecv) // send
                {
#ifdef _TRACEBROADCAST
                    ActPrintLog(&activity, "Broadcast node %d Sending to node %d, origin node %d, origin slave %d, size %d, code=%d", myNode+1, t, origin+1, sendItem->querySlave()+1, sendLen, (unsigned)sendItem->queryCode());
#endif
                    CMessageBuffer &msg = sendItem->queryMsg();
                    msg.setReplyTag(rt); // simulate sendRecv
                    CriticalBlock b(*broadcastLock); // prevent other channels overlapping, otherwise causes queue ordering issues with MP multi packet messages to same dst.
                    comm.send(msg, t, mpTag);
                }
                else // recv reply
                {
#ifdef _TRACEBROADCAST
                    ActPrintLog(&activity, "Broadcast node %d Waiting for reply from node %d, origin node %d, origin slave %d, size %d, code=%d, replyTag=%d", myNode+1, t, origin+1, sendItem->querySlave()+1, sendLen, (unsigned)sendItem->queryCode(), (unsigned)rt);
#endif
                    if (!activity.receiveMsg(comm, replyMsg, t, rt))
                        break;
#ifdef _TRACEBROADCAST
                    ActPrintLog(&activity, "Broadcast node %d Sent to node %d, origin node %d, origin slave %d, size %d, code=%d - received ack", myNode+1, t, origin+1, sendItem->querySlave()+1, sendLen, (unsigned)sendItem->queryCode());
#endif
                }
            }
        }
    }
    void cancelReceive()
    {
        stopRecv = true;
        if (receiving)
            comm.cancel(RANK_ALL, mpTag);
    }
    bool receiveMsg(CMessageBuffer &mb, rank_t *sender)
    {
        BooleanOnOff onOff(receiving);
        // check 'cancelledReceive' every 10 secs
        while (!stopRecv)
        {
            if (comm.recv(mb, RANK_ALL, mpTag, sender, 10000))
                return true;
        }
        return false;
    }
    void recvLoop()
    {
        // my sender is implicitly stopped (never sends to self)
        if (senderStop(mySender))
        {
            recvInterface->bCastReceive(NULL, true);
            return;
        }
        ActPrintLog(&activity, "Start of recvLoop()");
        CMessageBuffer msg;
        while (!stopRecv && !activity.queryAbortSoon())
        {
            rank_t sendRank;
            if (!receiveMsg(msg, &sendRank))
            {
                ActPrintLog(&activity, "recvLoop() - receiveMsg cancelled");
                break;
            }
            mptag_t replyTag = msg.getReplyTag();
            CMessageBuffer ackMsg;
            Owned<CSendItem> sendItem = new CSendItem(msg);
#ifdef _TRACEBROADCAST
            ActPrintLog(&activity, "Broadcast node %d received from node %d, origin node %d, origin slave %d, size %d, code=%d", myNode+1, (unsigned)sendRank, sendItem->queryNode()+1, sendItem->querySlave()+1, sendItem->length(), (unsigned)sendItem->queryCode());
#endif
            comm.send(ackMsg, sendRank, replyTag); // send ack
#ifdef _TRACEBROADCAST
            ActPrintLog(&activity, "Broadcast node %d, sent ack to node %d, replyTag=%d", myNode+1, (unsigned)sendRank, (unsigned)replyTag);
#endif
            sender.addBlock(sendItem.getLink());
            assertex(myNode != sendItem->queryNode());
            switch (sendItem->queryCode())
            {
                case bcast_stop:
                {
                    CriticalBlock b(allDoneLock);
                    ActPrintLog(&activity, "recvLoop - received bcast_stop, from : node=%u, slave=%u", sendItem->queryNode()+1, sendItem->querySlave()+1);
                    bool stop = senderStop(*sendItem);
                    recvInterface->bCastReceive(sendItem.getLink(), stop);
                    if (stop)
                    {
                        ActPrintLog(&activity, "recvLoop, received last senderStop, node=%u, slave=%u", sendItem->queryNode()+1, sendItem->querySlave()+1);
                        // NB: this slave has nothing more to receive.
                        // However the sender will still be re-broadcasting some packets, including these stop packets
                        return;
                    }
                    break;
                }
                case bcast_sendStopping:
                {
                    setStopping(sendItem->queryNode());
                    // fall through
                }
                case bcast_send:
                {
                    if (!allRequestStop) // don't care if all stopping
                        recvInterface->bCastReceive(sendItem.getClear(), false);
                    break;
                }
                default:
                    throwUnexpected();
            }
        }
        ActPrintLog(&activity, "End of recvLoop()");
    }
    inline void _setStopping(unsigned node)
    {
        broadcastersStopping->set(node, true);
        // allRequestStop=true, if I'm stopping and all others have requested also
        allRequestStop = broadcastersStopping->scan(0, false) == nodes;
    }
public:
    CBroadcaster(CActivityBase &_activity) : activity(_activity), receiver(*this), sender(*this), comm(_activity.queryJob().queryNodeComm())
    {
        allRequestStop = stopping = stopRecv = false;
        waitingAtAllDoneCount = 0;
        myNode = activity.queryJob().queryMyNodeRank()-1; // 0 based
        mySlave = activity.queryJobChannel().queryMyRank()-1; // 0 based
        nodes = activity.queryJob().queryNodes();
        slaves = activity.queryJob().querySlaves();
        mySender = mySlave;
        senders = slaves;
        sendersDone.setown(createThreadSafeBitSet());
        broadcastersStopping.setown(createThreadSafeBitSet());
        mpTag = TAG_NULL;
        recvInterface = NULL;
        stopFlag = bcastflag_null;
        broadcastLock = NULL;
        receiving = false;
        nodeBroadcast = false;
    }
    void start(IBCastReceive *_recvInterface, mptag_t _mpTag, bool _stopping, bool _nodeBroadcast)
    {
        nodeBroadcast = _nodeBroadcast;
        if (nodeBroadcast)
        {
            mySender = myNode;
            senders = nodes;
        }
        else
        {
            mySender = mySlave;
            senders = slaves;
        }
        stopping = _stopping;
        recvInterface = _recvInterface;
        stopRecv = false;
        mpTag = _mpTag;
        if (recvInterface)
        {
            receiver.start();
            sender.start();
        }
    }
    void reset()
    {
        allRequestStop = stopping = false;
        waitingAtAllDoneCount = 0;
        stopFlag = bcastflag_null;
        sendersDone->reset();
        broadcastersStopping->reset();
    }
    CSendItem *newSendItem(broadcast_code code)
    {
        if (stopping && (bcast_send==code))
            code = bcast_sendStopping;
        return new CSendItem(code, myNode, mySlave);
    }
    void setBroadcastLock(CriticalSection *_broadcastLock)
    {
        broadcastLock = _broadcastLock;
    }
    void resetSendItem(CSendItem *sendItem)
    {
        sendItem->reset();
    }
    void waitReceiverDone(unsigned sender)
    {
        {
            CriticalBlock b(allDoneLock);
            if (senderStop(sender))
            {
                receiver.abort(false);
                recvInterface->bCastReceive(NULL, true);
                return;
            }
            waitingAtAllDoneCount++;
        }
        allDoneSem.wait();
    }
    void end()
    {
        receiver.wait(); // terminates when received stop from all others
        sender.wait(); // terminates when any remaining packets, including final stop packets have been re-broadcast
    }
    void cancel(IException *e=NULL)
    {
        receiver.abort(true);
        sender.abort(true);
        if (e)
        {
            allDoneSem.interrupt(LINK(e), waitingAtAllDoneCount);
            activity.fireException(e);
        }
        else
            allDoneSem.signal(waitingAtAllDoneCount);
        waitingAtAllDoneCount = 0;
    }
    bool send(CSendItem *sendItem)
    {
        broadcastToOthers(sendItem);
        return !allRequestStop;
    }
    bool isStopping()
    {
        return broadcastersStopping->test(myNode);
    }
    broadcast_flags queryStopFlag() { return stopFlag; }
    bool stopRequested()
    {
        if (bcastflag_null != queryStopFlag()) // if this node has requested to stop immediately
            return true;
        return allRequestStop; // if not, if all have request to stop
    }
    void setStopping(unsigned node)
    {
        CriticalBlock b(stopCrit); // multiple channels could call
        _setStopping(node);
    }
    void stop(unsigned node, broadcast_flags flag)
    {
        CriticalBlock b(stopCrit); // multiple channels could call
        _setStopping(node);
        stopFlag = flag;
    }
};

/* CMarker processes a sorted set of rows, comparing every adjacent row.
 * It creates a bitmap, where 1 represents row N mismatches N+1
 * Multiple threads are used to process blocks of the table in parallel
 * When complete, it knows how many unique values there are in the table
 * which are subsequently stepped through via findNextBoundary() to build
 * up a hash table
 */
class CMarker
{
    CActivityBase &activity;
    NonReentrantSpinLock lock;
    ICompare *cmp;
    OwnedConstThorRow bitSetMem; // for thread unsafe version
    Owned<IBitSet> bitSet;
    const void **base;
    rowidx_t nextChunkStartRow; // Updated as threads request next chunk
    rowidx_t rowCount, chunkSize; // There are configured at start of calculate()
    rowidx_t parallelMinChunkSize, parallelChunkSize; // Constant, possibly configurable in future
    unsigned threadCount;

    class CCompareThread : public CInterface, implements IThreaded
    {
        CMarker &parent;
        CThreaded threaded;
        rowidx_t startRow, endRow, chunkUnique;
    public:
        CCompareThread(CMarker &_parent, rowidx_t _startRow, rowidx_t _endRow)
            : parent(_parent), startRow(_startRow), endRow(_endRow), threaded("CCompareThread", this)
        {
            chunkUnique = 0;
        }
        rowidx_t getUnique() const { return chunkUnique; }
        void start() { threaded.start(); }
        void join() { threaded.join(); }
    // IThreaded
        virtual void main()
        {
            chunkUnique = parent.run(startRow, endRow);
        }
    };

    rowidx_t getMore(rowidx_t &startRow) // NB: returns end row #
    {
        //NOTE: If we could guarantee that nextChunkStartRow could not overflow then the spin lock could be replaced
        //with a atomic fetch_add().
        NonReentrantSpinBlock block(lock);
        if (nextChunkStartRow == rowCount)
            return 0;
        startRow = nextChunkStartRow;
        if (rowCount-nextChunkStartRow <= chunkSize)
            nextChunkStartRow = rowCount;
        else
            nextChunkStartRow += chunkSize;
        return nextChunkStartRow; // and end row for this particular chunk request
    }
    inline void mark(rowidx_t i)
    {
        // NB: Thread safe, because markers are dealing with discrete parts of bitSetMem (alighted to bits_t boundaries)
        bitSet->set(i); // mark boundary
    }
    rowidx_t doMarking(rowidx_t myStart, rowidx_t myEnd)
    {
        // myStart must be on bits_t boundary
        dbgassertex(0 == (myStart % BitsPerItem));

        rowidx_t chunkUnique = 0;
        const void **rows = base+myStart;
        rowidx_t i=myStart;
        for (; i<(myEnd-1); i++, rows++)
        {
            int r = cmp->docompare(*rows, *(rows+1));
            if (r)
            {
                ++chunkUnique;
                mark(i);
            }
            /* JCSMORE - could I binchop ahead somehow, to process duplicates more quickly..
             * i.e. if same cur+mid = cur, then no need to check intermediates..
             */
        }
        if (myEnd != rowCount)
        {
            // final row, cross boundary with next chunk, i.e. { last-row-of-my-chunk , first-row-of-next }
            int r = cmp->docompare(*rows, *(rows+1));
            if (r)
            {
                ++chunkUnique;
                mark(i);
            }
        }
        return chunkUnique;
    }
    rowidx_t run(rowidx_t myStart, rowidx_t myEnd)
    {
        rowidx_t chunkUnique = 0;
        for (;;)
        {
            chunkUnique += doMarking(myStart, myEnd);
            myEnd = getMore(myStart);
            if (0 == myEnd)
                break; // done
        }
        return chunkUnique;
    }
public:
    CMarker(CActivityBase &_activity) : activity(_activity)
    {
        cmp = NULL;
        base = NULL;
        nextChunkStartRow = rowCount = chunkSize = 0;
        // perhaps should make these configurable..
        parallelMinChunkSize = 1024;
        parallelChunkSize = 10*parallelMinChunkSize;
        threadCount = activity.getOptInt(THOROPT_JOINHELPER_THREADS, 0);
        if (0 == threadCount)
            threadCount = activity.queryMaxCores();
    }
    bool init(rowidx_t rowCount, roxiemem::IRowManager *rowManager)
    {
        bool threadSafeBitSet = activity.getOptBool("threadSafeBitSet", false); // for testing only
        if (threadSafeBitSet)
        {
            DBGLOG("Using Thread safe variety of IBitSet");
            bitSet.setown(createThreadSafeBitSet());
        }
        else
        {
            size32_t bitSetMemSz = getBitSetMemoryRequirement(rowCount);
            void *pBitSetMem = rowManager->allocate(bitSetMemSz, activity.queryContainer().queryId(), SPILL_PRIORITY_LOW);
            if (!pBitSetMem)
                return false;

            bitSetMem.setown(pBitSetMem);
            bitSet.setown(createBitSet(bitSetMemSz, pBitSetMem));
        }
        return true;
    }
    void reset()
    {
        bitSet.clear();
    }
    rowidx_t calculate(CThorExpandingRowArray &rows, ICompare *_cmp, bool doSort)
    {
        CCycleTimer timer;
        assertex(bitSet);
        cmp = _cmp;
        if (doSort)
            rows.sort(*cmp, threadCount);
        rowCount = rows.ordinality();
        if (0 == rowCount)
            return 0;
        base = rows.getRowArray();

        rowidx_t uniqueTotal = 0;
        if ((1 == threadCount) || (rowCount < parallelMinChunkSize))
            uniqueTotal = doMarking(0, rowCount);
        else
        {
            nextChunkStartRow = 0;
            chunkSize = rowCount / threadCount;
            if (chunkSize > parallelChunkSize)
                chunkSize = parallelChunkSize;
            else if (chunkSize < parallelMinChunkSize)
            {
                chunkSize = parallelMinChunkSize;
                threadCount = rowCount / chunkSize;
            }
            // Must be multiple of sizeof BitsPerItem
            chunkSize = ((chunkSize + (BitsPerItem-1)) / BitsPerItem) * BitsPerItem; // round up to nearest multiple of BitsPerItem

            /* This is yet another case of requiring a set of small worker threads
             * Thor should really use a common pool of lightweight threadlets made available to all
             * where any particular instances (e.g. lookup) can stipulate min/max it requires etc.
             */
            CIArrayOf<CCompareThread> threads;
            for (unsigned t=0; t<threadCount; t++)
            {
                if (nextChunkStartRow+chunkSize >= rowCount)
                {
                    threads.append(* new CCompareThread(*this, nextChunkStartRow, rowCount));
                    nextChunkStartRow = rowCount;
                    break;
                }
                else
                {
                    rowidx_t s = nextChunkStartRow;
                    nextChunkStartRow += chunkSize;
                    threads.append(* new CCompareThread(*this, s, nextChunkStartRow));
                }
            }
            ForEachItemIn(t, threads)
                threads.item(t).start();
            ForEachItemIn(t2, threads)
            {
                CCompareThread &compareThread = threads.item(t2);
                compareThread.join();
                uniqueTotal += compareThread.getUnique();
            }
        }
        ++uniqueTotal;
        mark(rowCount-1); // last row is implicitly end of group
        cmp = NULL;
        DBGLOG("CMarker::calculate - uniqueTotal=%" RIPF "d, took=%d ms", uniqueTotal, timer.elapsedMs());
        return uniqueTotal;
    }
    rowidx_t findNextBoundary(rowidx_t start)
    {
        if (start==rowCount)
            return 0;
        return bitSet->scan(start, true)+1;
    }
};

#ifdef _TRACEBROADCAST
#define InterChannelBarrier() interChannelBarrier(__LINE__)
#else
#define InterChannelBarrier() interChannelBarrier();
#endif

/*
 * Template class to minimize virtual calls
 * This class becomes a base of CInMemJoinBase, that is base of LookupJoin or AllJoin implementations
 */
template <class HELPER>
class CAllOrLookupHelper
{
protected:
    HELPER *helper;

public:
    CAllOrLookupHelper(HELPER *_helper) : helper(_helper) { }
    inline bool match(const void *lhs, const void *rhsrow)
    {
        return helper->match(lhs, rhsrow);
    }
    inline const size32_t joinTransform(ARowBuilder &rowBuilder, const void *left, const void *right, unsigned numRows, const void **rows)
    {
        return helper->transform(rowBuilder, left, right, numRows, rows);
    }
    inline const size32_t joinTransform(ARowBuilder &rowBuilder, const void *left, const void *right, unsigned count)
    {
        return helper->transform(rowBuilder, left, right, count);
    }
};


class CThorRowArrayWithFlushMarker : public CThorSpillableRowArray
{
public:
    CThorRowArrayWithFlushMarker(CActivityBase &activity) : CThorSpillableRowArray(activity)
    {
        flushMarker = 0;
    }
    CThorRowArrayWithFlushMarker(CActivityBase &activity, IThorRowInterfaces *rowIf, bool allowNulls=false, StableSortFlag stableSort=stableSort_none, rowidx_t initialSize=InitialSortElements, size32_t commitDelta=CommitStep)
        : CThorSpillableRowArray(activity, rowIf, allowNulls, stableSort, initialSize, commitDelta)
    {
        flushMarker = 0;
    }
    rowidx_t flushMarker;
};


struct HtEntry { rowidx_t index, count; };

/* 
    These activities load the RHS into a table, therefore
    the right hand stream -should- contain the fewer records

    Inner, left outer and left only joins supported
*/

/* Base common to:
 * 1) Lookup Many
 * 2) Lookup
 * 3) All
 *
 * Handles the initialization, broadcast and processing (decompression, deserialization, population) of RHS
 * and base common functionality for all and lookup varieties
 */
template <class HTHELPER, class HELPER>
class CInMemJoinBase : public CSlaveActivity, public CAllOrLookupHelper<HELPER>, implements ILookAheadStopNotify, implements IBCastReceive
{
    typedef CSlaveActivity PARENT;

    Owned<IException> leftexception;

    bool eos, eog, someSinceEog;

protected:
    typedef CAllOrLookupHelper<HELPER> HELPERBASE;

    using HELPERBASE::helper;

    static int sortBySize(void * const *_i1, void * const *_i2)
    {
        CThorSpillableRowArray *i1 = (CThorSpillableRowArray *)*_i1;
        CThorSpillableRowArray *i2 = (CThorSpillableRowArray *)*_i2;
        return i2->numCommitted()-i1->numCommitted();
    }

    /* Utility class, that is called from the broadcaster to queue up received blocks
     * It will block if it has > MAX_QUEUE_BLOCKS to process (on the queue)
     * Processing will decompress the incoming blocks and add them to a row array per slave
     */
    class CRowProcessor : public CSimpleInterfaceOf<IThreaded>
    {
        CThreadedPersistent threaded;
        CInMemJoinBase &owner;
        bool stopped;
        SimpleInterThreadQueueOf<CSendItem, true> blockQueue;
        Owned<IException> exception;

        void clearQueue()
        {
            for (;;)
            {
                Owned<CSendItem> sendItem = blockQueue.dequeueNow();
                if (NULL == sendItem)
                    break;
            }
        }
    public:
        CRowProcessor(CInMemJoinBase &_owner) : threaded("CRowProcessor", this), owner(_owner)
        {
            stopped = false;
            blockQueue.setLimit(MAX_QUEUE_BLOCKS);
        }
        ~CRowProcessor()
        {
            blockQueue.stop();
            clearQueue();
            wait();
        }
        void start()
        {
            stopped = false;
            clearQueue();
            exception.clear();
            threaded.start();
        }
        void abort()
        {
            if (!stopped)
            {
                stopped = true;
                blockQueue.enqueue(NULL);
            }
        }
        void wait()
        {
            threaded.join();
            if (exception)
                throw exception.getClear();
        }
        void addBlock(CSendItem *sendItem)
        {
            if (exception)
            {
                if (sendItem)
                    sendItem->Release();
                throw exception.getClear();
            }
            blockQueue.enqueue(sendItem); // will block if queue full
        }
    // IThreaded
        virtual void main()
        {
            try
            {
                while (!stopped)
                {
                    Owned<CSendItem> sendItem = blockQueue.dequeue();
                    if (stopped || (NULL == sendItem))
                        break;
                    MemoryBuffer expandedMb;
                    ThorExpand(sendItem->queryMsg(), expandedMb);
                    owner.processRHSRows(sendItem->querySlave(), expandedMb);
                }
            }
            catch (IException *e)
            {
                exception.setown(e);
                EXCLOG(e, "CRowProcessor");
            }
        }
    } *rowProcessor;

    CriticalSection rhsRowLock;
    Owned<CBroadcaster> broadcaster;
    CBroadcaster *channel0Broadcaster;
    CriticalSection *broadcastLock;
    rowidx_t rhsTableLen;
    Owned<HTHELPER> table; // NB: only channel 0 uses table, unless failing over to local lookup join
    Linked<HTHELPER> tableProxy; // Channels >1 will reference channel 0 table unless failed over
    HtEntry currentHashEntry; // Used for lookup,many only
    OwnedConstThorRow leftRow;

    IThorDataLink *leftITDL, *rightITDL;
    Owned<IRowStream> left;
    IRowStream *right = nullptr;
    IThorAllocator *rightThorAllocator;
    roxiemem::IRowManager *rightRowManager;
    Owned<IThorRowInterfaces> sharedRightRowInterfaces;
    Owned<IEngineRowAllocator> rightAllocator;
    Owned<IEngineRowAllocator> leftAllocator;
    Owned<IEngineRowAllocator> allocator; // allocator for output transform
    Owned<IOutputRowSerializer> rightSerializer;
    Owned<IOutputRowDeserializer> rightDeserializer;
    bool gotRHS;
    join_t joinType;
    OwnedConstThorRow defaultRight;
    bool local;
    unsigned flags;
    bool exclude;
    const void *rhsNext;
    CThorExpandingRowArray rhs;
    Owned<IOutputMetaData> outputMeta;
    IOutputMetaData *rightOutputMeta;
    PointerArrayOf<CThorRowArrayWithFlushMarker> rhsSlaveRows;
    IArrayOf<IRowStream> gatheredRHSNodeStreams;
    bool rhsConstant = false;

    rowidx_t nextRhsRow;
    unsigned keepLimit;
    unsigned joined;
    unsigned joinCounter;
    OwnedConstThorRow defaultLeft;

    bool leftMatch, grouped;
    bool fuzzyMatch, returnMany;
    rank_t myNodeNum, mySlaveNum;
    unsigned numNodes, numSlaves;
    OwnedMalloc<CInMemJoinBase *> channels;

    atomic_t interChannelToNotifyCount; // only used on channel 0
    InterruptableSemaphore interChannelBarrierSem;
    bool channelActivitiesAssigned;

    inline bool isLocal() const { return local; }
    inline bool isGlobal() const { return !local; }
    inline void signalInterChannelBarrier()
    {
        interChannelBarrierSem.signal();
    }
    inline bool incNotifyCountAndCheck()
    {
        if (atomic_add_and_read(&interChannelToNotifyCount, 1) == queryJob().queryJobChannels())
        {
            atomic_set(&interChannelToNotifyCount, 0); // reset for next barrier
            return true;
        }
        return false;
    }
    inline void interChannelBarrier()
    {
        if (queryJob().queryJobChannels()>1)
        {
            if (channels[0]->incNotifyCountAndCheck())
            {
                for (unsigned ch=0; ch<queryJob().queryJobChannels(); ch++)
                {
                    if (channels[ch] != this)
                        channels[ch]->signalInterChannelBarrier();
                }
            }
            else
                interChannelBarrierSem.wait();
        }
    }
#ifdef _TRACEBROADCAST
    void interChannelBarrier(unsigned lineNo)
    {
        ActPrintLog("waiting on interChannelBarrier, lineNo = %d", lineNo);
        interChannelBarrier();
        ActPrintLog("past interChannelBarrier, lineNo = %d", lineNo);
    }
#endif
    inline bool isGroupOp() const
    {
        switch (container.getKind())
        {
            case TAKlookupdenormalizegroup:
            case TAKsmartdenormalizegroup:
            case TAKalldenormalizegroup:
                return true;
        }
        return false;
    }
    inline bool isDenormalize() const
    {
        switch (container.getKind())
        {
            case TAKlookupdenormalize:
            case TAKlookupdenormalizegroup:
            case TAKalldenormalize:
            case TAKalldenormalizegroup:
            case TAKsmartdenormalize:
            case TAKsmartdenormalizegroup:
                return true;
        }
        return false;
    }
    StringBuffer &getJoinTypeStr(StringBuffer &str)
    {
        switch(joinType)
        {
            case JT_Undefined:  return str.append("UNDEFINED");
            case JT_Inner:      return str.append("INNER");
            case JT_LeftOuter:  return str.append("LEFT OUTER");
            case JT_RightOuter: return str.append("RIGHT OUTER");
            case JT_LeftOnly:   return str.append("LEFT ONLY");
            case JT_RightOnly:  return str.append("RIGHT ONLY");
        }
        return str.append("---> Unknown Join Type <---");
    }
    void clearRHS()
    {
        ForEachItemIn(a, rhsSlaveRows)
        {
            CThorSpillableRowArray *rows = rhsSlaveRows.item(a);
            if (rows)
                rows->kill();
        }
        rhs.kill();
    }
    void clearHT()
    {
        rhsTableLen = 0;
        table->reset();
        tableProxy.clear();
    }
    void processRHSRows(unsigned slave, MemoryBuffer &mb)
    {
        /* JCSMORE - I wonder if this should be done asynchronously on a few threads (<=1 per target)
         * It also might be better to use hash the rows now and assign to rhsSlaveRows arrays, it's a waste of hash() calls
         * if it never spills, but will make flushing non-locals simpler if spilling occurs.
         */
        CThorSpillableRowArray &rows = *rhsSlaveRows.item(slave);
        CThorExpandingRowArray rhsInRowsTemp(*this, sharedRightRowInterfaces);
        CThorExpandingRowArray pending(*this, sharedRightRowInterfaces);
        RtlDynamicRowBuilder rowBuilder(rightAllocator); // NB: rightAllocator is the shared allocator
        CThorStreamDeserializerSource memDeserializer(mb.length(), mb.toByteArray());
        while (!memDeserializer.eos())
        {
            size32_t sz = rightDeserializer->deserialize(rowBuilder, memDeserializer);
            pending.append(rowBuilder.finalizeRowClear(sz));
            if (pending.ordinality() >= 100)
            {
                // NB: If spilt, addRHSRows will filter out non-locals
                if (!addRHSRows(rows, pending, rhsInRowsTemp)) // NB: in SMART case, must succeed
                    throw MakeActivityException(this, 0, "Out of memory: Unable to add any more rows to RHS");
            }
        }
        if (pending.ordinality())
        {
            // NB: If spilt, addRHSRows will filter out non-locals
            if (!addRHSRows(rows, pending, rhsInRowsTemp)) // NB: in SMART case, must succeed
                throw MakeActivityException(this, 0, "Out of memory: Unable to add any more rows to RHS");
        }
    }
    void broadcastRHS() // broadcasting local rhs
    {
        Owned<CSendItem> sendItem = broadcaster->newSendItem(bcast_send);
        MemoryBuffer mb;
        CThorExpandingRowArray rhsInRowsTemp(*this, sharedRightRowInterfaces);
        CThorExpandingRowArray pending(*this, sharedRightRowInterfaces);
        try
        {
            CMemoryRowSerializer mbser(mb);
            while (!abortSoon)
            {
                while (!abortSoon)
                {
                    OwnedConstThorRow row = right->ungroupedNextRow();
                    if (!row)
                        break;

                    /* Add all locally read right rows to channel0 directly
                     * NB: these rows remain on their channel allocator.
                     */
                    if (numNodes>1)
                    {
                        rightSerializer->serialize(mbser, (const byte *)row.get());
                        pending.append(row.getClear());
                        if (mb.length() >= MAX_SEND_SIZE || channel0Broadcaster->stopRequested())
                            break;
                    }
                    else
                        pending.append(row.getClear());
                    if (pending.ordinality() >= 100)
                    {
                        if (!channels[0]->addRHSRows(mySlaveNum, pending, rhsInRowsTemp)) // may cause broadcaster to be told to stop (for isStopping() to become true)
                            throw MakeActivityException(this, 0, "Out of memory: Unable to add any more rows to RHS");
                    }
                    if (channel0Broadcaster->stopRequested())
                        break;
                }
                if (pending.ordinality())
                {
                    if (!channels[0]->addRHSRows(mySlaveNum, pending, rhsInRowsTemp)) // may cause broadcaster to be told to stop (for isStopping() to become true)
                        throw MakeActivityException(this, 0, "Out of memory: Unable to add any more rows to RHS");
                }
                if (0 == mb.length()) // will always be true if numNodes = 1
                    break;
                if (channel0Broadcaster->stopRequested())
                    sendItem->setFlag(channel0Broadcaster->queryStopFlag());
                ThorCompress(mb, sendItem->queryMsg());
                if (!broadcaster->send(sendItem))
                    break;
                if (channel0Broadcaster->stopRequested())
                    break;
                mb.clear();
                broadcaster->resetSendItem(sendItem);
            }
        }
        catch (IException *e)
        {
            ActPrintLog(e, "CInMemJoinBase::broadcastRHS: exception");
            throw;
        }

        sendItem.setown(broadcaster->newSendItem(bcast_stop));
        if (channel0Broadcaster->stopRequested())
            sendItem->setFlag(channel0Broadcaster->queryStopFlag());
        ActPrintLog("Sending final RHS broadcast packet");
        broadcaster->send(sendItem); // signals stop to others
    }
    inline void resetRhsNext()
    {
        nextRhsRow = 0;
        joined = 0;
        leftMatch = false;
    }
    inline const void *denormalizeNextRow()
    {
        ConstPointerArray filteredRhs;
        while (rhsNext)
        {
            if (abortSoon)
                return NULL;
            if (!fuzzyMatch || (HELPERBASE::match(leftRow, rhsNext)))
            {
                leftMatch = true;
                if (exclude)
                {
                    rhsNext = NULL;
                    break;
                }
                ++joined;
                filteredRhs.append(rhsNext);
            }
            if (!returnMany || joined == keepLimit)
            {
                rhsNext = NULL;
                break;
            }
            rhsNext = tableProxy->getNextRHS(currentHashEntry); // NB: currentHashEntry only used for Lookup,Many case
        }
        if (filteredRhs.ordinality() || (!leftMatch && 0!=(flags & JFleftouter)))
        {
            unsigned rcCount = 0;
            OwnedConstThorRow ret;
            RtlDynamicRowBuilder rowBuilder(allocator);
            unsigned numRows = filteredRhs.ordinality();
            const void *rightRow = numRows ? filteredRhs.item(0) : defaultRight.get();
            if (isGroupOp())
            {
                size32_t sz = HELPERBASE::joinTransform(rowBuilder, leftRow, rightRow, numRows, filteredRhs.getArray());
                if (sz)
                    ret.setown(rowBuilder.finalizeRowClear(sz));
            }
            else
            {
                ret.set(leftRow);
                if (filteredRhs.ordinality())
                {
                    size32_t rowSize = 0;
                    for (;;)
                    {
                        const void *rightRow = filteredRhs.item(rcCount);
                        size32_t sz = HELPERBASE::joinTransform(rowBuilder, ret, rightRow, ++rcCount);
                        if (sz)
                        {
                            rowSize = sz;
                            ret.setown(rowBuilder.finalizeRowClear(sz));
                        }
                        if (rcCount == filteredRhs.ordinality())
                            break;
                        rowBuilder.ensureRow();
                    }
                    if (!rowSize)
                        ret.clear();
                }
            }
            return ret.getClear();
        }
        else
            return NULL;
    }
    const void *lookupNextRow()
    {
        if (!abortSoon && !eos)
        {
            for (;;)
            {
                if (NULL == rhsNext)
                {
                    leftRow.setown(left->nextRow());
                    joinCounter = 0;
                    if (leftRow)
                    {
                        eog = false;
                        if (rhsTableLen)
                        {
                            resetRhsNext();
                            const void *failRow = NULL;
                            // NB: currentHashEntry only used for Lookup,Many case
                            rhsNext = tableProxy->getFirstRHSMatch(leftRow, failRow, currentHashEntry); // also checks abortLimit/atMost
                            if (failRow)
                                return failRow;
                        }
                    }
                    else
                    {
                        if (eog)
                            eos = true;
                        else
                        {
                            eog = true;
                            if (!someSinceEog)
                                continue; // skip empty 'group'
                            someSinceEog = false;
                        }
                        break;
                    }
                }
                OwnedConstThorRow ret;
                if (isDenormalize())
                    ret.setown(denormalizeNextRow());
                else
                {
                    RtlDynamicRowBuilder rowBuilder(allocator);
                    while (rhsNext)
                    {
                        if (!fuzzyMatch || HELPERBASE::match(leftRow, rhsNext))
                        {
                            leftMatch = true;
                            if (!exclude)
                            {
                                size32_t sz = HELPERBASE::joinTransform(rowBuilder, leftRow, rhsNext, ++joinCounter);
                                if (sz)
                                {
                                    OwnedConstThorRow row = rowBuilder.finalizeRowClear(sz);
                                    someSinceEog = true;
                                    if (++joined == keepLimit)
                                        rhsNext = NULL;
                                    else if (!returnMany)
                                        rhsNext = NULL;
                                    else
                                        rhsNext = tableProxy->getNextRHS(currentHashEntry); // NB: currentHashEntry only used for Lookup,Many case
                                    return row.getClear();
                                }
                            }
                        }
                        rhsNext = tableProxy->getNextRHS(currentHashEntry); // NB: currentHashEntry only used for Lookup,Many case
                    }
                    if (!leftMatch && NULL == rhsNext && 0!=(flags & JFleftouter))
                    {
                        size32_t sz = HELPERBASE::joinTransform(rowBuilder, leftRow, defaultRight, 0);
                        if (sz)
                            ret.setown(rowBuilder.finalizeRowClear(sz));
                    }
                }
                if (ret)
                {
                    someSinceEog = true;
                    return ret.getClear();
                }
            }
        }
        return NULL;
    }
public:
    IMPLEMENT_IINTERFACE_USING(CSlaveActivity);

    CInMemJoinBase(CGraphElementBase *_container) : CSlaveActivity(_container), HELPERBASE((HELPER *)queryHelper()), rhs(*this)
    {
        gotRHS = false;
        nextRhsRow = 0;
        rhsNext = NULL;
        myNodeNum = queryJob().queryMyNodeRank()-1; // 0 based
        mySlaveNum = queryJobChannel().queryMyRank()-1; // 0 based
        numNodes = queryJob().queryNodes();
        numSlaves = queryJob().querySlaves();
        local = container.queryLocal() || (1 == numSlaves);
        rowProcessor = NULL;
        atomic_set(&interChannelToNotifyCount, 0);
        rhsTableLen = 0;
        leftITDL = rightITDL = NULL;

        joined = 0;
        joinCounter = 0;
        leftMatch = false;
        returnMany = false;

        eos = eog = someSinceEog = false;

        flags = helper->getJoinFlags();
        grouped = helper->queryOutputMeta()->isGrouped();
        fuzzyMatch = 0 != (JFmatchrequired & flags);
        exclude = 0 != (JFexclude & flags);
        keepLimit = helper->getKeepLimit();
        if (0 == keepLimit)
            keepLimit = (unsigned)-1;
        if (flags & JFleftouter)
            joinType = exclude ? JT_LeftOnly : JT_LeftOuter;
        else
            joinType = JT_Inner;
        channel0Broadcaster = NULL;
        channelActivitiesAssigned = false;
        table.setown(new HTHELPER);
        rightOutputMeta = NULL;
        if (getOptBool("lkjoinUseSharedAllocator", true))
        {
            ActPrintLog("Using shared row manager for RHS");
            rightThorAllocator = queryJob().querySharedAllocator();
        }
        else
            rightThorAllocator = queryJobChannel().queryThorAllocator();
        rightRowManager = rightThorAllocator->queryRowManager();
        broadcastLock = NULL;
        if (!isGlobal())
            setRequireInitData(false);
        rhsConstant = getOptBool("lookupRhsConstant", false); // for testing purposes only
        appendOutputLinked(this);
    }
    ~CInMemJoinBase()
    {
        if (isGlobal())
        {
            ::Release(rowProcessor);
            ForEachItemIn(a, rhsSlaveRows)
            {
                CThorSpillableRowArray *rows = rhsSlaveRows.item(a);
                if (rows)
                    delete rows;
            }
            if (broadcastLock)
                delete broadcastLock;
        }
    }
    CriticalSection *queryBroadcastLock()
    {
        return broadcastLock;
    }
    HTHELPER *queryTable() { return table; }
    void startLeftInput()
    {
        try
        {
            startInput(0);
        }
        catch(IException *e)
        {
            leftexception.setown(e);
        }
    }
    virtual bool isRhsConstant() const { return rhsConstant; }

// IThorSlaveActivity overloaded methods
    virtual void init(MemoryBuffer &data, MemoryBuffer &slaveData)
    {
        StringBuffer str;
        ActPrintLog("Join type is %s", getJoinTypeStr(str).str());

        assertex(inputs.ordinality() == 2);

        leftITDL = queryInput(0);
        rightITDL = queryInput(1);
        rightOutputMeta = rightITDL->queryFromActivity()->queryContainer().queryHelper()->queryOutputMeta();
        rightAllocator.setown(rightThorAllocator->getRowAllocator(rightOutputMeta, container.queryId(), (roxiemem::RoxieHeapFlags)(roxiemem::RHFpacked|roxiemem::RHFunique)));

        allocator.set(queryRowAllocator());
        leftAllocator.set(::queryRowAllocator(leftITDL));
        outputMeta.set(leftITDL->queryFromActivity()->queryContainer().queryHelper()->queryOutputMeta());

        rightSerializer.set(::queryRowSerializer(rightITDL));
        rightDeserializer.set(::queryRowDeserializer(rightITDL));

        if ((flags & JFonfail) || (flags & JFleftouter))
        {
            RtlDynamicRowBuilder rr(rightAllocator);
            rr.ensureRow();
            size32_t rrsz = helper->createDefaultRight(rr);
            defaultRight.setown(rr.finalizeRowClear(rrsz));
        }

        if (isGlobal())
        {
            mpTag = container.queryJobChannel().deserializeMPTag(data);

            unsigned slaves = container.queryJob().querySlaves();
            rhsSlaveRows.ensure(slaves);
            for (unsigned s=0; s<container.queryJob().querySlaves(); s++)
                rhsSlaveRows.append(new CThorRowArrayWithFlushMarker(*this));
            channels.allocateN(queryJob().queryJobChannels());
            broadcaster.setown(new CBroadcaster(*this));
            if (0 == queryJobChannelNumber())
            {
                rowProcessor = new CRowProcessor(*this);
                broadcastLock = new CriticalSection;
            }
            sharedRightRowInterfaces.setown(createThorRowInterfaces(rightRowManager, rightOutputMeta, queryId(), queryHeapFlags(), &queryJobChannel().querySharedMemCodeContext()));
            rhs.setup(sharedRightRowInterfaces);
            // NB: use sharedRightRowInterfaces, so that expanding ptr array is using shared allocator
            for (unsigned s=0; s<container.queryJob().querySlaves(); s++)
                rhsSlaveRows.item(s)->setup(sharedRightRowInterfaces, false, stableSort_none, true);
        }
    }
    virtual void setInputStream(unsigned index, CThorInput &_input, bool consumerOrdered) override
    {
        PARENT::setInputStream(index, _input, consumerOrdered);
        if (0 == index)
            setLookAhead(0, createRowStreamLookAhead(this, inputStream, queryRowInterfaces(input), LOOKUPJOINL_SMART_BUFFER_SIZE, isSmartBufferSpillNeeded(input->queryFromActivity()), grouped, RCUNBOUND, this, &container.queryJob().queryIDiskUsage()));
        else
        {
            dbgassertex(1 == index);
            right = queryInputStream(1);
        }
    }
    virtual void reset() override
    {
        PARENT::reset();
        if (!isRhsConstant())
        {
            gotRHS = false;
            rhsTableLen = 0;
        }
    }
    virtual void start() override
    {
        nextRhsRow = 0;
        joined = 0;
        joinCounter = 0;
        leftMatch = false;
        rhsNext = NULL;

        left.set(inputStream); // can be replaced by loader stream
        if (isGlobal())
        {
            // It is not until here, that it is guaranteed all channel slave activities have been initialized.
            if (!channelActivitiesAssigned)
            {
                channelActivitiesAssigned = true;
                for (unsigned c=0; c<queryJob().queryJobChannels(); c++)
                {
                    CInMemJoinBase &channel = (CInMemJoinBase &)queryChannelActivity(c);
                    channels[c] = &channel;
                }
                broadcaster->setBroadcastLock(channels[0]->queryBroadcastLock());
                channel0Broadcaster = channels[0]->broadcaster;
            }
        }

        eos = eog = someSinceEog = false;
        currentHashEntry.index = 0;
        currentHashEntry.count = 0;

        if (hasStarted() && isRhsConstant()) // if this is the 2nd+ iteration and the RHS is constant, don't both restarting right, it will not be used.
        {
            startLeftInput();
        }
        else
        {
            CAsyncCallStart asyncLeftStart(std::bind(&CInMemJoinBase::startLeftInput, this));
            try
            {
                startInput(1);
            }
            catch (CATCHALL)
            {
                asyncLeftStart.wait();
                left->stop();
                throw;
            }
            asyncLeftStart.wait();
        }
        if (leftexception)
        {
            right->stop();
            throw leftexception.getClear();
        }
        dataLinkStart();
    }
    virtual void abort()
    {
        CSlaveActivity::abort();
        if (isGlobal())
        {
            cancelReceiveMsg(queryJob().queryNodeComm(), RANK_ALL, mpTag);
            interChannelBarrierSem.interrupt(NULL);
            broadcaster->cancel();
            if (rowProcessor)
                rowProcessor->abort();
        }
    }
    virtual void stop()
    {
        if (!isRhsConstant()) // if rhs is a constant dataset, or if failed over
        {
            clearRHS();
            clearHT();
        }
        if (right)
            stopInput(1, "(R)");
        if (broadcaster)
            broadcaster->reset();
        stopInput(0, "(L)");
        left.clear();
        dataLinkStop();
    }
    virtual void getMetaInfo(ThorDataLinkMetaInfo &info)
    {
        initMetaInfo(info);
        info.unknownRowsOutput = true;
        info.canStall = true;
    }

// The methods below are only used if activity is global
    void doBroadcastRHS(bool stopping)
    {
        if (stopping)
            channel0Broadcaster->setStopping(myNodeNum);
        if (0 == queryJobChannelNumber())
        {
            rowProcessor->start();
            broadcaster->start(this, mpTag, stopping, false); // slaves broadcasting
            broadcastRHS();
            broadcaster->end();
            rowProcessor->wait();
        }
        else
        {
            broadcaster->start(NULL, mpTag, stopping, false); // pass NULL for IBCastReceive, since only channel 0 receives
            broadcastRHS();
            channel0Broadcaster->waitReceiverDone(mySlaveNum);
        }
    }
    void doBroadcastStop(mptag_t tag, broadcast_flags flag) // only called on channel 0
    {
        broadcaster->reset();
        broadcaster->start(this, tag, false, true); // nodes broadcasting
        Owned<CSendItem> sendItem = broadcaster->newSendItem(bcast_stop);
        if (flag)
            sendItem->setFlag(flag);
        broadcaster->send(sendItem); // signals stop to others
        broadcaster->end();
    }
    rowidx_t getGlobalRHSTotal()
    {
        rowcount_t rhsRows = 0;
        ForEachItemIn(a, rhsSlaveRows)
        {
            CThorSpillableRowArray &rows = *rhsSlaveRows.item(a);
            rows.flush();
            rhsRows += rows.numCommitted();
            if (rhsRows > RIMAX)
                throw MakeActivityException(this, 0, "Too many RHS rows: %" RCPF "d", rhsRows);
        }
        return (rowidx_t)rhsRows;
    }
    bool addRHSRows(unsigned slave, CThorExpandingRowArray &inRows, CThorExpandingRowArray &rhsInRowsTemp)
    {
        CThorSpillableRowArray &rows = *rhsSlaveRows.item(slave);
        return addRHSRows(rows, inRows, rhsInRowsTemp);
    }
    virtual bool addRHSRows(CThorSpillableRowArray &rhsRows, CThorExpandingRowArray &inRows, CThorExpandingRowArray &rhsInRowsTemp)
    {
        CriticalBlock b(rhsRowLock);
        return rhsRows.appendRows(inRows, true);
    }

// IBCastReceive (only used if global)
    virtual void bCastReceive(CSendItem *sendItem, bool stop)
    {
        if (sendItem && (bcast_stop == sendItem->queryCode()))
        {
            sendItem->Release();
            if (!stop)
                return;
            sendItem = NULL; // fall through, base signals stop to rowProcessor
        }
        dbgassertex((sendItem==NULL) == stop); // if sendItem==NULL stop must = true, if sendItem != NULL stop must = false;
        rowProcessor->addBlock(sendItem);
    }
    virtual void onInputFinished(rowcount_t count)
    {
        ActPrintLog("LHS input finished, %" RCPF "d rows read", count);
    }
};


/* Base class for:
 * 1) Lookup Many
 * 2) Lookup
 * They use different hash table representations, Lookup Many represents entries as {index, count}
 * Where as Lookup represents as simply hash table to rows
 * The main activity class
 * Both varieties do common work in this base class
 *
 * It performs the join, by 1st ensuring all RHS data is on all nodes, creating a hash table of this gathered set
 * then it streams the LHS through, matching against the RHS hash table entries.
 * It also handles match conditions where there is no hard match (, ALL), in those cases no hash table is needed.
 *
 * This base class also handles the 'SMART' functionality.
 * If RHS doesn't fit into memory, this class handles failover to local lookupjoin, by hashing the RHS to local
 * and hash distributing the LHS.
 * If the local RHS table still doesn't fit into memory, it will failover to a standard hash join, i.e. it will
 * need to sort both sides
 *
 * TODO: right outer/only joins
 */

interface IChannelDistributor
{
    virtual void putRow(const void *row) = 0;
    virtual bool spill(bool critical) = 0;
    virtual roxiemem::IBufferedRowCallback *queryCallback() = 0;
};

template <class HTHELPER>
class CLookupJoinActivityBase : public CInMemJoinBase<HTHELPER, IHThorHashJoinArg>, implements roxiemem::IBufferedRowCallback
{
    typedef CInMemJoinBase<HTHELPER, IHThorHashJoinArg> PARENT;
protected:
    using PARENT::container;
    using PARENT::queryJob;
    using PARENT::queryJobChannel;
    using PARENT::queryJobChannelNumber;
    using PARENT::myNodeNum;
    using PARENT::numNodes;
    using PARENT::numSlaves;
    using PARENT::ActPrintLog;
    using PARENT::right;
    using PARENT::left;
    using PARENT::rightITDL;
    using PARENT::leftITDL;
    using PARENT::rhsSlaveRows;
    using PARENT::rhsTableLen;
    using PARENT::table;
    using PARENT::flags;
    using PARENT::outputMeta;
    using PARENT::leftMatch;
    using PARENT::gotRHS;
    using PARENT::isLocal;
    using PARENT::isGlobal;
    using PARENT::leftRow;
    using PARENT::allocator;
    using PARENT::defaultRight;
    using PARENT::grouped;
    using PARENT::abortSoon;
    using PARENT::rightRowManager;
    using PARENT::rightAllocator;
    using PARENT::sharedRightRowInterfaces;
    using PARENT::leftAllocator;
    using PARENT::returnMany;
    using PARENT::fuzzyMatch;
    using PARENT::keepLimit;
    using PARENT::doBroadcastRHS;
    using PARENT::doBroadcastStop;
    using PARENT::getGlobalRHSTotal;
    using PARENT::getOptBool;
    using PARENT::getOpt;
    using PARENT::broadcaster;
    using PARENT::inputs;
    using PARENT::queryHelper;
    using PARENT::totalCycles;
    using PARENT::timeActivities;
    using PARENT::fireException;
    using PARENT::lookupNextRow;
    using PARENT::rowProcessor;
    using PARENT::dataLinkIncrement;
    using PARENT::helper;
    using PARENT::clearHT;
    using PARENT::rhs;
    using PARENT::queryRowManager;
    using PARENT::channels;
    using PARENT::interChannelBarrier;
    using PARENT::sortBySize;
    using PARENT::channel0Broadcaster;
    using PARENT::mySlaveNum;
    using PARENT::tableProxy;
    using PARENT::gatheredRHSNodeStreams;
    using PARENT::queryInput;
    using PARENT::rhsRowLock;
    using PARENT::hasStarted;

    IHash *leftHash, *rightHash;
    ICompare *compareRight, *compareLeftRight;

    unsigned abortLimit, atMost;
    bool dedup, stable;

    mptag_t lhsDistributeTag, rhsDistributeTag, broadcast2MpTag, broadcast3MpTag;

    // Handling failover to a) hashed local lookupjoin b) hash distributed standard join
    bool smart;
    bool rhsCollated, rhsCompacted;
    unsigned spillCompInfo;
    Owned<IHashDistributor> lhsDistributor, rhsDistributor;
    ICompare *compareLeft;
    atomic_t failedOverToLocal, failedOverToStandard;
    CriticalSection broadcastSpillingLock;
    Owned<IJoinHelper> joinHelper;

    // NB: Only used by channel 0
    Owned<CFileOwner> overflowWriteFile;
    Owned<IRowWriter> overflowWriteStream;
    rowcount_t overflowWriteCount;
    OwnedMalloc<IChannelDistributor *> channelDistributors;

    inline bool isSmart() const { return smart; }
    inline void setFailoverToLocal(bool tf) { atomic_set(&failedOverToLocal, (int)tf); }
    inline void setFailoverToStandard(bool tf) { atomic_set(&failedOverToStandard, (int)tf); }
    inline bool hasFailedOverToLocal() const { return 0 != atomic_read(&failedOverToLocal); }
    inline bool hasFailedOverToStandard() const { return 0 != atomic_read(&failedOverToStandard); }
    inline bool isRhsCollated() const { return rhsCollated; }
    rowidx_t clearNonLocalRows(CThorRowArrayWithFlushMarker &rows, unsigned slave)
    {
        CThorArrayLockBlock block(rows);
        rowidx_t clearedRows = 0;
        rowidx_t committedRows = rows.numCommitted();
        ActPrintLog("clearNonLocalRows[slave=%u], numCommitted=%" RIPF "u, totalRows(inc uncommitted)=%" RIPF "u, flushMarker=%" RIPF "u", slave, committedRows, rows.queryTotalRows(), rows.flushMarker);
        for (rowidx_t r=rows.flushMarker; r<committedRows; r++)
        {
            unsigned hv = rightHash->hash(rows.query(r));
            if (myNodeNum != (hv % numNodes))
            {
                OwnedConstThorRow row = rows.getClear(r); // dispose of
                ++clearedRows;
            }
        }
        /* Record point to which clearNonLocalRows will reach
         * so that can resume from that point, when recalled.
         */
        rows.flushMarker = committedRows;
        return clearedRows;
    }
    // Annoyingly similar to above, used post broadcast when rhsSlaveRows collated into 'rhs'
    rowidx_t clearNonLocalRows(CThorExpandingRowArray &rows)
    {
        rowidx_t clearedRows = 0;
        rowidx_t numRows = rows.ordinality();
        for (rowidx_t r=0; r<numRows; r++)
        {
            unsigned hv = rightHash->hash(rows.query(r));
            if (myNodeNum != (hv % numNodes))
            {
                OwnedConstThorRow row = rows.getClear(r); // dispose of
                ++clearedRows;
            }
        }
        return clearedRows;
    }
    bool clearAllNonLocalRows(const char *msg, bool spillRowArrays=false)
    {
        // This is likely to free memory, so block others (threads) until done
        // NB: This will not block appends
        CriticalBlock b(broadcastSpillingLock);
        if (!hasFailedOverToLocal())
        {
            setFailoverToLocal(true);
            ActPrintLog("Clearing non-local rows - cause: %s", msg);

            broadcaster->stop(myNodeNum, bcastflag_spilt); // signals to broadcast to start stopping immediately and to signal spilt to others

            rowidx_t clearedRows = 0;
            if (rhsCollated)
            {
                // This only needs to be done once, no rows will be added after collated
                clearedRows += clearNonLocalRows(rhs);
                rhs.compact();
                rhsCompacted = true;
            }
            else
            {
                /* NB: It is likely that there will be unflushed rows in the rhsSlaveRows arrays after we are done here.
                 * These will need flushing when all is done and clearNonLocalRows will need recalling to process rest
                 */
                ForEachItemIn(slave, rhsSlaveRows)
                {
                    CThorRowArrayWithFlushMarker &rows = *rhsSlaveRows.item(slave);
                    clearedRows += clearNonLocalRows(rows, slave);
                }
            }
            ActPrintLog("handleLowMem: clearedRows = %" RIPF "d", clearedRows);
            if (clearedRows)
                return true;
        }
        if (spillRowArrays) // only do if have to due to memory pressure. Not via foreign node notification.
        {
            // no non-locals left to spill, so flush a rhsSlaveRows array
            ForEachItemIn(slave, rhsSlaveRows)
            {
                CThorRowArrayWithFlushMarker &rows = *rhsSlaveRows.item(slave);
                if (rows.numCommitted())
                {
                    clearNonLocalRows(rows, slave);
                    rows.flushMarker = 0; // reset marker, since save will cause numCommitted to shrink
                    VStringBuffer tempPrefix("spill_%d", container.queryId());
                    StringBuffer tempName;
                    GetTempName(tempName, tempPrefix.str(), true);
                    Owned<CFileOwner> file = new CFileOwner(createIFile(tempName.str()));
                    VStringBuffer spillPrefixStr("clearAllNonLocalRows(%d)", SPILL_PRIORITY_SPILLABLE_STREAM);

                    // 3rd param. is skipNulls = true, the row arrays may have had the non-local rows delete already.
                    rows.save(file->queryIFile(), spillCompInfo, true, spillPrefixStr.str()); // saves committed rows

                    unsigned rwFlags = DEFAULT_RWFLAGS;
                    if (spillCompInfo)
                    {
                        rwFlags |= rw_compress;
                        rwFlags |= spillCompInfo;
                    }
                    gatheredRHSNodeStreams.append(* createRowStream(&file->queryIFile(), queryRowInterfaces(rightITDL), rwFlags));
                    return true;
                }
            }
        }
        return false;
    }
    void checkSmartMemException(IException *e)
    {
        if (!isSmart())
            throw e;
        switch (e->errorCode())
        {
        case ROXIEMM_MEMORY_POOL_EXHAUSTED:
        case ROXIEMM_MEMORY_LIMIT_EXCEEDED:
            break;
        default:
            throw e;
        }
    }
    bool setupHT(rowidx_t size)
    {
        if (size < 10)
            size = 16;
        else
        {
            rowcount_t res = size/3*4; // make HT 1/3 bigger than # rows
            if ((res < size) || (res > RIMAX)) // check for overflow, or result bigger than rowidx_t size
                throw MakeActivityException(this, 0, "Too many rows on RHS for hash table: %" RCPF "d", res);
            size = (rowidx_t)res;
        }
        try
        {
            table->setup(this, rightRowManager, size, leftHash, rightHash, compareLeftRight);
        }
        catch (IException *e)
        {
            checkSmartMemException(e);
            e->Release();
            return false;
        }
        rhsTableLen = size;
        return true;
    }
    /*
     * getGatheredRHSStream() returns stream of global rows that have been gathered locally
     * Used by handleFailoverToLocalRHS() only.
     */
    IRowStream *getGatheredRHSStream()
    {
        if (rhsCollated) // if global rows are already collated, just move into spillable stream.
        {
            // NB: If spilt after rhsCollated set, callback will have cleared and compacted, rows will still be sorted
            if (rhs.ordinality())
            {
                CThorSpillableRowArray spillableRHS(*this, sharedRightRowInterfaces);
                spillableRHS.transferFrom(rhs);

                /* Set priority higher than std. lookup priority, because any spill will indicate need to
                 * fail over to standard join and it is better to 1st spill a smaller channel collection
                 * that this will feed, than this larger stream.
                 */
                return spillableRHS.createRowStream(SPILL_PRIORITY_LOOKUPJOIN+10, spillCompInfo);
            }
        }
        else
        {
            /* NB: If cleared before rhsCollated, then need to clear non-locals that were added after spill
             * There should not be many, as broadcast starts to stop as soon as a slave notifies it is spilling
             * and ignores all non-locals.
             */

            rhsSlaveRows.sort(sortBySize); // because want biggest compacted/consumed 1st
            ForEachItemIn(slave, rhsSlaveRows)
            {
                CThorRowArrayWithFlushMarker &rows = *rhsSlaveRows.item(slave);
                clearNonLocalRows(rows, slave);

                ActPrintLog("Compacting rhsSlaveRows[%u], has %" RIPF "u rows", slave, rows.numCommitted());
                rows.compact();
            }

            // NB: Some streams may have already been added to gatheredRHSNodeStreams, as a result of previous spilling
            for (unsigned a=0; a<rhsSlaveRows.ordinality(); a++)
            {
                CThorSpillableRowArray &rows = *rhsSlaveRows.item(a);
                if (rows.numCommitted())
                {
                    /* NB: will kill array when stream is exhausted or if spilt
                     * Set priority higher than std. lookup priority, because any spill will indicate need to
                     * fail over to standard join and it is better to 1st spill a smaller channel collection
                     * that this will feed, than these larger stream.
                     */
                    gatheredRHSNodeStreams.append(* rows.createRowStream(SPILL_PRIORITY_LOOKUPJOIN+10, spillCompInfo)); // NB: default SPILL_PRIORITY_SPILLABLE_STREAM is lower than SPILL_PRIORITY_LOOKUPJOIN
                }
            }
            if (overflowWriteFile)
            {
                unsigned rwFlags = DEFAULT_RWFLAGS;
                if (spillCompInfo)
                {
                    rwFlags |= rw_compress;
                    rwFlags |= spillCompInfo;
                }
                ActPrintLog("Reading overflow RHS broadcast rows : %" RCPF "d", overflowWriteCount);
                Owned<IRowStream> overflowStream = createRowStream(&overflowWriteFile->queryIFile(), queryRowInterfaces(rightITDL), rwFlags);
                gatheredRHSNodeStreams.append(* overflowStream.getClear());
            }
            if (gatheredRHSNodeStreams.ordinality())
                return createConcatRowStream(gatheredRHSNodeStreams.ordinality(), gatheredRHSNodeStreams.getArray());
        }
        return NULL;
    }
    bool prepareLocalHT(CMarker &marker, IThorRowCollector &rightCollector)
    {
        try
        {
            if (!marker.init(rightCollector.numRows(), queryRowManager()))
                return false;
        }
        catch (IException *e)
        {
            checkSmartMemException(e);
            e->Release();
            return false;
        }

        rowidx_t uniqueKeys = 0;
        {
            CThorArrayLockBlock b(rightCollector);
            if (rightCollector.hasSpilt())
                return false;
            /* transfer rows out of collector to perform calc, but we'll keep lock,
             * so that a request to spill, will block delay, but can still proceed after calculate is done
             */
            CThorExpandingRowArray temp(*this);
            rightCollector.transferRowsOut(temp);
            uniqueKeys = marker.calculate(temp, compareRight, false);
            rightCollector.transferRowsIn(temp);
        }
        if (!setupHT(uniqueKeys)) // could cause spilling
        {
            if (!isSmart())
                throw MakeActivityException(this, 0, "Failed to allocate [LOCAL] hash table");
            return false;
        }
        return true;
    }
    /*
     * handleGlobalRHS() attempts to broadcast and gather RHS rows and setup HT on channel 0
     * Checks at various stages if spilt and bails out.
     * Side effect of setting 'rhsCollated' based on ch0 value on all channels
     * and setting setFailoverToLocal(true) if fails over.
     */
    bool handleGlobalRHS(CMarker &marker, bool globallySorted, bool stopping)
    {
        if (0 == queryJobChannelNumber()) // All channels broadcast, but only channel 0 receives
        {
            if (isSmart())
            {
                overflowWriteCount = 0;
                overflowWriteFile.clear();
                overflowWriteStream.clear();
                rightRowManager->addRowBuffer(this);
            }
            doBroadcastRHS(stopping);

            rowidx_t rhsRows = 0;
            bool globalBroadcastSpilt = false;
            {
                CriticalBlock b(broadcastSpillingLock);
                rhsRows = getGlobalRHSTotal(); // flushes all rhsSlaveRows arrays to calculate total.
                if (hasFailedOverToLocal())
                {
                    overflowWriteStream.clear(); // broadcast has finished, no more can be written
                    globalBroadcastSpilt = true;
                }
            }
            if (!hasFailedOverToLocal())
            {
                if (stable && !globallySorted)
                    rhs.setup(sharedRightRowInterfaces, false, stableSort_earlyAlloc);
                bool success=false;
                try
                {
                    if (marker.init(rhsRows, rightRowManager)) // May fail if insufficient memory available
                    {
                        // NB: If marker.init() returned false, it will have called the MM callbacks and have setup hasFailedOverToLocal() already
                        success = rhs.resize(rhsRows, SPILL_PRIORITY_LOW); // NB: Could OOM, handled by exception handler
                    }
                }
                catch (IException *e)
                {
                    checkSmartMemException(e);
                    e->Release();
                    success = false;
                }
                if (!success)
                {
                    ActPrintLog("Out of memory trying to size the global RHS row table for a SMART join, will now attempt a distributed local lookup join");
                    if (!hasFailedOverToLocal())
                    {
                        // NB: someone else could have provoked callback already
                        clearAllNonLocalRows("OOM on sizing global row table");
                        dbgassertex(hasFailedOverToLocal());
                    }
                }

                // For testing purposes only
                if (isSmart() && getOptBool(THOROPT_LKJOIN_LOCALFAILOVER, getOptBool(THOROPT_LKJOIN_HASHJOINFAILOVER)))
                    clearAllNonLocalRows("testing");
            }
            rowidx_t uniqueKeys = 0;
            {
                /* NB: This does not allocate/will not provoke spilling, but spilling callback still active
                 * and need to protect rhsSlaveRows access
                 */
                CriticalBlock b(broadcastSpillingLock);
                if (!hasFailedOverToLocal())
                {
                    // If spilt, don't size ht table now, ht will be sized later if local rhs fits
                    ForEachItemIn(a, rhsSlaveRows)
                    {
                        CThorSpillableRowArray &rows = *rhsSlaveRows.item(a);
                        rhs.appendRows(rows, true); // NB: This should not cause spilling, rhs is already sized and we are only copying ptrs in
                        rows.kill(); // free up ptr table asap
                    }
                    // Have to keep broadcastSpillingLock locked until sort and calculate are done
                    uniqueKeys = marker.calculate(rhs, compareRight, !globallySorted);
                    rhsCollated = true;
                    ActPrintLog("Collated all RHS rows");

                    if (stable && !globallySorted)
                    {
                        ActPrintLog("Clearing rhs stable ptr table");
                        rhs.setup(sharedRightRowInterfaces, false, stableSort_none); // don't need stable ptr table anymore
                    }
                }
            }
            if (!hasFailedOverToLocal()) // check again after processing above
            {
                if (!setupHT(uniqueKeys)) // NB: Sizing can cause spilling callback to be triggered or OOM in case of !smart
                {
                    ActPrintLog("Out of memory trying to size the global hash table for a SMART join, will now attempt a distributed local lookup join");
                    clearAllNonLocalRows("OOM on sizing global hash table"); // NB: setupHT should have provoked callback already
                    dbgassertex(hasFailedOverToLocal());
                }
            }
            if (isSmart())
            {
                /* NB: Potentially one of the slaves spilt late after broadcast and rowprocessor finished
                 * NB2: This is also to let others know state of this slave's spill state.
                 * Need to remove spill callback and broadcast one last message to know.
                 */

                rightRowManager->removeRowBuffer(this);

                if (!globalBroadcastSpilt && hasFailedOverToLocal()) // i.e. global broadcast didn't spill, but has since
                {
                    ForEachItemIn(a, rhsSlaveRows)
                    {
                        CThorSpillableRowArray &rows = *rhsSlaveRows.item(a);
                        rows.flush();
                    }
                }
                ActPrintLog("Broadcasting final spilt status: %s", hasFailedOverToLocal() ? "spilt" : "did not spill");
                // NB: Will cause other slaves to flush non-local if any have and failedOverToLocal will be set on all
                doBroadcastStop(broadcast2MpTag, hasFailedOverToLocal() ? bcastflag_spilt : bcastflag_null);
            }
            InterChannelBarrier();
            ActPrintLog("Shared memory manager memory report");
            rightRowManager->reportMemoryUsage(false);
            ActPrintLog("End of shared manager memory report");
        }
        else
        {
            CLookupJoinActivityBase *lkJoinCh0 = (CLookupJoinActivityBase *)channels[0];
            if (isSmart())
            {
                /* Add IBufferedRowCallback to all channels, because memory pressure can come on any IRowManager
                 * However, all invoked callbacks need to be handled by ch0
                 */
                rightRowManager->addRowBuffer(lkJoinCh0);
            }
            doBroadcastRHS(stopping);
            InterChannelBarrier(); // wait for channel 0, which will have marked rhsCollated and broadcast spilt status to all others
            if (isSmart())
                rightRowManager->removeRowBuffer(lkJoinCh0);
            if (lkJoinCh0->hasFailedOverToLocal())
                setFailoverToLocal(true);
            rhsCollated = lkJoinCh0->isRhsCollated();
        }
        ActPrintLog("Channel memory manager report");
        queryRowManager()->reportMemoryUsage(false);
        ActPrintLog("End of channel memory manager report");
        return !hasFailedOverToLocal();
    }
    /*
     * NB: returned stream or rhs will be sorted
     */
    IThorRowCollector *handleLocalRHS(IRowStream *right, ICompare *cmp)
    {
        Owned<IThorRowCollector> channelCollector;
        if (isSmart())
        {
            dbgassertex(!stable);
            if (getOptBool(THOROPT_LKJOIN_HASHJOINFAILOVER)) // for testing only (force to disk, as if spilt)
                channelCollector.setown(createThorRowCollector(*this, queryRowInterfaces(rightITDL), cmp, stableSort_none, rc_allDisk, SPILL_PRIORITY_LOOKUPJOIN));
            else
                channelCollector.setown(createThorRowCollector(*this, queryRowInterfaces(rightITDL), cmp, stableSort_none, rc_mixed, SPILL_PRIORITY_LOOKUPJOIN));
        }
        else
        {
            // i.e. will fire OOM if runs out of memory loading local right
            channelCollector.setown(createThorRowCollector(*this, queryRowInterfaces(rightITDL), cmp, stable ? stableSort_lateAlloc : stableSort_none, rc_allMem, SPILL_PRIORITY_DISABLE));
        }
        Owned<IRowWriter> writer = channelCollector->getWriter();
        while (!abortSoon)
        {
            const void *next = right->nextRow();
            if (!next)
            {
                next = right->nextRow();
                if (!next)
                    break;
            }
            writer->putRow(next);
        }
        return channelCollector.getClear();
    }
    /*
     * NB: if global attempt fails.
     * Returnes stream or rhs will be sorted
     */
    IThorRowCollector *handleFailoverToLocalRHS(ICompare *cmp)
    {
        class CChannelDistributor : public CSimpleInterfaceOf<IChannelDistributor>, implements roxiemem::IBufferedRowCallback
        {
            CLookupJoinActivityBase &owner;
            Owned<IThorRowCollector> channelCollector;
            Owned<IRowWriter> channelCollectorWriter;
            IChannelDistributor **channelDistributors;
            unsigned nextSpillChannel;
            CriticalSection crit;
            atomic_t spilt;
        public:
            CChannelDistributor(CLookupJoinActivityBase &_owner, ICompare *cmp) : owner(_owner)
            {
                channelCollector.setown(createThorRowCollector(owner, queryRowInterfaces(owner.rightITDL), cmp, stableSort_none, rc_mixed, SPILL_PRIORITY_DISABLE));
                channelCollectorWriter.setown(channelCollector->getWriter());
                channelDistributors = ((CLookupJoinActivityBase *)owner.channels[0])->channelDistributors;
                channelDistributors[owner.queryJobChannelNumber()] = this;
                nextSpillChannel = 0;
                atomic_set(&spilt, 0);
                //NB: all channels will have done this, before rows are added
            }
#define HPCC_17331 // Whilst under investigation
            void process(IRowStream *right)
            {
<<<<<<< HEAD
                for (;;)
=======
#ifdef HPCC_17331
                unsigned skippedNonLocalRows = 0;
#endif
                loop
>>>>>>> 4d3106b6
                {
                    OwnedConstThorRow row = right->nextRow();
                    if (!row)
                        break;
                    unsigned hv = owner.rightHash->hash(row);
                    unsigned slave = hv % owner.numSlaves;
                    unsigned channelDst = owner.queryJob().queryJobSlaveChannelNum(slave+1);
#ifdef HPCC_17331
                    if (NotFound == channelDst)
                    {
                        if (0 == skippedNonLocalRows++)
                        {
                            VStringBuffer errMsg("1st unexpected non-local row detected, slave: %u", slave+1);
                            IOutputMetaData *inputOutputMeta = owner.rightITDL->queryFromActivity()->queryContainer().queryHelper()->queryOutputMeta();
                            if (inputOutputMeta->hasXML())
                            {
                                CommonXmlWriter xmlWriter(0);
                                errMsg.append(" - row: ");
                                inputOutputMeta->toXML((byte *) row.get(), xmlWriter);
                                errMsg.append(xmlWriter.str());
                            }
                            if (owner.queryJob().getOptBool("smartjoin_failonnonlocal", true))
                            {
                                errMsg.newline().append("Please see JIRA issue HPCC-17331 and report incident");
                                throw MakeActivityException(&owner, 0, "%s", errMsg.str());
                            }
                            else
                                owner.ActPrintLog("%s", errMsg.str());
                        }
                        continue; // skip row
                    }
#else
                    dbgassertex(NotFound != channelDst); // if NotFound, slave is not a slave of this process
#endif
                    dbgassertex(channelDst < owner.queryJob().queryJobChannels());
                    channelDistributors[channelDst]->putRow(row.getClear());
                }
#ifdef HPCC_17331
                if (skippedNonLocalRows)
                    owner.ActPrintLog("WARNING: %u unexpected non-local row(s) detected", skippedNonLocalRows);
#endif
            }
            void processDistRight(IRowStream *right)
            {
                for (;;)
                {
                    OwnedConstThorRow row = right->nextRow();
                    if (!row)
                        break;
                    putRow(row.getClear());
                }
            }
        // roxiemem::IBufferedRowCallback impl.
            virtual bool freeBufferedRows(bool critical)
            {
                CriticalBlock b(crit);
                owner.ActPrintLog("CChannelDistributor free memory callback called");
                unsigned startSpillChannel = nextSpillChannel;
                for (;;)
                {
                    bool res = channelDistributors[nextSpillChannel]->spill(critical);
                    ++nextSpillChannel;
                    if (nextSpillChannel == owner.queryJob().queryJobChannels())
                        nextSpillChannel = 0;
                    if (res)
                        return true;
                    if (nextSpillChannel == startSpillChannel)
                        break;
                }
                return false;
            }
            virtual unsigned getSpillCost() const
            {
                return SPILL_PRIORITY_LOOKUPJOIN;
            }
            virtual unsigned getActivityId() const
            {
                return owner.queryActivityId();
            }
            virtual IThorRowCollector *getCollector() { return channelCollector.getLink(); }
        // IChannelDistributor impl.
            virtual void putRow(const void *row)
            {
                if (atomic_cas(&spilt, 0, 1))
                {
                    StringBuffer traceInfo;
                    if (channelCollector->shrink(&traceInfo)) // grab back some valuable table array space
                        owner.ActPrintLog("CChannelDistributor %s", traceInfo.str());
                }
                channelCollectorWriter->putRow(row);
            }
            virtual bool spill(bool critical) // called from OOM callback
            {
                if (!channelCollector->spill(critical))
                    return false;
                atomic_set(&spilt, 1);
                return true;
            }
            virtual roxiemem::IBufferedRowCallback *queryCallback() { return this; }
        } channelDistributor(*this, cmp);

        // Wait for channelDistributor on all channels to have initialized channelDistributors on channel 0, before beginning process()
        InterChannelBarrier();

        // NB: clearAllNonLocalRows (called on channel 0) will have already cleared all rows that are not local to this *node*

        /* Add IBufferedRowCallback to all channels, because memory pressure can come on any IRowManager
         * However, all invoked callbacks are handled by ch0 and round-robin freeing channel collectors
         */
        roxiemem::IBufferedRowCallback *callback = ((CLookupJoinActivityBase *)channels[0])->channelDistributors[0]->queryCallback();
        queryRowManager()->addRowBuffer(callback);
        Owned<IException> exception;
        Owned<IThorRowCollector> channelCollector;
        try
        {
            if (0 == queryJobChannelNumber())
            {
                // Pass all gathered RHS rows through channel distributor, in order to hash them into their own channel.
                Owned<IRowStream> gatheredRHSStream = getGatheredRHSStream();
                if (gatheredRHSStream)
                    channelDistributor.process(gatheredRHSStream);
            }
            InterChannelBarrier(); // wait for channel[0] to process in mem rows 1st

            if (getOptBool(THOROPT_LKJOIN_HASHJOINFAILOVER)) // for testing only (force to disk, as if spilt)
                channelDistributor.spill(false);

            Owned<IRowStream> distChannelStream = rhsDistributor->connect(queryRowInterfaces(rightITDL), right, rightHash, NULL);
            channelDistributor.processDistRight(distChannelStream);
        }
        catch (IException *e)
        {
            EXCLOG(e, "During channel distribution");
            exception.setown(e);
        }

        /* Now that channel distribution done, remove its roxiemem memory callback
         * but allow collector return to continue to spill if there's memory pressure.
         */
        channelCollector.setown(channelDistributor.getCollector());
        channelCollector->setup(cmp, stableSort_none, rc_mixed, SPILL_PRIORITY_LOOKUPJOIN);
        queryRowManager()->removeRowBuffer(callback);
        InterChannelBarrier(); // need barrier point to ensure all have removed callback before channelDistributor is destroyed
        if (exception)
            throw exception.getClear();
        return channelCollector.getClear();
    }
    void setupStandardJoin(IRowStream *right)
    {
        // NB: lhs ordering and grouping lost from here on.. (will have been caught earlier if global)
        if (grouped)
            throw MakeActivityException(this, 0, "Degraded to standard join, LHS order cannot be preserved");

        Owned<IThorRowLoader> rowLoader = createThorRowLoader(*this, queryRowInterfaces(leftITDL), helper->isLeftAlreadyLocallySorted() ? NULL : compareLeft);
        left.setown(rowLoader->load(left, abortSoon, false));
        leftITDL = queryInput(0); // reset
        ActPrintLog("LHS loaded/sorted");

        // rightStream is sorted
        // so now going to do a std. join on distributed sorted streams
        switch(container.getKind())
        {
            case TAKlookupjoin:
            case TAKsmartjoin:
            {
                bool hintunsortedoutput = getOptBool(THOROPT_UNSORTED_OUTPUT, TAKsmartjoin == container.getKind());
                bool hintparallelmatch = getOptBool(THOROPT_PARALLEL_MATCH, hintunsortedoutput); // i.e. unsorted, implies use parallel by default, otherwise no point
                joinHelper.setown(createJoinHelper(*this, helper, this, hintparallelmatch, hintunsortedoutput));
                break;
            }
            case TAKlookupdenormalize:
            case TAKlookupdenormalizegroup:
            case TAKsmartdenormalize:
            case TAKsmartdenormalizegroup:
                joinHelper.setown(createDenormalizeHelper(*this, helper, this));
                break;
            default:
                throwUnexpected();
        }
        joinHelper->init(left, right, leftAllocator, rightAllocator, ::queryRowMetaData(leftITDL));
    }
    void getRHS(bool stopping)
    {
        if (gotRHS)
            return;
        gotRHS = true;

        /* Global Lookup:
         * ==============
         * See : handleGlobalRHS()
         * Distributes RHS (using broadcaster) all channels broadcast, but only channel 0 receives/collates.
         * Whilst broadcasting, rows are kept in separate row arrays for each slave.
         * The separate slave row arrays are combined into a single RHS table and a HT is built.
         * If an OOM occurs, it fails over to local lookup 'Failover Local Lookup' (see below)
         * If succeeds, shares HT between channels and each channel works independently, streaming LHS to match RHS HT table.
         *
         * Failover Local Lookup:
         * ======================
         * On OOM event, all non-local (that don't hash partition to local node) are purged (see clearNonLocalRows())
         * See : handleGlobalRHS()
         * Row arrays are compacted.
         * A spillable stream of all local row arrays is formed (see getGatheredRHSStream())
         * The collected local RHS rows are partitioned with channel distributor - splitting them into channels.
         * Remaining non-local nodes are read from global RHS distributor and partitioned by channel distributor also.
         * LHS is co-distributed, i.e. to channels.
         * If an OOM occurs during this partitioning, it fails over to 'Failover Standard Join' (see below)
         * If succeeds, falls through to Local Lookup Handling
         *
         * Local Lookup
         * ============
         * Gathers local dataset into RHS table.
         * If succeeds proceeds to 'Local Lookup Handling'
         *
         * Local Lookup Handling
         * =====================
         * Prepares HT based on local channel rows
         * IF OOM's fails over to 'Failover Standard Join' (see below)
         * If succeeds, adds channel rows to HT (in global case channels >0 share table and HT)
         *
         * Failover Standard Join:
         * =======================
         * The LHS side is loaded and spilt and sorted if necessary
         * A regular join helper is created to perform a local join against the two hash distributed sorted sides.
         */

        Owned<IThorRowLoader> rowLoader;
        try
        {
            CMarker marker(*this);
            Owned<IRowStream> rightStream;
            Owned<IThorRowCollector> rightCollector;
            if (isGlobal())
            {
                /* All slaves on all channels now know whether any one spilt or not, i.e. whether to perform local hash join or not
                 * If any have spilt, still need to distribute rest of RHS..
                 */
                bool ok = handleGlobalRHS(marker, helper->isRightAlreadySorted(), stopping);
                if (stopping)
                {
                    ActPrintLog("Global getRHS stopped");
                    return;
                }
                if (ok)
                    ActPrintLog("RHS global rows fitted in memory in this channel, count: %" RIPF "d", rhs.ordinality());
                else
                {
                    ActPrintLog("Spilt whilst broadcasting, will attempt distributed local lookup join");

                    // NB: lhs ordering and grouping lost from here on..
                    if (grouped)
                        throw MakeActivityException(this, 0, "Degraded to Distributed Local Lookup, but input is marked as grouped and cannot preserve LHS order");

                    if (0 == queryJobChannelNumber())
                    {
                        // If HT sized already and now spilt, it's too big. Clear for re-use by handleLocalRHS()
                        clearHT();
                        marker.reset();
                    }

                    ICompare *cmp = rhsCollated ? NULL : compareRight; // if rhsCollated=true, then sorted, otherwise can't rely on any previous order.
                    rightCollector.setown(handleFailoverToLocalRHS(cmp));
                    if (rightCollector->hasSpilt())
                    {
                        ActPrintLog("Global SMART JOIN spilt to disk during Distributed Local Lookup handling. Failing over to Standard Join");
                        rightStream.setown(rightCollector->getStream());
                        setFailoverToStandard(true);
                    }

                    // start LHS distributor, needed by local lookup or full join
                    left.setown(lhsDistributor->connect(queryRowInterfaces(leftITDL), left, leftHash, NULL));

                    // NB: Some channels in this or other slave processes may have fallen over to hash join
                }
            }
            else
            {
                if (stopping)
                {
                    ActPrintLog("Local getRHS stopped");
                    return;
                }
                ICompare *cmp = helper->isRightAlreadyLocallySorted() ? NULL : compareRight;
                rightCollector.setown(handleLocalRHS(right, cmp));
                if (rightCollector->hasSpilt())
                {
                    rightStream.setown(rightCollector->getStream());
                    ActPrintLog("Local SMART JOIN spilt to disk. Failing over to regular local join");
                    setFailoverToStandard(true);
                }
                else
                    ActPrintLog("RHS local rows fitted in memory in this channel, count: %" RIPF "d", rhs.ordinality());
            }
            if (!rightStream)
            {
                // All RHS rows fitted in memory, rows were transferred out back into 'rhs' and sorted

                if (isLocal() || hasFailedOverToLocal())
                {
                    if (hasFailedOverToLocal())
                        marker.reset();
                    if (!prepareLocalHT(marker, *rightCollector)) // can cause others to spill, but must not be allowed to spill channel rows I'm working on.
                    {
                        setFailoverToStandard(true);
                        ActPrintLog("Out of memory trying to prepare [LOCAL] hashtable for a SMART join (%" RIPF "d rows), will now failover to a std hash join", rhs.ordinality());
                    }
                    rightStream.setown(rightCollector->getStream(false, &rhs));
                }
            }
            if (rightStream)
            {
                ActPrintLog("Performing STANDARD JOIN");
                setupStandardJoin(rightStream); // NB: rightStream is sorted
            }
            else
            {
                // NB: No spilling here on in
                if (isLocal() || hasFailedOverToLocal())
                {
                    ActPrintLog("Performing LOCAL LOOKUP JOIN: rhs size=%u, lookup table size = %" RIPF "u", rhs.ordinality(), rhsTableLen);
                    table->addRows(rhs, marker);
                    tableProxy.set(table);
                }
                else
                {
                    if (0 == queryJobChannelNumber()) // only ch0 has table, ch>0 will share ch0's table.
                    {
                        ActPrintLog("Performing GLOBAL LOOKUP JOIN: rhs size=%u, lookup table size = %" RIPF "u", rhs.ordinality(), rhsTableLen);
                        table->addRows(rhs, marker);
                        tableProxy.set(table);
                        InterChannelBarrier();
                    }
                    else
                    {
                        InterChannelBarrier();
                        tableProxy.set(channels[0]->queryTable());
                        rhsTableLen = tableProxy->queryTableSize();
                    }
                }
            }
        }
        catch (IException *e)
        {
            if (!isOOMException(e))
                throw e;
            IOutputMetaData *inputOutputMeta = rightITDL->queryFromActivity()->queryContainer().queryHelper()->queryOutputMeta();
            // rows may either be in separate slave row arrays or in single rhs array, or split.
            rowcount_t total = rowLoader ? rowLoader->numRows() : (getGlobalRHSTotal() + rhs.ordinality());
            throw checkAndCreateOOMContextException(this, e, "gathering RHS rows for lookup join", total, inputOutputMeta, NULL);
        }
    }
public:
    static bool needDedup(IHThorHashJoinArg *helper)
    {
        unsigned flags = helper->getJoinFlags();
        bool dedup = false;
        if (0 == (flags & (JFtransformMaySkip|JFmatchrequired)))
        {
            if (0 == (JFmanylookup & flags))
                dedup = true;
            else
            {
                unsigned keepLimit = helper->getKeepLimit();
                unsigned abortLimit = helper->getMatchAbortLimit();
                unsigned atMost = helper->getJoinLimit();
                dedup = (1==keepLimit) && (0==atMost) && (0==abortLimit);
            }
        }
        return dedup;
    }
    CLookupJoinActivityBase(CGraphElementBase *_container) : PARENT(_container)
    {
        rhsCollated = rhsCompacted = false;
        broadcast2MpTag = broadcast3MpTag = lhsDistributeTag = rhsDistributeTag = TAG_NULL;
        setFailoverToLocal(false);
        setFailoverToStandard(false);
        leftHash = helper->queryHashLeft();
        rightHash = helper->queryHashRight();
        compareRight = helper->queryCompareRight();
        compareLeft = helper->queryCompareLeft();
        compareLeftRight = helper->queryCompareLeftRight();
        stable = 0 == (JFunstable & flags);
        dedup = false;
        abortLimit = helper->getMatchAbortLimit();
        atMost = helper->getJoinLimit();
        if (0 == abortLimit)
            abortLimit = (unsigned)-1;
        if (0 == atMost)
            atMost = (unsigned)-1;
        if (abortLimit < atMost)
            atMost = abortLimit;

        switch (container.getKind())
        {
            case TAKsmartjoin:
            case TAKsmartdenormalize:
            case TAKsmartdenormalizegroup:
                smart = true;
                break;
            default:
                smart = false;
                break;
        }
        overflowWriteCount = 0;
        spillCompInfo = 0x0;
        if (getOptBool(THOROPT_COMPRESS_SPILLS, true))
        {
            StringBuffer compType;
            getOpt(THOROPT_COMPRESS_SPILL_TYPE, compType);
            setCompFlag(compType, spillCompInfo);
        }
        ActPrintLog("Smart join = %s", smart?"true":"false");
    }
    bool exceedsLimit(rowidx_t count, const void *left, const void *right, const void *&failRow)
    {
        if ((unsigned)-1 != atMost)
        {
            failRow = NULL;
            if (count>abortLimit)
            {
                if (0 == (JFmatchAbortLimitSkips & flags))
                {
                    Owned<IException> e;
                    try
                    {
                        if (helper)
                            helper->onMatchAbortLimitExceeded();
                        CommonXmlWriter xmlwrite(0);
                        if (outputMeta && outputMeta->hasXML())
                            outputMeta->toXML((const byte *) leftRow.get(), xmlwrite);
                        throw MakeActivityException(this, 0, "More than %d match candidates in join for row %s", abortLimit, xmlwrite.str());
                    }
                    catch (IException *_e)
                    {
                        if (0 == (JFonfail & flags))
                            throw;
                        e.setown(_e);
                    }
                    RtlDynamicRowBuilder ret(allocator);
                    size32_t transformedSize = helper->onFailTransform(ret, leftRow, defaultRight, e.get());
                    if (transformedSize)
                        failRow = ret.finalizeRowClear(transformedSize);
                }
                else
                    leftMatch = true; // there was a lhs match, even though rhs group exceeded limit. Therefore this lhs will not be considered left only/left outer
                return true;
            }
            else if (count>atMost)
                return true;
        }
        return false;
    }
    virtual bool isRhsConstant() const { return PARENT::isRhsConstant() && !hasFailedOverToStandard(); }

// IThorSlaveActivity overloaded methods
    virtual void init(MemoryBuffer &data, MemoryBuffer &slaveData) override
    {
        PARENT::init(data, slaveData);

        if (isGlobal())
        {
            if (0 == queryJobChannelNumber())
                channelDistributors.allocateN(queryJob().queryJobChannels(), true);
            broadcast2MpTag = queryJobChannel().deserializeMPTag(data);
            broadcast3MpTag = queryJobChannel().deserializeMPTag(data);
            lhsDistributeTag = queryJobChannel().deserializeMPTag(data);
            rhsDistributeTag = queryJobChannel().deserializeMPTag(data);
            rhsDistributor.setown(createHashDistributor(this, queryJobChannel().queryJobComm(), rhsDistributeTag, false, NULL, "RHS"));
            lhsDistributor.setown(createHashDistributor(this, queryJobChannel().queryJobComm(), lhsDistributeTag, false, NULL, "LHS"));
        }
        if (isSmart())
        {
            if (isGlobal())
            {
                for (unsigned s=0; s<container.queryJob().querySlaves(); s++)
                    rhsSlaveRows.item(s)->setup(sharedRightRowInterfaces, false, stableSort_none, false);
            }
        }
    }
    virtual void start() override
    {
        PARENT::start();
        if (!isSmart())
            dbgassertex(leftITDL->isGrouped() == grouped); // std. lookup join expects these to match
    }
    virtual void reset() override
    {
        PARENT::reset();
        if (isSmart())
        {
            if (!isRhsConstant())
            {
                if (isGlobal())
                {
                    setFailoverToLocal(false);
                    rhsCollated = rhsCompacted = false;
                }
            }
            setFailoverToStandard(false);
        }
    }
    CATCH_NEXTROW()
    {
        ActivityTimer t(totalCycles, timeActivities);
        if (!gotRHS)
        {
            getRHS(false);
            StringBuffer msg;
            if (isSmart())
            {
                msg.append("SmartJoin - ");
                if (hasFailedOverToStandard())
                    msg.append("Failed over to standard join");
                else if (isGlobal() && hasFailedOverToLocal())
                    msg.append("Failed over to hash distributed local lookup join");
                else
                    msg.append("All in memory lookup join");
            }
            else
                msg.append("LookupJoin");
            ActPrintLog("%s", msg.str());
        }
        OwnedConstThorRow row;
        if (joinHelper) // regular join (hash join)
            row.setown(joinHelper->nextRow());
        else
            row.setown(lookupNextRow());
        if (!row.get())
            return NULL;
        dataLinkIncrement();
        return row.getClear();
    }
    virtual void abort() override
    {
        PARENT::abort();
        if (rhsDistributor)
            rhsDistributor->abort();
        if (lhsDistributor)
            lhsDistributor->abort();
        if (joinHelper)
            joinHelper->stop();
    }
    virtual void stop() override
    {
        if (hasStarted())
        {
            if (isGlobal())
            {
                if (gotRHS)
                {
                    // Other channels sharing HT. So do not reset until all here
                    // NB: See handleGlobalRHS, if any channel failed over to local, all will have been marked failed over to local.
                    if (!hasFailedOverToLocal() && queryJob().queryJobChannels()>1)
                        InterChannelBarrier();
                }
                else
                    getRHS(true); // If global, need to handle RHS until all are slaves stop
            }

            if (rhsDistributor)
            {
                rhsDistributor->disconnect(true);
                rhsDistributor->join();
            }
            if (lhsDistributor)
            {
                lhsDistributor->disconnect(true);
                lhsDistributor->join();
            }
            joinHelper.clear();
        }
        PARENT::stop();
    }
    virtual bool isGrouped() const override
    {
        return isSmart() ? false : queryInput(0)->isGrouped();
    }
    virtual void bCastReceive(CSendItem *sendItem, bool stop) // NB: only called on channel 0
    {
        if (sendItem)
        {
            if (0 != (sendItem->queryFlags() & bcastflag_spilt))
            {
                VStringBuffer msg("Notification that node %d spilt", sendItem->queryNode()+1);
                clearAllNonLocalRows(msg.str());
            }
        }
        PARENT::bCastReceive(sendItem, stop);
    }
// IBufferedRowCallback
    virtual unsigned getSpillCost() const
    {
        return SPILL_PRIORITY_LOOKUPJOIN;
    }
    virtual unsigned getActivityId() const
    {
        return this->queryActivityId();
    }
    virtual bool freeBufferedRows(bool critical)
    {
        // NB: only installed if lookup join and global
        return clearAllNonLocalRows("Out of memory callback", true);
    }
    rowidx_t keepLocal(CThorExpandingRowArray &rows, CThorExpandingRowArray &localRows)
    {
        ForEachItemIn(r, rows)
        {
            unsigned hv = rightHash->hash(rows.query(r));
            if (myNodeNum == (hv % numNodes))
                localRows.append(rows.getClear(r));
        }
        rows.clearRows();
        return localRows.ordinality();
    }
    virtual bool addRHSRows(CThorSpillableRowArray &rhsRows, CThorExpandingRowArray &inRows, CThorExpandingRowArray &rhsInRowsTemp)
    {
        dbgassertex(0 == rhsInRowsTemp.ordinality());
        if (hasFailedOverToLocal())
        {
            if (0 == keepLocal(inRows, rhsInRowsTemp))
                return true;
        }
        CriticalBlock b(rhsRowLock);
        /* NB: If PARENT::addRHSRows fails, it will cause clearAllNonLocalRows() to have been triggered and failedOverToLocal to be set
         * When all is done, a last pass is needed to clear out non-locals
         */
        if (overflowWriteFile)
        {
            /* Tried to do outside crit above, but if empty, and now overflow, need to inside
             * Will be one off if at all
             */
            if (0 == rhsInRowsTemp.ordinality())
            {
                if (0 == keepLocal(inRows, rhsInRowsTemp))
                    return true;
            }
            overflowWriteCount += rhsInRowsTemp.ordinality();
            ForEachItemIn(r, rhsInRowsTemp)
                overflowWriteStream->putRow(rhsInRowsTemp.getClear(r));
            return true;
        }
        if (hasFailedOverToLocal())
        {
            /* Tried to do outside crit above, but hasFailedOverToLocal() could be true, since gaining lock
             * Will be one off if at all
             */
            if (0 == rhsInRowsTemp.ordinality())
            {
                if (0 == keepLocal(inRows, rhsInRowsTemp))
                    return true;
            }
            if (rhsRows.appendRows(rhsInRowsTemp, true))
                return true;
        }
        else
        {
            if (rhsRows.appendRows(inRows, true))
                return true;
            dbgassertex(hasFailedOverToLocal());

            if (0 == keepLocal(inRows, rhsInRowsTemp))
                return true;

            // keep it only if it hashes to my node
            if (rhsRows.appendRows(rhsInRowsTemp, true))
                return true;
        }
        /* Could OOM whilst still failing over to local lookup again, dealing with last row, or trailing
         * few rows being received. Unlikely since all local rows will have been cleared, but possible,
         * particularly if last rows end up causing row ptr table expansion here.
         *
         * Need to stash away somewhere to allow it to continue.
         */
        unsigned rwFlags = DEFAULT_RWFLAGS;
        if (spillCompInfo)
        {
            rwFlags |= rw_compress;
            rwFlags |= spillCompInfo;
        }
        StringBuffer tempFilename;
        GetTempName(tempFilename, "lookup_local", true);
        ActPrintLog("Overflowing RHS broadcast rows to spill file: %s", tempFilename.str());
        OwnedIFile iFile = createIFile(tempFilename.str());
        overflowWriteFile.setown(new CFileOwner(iFile.getLink()));
        overflowWriteStream.setown(createRowWriter(iFile, queryRowInterfaces(rightITDL), rwFlags));

        overflowWriteCount += rhsInRowsTemp.ordinality();
        ForEachItemIn(r, rhsInRowsTemp)
            overflowWriteStream->putRow(rhsInRowsTemp.getClear(r));
        return true;
    }
};

class CTableCommon : public CInterfaceOf<IInterface>
{
protected:
    rowidx_t tableSize;
public:
    rowidx_t queryTableSize() const { return tableSize; }
    void reset()
    {
        tableSize = 0;
    }
};

class CHTBase : public CTableCommon
{
protected:
    OwnedConstThorRow htMemory;
    IHash *leftHash, *rightHash;
    ICompare *compareLeftRight;

public:
    CHTBase()
    {
        reset();
    }
    void setup(CSlaveActivity *activity, roxiemem::IRowManager *rowManager, rowidx_t size, IHash *_leftHash, IHash *_rightHash, ICompare *_compareLeftRight)
    {
        unsigned __int64 _sz = sizeof(const void *) * ((unsigned __int64)size);
        memsize_t sz = (memsize_t)_sz;
        if (sz != _sz) // treat as OOM exception for handling purposes.
            throw MakeStringException(ROXIEMM_MEMORY_LIMIT_EXCEEDED, "Unsigned overflow, trying to allocate hash table of size: %" I64F "d ", _sz);
        void *ht = rowManager->allocate(sz, activity->queryContainer().queryId(), SPILL_PRIORITY_LOW);
        memset(ht, 0, sz);
        htMemory.setown(ht);
        tableSize = size;
        leftHash = _leftHash;
        rightHash = _rightHash;
        compareLeftRight = _compareLeftRight;
    }
    void reset()
    {
        CTableCommon::reset();
        htMemory.clear();
        leftHash = rightHash = NULL;
        compareLeftRight = NULL;
    }
};

class CLookupHT : public CHTBase
{
    CLookupJoinActivityBase<CLookupHT> *activity;
    const void **ht;

    const void *findFirst(const void *left)
    {
        unsigned h = leftHash->hash(left)%tableSize;
        for (;;)
        {
            const void *right = ht[h];
            if (!right)
                break;
            if (0 == compareLeftRight->docompare(left, right))
                return right;
            h++;
            if (h>=tableSize)
                h = 0;
        }
        return NULL;
    }
    void releaseHTRows()
    {
        roxiemem::ReleaseRoxieRowArray(tableSize, ht);
    }
public:
    CLookupHT()
    {
        reset();
    }
    ~CLookupHT()
    {
        releaseHTRows();
    }
    void setup(CLookupJoinActivityBase<CLookupHT> *_activity, roxiemem::IRowManager *rowManager, rowidx_t size, IHash *leftHash, IHash *rightHash, ICompare *compareLeftRight)
    {
        activity = _activity;
        CHTBase::setup(activity, rowManager, size, leftHash, rightHash, compareLeftRight);
        ht = (const void **)htMemory.get();
    }
    void reset()
    {
        releaseHTRows();
        CHTBase::reset();
        ht = NULL;
    }
    inline void addEntry(const void *row, unsigned hash)
    {
        for (;;)
        {
            const void *&htRow = ht[hash];
            if (!htRow)
            {
                LinkThorRow(row);
                htRow = row;
                break;
            }
            hash++;
            if (hash>=tableSize)
                hash = 0;
        }
    }
    inline const void *getNextRHS(HtEntry &currentHashEntry __attribute__((unused)))
    {
        return NULL; // no next in LOOKUP without MANY
    }
    inline const void *getFirstRHSMatch(const void *leftRow, const void *&failRow, HtEntry &currentHashEntry __attribute__((unused)))
    {
        failRow = NULL;
        return findFirst(leftRow);
    }
    virtual void addRows(CThorExpandingRowArray &_rows, CMarker &marker)
    {
        const void **rows = _rows.getRowArray();
        rowidx_t pos=0;
        for (;;)
        {
            rowidx_t nextPos = marker.findNextBoundary(pos);
            if (0 == nextPos)
                break;
            const void *row = rows[pos];
            unsigned h = rightHash->hash(row)%tableSize;
            addEntry(row, h);
            pos = nextPos;
        }
        // Rows now in hash table, rhs arrays no longer needed
        _rows.kill();
        marker.reset();
    }
};

class CLookupManyHT : public CHTBase
{
    CLookupJoinActivityBase<CLookupManyHT> *activity;
    HtEntry *ht;
    const void **rows;

    inline HtEntry *lookup(unsigned hash)
    {
        HtEntry *e = ht+hash;
        if (0 == e->count)
            return NULL;
        return e;
    }
    const void *findFirst(const void *left, HtEntry &currentHashEntry)
    {
        unsigned h = leftHash->hash(left)%tableSize;
        for (;;)
        {
            HtEntry *e = lookup(h);
            if (!e)
                break;
            const void *right = rows[e->index];
            if (0 == compareLeftRight->docompare(left, right))
            {
                currentHashEntry = *e;
                return right;
            }
            h++;
            if (h>=tableSize)
                h = 0;
        }
        return NULL;
    }
public:
    CLookupManyHT()
    {
        reset();
    }
    void setup(CLookupJoinActivityBase<CLookupManyHT> *_activity, roxiemem::IRowManager *rowManager, rowidx_t size, IHash *leftHash, IHash *rightHash, ICompare *compareLeftRight)
    {
        activity = _activity;
        CHTBase::setup(activity, rowManager, size, leftHash, rightHash, compareLeftRight);
        ht = (HtEntry *)htMemory.get();
    }
    inline void addEntry(const void *row, unsigned hash, rowidx_t index, rowidx_t count)
    {
        for (;;)
        {
            HtEntry &e = ht[hash];
            if (!e.count)
            {
                e.index = index;
                e.count = count;
                break;
            }
            hash++;
            if (hash>=tableSize)
                hash = 0;
        }
    }
    void reset()
    {
        CHTBase::reset();
        ht = NULL;
        rows = NULL;
    }
    inline const void *getNextRHS(HtEntry &currentHashEntry)
    {
        if (1 == currentHashEntry.count)
            return NULL;
        --currentHashEntry.count;
        return rows[++currentHashEntry.index];
    }
    inline const void *getFirstRHSMatch(const void *leftRow, const void *&failRow, HtEntry &currentHashEntry)
    {
        const void *right = findFirst(leftRow, currentHashEntry);
        if (right)
        {
            if (activity->exceedsLimit(currentHashEntry.count, leftRow, right, failRow))
                return NULL;
        }
        return right;
    }
    virtual void addRows(CThorExpandingRowArray &_rows, CMarker &marker)
    {
        rows = _rows.getRowArray();
        rowidx_t pos=0;
        rowidx_t pos2;
        for (;;)
        {
            pos2 = marker.findNextBoundary(pos);
            if (0 == pos2)
                break;
            rowidx_t count = pos2-pos;
            /* JCS->GH - Could you/do you spot LOOKUP MANY, followed by DEDUP(key) ?
             * It feels like we should only dedup if code gen spots, rather than have LOOKUP without MANY option
             * i.e. feels like LOOKUP without MANY should be deprecated..
            */
            const void *row = rows[pos];
            unsigned h = rightHash->hash(row)%tableSize;
            // NB: 'pos' and 'count' won't be used if dedup variety
            addEntry(row, h, pos, count);
            pos = pos2;
        }
    }
};

class CLookupJoinSlaveActivity : public CLookupJoinActivityBase<CLookupHT>
{
public:
    CLookupJoinSlaveActivity(CGraphElementBase *_container) : CLookupJoinActivityBase<CLookupHT>(_container)
    {
        dedup = true;
    }
};

class CLookupManyJoinSlaveActivity : public CLookupJoinActivityBase<CLookupManyHT>
{
public:
    CLookupManyJoinSlaveActivity(CGraphElementBase *_container) : CLookupJoinActivityBase<CLookupManyHT>(_container)
    {
        // NB: could not dedup if JFtransformMaySkip or JFmatchrequired, but returnMany not necessarily true
        returnMany = 0 != (JFmanylookup & flags);
    }
};

class CAllTable : public CTableCommon
{
    const void **rows;
    rowidx_t nextRhsRow;

public:
    CAllTable()
    {
        reset();
    }
    void reset()
    {
        CTableCommon::reset();
        rows = NULL;
        nextRhsRow = 0;
    }
    inline const void *getNextRHS(HtEntry &currentHashEntry __attribute__((unused)))
    {
        if (++nextRhsRow<tableSize)
            return rows[nextRhsRow];
        return NULL;
    }
    inline const void *getFirstRHSMatch(const void *leftRow, const void *&failRow, HtEntry &currentHashEntry __attribute__((unused)))
    {
        nextRhsRow = 0;
        failRow = NULL;
        return rows[0]; // guaranteed to be at least one row
    }
    void addRows(CThorExpandingRowArray &_rows)
    {
        tableSize = _rows.ordinality();
        rows = _rows.getRowArray();
        nextRhsRow = 0;
    }
};

class CAllJoinSlaveActivity : public CInMemJoinBase<CAllTable, IHThorAllJoinArg>
{
    typedef CInMemJoinBase<CAllTable, IHThorAllJoinArg> PARENT;

protected:
    void getRHS(bool stopping)
    {
        if (gotRHS)
            return;
        gotRHS = true;

        try
        {
            // ALL join must fit into memory
            if (isGlobal())
            {
                doBroadcastRHS(stopping);
                if (stopping) // broadcast done and no-one spilt, this node can now stop
                    return;

                if (0 == queryJobChannelNumber()) // All channels broadcast, but only channel 0 receives
                {
                    rhsTableLen = getGlobalRHSTotal();
                    rhs.resize(rhsTableLen);
                    ForEachItemIn(a, rhsSlaveRows)
                    {
                        CThorSpillableRowArray &rows = *rhsSlaveRows.item(a);
                        rhs.appendRows(rows, true);
                        rows.kill(); // free up ptr table asap
                    }
                    table->addRows(rhs);
                    tableProxy.set(table);
                    InterChannelBarrier();
                }
                else
                {
                    InterChannelBarrier();
                    tableProxy.set(channels[0]->queryTable());
                    rhsTableLen = tableProxy->queryTableSize();
                }
           }
           else
           {
                if (stopping) // if local can stop now
                    return;
                // if input counts known, use to presize RHS table
                ThorDataLinkMetaInfo rightMeta;
                rightITDL->getMetaInfo(rightMeta);
                rowcount_t rhsTotalCount = RCUNSET;
                if (rightMeta.totalRowsMin == rightMeta.totalRowsMax)
                {
                    rhsTotalCount = rightMeta.totalRowsMax;
                    if (rhsTotalCount > RIMAX)
                        throw MakeActivityException(this, 0, "Too many rows on RHS for ALL join: %" RCPF "d", rhsTotalCount);
                    rhs.resize((rowidx_t)rhsTotalCount);
                }
                while (!abortSoon)
                {
                    OwnedConstThorRow row = right->ungroupedNextRow();
                    if (!row)
                        break;
                    rhs.append(row.getClear());
                }
                rhsTableLen = rhs.ordinality();
                if (rhsTotalCount != RCUNSET) // verify matches meta
                    assertex(rhsTableLen == rhsTotalCount);
                table->addRows(rhs);
                tableProxy.set(table);
            }
            ActPrintLog("rhs table: %d elements", rhsTableLen);
        }
        catch (IException *e)
        {
            if (!isOOMException(e))
                throw e;
            IOutputMetaData *inputOutputMeta = rightITDL->queryFromActivity()->queryContainer().queryHelper()->queryOutputMeta();
            // rows may either be in separate slave row arrays or in single rhs array, or split.
            rowidx_t total = getGlobalRHSTotal() + rhs.ordinality();
            throw checkAndCreateOOMContextException(this, e, "gathering RHS rows for lookup join", total, inputOutputMeta, NULL);
        }
    }
public:
    CAllJoinSlaveActivity(CGraphElementBase *_container) : PARENT(_container)
    {
        returnMany = true;
    }
// IThorSlaveActivity overloaded methods
    CATCH_NEXTROW()
    {
        ActivityTimer t(totalCycles, timeActivities);
        if (!gotRHS)
            getRHS(false);
        OwnedConstThorRow row = lookupNextRow();
        if (!row.get())
            return NULL;
        dataLinkIncrement();
        return row.getClear();
    }
    virtual void stop()
    {
        if (hasStarted())
        {
            if (isGlobal())
            {
                if (gotRHS)
                {
                    // Other channels sharing HT. So do not reset until all here
                    if (queryJob().queryJobChannels()>1)
                        InterChannelBarrier();
                }
                else
                    getRHS(true); // If global, need to handle RHS until all are slaves stop
            }
        }
        PARENT::stop();
    }
    virtual bool isGrouped() const override { return queryInput(0)->isGrouped(); }
};


CActivityBase *createLookupJoinSlave(CGraphElementBase *container) 
{ 
    IHThorHashJoinArg *helper = (IHThorHashJoinArg *)container->queryHelper();
    if (CLookupManyJoinSlaveActivity::needDedup(helper))
        return new CLookupJoinSlaveActivity(container);
    else
        return new CLookupManyJoinSlaveActivity(container);
}

CActivityBase *createAllJoinSlave(CGraphElementBase *container)
{
    return new CAllJoinSlaveActivity(container);
}

<|MERGE_RESOLUTION|>--- conflicted
+++ resolved
@@ -2206,14 +2206,10 @@
 #define HPCC_17331 // Whilst under investigation
             void process(IRowStream *right)
             {
-<<<<<<< HEAD
-                for (;;)
-=======
 #ifdef HPCC_17331
                 unsigned skippedNonLocalRows = 0;
 #endif
-                loop
->>>>>>> 4d3106b6
+                for (;;)
                 {
                     OwnedConstThorRow row = right->nextRow();
                     if (!row)
