/*##############################################################################

    HPCC SYSTEMS software Copyright (C) 2012 HPCC Systems®.

    Licensed under the Apache License, Version 2.0 (the "License");
    you may not use this file except in compliance with the License.
    You may obtain a copy of the License at

       http://www.apache.org/licenses/LICENSE-2.0

    Unless required by applicable law or agreed to in writing, software
    distributed under the License is distributed on an "AS IS" BASIS,
    WITHOUT WARRANTIES OR CONDITIONS OF ANY KIND, either express or implied.
    See the License for the specific language governing permissions and
    limitations under the License.
############################################################################## */

#include "rmtfile.hpp"
#include "dadfs.hpp"

#define NO_BWD_COMPAT_MAXSIZE
#include "thorcommon.ipp"
#include "thmem.hpp"

#include "thmfilemanager.hpp"
#include "eclhelper.hpp"
#include "thexception.hpp"

#include "eclhelper.hpp" // tmp for IHThorArg interface
#include "thdiskbase.ipp"

CDiskReadMasterBase::CDiskReadMasterBase(CMasterGraphElement *info) : CMasterActivity(info), diskStats(info->queryJob(), diskReadRemoteStatistics)
{
    hash = NULL;
    inputProgress.setown(new ProgressInfo(queryJob()));
}

void CDiskReadMasterBase::init()
{
    CMasterActivity::init();
    IHThorDiskReadBaseArg *helper = (IHThorDiskReadBaseArg *) queryHelper();
    bool mangle = 0 != (helper->getFlags() & (TDXtemporary|TDXjobtemp));
    OwnedRoxieString helperFileName = helper->getFileName();
    StringBuffer expandedFileName;
    queryThorFileManager().addScope(container.queryJob(), helperFileName, expandedFileName, mangle);
    fileName.set(expandedFileName);
    reInit = 0 != (helper->getFlags() & (TDXvarfilename|TDXdynamicfilename));

    Owned<IDistributedFile> file = queryThorFileManager().lookup(container.queryJob(), helperFileName, 0 != ((TDXtemporary|TDXjobtemp) & helper->getFlags()), 0 != (TDRoptional & helper->getFlags()), true);
    if (file)
    {
        if (file->isExternal() && (helper->getFlags() & TDXcompress))
            file->queryAttributes().setPropBool("@blockCompressed", true);
        if (file->numParts() > 1)
            fileDesc.setown(getConfiguredFileDescriptor(*file));
        else
            fileDesc.setown(file->getFileDescriptor());
<<<<<<< HEAD
        validateFile(file);
        reInit = 0 != (helper->getFlags() & (TDXvarfilename|TDXdynamicfilename));
=======
>>>>>>> 56129c97
        if (container.queryLocal() || helper->canMatchAny()) // if local, assume may match
        {
            bool temp = 0 != (TDXtemporary & helper->getFlags());
            bool local;
            if (temp)
                local = false;
            else
                local = container.queryLocal();
            mapping.setown(getFileSlaveMaps(file->queryLogicalName(), *fileDesc, container.queryJob().queryUserDescriptor(), container.queryJob().querySlaveGroup(), local, false, hash, file->querySuperFile()));
            addReadFile(file, temp);
        }
        if (0 != (helper->getFlags() & TDRfilenamecallback)) // only get/serialize if using virtual file name fields
        {
            IDistributedSuperFile *super = file->querySuperFile();
            if (super)
            {
                unsigned numsubs = super->numSubFiles(true);
                unsigned s=0;
                for (; s<numsubs; s++)
                {
                    IDistributedFile &subfile = super->querySubFile(s, true);
                    subfileLogicalFilenames.append(subfile.queryLogicalName());
                }
            }
        }
        void *ekey;
        size32_t ekeylen;
        helper->getEncryptKey(ekeylen,ekey);
        bool encrypted = fileDesc->queryProperties().getPropBool("@encrypted");
        if (0 != ekeylen)
        {
            memset(ekey,0,ekeylen);
            free(ekey);
            if (!encrypted)
            {
                Owned<IException> e = MakeActivityWarning(&container, TE_EncryptionMismatch, "Ignoring encryption key provided as file '%s' was not published as encrypted", fileName.get());
                queryJobChannel().fireException(e);
            }
        }
        else if (encrypted)
            throw MakeActivityException(this, 0, "File '%s' was published as encrypted but no encryption key provided", fileName.get());
    }
}

void CDiskReadMasterBase::serializeSlaveData(MemoryBuffer &dst, unsigned slave)
{
    IHThorDiskReadBaseArg *helper = (IHThorDiskReadBaseArg *) queryHelper();
    dst.append(fileName);
    dst.append(subfileLogicalFilenames.ordinality());
    if (subfileLogicalFilenames.ordinality())
    {
        ForEachItemIn(s, subfileLogicalFilenames)
            dst.append(subfileLogicalFilenames.item(s));
    }
    if (mapping)
        mapping->serializeMap(slave, dst);
    else
        CSlavePartMapping::serializeNullMap(dst);
}

void CDiskReadMasterBase::deserializeStats(unsigned node, MemoryBuffer &mb)
{
    CMasterActivity::deserializeStats(node, mb);
    rowcount_t progress;
    mb.read(progress);
    inputProgress->set(node, progress);

    diskStats.deserializeMerge(node, mb);
}

void CDiskReadMasterBase::getActivityStats(IStatisticGatherer & stats)
{
    CMasterActivity::getActivityStats(stats);
    diskStats.getStats(stats);
}

void CDiskReadMasterBase::getEdgeStats(IStatisticGatherer & stats, unsigned idx)
{
    //This should be an activity stats
    CMasterActivity::getEdgeStats(stats, idx);
    inputProgress->processInfo();
    stats.addStatistic(StNumDiskRowsRead, inputProgress->queryTotal());
}

/////////////////

void CWriteMasterBase::init()
{
    published = false;
    recordsProcessed = 0;
    bool mangle = 0 != (diskHelperBase->getFlags() & (TDXtemporary|TDXjobtemp));
    OwnedRoxieString helperFileName = diskHelperBase->getFileName();
    StringBuffer expandedFileName;
    queryThorFileManager().addScope(container.queryJob(), helperFileName, expandedFileName, mangle);
    fileName.set(expandedFileName);
    dlfn.set(fileName);
    if (diskHelperBase->getFlags() & TDWextend)
    {
        assertex(0 == (diskHelperBase->getFlags() & (TDXtemporary|TDXjobtemp)));
        Owned<IDistributedFile> file = queryThorFileManager().lookup(container.queryJob(), helperFileName, false, true);
        if (file.get())
        {
            fileDesc.setown(file->getFileDescriptor());
            queryThorFileManager().noteFileRead(container.queryJob(), file, true);
        }
    }
    if (dlfn.isExternal())
        mpTag = container.queryJob().allocateMPTag(); // used
    if (NULL == fileDesc.get())
    {
        bool overwriteok = 0!=(TDWoverwrite & diskHelperBase->getFlags());

        unsigned idx=0;
        while (true)
        {
            OwnedRoxieString cluster(diskHelperBase->getCluster(idx));
            if(!cluster)
                break;
            clusters.append(cluster);
            idx++;
        }
        IArrayOf<IGroup> groups;
        fillClusterArray(container.queryJob(), fileName, clusters, groups);
        fileDesc.setown(queryThorFileManager().create(container.queryJob(), fileName, clusters, groups, overwriteok, diskHelperBase->getFlags()));
        if (1 == groups.ordinality())
            targetOffset = getGroupOffset(groups.item(0), container.queryJob().querySlaveGroup());
        IPropertyTree &props = fileDesc->queryProperties();
        if (diskHelperBase->getFlags() & (TDWowned|TDXjobtemp|TDXtemporary))
            props.setPropBool("@owned", true);
        if (diskHelperBase->getFlags() & TDWresult)
            props.setPropBool("@result", true);
        const char *rececl= diskHelperBase->queryRecordECL();
        if (rececl&&*rececl)
            props.setProp("ECL", rececl);
        setRtlFormat(props, diskHelperBase->queryDiskRecordSize());

        bool blockCompressed=false;
        void *ekey;
        size32_t ekeylen;
        diskHelperBase->getEncryptKey(ekeylen,ekey);
        if (ekeylen)
        {
            memset(ekey,0,ekeylen);
            free(ekey);
            props.setPropBool("@encrypted", true);
            blockCompressed = true;
        }
        else if (0 != (diskHelperBase->getFlags() & TDWnewcompress) || 0 != (diskHelperBase->getFlags() & TDXcompress))
            blockCompressed = true;
        if (blockCompressed)
            props.setPropBool("@blockCompressed", true);
        props.setProp("@kind", "flat");
        if (((TAKdiskwrite == container.getKind()) || (TAKspillwrite == container.getKind())) &&
                (0 != (diskHelperBase->getFlags() & TDXtemporary)) && container.queryOwner().queryOwner() && (!container.queryOwner().isGlobal())) // I am in a child query
        { // do early, because this will be local act. and will not come back to master until end of owning graph.
            publish();
        }
    }
}

void CWriteMasterBase::publish()
{
    if (published) return;
    published = true;
    if (!(diskHelperBase->getFlags() & (TDXtemporary|TDXjobtemp)))
        updateActivityResult(container.queryJob().queryWorkUnit(), diskHelperBase->getFlags(), diskHelperBase->getSequence(), fileName, recordsProcessed);

    IPropertyTree &props = fileDesc->queryProperties();
    props.setPropInt64("@recordCount", recordsProcessed);
    if (0 == (diskHelperBase->getFlags() & TDXtemporary) || container.queryJob().queryUseCheckpoints())
    {
        if (0 != (diskHelperBase->getFlags() & TDWexpires))
            setExpiryTime(props, diskHelperBase->getExpiryDays());
        if (TDWupdate & diskHelperBase->getFlags())
        {
            unsigned eclCRC;
            unsigned __int64 totalCRC;
            diskHelperBase->getUpdateCRCs(eclCRC, totalCRC);
            props.setPropInt("@eclCRC", eclCRC);
            props.setPropInt64("@totalCRC", totalCRC);
        }
    }
    container.queryTempHandler()->registerFile(fileName, container.queryOwner().queryGraphId(), diskHelperBase->getTempUsageCount(), TDXtemporary & diskHelperBase->getFlags(), getDiskOutputKind(diskHelperBase->getFlags()), &clusters);
    if (!dlfn.isExternal())
    {
        bool temporary = 0 != (diskHelperBase->getFlags()&TDXtemporary);
        if (!temporary && (queryJob().querySlaves() < fileDesc->numParts()))
        {
            // create empty parts for a fileDesc being published that is larger than this clusters
            size32_t recordSize = 0;
            IOutputMetaData *diskRowMeta = diskHelperBase->queryDiskRecordSize()->querySerializedDiskMeta();
            if (diskRowMeta->isFixedSize() && ((TAKdiskwrite == container.getKind()) || (TAKspillwrite == container.getKind())))
            {
                recordSize = diskRowMeta->getMinRecordSize();
                if (0 != (diskHelperBase->getFlags() & TDXgrouped))
                    recordSize += 1;
            }
            unsigned compMethod = COMPRESS_METHOD_LZW;
            // rowdiff used if recordSize > 0, else fallback to compMethod
            if (getOptBool(THOROPT_COMP_FORCELZW, false))
            {
                recordSize = 0; // by default if fixed length (recordSize set), row diff compression is used. This forces compMethod.
                compMethod = COMPRESS_METHOD_LZW;
            }
            else if (getOptBool(THOROPT_COMP_FORCEFLZ, false))
                compMethod = COMPRESS_METHOD_FASTLZ;
            else if (getOptBool(THOROPT_COMP_FORCELZ4, false))
                compMethod = COMPRESS_METHOD_LZ4;
            bool blockCompressed;
            bool compressed = fileDesc->isCompressed(&blockCompressed);
            for (unsigned clusterIdx=0; clusterIdx<fileDesc->numClusters(); clusterIdx++)
            {
                StringBuffer clusterName;
                fileDesc->getClusterGroupName(clusterIdx, clusterName, &queryNamedGroupStore());
                PROGLOG("Creating blank parts for file '%s', cluster '%s'", fileName.get(), clusterName.str());
                unsigned p=0;
                while (p<fileDesc->numParts())
                {
                    if (p == targetOffset)
                        p += queryJob().querySlaves();
                    IPartDescriptor *partDesc = fileDesc->queryPart(p);
                    CDateTime createTime, modifiedTime;
                    for (unsigned c=0; c<partDesc->numCopies(); c++)
                    {
                        RemoteFilename rfn;
                        partDesc->getFilename(c, rfn);
                        StringBuffer path;
                        rfn.getPath(path);
                        try
                        {
                            ensureDirectoryForFile(path.str());
                            OwnedIFile iFile = createIFile(path.str());
                            Owned<IFileIO> iFileIO;
                            if (compressed)
                                iFileIO.setown(createCompressedFileWriter(iFile, recordSize, false, true, NULL, compMethod));
                            else
                                iFileIO.setown(iFile->open(IFOcreate));
                            dbgassertex(iFileIO.get());
                            iFileIO.clear();
                            // ensure copies have matching datestamps, as they would do normally (backupnode expects it)
                            if (partDesc->numCopies() > 1)
                            {
                                if (0 == c)
                                    iFile->getTime(&createTime, &modifiedTime, NULL);
                                else
                                    iFile->setTime(&createTime, &modifiedTime, NULL);
                            }
                        }
                        catch (IException *e)
                        {
                            if (0 == c)
                                throw;
                            Owned<IThorException> e2 = MakeThorException(e);
                            e->Release();
                            e2->setAction(tea_warning);
                            queryJob().fireException(e2);
                        }
                    }
                    partDesc->queryProperties().setPropInt64("@size", 0);
                    p++;
                }
                clusterIdx++;
            }
        }
        queryThorFileManager().publish(container.queryJob(), fileName, *fileDesc, NULL);
    }
}

CWriteMasterBase::CWriteMasterBase(CMasterGraphElement *info) : CMasterActivity(info), diskStats(info->queryJob(), diskWriteRemoteStatistics)
{
    publishReplicatedDone = !globals->getPropBool("@replicateAsync", true);
    replicateProgress.setown(new ProgressInfo(queryJob()));

    diskHelperBase = (IHThorDiskWriteArg *)queryHelper();
    targetOffset = 0;
}

void CWriteMasterBase::deserializeStats(unsigned node, MemoryBuffer &mb)
{
    CMasterActivity::deserializeStats(node, mb);
    unsigned repPerc;
    mb.read(repPerc);
    replicateProgress->set(node, repPerc);

    diskStats.deserializeMerge(node, mb);
}

void CWriteMasterBase::getActivityStats(IStatisticGatherer & stats)
{
    CMasterActivity::getActivityStats(stats);
    if (publishReplicatedDone)
    {
        replicateProgress->processInfo();
        stats.addStatistic(StPerReplicated, replicateProgress->queryAverage() * 10000);
    }
    diskStats.getStats(stats);
}

void CWriteMasterBase::preStart(size32_t parentExtractSz, const byte *parentExtract)
{
    CMasterActivity::preStart(parentExtractSz, parentExtract);
    if (TAKdiskwrite == container.getKind())
    {
        if (0 == ((TDXvarfilename|TDXtemporary|TDXjobtemp) & diskHelperBase->getFlags()))
        {
            OwnedRoxieString fname(diskHelperBase->getFileName());
            Owned<IDistributedFile> file = queryThorFileManager().lookup(container.queryJob(), fname, false, true);
            if (file)
            {
                if (0 == ((TDWextend+TDWoverwrite) & diskHelperBase->getFlags()))
                    throw MakeActivityException(this, TE_OverwriteNotSpecified, "Cannot write %s, file already exists (missing OVERWRITE attribute?)", file->queryLogicalName());
                checkSuperFileOwnership(*file);
            }
        }
    }
}

void CWriteMasterBase::serializeSlaveData(MemoryBuffer &dst, unsigned slave)
{
    OwnedRoxieString fname(diskHelperBase->getFileName());
    dst.append(fileName);
    if (diskHelperBase->getFlags() & TDXtemporary)
    {
        unsigned usageCount = container.queryJob().queryWorkUnit().queryFileUsage(fname);
        if (0 == usageCount) usageCount = diskHelperBase->getTempUsageCount();
        dst.append(usageCount);
    }
    if (dlfn.isExternal())
    {
        fileDesc->queryPart(0)->serialize(dst);
        dst.append(mpTag);
    }
    else
        fileDesc->queryPart(targetOffset+slave)->serialize(dst);
}

void CWriteMasterBase::done()
{
    CMasterActivity::done();
    publish();
    if (((TAKdiskwrite == container.getKind()) || (TAKspillwrite == container.getKind())) && (0 != (diskHelperBase->getFlags() & TDXtemporary)) && container.queryOwner().queryOwner()) // I am in a child query
    {
        published = false;
        recordsProcessed = 0;
    }
}

void CWriteMasterBase::slaveDone(size32_t slaveIdx, MemoryBuffer &mb)
{
    if (mb.length()) // if 0 implies aborted out from this slave.
    {
        rowcount_t slaveProcessed;
        mb.read(slaveProcessed);
        recordsProcessed += slaveProcessed;
        if (dlfn.isExternal())
            return;

        offset_t size, physicalSize;
        mb.read(size);
        mb.read(physicalSize);

        unsigned fileCrc;
        mb.read(fileCrc);
        CDateTime modifiedTime(mb);

        IPartDescriptor *partDesc = fileDesc->queryPart(targetOffset+slaveIdx);
        IPropertyTree &props = partDesc->queryProperties();
        props.setPropInt64("@size", size);
        if (fileDesc->isCompressed())
            props.setPropInt64("@compressedSize", physicalSize);
        props.setPropInt64("@fileCrc", fileCrc);
        StringBuffer timeStr;
        modifiedTime.getString(timeStr);
        props.setProp("@modified", timeStr.str());
        props.setPropInt64("@recordCount", slaveProcessed);
    }
}



/////////////////
rowcount_t getCount(CActivityBase &activity, unsigned partialResults, rowcount_t limit, mptag_t mpTag)
{
    rowcount_t totalCount = 0;
    CMessageBuffer msg;
    while (partialResults--)
    {
        rank_t sender;
        msg.clear();
        if (!activity.receiveMsg(msg, RANK_ALL, mpTag, &sender)) return 0;
        if (activity.queryAbortSoon()) return 0;
        rowcount_t partialCount;
        msg.read(partialCount);
        totalCount += (rowcount_t)partialCount;
        if (totalCount > limit)
            break;
    }
    return totalCount;
}

const void *getAggregate(CActivityBase &activity, unsigned partialResults, IThorRowInterfaces &rowIf, IHThorCompoundAggregateExtra &aggHelper, mptag_t mpTag)
{
    // JCSMORE - pity this isn't common routine with similar one in aggregate, but helper is not common
    CThorExpandingRowArray slaveResults(activity, &activity, ers_allow, stableSort_none, true, partialResults);
    unsigned _partialResults = partialResults;
    while (_partialResults--)
    {
        CMessageBuffer mb;
        rank_t sender;
        if (!activity.receiveMsg(mb, RANK_ALL, mpTag, &sender)) return NULL;
        if (activity.queryAbortSoon()) return 0;
        if (mb.length())
        {
            CThorStreamDeserializerSource ds(mb.length(), mb.readDirect(mb.length()));
            RtlDynamicRowBuilder rowBuilder(rowIf.queryRowAllocator());
            size32_t sz = rowIf.queryRowDeserializer()->deserialize(rowBuilder, ds);
            slaveResults.setRow(sender-1, rowBuilder.finalizeRowClear(sz));
        }
    }
    RtlDynamicRowBuilder result(rowIf.queryRowAllocator(), false);
    size32_t sz = 0;
    bool first = true;
    _partialResults = 0;
    for (;_partialResults<partialResults; _partialResults++)
    {
        const void *partialResult = slaveResults.query(_partialResults);
        if (partialResult)
        {
            if (first)
            {
                first = false;
                sz = cloneRow(result, partialResult, rowIf.queryRowMetaData());
            }
            else
                sz = aggHelper.mergeAggregate(result, partialResult);
        }
    }
    if (first)
        sz = aggHelper.clearAggregate(result);
    return result.finalizeRowClear(sz);
}<|MERGE_RESOLUTION|>--- conflicted
+++ resolved
@@ -55,11 +55,7 @@
             fileDesc.setown(getConfiguredFileDescriptor(*file));
         else
             fileDesc.setown(file->getFileDescriptor());
-<<<<<<< HEAD
         validateFile(file);
-        reInit = 0 != (helper->getFlags() & (TDXvarfilename|TDXdynamicfilename));
-=======
->>>>>>> 56129c97
         if (container.queryLocal() || helper->canMatchAny()) // if local, assume may match
         {
             bool temp = 0 != (TDXtemporary & helper->getFlags());
