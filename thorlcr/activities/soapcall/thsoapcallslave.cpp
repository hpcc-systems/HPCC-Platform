--- conflicted
+++ resolved
@@ -148,11 +148,6 @@
     virtual void init(MemoryBuffer &data, MemoryBuffer &slaveData)
     {
         buildAuthToken(queryJob().queryUserDescriptor(), authToken);
-<<<<<<< HEAD
-        wscHelper.setown(createSoapCallHelper(this, queryRowAllocator(), authToken.str(), SCdataset, NULL, queryDummyContextLogger(),NULL));
-=======
-        appendOutputLinked(this);
->>>>>>> aed34b2b
     }
     // IThorDataLink methods
     virtual void start() override
@@ -160,13 +155,7 @@
         ActivityTimer s(totalCycles, timeActivities);
         PARENT::start();
         eof = false;
-<<<<<<< HEAD
-=======
-        input = inputs.item(0);
-        startInput(input);
-        dataLinkStart();
         wscHelper.setown(createSoapCallHelper(this, queryRowAllocator(), authToken.str(), SCdataset, NULL, queryDummyContextLogger(),NULL));
->>>>>>> aed34b2b
         wscHelper->start();
     }
     virtual void stop() override
@@ -232,12 +221,8 @@
 
 class SoapRowActionSlaveActivity : public ProcessSlaveActivity, implements IWSCRowProvider
 {
-<<<<<<< HEAD
     typedef ProcessSlaveActivity PARENT;
-
-=======
     StringBuffer authToken;
->>>>>>> aed34b2b
     Owned<IWSCHelper> wscHelper;
 
 public:
