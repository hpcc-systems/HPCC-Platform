/*##############################################################################

    HPCC SYSTEMS software Copyright (C) 2012 HPCC Systems®.

    Licensed under the Apache License, Version 2.0 (the "License");
    you may not use this file except in compliance with the License.
    You may obtain a copy of the License at

       http://www.apache.org/licenses/LICENSE-2.0

    Unless required by applicable law or agreed to in writing, software
    distributed under the License is distributed on an "AS IS" BASIS,
    WITHOUT WARRANTIES OR CONDITIONS OF ANY KIND, either express or implied.
    See the License for the specific language governing permissions and
    limitations under the License.
############################################################################## */

#include "thselectnthslave.ipp"
#include "thactivityutil.ipp"
#include "thbufdef.hpp"

class CSelectNthSlaveActivity : public CSlaveActivity, implements ILookAheadStopNotify
{
    typedef CSlaveActivity PARENT;

    bool first, isLocal, seenNth;
    rowcount_t lookaheadN, N, startN;
    bool createDefaultIfFail;
    IHThorSelectNArg *helper;
<<<<<<< HEAD
    SpinLock spin; // MORE: Remove this and use an atomic variable for lookaheadN
=======
    SpinLock spin;
    Owned<IEngineRowStream> originalInputStream;
>>>>>>> 8d5ec35c

    void initN()
    {
        // in n<0 before start of dataset (so output blank row)
        // n==0 means output nothing and return 0 (get returns eos)
        if (isLocal || firstNode())
        {
            N = (rowcount_t)helper->getRowToSelect();
            if (0==N)
                N=RCMAX;
        }
        else
        {
            CMessageBuffer msg;
            if (!receiveMsg(msg, queryJobChannel().queryMyRank()-1, mpTag))
                return;
            msg.read(N);
            msg.read(seenNth);
            if (!seenNth && lastNode())
                createDefaultIfFail = true;
        }
        startN = N;
        ActPrintLog("SELECTNTH: Selecting row %" I64F "d", N);
    }
    void sendN()
    {
        if (isLocal || lastNode())
            return;
        CMessageBuffer msg;
        msg.append(N);
        msg.append(seenNth); // used by last node to trigger fail if not seen
        queryJobChannel().queryJobComm().send(msg, queryJobChannel().queryMyRank()+1, mpTag);
    }

public:
    CSelectNthSlaveActivity(CGraphElementBase *_container, bool _isLocal) : CSlaveActivity(_container)
    {
        helper = static_cast <IHThorSelectNArg *> (queryHelper());
        isLocal = _isLocal;
        createDefaultIfFail = isLocal || lastNode();
        appendOutputLinked(this);
    }

// IThorSlaveActivity overloaded methods
    virtual void init(MemoryBuffer & data, MemoryBuffer &slaveData) override
    {
        if (!container.queryLocalOrGrouped())
            mpTag = container.queryJobChannel().deserializeMPTag(data);
    }
    virtual void start() override
    {
        ActivityTimer s(totalCycles, timeActivities);

        lookaheadN = RCMAX;
        startN = 0; // set by initN()
        try
        {
            PARENT::start();
        }
        catch (IException *e)
        {
            ActPrintLog(e);
            N=0;
            sendN();
            throw;
        }

        rowcount_t rowN = (rowcount_t)helper->getRowToSelect();
        IStartableEngineRowStream *lookAhead = nullptr;
        if (!isLocal && rowN)
        {
            lookAhead = createRowStreamLookAhead(this, inputStream, queryRowInterfaces(input), SELECTN_SMART_BUFFER_SIZE, isSmartBufferSpillNeeded(this), false, rowN, this, &container.queryJob().queryIDiskUsage());
            originalInputStream.setown(replaceInputStream(0, lookAhead));
            lookAhead->start();
        }

        seenNth = false;
        if (0 == rowN)
        {
            ThorDataLinkMetaInfo info;
            queryInput(0)->getMetaInfo(info);
            StringBuffer meta;
            meta.appendf("META(totalRowsMin=%" I64F "d,totalRowsMax=%" I64F "d, spilled=%" I64F "d,byteTotal=%" I64F "d)",
                info.totalRowsMin,info.totalRowsMax,info.spilled,info.byteTotal);
#if 0                 
            Owned<IThorException> e = MakeActivityWarning(this, -1, "%s", meta.str());
            fireException(e);
#else
            ActPrintLog("%s",meta.str());
#endif
        }
        first = true;
    }
    virtual void stop() override
    {
        PARENT::stop();
        if (originalInputStream)
        {
            Owned<IEngineRowStream> lookAhead = replaceInputStream(0, originalInputStream.getClear());
        }
    }
    virtual void abort() override
    {
        CSlaveActivity::abort();
        if (!firstNode())
            cancelReceiveMsg(RANK_ALL, mpTag);
    }
    CATCH_NEXTROW()
    {
        ActivityTimer t(totalCycles, timeActivities);
        OwnedConstThorRow ret;
        Owned<IException> exception;
        if (first) // only return 1!
        {
            try
            {
                first = false;
                initN();
                if (RCMAX==N) // indicates before start of dataset e.g. ds[0]
                {
                    RtlDynamicRowBuilder row(queryRowAllocator());
                    size32_t sz = helper->createDefault(row);
                    ret.setown(row.finalizeRowClear(sz));
                    N = 0; // return that processed all
                }
                else if (N)
                {
                    while (!abortSoon)
                    {
                        ret.setown(inputStream->ungroupedNextRow());
                        if (!ret)
                            break;
                        N--;
                        {
                            SpinBlock block(spin);
                            if (lookaheadN<startN) // will not reach N==0, so don't bother continuing to read
                            {
                                N = startN-lookaheadN;
                                ret.clear();
                                break;
                            }
                        }
                        if (0==N)
                            break;
                    }
                    if ((N!=0)&&createDefaultIfFail)
                    {
                        N = 0; // return that processed all (i.e. none left)
                        RtlDynamicRowBuilder row(queryRowAllocator());
                        size32_t sz = helper->createDefault(row);
                        ret.setown(row.finalizeRowClear(sz));
                    }
                }
                if (startN && 0 == N)
                    seenNth = true;
            }
            catch (IException *e)
            {
                N=0;
                exception.setown(e);
            }
            sendN();
            if (exception.get())
                throw exception.getClear();
        }
        if (ret) 
            dataLinkIncrement();
        return ret.getClear();
    }
    virtual bool isGrouped() const override { return false; }
    virtual void getMetaInfo(ThorDataLinkMetaInfo &info) override
    {
        initMetaInfo(info);
        info.isSequential = true; 
        info.canReduceNumRows = true; // not sure what selectNth is doing
        calcMetaInfoSize(info, queryInput(0));
    }
// IStartableEngineRowStream methods used for global selectn only
    virtual void onInputFinished(rowcount_t count) override
    {
        SpinBlock b(spin);
        lookaheadN = count;
    }
};


CActivityBase *createLocalSelectNthSlave(CGraphElementBase *container)
{
    return new CSelectNthSlaveActivity(container, true);
}

CActivityBase *createSelectNthSlave(CGraphElementBase *container)
{
    return new CSelectNthSlaveActivity(container, false);
}
<|MERGE_RESOLUTION|>--- conflicted
+++ resolved
@@ -27,12 +27,8 @@
     rowcount_t lookaheadN, N, startN;
     bool createDefaultIfFail;
     IHThorSelectNArg *helper;
-<<<<<<< HEAD
     SpinLock spin; // MORE: Remove this and use an atomic variable for lookaheadN
-=======
-    SpinLock spin;
     Owned<IEngineRowStream> originalInputStream;
->>>>>>> 8d5ec35c
 
     void initN()
     {
