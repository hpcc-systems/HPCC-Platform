/*##############################################################################

    HPCC SYSTEMS software Copyright (C) 2012 HPCC Systems®.

    Licensed under the Apache License, Version 2.0 (the "License");
    you may not use this file except in compliance with the License.
    You may obtain a copy of the License at

       http://www.apache.org/licenses/LICENSE-2.0

    Unless required by applicable law or agreed to in writing, software
    distributed under the License is distributed on an "AS IS" BASIS,
    WITHOUT WARRANTIES OR CONDITIONS OF ANY KIND, either express or implied.
    See the License for the specific language governing permissions and
    limitations under the License.
############################################################################## */

#include <array>
#include <vector>
#include <algorithm>
#include "dasess.hpp"
#include "dadfs.hpp"
#include "thexception.hpp"

#include "../fetch/thfetchcommon.hpp"
#include "../hashdistrib/thhashdistrib.ipp"
#include "thkeyedjoincommon.hpp"
#include "thkeyedjoin.ipp"
#include "jhtree.hpp"


class CKeyedJoinMaster : public CMasterActivity
{
    IHThorKeyedJoinArg *helper = nullptr;
    Owned<IFileDescriptor> dataFileDesc, indexFileDesc;
    MemoryBuffer initMb;
    unsigned numTags = 0;
    std::vector<mptag_t> tags;
    bool local = false;
    bool remoteKeyedLookup = false;
    bool remoteKeyedFetch = false;
    bool assumePrimary = false;
    unsigned totalIndexParts = 0;

    // CMap contains mappings and lists of parts for each slave
    class CMap
    {
        CKeyedJoinMaster &activity;
    public:
        CMap(CKeyedJoinMaster &_activity) : activity(_activity) {}
        std::vector<unsigned> allParts;
        std::vector<std::vector<unsigned>> slavePartMap; // vector of slave parts (IPartDescriptor's slavePartMap[<slave>] serialized to each slave)
        std::vector<unsigned> partToSlave; // vector mapping part index to slave (sent to all slaves)

        void setup(unsigned slaves, unsigned parts)
        {
            clear();
            slavePartMap.resize(slaves);
            partToSlave.resize(parts);
        }
        void clear()
        {
            allParts.clear();
            slavePartMap.clear();
            partToSlave.clear();
        }
        unsigned count() const { return partToSlave.size(); }
        void serializePartMap(MemoryBuffer &mb) const
        {
            mb.append(partToSlave.size() * sizeof(unsigned), &partToSlave[0]);
        }
        unsigned querySlave(unsigned part) const { return partToSlave[part]; }
        std::vector<unsigned> &querySlaveParts(unsigned slave) { return slavePartMap[slave]; }
        std::vector<unsigned> &queryAllParts() { return allParts; }


        /* maps input file into lists of parts for slaves and a mapping for slaves to find other parts
         * If 'allLocal' option is true, it will also map replicate copies and use them directly if local to slave.
         */
        void map(CKeyedJoinMaster &activity, IDistributedFile *file, bool isIndexWithTlk, bool allLocal)
        {
            Owned<IFileDescriptor> fileDesc = file->getFileDescriptor();
            assertex(fileDesc);
            IDistributedSuperFile *super = file->querySuperFile();
            ISuperFileDescriptor *superFileDesc = fileDesc->querySuperFileDescriptor();
            unsigned totalParts = file->numParts();
            if (isIndexWithTlk)
                totalParts -= super ? super->numSubFiles(true) : 1;

            IGroup &dfsGroup = queryDfsGroup();
            setup(dfsGroup.ordinality(), totalParts);

            unsigned numSuperIndexSubs = 0;
            unsigned superWidth = 0;
            if (super)
            {
                if (super->numSubFiles(true))
                {
                    if (!super->isInterleaved())
                        numSuperIndexSubs = super->numSubFiles(true);

                    IDistributedFile &sub = super->querySubFile(0, true);
                    superWidth = sub.numParts();
                    if (isIndexWithTlk)
                        --superWidth;
                }
            }

            unsigned groupSize = dfsGroup.ordinality();
            std::vector<unsigned> partsByPartIdx;
            Owned<IBitSet> partsOnSlaves = createBitSet();
            unsigned numParts = fileDesc->numParts();
            unsigned nextGroupStartPos = 0;

            for (unsigned p=0; p<numParts; p++)
            {
                IPartDescriptor *part = fileDesc->queryPart(p);
                const char *kind = isIndexWithTlk ? part->queryProperties().queryProp("@kind") : nullptr;
                if (!kind || !strsame("topLevelKey", kind))
                {
                    unsigned partIdx = part->queryPartIndex();
                    unsigned subfile = NotFound;
                    unsigned subPartIdx = partIdx;
                    if (superFileDesc)
                    {
                        superFileDesc->mapSubPart(partIdx, subfile, subPartIdx);
                        partIdx = superWidth*subfile+subPartIdx;
                    }
                    if (activity.local)
                    {
                        if (activity.queryContainer().queryLocalData())
                        {
                            if (subPartIdx < dfsGroup.ordinality())
                            {
                                std::vector<unsigned> &slaveParts = querySlaveParts(subPartIdx);
                                slaveParts.push_back(p);
                            }
                        }
                        else
                        {
                            for (auto &slaveParts : slavePartMap)
                                slaveParts.push_back(p);
                        }
                        partsByPartIdx.push_back(partIdx);
                    }
                    else
                    {
                        /* see if any of the part copies are local to any of the cluster nodes
                         * Add them to local parts list if found.
                         */
                        unsigned mappedPos = NotFound;
                        unsigned copies = part->numCopies();
                        bool filePartExists = false;
                        if (activity.assumePrimary)
                        {
                            /* If the index is big (e.g. large super-index), then it can be expensive
                             * to walk over all part copies, checking their existence.
                             * This option provides a workaround in those cases, to avoid that check,
                             * by assuming the primary copy will exist and be used.
                             */
                            copies = 1;
                            filePartExists = true;
                        }
                        for (unsigned c = 0; c < copies; c++)
                        {
                            INode *partNode = part->queryNode(c);
                            unsigned partCopy = p | (c << partBits);
                            unsigned start=nextGroupStartPos;
                            unsigned gn=start;
                            if (!activity.assumePrimary)
                            {
                                RemoteFilename rfn;
                                part->getFilename(c, rfn);
                                Owned<IFile> file = createIFile(rfn);
                                filePartExists = file->exists(); // skip if copy doesn't exist
                            }
                            if (filePartExists)
                            {
                                do
                                {
                                    INode &groupNode = dfsGroup.queryNode(gn);
                                    if (partNode->equals(&groupNode))
                                    {
                                        /* NB: If there's >1 slave per node (e.g. slavesPerNode>1) then there are multiple matching node's in the dfsGroup
                                        * Which means a copy of a part may already be assigned to a cluster slave map. This check avoid handling it again if it has.
                                        */
                                        if (!partsOnSlaves->testSet(groupSize*p+gn))
                                        {
                                            std::vector<unsigned> &slaveParts = querySlaveParts(gn);
                                            if (NotFound == mappedPos)
                                            {
                                                /* NB: to avoid all parts being mapped to same remote slave process (significant if slavesPerNode>1)
                                                * or (conditionally) all accessible locals being added to all slaves (which may have detrimental effect on key node caching)
                                                * inc. group start pos for beginning of next search.
                                                */
                                                slaveParts.push_back(partCopy);
                                                if (activity.queryContainer().queryJob().queryChannelsPerSlave()>1)
                                                    mappedPos = gn % queryNodeClusterWidth();
                                                else
                                                    mappedPos = gn;
                                                nextGroupStartPos = gn+1;
                                                if (nextGroupStartPos == groupSize)
                                                    nextGroupStartPos = 0;

                                                /* NB: normally if the part is within the cluster, the copy will be 0 (i.e. primary)
                                                * But it's possible that a non-primary copy from another logical cluster is local to
                                                * this cluster, in which case, must capture which copy it is here in the map, so the
                                                * slaves can send the requests to the correct slave and tell it to deal with the
                                                * correct copy.
                                                */
                                                mappedPos |= (c << slaveBits); // encode which copy into mappedPos
                                            }
                                            else if (allLocal) // all slaves get all locally accessible parts
                                                slaveParts.push_back(partCopy);
                                        }
                                    }
                                    gn++;
                                    if (gn == groupSize)
                                        gn = 0;
                                }
                                while (gn != start);
                            }
                        }
                        if (NotFound == mappedPos)
                        {
                            // part not within the cluster, add it to all slave maps, meaning these part meta will be serialized to all slaves so they handle the lookups directly.
                            for (auto &slaveParts : slavePartMap)
                                slaveParts.push_back(p);
                        }
                        if (superFileDesc)
                            partIdx = superWidth*subfile+subPartIdx;
                        partsByPartIdx.push_back(partIdx);
                        assertex(partIdx < totalParts);
                        partToSlave[partIdx] = mappedPos;
                    }
                }
            }
            if (!activity.local)
            {
                if (0 == numSuperIndexSubs)
                {
                    for (unsigned p=0; p<totalParts; p++)
                        allParts.push_back(p);
                }
                else // non-interleaved superindex
                {
                    unsigned p=0;
                    for (unsigned i=0; i<numSuperIndexSubs; i++)
                    {
                        for (unsigned kp=0; kp<superWidth; kp++)
                            allParts.push_back(p++);
                        if (isIndexWithTlk)
                            p++; // TLK's serialized separately.
                    }
                }
                // ensure sorted by partIdx, so that consistent order for partHandlers/lookup
                std::sort(allParts.begin(), allParts.end(), [partsByPartIdx](unsigned a, unsigned b) { return partsByPartIdx[a] < partsByPartIdx[b]; });
            }
            // ensure sorted by partIdx, so that consistent order for partHandlers/lookup
            for (auto &slaveParts : slavePartMap)
                std::sort(slaveParts.begin(), slaveParts.end(), [partsByPartIdx](unsigned a, unsigned b) { return partsByPartIdx[a & partMask] < partsByPartIdx[b & partMask]; });
        }
    };

    CMap indexMap, dataMap;


public:
<<<<<<< HEAD
    CKeyedJoinMaster(CMasterGraphElement *info) : CMasterActivity(info, keyedJoinActivityStatistics)
=======
    CKeyedJoinMaster(CMasterGraphElement *info) : CMasterActivity(info), indexMap(*this), dataMap(*this)
>>>>>>> 0680b536
    {
        helper = (IHThorKeyedJoinArg *) queryHelper();
        reInit = 0 != (helper->getFetchFlags() & (FFvarfilename|FFdynamicfilename)) || (helper->getJoinFlags() & JFvarindexfilename);
        // NB: force options are there to force all parts to be remote, even if local to slave (handled on slave)
        remoteKeyedLookup = getOptBool(THOROPT_REMOTE_KEYED_LOOKUP, true);
        if (getOptBool(THOROPT_FORCE_REMOTE_KEYED_LOOKUP))
            remoteKeyedLookup = true;
        remoteKeyedFetch = getOptBool(THOROPT_REMOTE_KEYED_FETCH, true);
        if (getOptBool(THOROPT_FORCE_REMOTE_KEYED_FETCH))
            remoteKeyedFetch = true;

        assumePrimary = getOptBool(THOROPT_KJ_ASSUME_PRIMARY);

        if (helper->diskAccessRequired())
            numTags += 2;
        for (unsigned t=0; t<numTags; t++)
        {
            mptag_t tag = container.queryJob().allocateMPTag();
            tags.push_back(tag);
        }
    }
    ~CKeyedJoinMaster()
    {
        for (const mptag_t &tag : tags)
            container.queryJob().freeMPTag(tag);
    }
    virtual void init()
    {
        CMasterActivity::init();
        OwnedRoxieString indexFileName(helper->getIndexFileName());

        initMb.clear();
        initMb.append(indexFileName.get());
        bool keyHasTlk = false;
        totalIndexParts = 0;

        Owned<IDistributedFile> dataFile;
        Owned<IDistributedFile> indexFile = queryThorFileManager().lookup(container.queryJob(), indexFileName, false, 0 != (helper->getJoinFlags() & JFindexoptional), true, container.activityIsCodeSigned());
        if (indexFile)
        {
            if (!isFileKey(indexFile))
                throw MakeActivityException(this, TE_FileTypeMismatch, "Attempting to read flat file as an index: %s", indexFileName.get());
            IDistributedSuperFile *superIndex = indexFile->querySuperFile();
            if (helper->diskAccessRequired())
            {
                OwnedRoxieString fetchFilename(helper->getFileName());
                if (fetchFilename)
                {
                    dataFile.setown(queryThorFileManager().lookup(container.queryJob(), fetchFilename, false, 0 != (helper->getFetchFlags() & FFdatafileoptional), true, container.activityIsCodeSigned()));
                    if (dataFile)
                    {
                        if (isFileKey(dataFile))
                            throw MakeActivityException(this, TE_FileTypeMismatch, "Attempting to read index as a flat file: %s", fetchFilename.get());
                        if (superIndex)
                            throw MakeActivityException(this, 0, "Superkeys and full keyed joins are not supported");

                        dataFileDesc.setown(getConfiguredFileDescriptor(*dataFile));
                        void *ekey;
                        size32_t ekeylen;
                        helper->getFileEncryptKey(ekeylen,ekey);
                        bool encrypted = dataFileDesc->queryProperties().getPropBool("@encrypted");
                        if (0 != ekeylen)
                        {
                            memset(ekey,0,ekeylen);
                            free(ekey);
                            if (!encrypted)
                            {
                                Owned<IException> e = MakeActivityWarning(&container, TE_EncryptionMismatch, "Ignoring encryption key provided as file '%s' was not published as encrypted", dataFile->queryLogicalName());
                                queryJobChannel().fireException(e);
                            }
                        }
                        else if (encrypted)
                            throw MakeActivityException(this, 0, "File '%s' was published as encrypted but no encryption key provided", dataFile->queryLogicalName());

                        /* If fetch file is local to cluster, fetches are sent to the slave the parts are local to.
                         * If fetch file is off cluster, fetches are performed by requesting node directly on fetch part, therefore each nodes
                         * needs all part descriptors.
                         */
                        if (remoteKeyedFetch)
                        {
                            RemoteFilename rfn;
                            dataFileDesc->queryPart(0)->getFilename(0, rfn);
                            if (!rfn.queryIP().ipequals(container.queryJob().querySlaveGroup().queryNode(0).endpoint()))
                                remoteKeyedFetch = false;
                        }
                        dataMap.map(*this, dataFile, false, getOptBool("allLocalFetchParts"));
                    }
                }
            }
            if (!helper->diskAccessRequired() || dataFileDesc)
            {
                bool localKey = indexFile->queryAttributes().getPropBool("@local");
                bool partitionKey = indexFile->queryAttributes().hasProp("@partitionFieldMask");
                local = (localKey && !partitionKey) || container.queryLocalData();
                if (local)
                {
                    remoteKeyedLookup = false;
                    remoteKeyedFetch = false;
                }
                //MORE: Change to getIndexProjectedFormatCrc once we support projected rows for indexes?
                checkFormatCrc(this, indexFile, helper->getIndexFormatCrc(), helper->queryIndexRecordSize(), helper->getProjectedIndexFormatCrc(), helper->queryProjectedIndexRecordSize(), true);
                indexFileDesc.setown(indexFile->getFileDescriptor());

                unsigned superIndexWidth = 0;
                unsigned numSuperIndexSubs = 0;
                if (superIndex)
                {
                    numSuperIndexSubs = superIndex->numSubFiles(true);
                    bool first=true;
                    // consistency check
                    Owned<IDistributedFileIterator> iter = superIndex->getSubFileIterator(true);
                    ForEach(*iter)
                    {
                        IDistributedFile &f = iter->query();
                        unsigned np = f.numParts()-1;
                        IDistributedFilePart &part = f.queryPart(np);
                        const char *kind = part.queryAttributes().queryProp("@kind");
                        bool hasTlk = NULL != kind && 0 == stricmp("topLevelKey", kind); // if last part not tlk, then deemed local (might be singlePartKey)
                        if (first)
                        {
                            first = false;
                            keyHasTlk = hasTlk;
                            superIndexWidth = f.numParts();
                            if (keyHasTlk)
                                --superIndexWidth;
                        }
                        else
                        {
                            if (hasTlk != keyHasTlk)
                                throw MakeActivityException(this, 0, "Local/Single part keys cannot be mixed with distributed(tlk) keys in keyedjoin");
                            if (keyHasTlk && superIndexWidth != f.numParts()-1)
                                throw MakeActivityException(this, 0, "Super sub keys of different width cannot be mixed with distributed(tlk) keys in keyedjoin");
                            if (localKey && superIndexWidth != queryClusterWidth())
                                throw MakeActivityException(this, 0, "Super keys of local index must be same width as target cluster");
                        }
                    }
                    if (keyHasTlk)
                        totalIndexParts = superIndexWidth * numSuperIndexSubs;
                    else
                        totalIndexParts = superIndex->numParts();
                }
                else
                {
                    totalIndexParts = indexFile->numParts();
                    if (totalIndexParts)
                    {
                        const char *kind = indexFile->queryPart(indexFile->numParts()-1).queryAttributes().queryProp("@kind");
                        keyHasTlk = NULL != kind && 0 == stricmp("topLevelKey", kind);
                        if (keyHasTlk)
                            --totalIndexParts;
                    }
                }

                // serialize common (to all slaves) info
                initMb.append(totalIndexParts);
                if (totalIndexParts)
                {
                    indexMap.map(*this, indexFile, keyHasTlk, getOptBool("allLocalIndexParts"));
                    if (remoteKeyedLookup && !getOptBool(THOROPT_FORCE_REMOTE_KEYED_LOOKUP))
                    {
                        /* heuristic to determine how many nodes in this cluster, have had parts
                         * mapped for remote lookup.
                         * If <50%, then turn off remoteKeyedLookup, and process directly
                         * This scenario can happen, when the index has been written to an overlapping but smaller cluster,
                         * or if a narrow index has been copied to this cluster (e.g a 1-way hthor index).
                         */ 
                        unsigned nodesWithMappedParts = 0;
                        unsigned groupSize = queryDfsGroup().ordinality();
                        for (unsigned s=0; s<groupSize; s++)
                        {
                            std::vector<unsigned> &parts = indexMap.querySlaveParts(s);
                            if (parts.size())
                                nodesWithMappedParts++;
                        }
                        if ((nodesWithMappedParts * 2) < groupSize) // i.e. if less than 50% nodes have any parts mapped
                        {
                            remoteKeyedLookup = false;
                            remoteKeyedFetch = false;
                            ActPrintLog("Remote keyed lookups disabled, because too few nodes mapped to service requests of narrow key [cluster nodes=%u, key width=%u, nodes mapped=%u]", groupSize, indexFile->numParts(), nodesWithMappedParts);
                        }
                    }

                    initMb.append(numTags);
                    for (auto &tag: tags)
                        initMb.append(tag);
                    initMb.append(remoteKeyedLookup);
                    initMb.append(remoteKeyedFetch);
                    initMb.append(superIndexWidth); // 0 if not superIndex
                    if (localKey && !partitionKey)
                        keyHasTlk = false; // JCSMORE, not used at least for now
                    initMb.append(keyHasTlk);
                    if (keyHasTlk)
                    {
                        if (numSuperIndexSubs)
                            initMb.append(numSuperIndexSubs);
                        else
                            initMb.append((unsigned)1);

                        Owned<IDistributedFileIterator> iter;
                        IDistributedFile *f;
                        if (superIndex)
                        {
                            iter.setown(superIndex->getSubFileIterator(true));
                            f = &iter->query();
                        }
                        else
                            f = indexFile;
                        for (;;)
                        {
                            unsigned location;
                            OwnedIFile iFile;
                            StringBuffer filePath;
                            Owned<IFileDescriptor> fileDesc = f->getFileDescriptor();
                            Owned<IPartDescriptor> tlkDesc = fileDesc->getPart(fileDesc->numParts()-1);
                            if (!getBestFilePart(this, *tlkDesc, iFile, location, filePath, this))
                                throw MakeThorException(TE_FileNotFound, "Top level key part does not exist, for key: %s", f->queryLogicalName());
                            OwnedIFileIO iFileIO = iFile->open(IFOread);
                            assertex(iFileIO);

                            size32_t tlkSz = (size32_t)iFileIO->size();
                            initMb.append(tlkSz);
                            ::read(iFileIO, 0, tlkSz, initMb);

                            if (!iter || !iter->next())
                                break;
                            f = &iter->query();
                        }
                    }
                }
                else
                {
                    indexFile.clear();
                    indexFileDesc.clear();
                    dataFile.clear();
                    dataFileDesc.clear();
                }
            }
        }
        else
            initMb.append(totalIndexParts); // 0
        if (indexFile)
        {
            addReadFile(indexFile);
            if (dataFile)
                addReadFile(dataFile);
        }
    }
    virtual void serializeSlaveData(MemoryBuffer &dst, unsigned slave)
    {
        dst.append(initMb);
        if (totalIndexParts)
        {
            std::vector<unsigned> &allParts = local ? indexMap.querySlaveParts(slave) : indexMap.queryAllParts();
            unsigned numParts = allParts.size();
            dst.append(numParts);
            if (numParts)
            {
                indexFileDesc->serializeParts(dst, &allParts[0], numParts);
                std::vector<unsigned> &parts = remoteKeyedLookup ? indexMap.querySlaveParts(slave) : allParts;
                unsigned numSlaveParts = parts.size();
                dst.append(numSlaveParts);
                if (numSlaveParts)
                    dst.append(sizeof(unsigned)*numSlaveParts, &parts[0]);
            }
            if (remoteKeyedLookup)
                indexMap.serializePartMap(dst);
            unsigned totalDataParts = dataMap.count();
            dst.append(totalDataParts);
            if (totalDataParts)
            {
                std::vector<unsigned> &allParts = dataMap.queryAllParts();
                unsigned numParts = allParts.size();
                dst.append(numParts);
                if (numParts)
                {
                    dataFileDesc->serializeParts(dst, &allParts[0], numParts);
                    std::vector<unsigned> &parts = remoteKeyedFetch ? dataMap.querySlaveParts(slave) : allParts;
                    unsigned numSlaveParts = parts.size();
                    dst.append(numSlaveParts);
                    if (numSlaveParts)
                        dst.append(sizeof(unsigned)*numSlaveParts, &parts[0]);
                }
                if (remoteKeyedFetch)
                    dataMap.serializePartMap(dst);
            }
        }
    }
};


CActivityBase *createKeyedJoinActivityMaster(CMasterGraphElement *info)
{
    if (info->getOptBool("legacykj"))
        return LegacyKJ::createKeyedJoinActivityMaster(info);
    return new CKeyedJoinMaster(info);
}<|MERGE_RESOLUTION|>--- conflicted
+++ resolved
@@ -266,11 +266,7 @@
 
 
 public:
-<<<<<<< HEAD
-    CKeyedJoinMaster(CMasterGraphElement *info) : CMasterActivity(info, keyedJoinActivityStatistics)
-=======
-    CKeyedJoinMaster(CMasterGraphElement *info) : CMasterActivity(info), indexMap(*this), dataMap(*this)
->>>>>>> 0680b536
+    CKeyedJoinMaster(CMasterGraphElement *info) : CMasterActivity(info, keyedJoinActivityStatistics), indexMap(*this), dataMap(*this)
     {
         helper = (IHThorKeyedJoinArg *) queryHelper();
         reInit = 0 != (helper->getFetchFlags() & (FFvarfilename|FFdynamicfilename)) || (helper->getJoinFlags() & JFvarindexfilename);
