--- conflicted
+++ resolved
@@ -56,14 +56,8 @@
                 StringBuffer xml;
                 if (getWorkunitXMLFromFile(argv[i], xml))
                 {
-<<<<<<< HEAD
                     Owned<ILocalWorkUnit> wu = createLocalWorkUnit(xml);
-                    exportWorkUnitToXML(wu, xml.clear(), true, false);
-=======
-                    Owned<ILocalWorkUnit> wu = createLocalWorkUnit();
-                    wu->loadXML(xml);
                     exportWorkUnitToXML(wu, xml.clear(), true, false, true);
->>>>>>> dde353ad
                     printf("%s\n", xml.str());
                 }
                 else
