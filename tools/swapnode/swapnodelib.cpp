--- conflicted
+++ resolved
@@ -40,25 +40,29 @@
 #include "swapnodelib.hpp"
 
 #define SDS_LOCK_TIMEOUT 30000
-#define SWAPNODE_RETRY_TIME (1000*60*60*1) // 1hr
+#define SWAPNODE_RETRY_TIME (1000 * 60 * 60 * 1) // 1hr
 
 static const LogMsgJobInfo swapnodeJob(UnknownJob, UnknownUser);
 
 static bool ensureThorIsDown(const char *cluster, bool nofail, bool wait)
 {
     bool retry = false;
-    do {
+    do
+    {
         Owned<IRemoteConnection> pStatus = querySDS().connect("/Status/Servers", myProcessSession(), RTM_NONE, SDS_LOCK_TIMEOUT);
         Owned<IPropertyTreeIterator> it = pStatus->queryRoot()->getElements("Server[@name='ThorMaster']");
         retry = false;
-        ForEach(*it) {
-            IPropertyTree* pServer = &it->query();
-            if (pServer->hasProp("@cluster") && !strcmp(pServer->queryProp("@cluster"), cluster)) {
-                if (nofail) {
+        ForEach(*it)
+        {
+            IPropertyTree *pServer = &it->query();
+            if (pServer->hasProp("@cluster") && !strcmp(pServer->queryProp("@cluster"), cluster))
+            {
+                if (nofail)
+                {
                     WARNLOG("A Thor on cluster %s is still active", cluster);
                     if (!wait)
                         return false;
-                    Sleep(1000*10);
+                    Sleep(1000 * 10);
                     PROGLOG("Retrying...");
                     retry = true;
                     break;
@@ -76,25 +80,25 @@
     Owned<IWorkUnit> wu = factory->updateWorkUnit(wuid);
     if (!wu)
     {
-        ERRLOG("WuResubmit(%s): could not find workunit",wuid);
+        ERRLOG("WuResubmit(%s): could not find workunit", wuid);
         return false;
     }
-    if (wu->getState()!=WUStateFailed)
+    if (wu->getState() != WUStateFailed)
     {
         ERRLOG("WuResubmit(%s): could not resubmit as workunit state is '%s'", wuid, wu->queryStateDesc());
         return false;
     }
     SCMStringBuffer daToken;
     StringBuffer user;
-    wu->getWorkunitDistributedAccessToken(daToken);//TODO Can we use wu->queryUser() instead?
-    extractFromWorkunitDAToken(daToken.str(), nullptr, &user, nullptr);//get user from token
+    wu->getWorkunitDistributedAccessToken(daToken);                     // TODO Can we use wu->queryUser() instead?
+    extractFromWorkunitDAToken(daToken.str(), nullptr, &user, nullptr); // get user from token
     wu->resetWorkflow();
     wu->setState(WUStateSubmitted);
     wu->commit();
     wu.clear();
-    submitWorkUnit(wuid,user.str(),daToken.str());//use workunit token as password
-
-    PROGLOG("WuResubmit(%s): resubmitted",wuid);
+    submitWorkUnit(wuid, user.str(), daToken.str()); // use workunit token as password
+
+    PROGLOG("WuResubmit(%s): resubmitted", wuid);
     return true;
 }
 
@@ -106,9 +110,8 @@
 //      Swap [ @inNetAddress, @outNetAddress, @time, @rank]
 //      WorkUnit [ @id @time @resubmitted ]
 
-//time,nodenum,ip,code,errmsg
-//time,nodenum,swapout,swapin
-
+// time,nodenum,ip,code,errmsg
+// time,nodenum,swapout,swapin
 
 class CSwapNode
 {
@@ -121,13 +124,16 @@
 
     bool checkIfNodeInUse(IpAddress &ip, bool includespares, StringBuffer &clustname)
     {
-        SocketEndpoint ep(0,ip);
-        if (RANK_NULL != group->rank(ep)) {
+        SocketEndpoint ep(0, ip);
+        if (RANK_NULL != group->rank(ep))
+        {
             clustname.append(groupName);
             return true;
         }
-        else if (includespares) {
-            if (RANK_NULL != spareGroup->rank(ep)) {
+        else if (includespares)
+        {
+            if (RANK_NULL != spareGroup->rank(ep))
+            {
                 clustname.append(groupName).append(" spares");
                 return true;
             }
@@ -136,21 +142,24 @@
     }
     IPropertyTree *getSwapNodeInfo(bool create)
     {
-        Owned<IRemoteConnection> conn = querySDS().connect("/SwapNode", myProcessSession(), RTM_LOCK_WRITE|(create?RTM_CREATE_QUERY:0), 1000*60*5);
-        if (!conn) {
+        Owned<IRemoteConnection> conn = querySDS().connect("/SwapNode", myProcessSession(), RTM_LOCK_WRITE | (create ? RTM_CREATE_QUERY : 0), 1000 * 60 * 5);
+        if (!conn)
+        {
             ERRLOG("SWAPNODE: could not connect to /SwapNode branch");
             return NULL;
         }
         StringBuffer xpath;
-        xpath.appendf("Thor[@group=\"%s\"]",groupName.get());
+        xpath.appendf("Thor[@group=\"%s\"]", groupName.get());
         Owned<IPropertyTree> info = conn->queryRoot()->getPropTree(xpath.str());
-        if (!info) {
-            if (!create) {
-                PROGLOG("SWAPNODE: no information for group %s",groupName.get());
+        if (!info)
+        {
+            if (!create)
+            {
+                PROGLOG("SWAPNODE: no information for group %s", groupName.get());
                 return NULL;
             }
-            info.set(conn->queryRoot()->addPropTree("Thor",createPTree("Thor")));
-            info->setProp("@group",groupName.get());
+            info.set(conn->queryRoot()->addPropTree("Thor", createPTree("Thor")));
+            info->setProp("@group", groupName.get());
         }
         return info.getClear();
     }
@@ -173,10 +182,13 @@
     }
     bool doSingleSwapNode(const char *oldHost, const char *newHost, unsigned nodenum, IPropertyTree *info, const char *timechecked)
     {
-        if (doSwap(oldHost, newHost)) {
-            if (info) {
+        if (doSwap(oldHost, newHost))
+        {
+            if (info)
+            {
                 StringBuffer times(timechecked);
-                if (times.length()==0) {
+                if (times.length() == 0)
+                {
                     CDateTime dt;
                     dt.setNow();
                     dt.getString(times);
@@ -188,7 +200,7 @@
                 swap->setProp("@outNetAddress", oldHost);
                 swap->setProp("@time", times.str());
                 if (UINT_MAX != nodenum)
-                    swap->setPropInt("@rank", nodenum-1);
+                    swap->setPropInt("@rank", nodenum - 1);
             }
             return true;
         }
@@ -212,8 +224,9 @@
         group.setown(queryNamedGroupStore().lookup(groupName));
         spareGroup.setown(queryNamedGroupStore().lookup(spareGroupName));
     }
+
 public:
-    CSwapNode(const char *_clusterName) :clusterName(_clusterName)
+    CSwapNode(const char *_clusterName) : clusterName(_clusterName)
     {
         init();
     }
@@ -224,82 +237,86 @@
             return;
         CDateTime tt;
         CDateTime cutoff;
-        if (days) {
+        if (days)
+        {
             cutoff.setNow();
-            cutoff.adjustTime(-60*24*(int)days);
+            cutoff.adjustTime(-60 * 24 * (int)days);
         }
         Owned<IPropertyTreeIterator> it2 = info->getElements("Swap");
-        ForEach(*it2) {
+        ForEach(*it2)
+        {
             IPropertyTree &swappednode = it2->query();
             const char *ts = swappednode.queryProp("@time");
             if (!ts)
                 continue;
-            if (days) {
+            if (days)
+            {
                 tt.setString(ts);
-                if (cutoff.compare(tt)>0)
+                if (cutoff.compare(tt) > 0)
                     continue;
             }
             const char *ips = swappednode.queryProp("@outNetAddress");
-            if (!ips||!*ips)
+            if (!ips || !*ips)
                 continue;
             IpAddress ip(ips);
             StringBuffer clustname;
-            if (checkIfNodeInUse(ip,true,clustname))
+            if (checkIfNodeInUse(ip, true, clustname))
                 continue; // ignore
             if (out)
                 out->append(ips).append('\n');
             else
-                PROGLOG("%s",ips);
-        }
-    }
-    void emailSwap(const char *msg, bool warn=false, bool sendswapped=false, bool sendhistory=false)
+                PROGLOG("%s", ips);
+        }
+    }
+    void emailSwap(const char *msg, bool warn = false, bool sendswapped = false, bool sendhistory = false)
     {
         StringBuffer emailtarget;
         StringBuffer smtpserver;
-        if (options->getProp("SwapNode/@EmailAddress",emailtarget)&&emailtarget.length()&&options->getProp("SwapNode/@EmailSMTPServer",smtpserver)&&smtpserver.length()) {
-            const char * subject = options->queryProp("SwapNode/@EmailSubject");
+        if (options->getProp("SwapNode/@EmailAddress", emailtarget) && emailtarget.length() && options->getProp("SwapNode/@EmailSMTPServer", smtpserver) && smtpserver.length())
+        {
+            const char *subject = options->queryProp("SwapNode/@EmailSubject");
             if (!subject)
                 subject = "SWAPNODE automated email";
             StringBuffer msgs;
-            if (!msg) {
+            if (!msg)
+            {
                 msgs.append("Swapnode command line, Cluster: ");
                 msg = msgs.append(groupName).append('\n').str();
             }
             CDateTime dt;
             dt.setNow();
             StringBuffer out;
-            dt.getString(out,true).append(": ").append(msg).append("\n\n");
-            if (options->getPropBool("SwapNode/@EmailSwappedList")||sendswapped) {
+            dt.getString(out, true).append(": ").append(msg).append("\n\n");
+            if (options->getPropBool("SwapNode/@EmailSwappedList") || sendswapped)
+            {
                 out.append("Currently swapped out nodes:\n");
-                swappedList(0,&out);
+                swappedList(0, &out);
                 out.append('\n');
             }
-            if (options->getPropBool("SwapNode/@EmailHistory")||sendhistory) {
+            if (options->getPropBool("SwapNode/@EmailHistory") || sendhistory)
+            {
                 out.append("Swap history:\n");
-                swapNodeHistory(0,&out);
+                swapNodeHistory(0, &out);
                 out.append('\n');
             }
-            SocketEndpoint ep(smtpserver.str(),25);
+            SocketEndpoint ep(smtpserver.str(), 25);
             StringBuffer sender("swapnode@");
             queryHostIP().getHostText(sender);
             // add tbd
             StringBuffer ips;
             StringArray warnings;
-<<<<<<< HEAD
-            sendEmail(emailtarget.str(),subject,out.str(),ep.getHostText(ips).str(),ep.port,sender.str(),&warnings);
-=======
-            sendEmail(emailtarget.str(),subject,out.str(),ep.getIpText(ips).str(),ep.port,sender.str(),&warnings, false);
->>>>>>> 068c49a7
-            ForEachItemIn(i,warnings)
-                WARNLOG("SWAPNODE: %s",warnings.item(i));
+            sendEmail(emailtarget.str(), subject, out.str(), ep.getHostText(ips).str(), ep.port, sender.str(), &warnings, false);
+            ForEachItemIn(i, warnings)
+                WARNLOG("SWAPNODE: %s", warnings.item(i));
         }
         else if (warn)
             WARNLOG("Either SwapNode/@EmailAddress or SwapNode/@EmailSMTPServer not set in thor.xml");
     }
-    void swapNodeHistory(unsigned days,StringBuffer *out)
+    void swapNodeHistory(unsigned days, StringBuffer *out)
     {
         Owned<IPropertyTree> info = getSwapNodeInfo(true);
-        if (!info.get()) {
+        if (!info.get())
+        {
             if (out)
                 out->append("No swapnode info\n");
             else
@@ -309,98 +326,111 @@
         StringBuffer line;
         CDateTime tt;
         CDateTime cutoff;
-        if (days) {
+        if (days)
+        {
             cutoff.setNow();
-            cutoff.adjustTime(-60*24*(int)days);
-        }
-        unsigned i=0;
+            cutoff.adjustTime(-60 * 24 * (int)days);
+        }
+        unsigned i = 0;
         if (out)
             out->append("Failure, Time, NodeNum, NodeIp, ErrCode, Error Message\n------------------------------------------------------\n");
-        else {
+        else
+        {
             PROGLOG("Failure, Time, NodeNum, NodeIp, ErrCode, Error Message");
             PROGLOG("------------------------------------------------------");
         }
         Owned<IPropertyTreeIterator> it1 = info->getElements("BadNode");
-        ForEach(*it1) {
+        ForEach(*it1)
+        {
             IPropertyTree &badnode = it1->query();
             const char *ts = badnode.queryProp("@time");
             if (!ts)
                 continue;
-            if (days) {
+            if (days)
+            {
                 tt.setString(ts);
-                if (cutoff.compare(tt)>0)
+                if (cutoff.compare(tt) > 0)
                     continue;
             }
             line.clear().append(++i).append(", ");
-            line.append(ts).append(", ").append(badnode.getPropInt("@rank",-1)+1).append(", ");
-            badnode.getProp("@netAddress",line);
+            line.append(ts).append(", ").append(badnode.getPropInt("@rank", -1) + 1).append(", ");
+            badnode.getProp("@netAddress", line);
             line.append(", ").append(badnode.getPropInt("@code")).append(", \"");
-            badnode.getProp(NULL,line);
+            badnode.getProp(NULL, line);
             line.append('\"');
             if (out)
                 out->append(line).append('\n');
             else
-                PROGLOG("%s",line.str());
+                PROGLOG("%s", line.str());
         }
         if (out)
             out->append("\nSwapped, Time, NodeNum, OutIp, InIp\n-----------------------------------\n");
-        else {
+        else
+        {
             PROGLOG("%s", "");
             PROGLOG("Swapped, Time, NodeNum, OutIp, InIp");
             PROGLOG("-----------------------------------");
         }
         i = 0;
         Owned<IPropertyTreeIterator> it2 = info->getElements("Swap");
-        ForEach(*it2) {
+        ForEach(*it2)
+        {
             IPropertyTree &swappednode = it2->query();
             const char *ts = swappednode.queryProp("@time");
             if (!ts)
                 continue;
-            if (days) {
+            if (days)
+            {
                 tt.setString(ts);
-                if (cutoff.compare(tt)>0)
+                if (cutoff.compare(tt) > 0)
                     continue;
             }
             line.clear().append(++i).append(", ");
-            swappednode.getProp("@time",line);
-            line.append(", ").append(swappednode.getPropInt("@rank",-1)+1).append(", ");
-            swappednode.getProp("@outNetAddress",line);
+            swappednode.getProp("@time", line);
+            line.append(", ").append(swappednode.getPropInt("@rank", -1) + 1).append(", ");
+            swappednode.getProp("@outNetAddress", line);
             line.append(", ");
-            swappednode.getProp("@inNetAddress",line);
+            swappednode.getProp("@inNetAddress", line);
             if (out)
                 out->append(line.str()).append('\n');
             else
-                PROGLOG("%s",line.str());
+                PROGLOG("%s", line.str());
         }
     }
     bool checkThorNodeSwap(const char *failedwuid, unsigned mininterval)
     {
         bool ret = false;
-        if (mininterval==(unsigned)-1) { // called by thor
+        if (mininterval == (unsigned)-1)
+        { // called by thor
             mininterval = 0;
-            if (!options||!options->getPropBool("SwapNode/@autoSwapNode"))
+            if (!options || !options->getPropBool("SwapNode/@autoSwapNode"))
                 return false;
-            if ((!failedwuid||!*failedwuid)&&!options->getPropBool("SwapNode/@checkAfterEveryJob"))
+            if ((!failedwuid || !*failedwuid) && !options->getPropBool("SwapNode/@checkAfterEveryJob"))
                 return false;
         }
 
-        try {
+        try
+        {
             Owned<IPropertyTree> info = getSwapNodeInfo(true);
-            if (info.get()) {
+            if (info.get())
+            {
                 PROGLOG("checkNodeSwap started");
                 StringBuffer xpath;
                 CDateTime dt;
                 StringBuffer ts;
                 // see if done less than mininterval ago
-                if (mininterval) {
+                if (mininterval)
+                {
                     dt.setNow();
                     dt.adjustTime(-((int)mininterval));
-                    if (info->getProp("@timeChecked",ts)) {
+                    if (info->getProp("@timeChecked", ts))
+                    {
                         CDateTime dtc;
                         dtc.setString(ts.str());
-                        if (dtc.compare(dt,false)>0) {
-                            PROGLOG("checkNodeSwap using cached validate from %s",ts.str());
-                            xpath.clear().appendf("BadNode[@timeChecked=\"%s\"]",ts.str());
+                        if (dtc.compare(dt, false) > 0)
+                        {
+                            PROGLOG("checkNodeSwap using cached validate from %s", ts.str());
+                            xpath.clear().appendf("BadNode[@timeChecked=\"%s\"]", ts.str());
                             return info->hasProp(xpath.str());
                         }
                     }
@@ -413,7 +443,8 @@
                 {
                     SocketEndpointArray epa;
                     grp->getSocketEndpoints(epa);
-                    ForEachItemIn(i1,epa) {
+                    ForEachItemIn(i1, epa)
+                    {
                         epa.element(i1).port = getDaliServixPort();
                     }
                     SocketEndpointArray failures;
@@ -423,56 +454,62 @@
 
                     const char *thorname = options->queryProp("@name");
                     StringBuffer dataDir, mirrorDir;
-                    getConfigurationDirectory(environment->queryPropTree("Software/Directories"),"data","thor",thorname,dataDir); // if not defined can't check
-                    getConfigurationDirectory(environment->queryPropTree("Software/Directories"),"mirror","thor",thorname,mirrorDir); // if not defined can't check
-
-                    validateNodes(epa,dataDir.str(),mirrorDir.str(),false,failures,failedcodes,failedmessages);
+                    getConfigurationDirectory(environment->queryPropTree("Software/Directories"), "data", "thor", thorname, dataDir);     // if not defined can't check
+                    getConfigurationDirectory(environment->queryPropTree("Software/Directories"), "mirror", "thor", thorname, mirrorDir); // if not defined can't check
+
+                    validateNodes(epa, dataDir.str(), mirrorDir.str(), false, failures, failedcodes, failedmessages);
 
                     dt.setNow();
                     dt.getString(ts.clear());
-                    ForEachItemIn(i,failures) {
+                    ForEachItemIn(i, failures)
+                    {
                         SocketEndpoint ep(failures.item(i));
                         ep.port = 0;
                         StringBuffer ips;
                         ep.getHostText(ips);
                         int r = (int)grp->rank(ep);
-                        if (r<0) {  // shouldn't occur
-                            ERRLOG("SWAPNODE node %s not found in group %s",ips.str(),groupName.get());
+                        if (r < 0)
+                        { // shouldn't occur
+                            ERRLOG("SWAPNODE node %s not found in group %s", ips.str(), groupName.get());
                             continue;
                         }
-                        PROGLOG("CheckSwapNode FAILED(%d) %s : %s",failedcodes.item(i),ips.str(),failedmessages.item(i));
+                        PROGLOG("CheckSwapNode FAILED(%d) %s : %s", failedcodes.item(i), ips.str(), failedmessages.item(i));
                         // SNMP TBD?
 
                         ret = true;
-                        xpath.clear().appendf("BadNode[@netAddress=\"%s\"]",ips.str());
+                        xpath.clear().appendf("BadNode[@netAddress=\"%s\"]", ips.str());
                         IPropertyTree *bnt = info->queryPropTree(xpath.str());
-                        if (!bnt) {
-                            bnt = info->addPropTree("BadNode",createPTree("BadNode"));
-                            bnt->setProp("@netAddress",ips.str());
+                        if (!bnt)
+                        {
+                            bnt = info->addPropTree("BadNode", createPTree("BadNode"));
+                            bnt->setProp("@netAddress", ips.str());
                         }
-                        bnt->setPropInt("@numTimes",bnt->getPropInt("@numTimes",0)+1);
-                        bnt->setProp("@timeChecked",ts.str());
-                        bnt->setProp("@time",ts.str());
-                        bnt->setPropInt("@code",failedcodes.item(i));
-                        bnt->setPropInt("@rank",r);
-                        bnt->setProp(NULL,failedmessages.item(i));
+                        bnt->setPropInt("@numTimes", bnt->getPropInt("@numTimes", 0) + 1);
+                        bnt->setProp("@timeChecked", ts.str());
+                        bnt->setProp("@time", ts.str());
+                        bnt->setPropInt("@code", failedcodes.item(i));
+                        bnt->setPropInt("@rank", r);
+                        bnt->setProp(NULL, failedmessages.item(i));
                     }
-                    if (failedwuid&&*failedwuid) {
-                        xpath.clear().appendf("WorkUnit[@id=\"%s\"]",failedwuid);
+                    if (failedwuid && *failedwuid)
+                    {
+                        xpath.clear().appendf("WorkUnit[@id=\"%s\"]", failedwuid);
                         IPropertyTree *wut = info->queryPropTree(xpath.str());
-                        if (!wut) {
-                            wut = info->addPropTree("WorkUnit",createPTree("WorkUnit"));
-                            wut->setProp("@id",failedwuid);
+                        if (!wut)
+                        {
+                            wut = info->addPropTree("WorkUnit", createPTree("WorkUnit"));
+                            wut->setProp("@id", failedwuid);
                         }
-                        wut->setProp("@time",ts.str());
+                        wut->setProp("@time", ts.str());
                     }
-                    PROGLOG("checkNodeSwap: Time taken = %dms",msTick()-start);
-                    info->setProp("@timeChecked",ts.str());
+                    PROGLOG("checkNodeSwap: Time taken = %dms", msTick() - start);
+                    info->setProp("@timeChecked", ts.str());
                 }
             }
         }
-        catch (IException *e) {
-            EXCLOG(e,"checkNodeSwap");
+        catch (IException *e)
+        {
+            EXCLOG(e, "checkNodeSwap");
         }
         return ret;
     }
@@ -502,7 +539,6 @@
     return swapNode.checkThorNodeSwap(failedwuid, mininterval);
 }
 
-
 class CSingleSwapNode : public CSwapNode
 {
 public:
@@ -511,7 +547,7 @@
     }
     bool swap(const char *oldHost, const char *newHost)
     {
-        ensureThorIsDown(clusterName,false,false);
+        ensureThorIsDown(clusterName, false, false);
 
         Owned<IPropertyTree> info = getSwapNodeInfo(true);
         if (!doSingleSwapNode(oldHost, newHost, UINT_MAX, info, NULL))
@@ -537,38 +573,41 @@
 
 bool swapNode(const char *cluster, const char *oldHost, const char *newHost)
 {
-    PROGLOG("SWAPNODE(%s,%s,%s) starting",cluster, oldHost, newHost);
+    PROGLOG("SWAPNODE(%s,%s,%s) starting", cluster, oldHost, newHost);
     CSingleSwapNode swapNode(cluster);
     return swapNode.swap(oldHost, newHost);
 }
 
-
 class CAutoSwapNode : public CSwapNode
 {
-    bool doAutoSwapNode(bool dryRun=false)
-    {
-        if (!checkThorNodeSwap(NULL,dryRun?0:5)) {
+    bool doAutoSwapNode(bool dryRun = false)
+    {
+        if (!checkThorNodeSwap(NULL, dryRun ? 0 : 5))
+        {
             PROGLOG("No bad nodes detected");
             PROGLOG("SWAPNODE(auto) exiting");
             return false;
         }
         Owned<IPropertyTree> info = getSwapNodeInfo(false);
-        if (!info.get()) {    // should put out error if returns false
+        if (!info.get())
+        { // should put out error if returns false
             PROGLOG("SWAPNODE(auto) exiting");
             return false;
         }
         StringBuffer ts;
-        if (!info->getProp("@timeChecked",ts)) {
+        if (!info->getProp("@timeChecked", ts))
+        {
             PROGLOG("SWAPNODE(auto): no check information generated");
             return false;
         }
 
         // enumerate bad nodes
         StringBuffer xpath;
-        xpath.appendf("BadNode[@time=\"%s\"]",ts.str());
+        xpath.appendf("BadNode[@time=\"%s\"]", ts.str());
         Owned<IPropertyTreeIterator> it = info->getElements(xpath.str());
         SocketEndpointArray epa1;
-        ForEach(*it) {
+        ForEach(*it)
+        {
             IPropertyTree &badnode = it->query();
             const char *ip = badnode.queryProp("@netAddress");
             if (!ip)
@@ -585,131 +624,148 @@
 
         const char *thorname = options->queryProp("@name");
         StringBuffer dataDir, mirrorDir;
-        if (options->getPropBool("SwapNode/@swapNodeCheckPrimaryDrive",true))
-            getConfigurationDirectory(environment->queryPropTree("Software/Directories"),"data","thor",thorname,dataDir); // if not defined can't check
-        if (options->getPropBool("SwapNode/@swapNodeCheckMirrorDrive",true))
-            getConfigurationDirectory(environment->queryPropTree("Software/Directories"),"mirror","thor",thorname,mirrorDir); // if not defined can't check
+        if (options->getPropBool("SwapNode/@swapNodeCheckPrimaryDrive", true))
+            getConfigurationDirectory(environment->queryPropTree("Software/Directories"), "data", "thor", thorname, dataDir); // if not defined can't check
+        if (options->getPropBool("SwapNode/@swapNodeCheckMirrorDrive", true))
+            getConfigurationDirectory(environment->queryPropTree("Software/Directories"), "mirror", "thor", thorname, mirrorDir); // if not defined can't check
 
         validateNodes(epa1, dataDir.str(), mirrorDir.str(), false, badepa, failedcodes, failedmessages);
-        if (!badepa.ordinality()) {
-            PROGLOG("SWAPNODE: on recheck all bad nodes passed (%s,%s)",groupName.get(),ts.str());
+        if (!badepa.ordinality())
+        {
+            PROGLOG("SWAPNODE: on recheck all bad nodes passed (%s,%s)", groupName.get(), ts.str());
             return false;
         }
         Owned<IGroup> grp = queryNamedGroupStore().lookup(groupName);
         CDateTime dt;
         dt.setNow();
         dt.getString(ts.clear());
-        bool abort=false;
+        bool abort = false;
         UnsignedArray badrank;
-        ForEachItemIn(i1,badepa) {
+        ForEachItemIn(i1, badepa)
+        {
             SocketEndpoint ep(badepa.item(i1));
-            ep.port = 0;    // should be no ports in group
+            ep.port = 0; // should be no ports in group
             StringBuffer ips;
             ep.getHostText(ips);
-            xpath.clear().appendf("BadNode[@netAddress=\"%s\"]",ips.str());
+            xpath.clear().appendf("BadNode[@netAddress=\"%s\"]", ips.str());
             IPropertyTree *bnt = info->queryPropTree(xpath.str());
-            if (!bnt) {
-                ERRLOG("SWAPNODE node %s not found in swapnode info!",ips.str());
+            if (!bnt)
+            {
+                ERRLOG("SWAPNODE node %s not found in swapnode info!", ips.str());
                 return false;
             }
-            bnt->setProp("@time",ts.str());
-            int r = bnt->getPropInt("@rank",-1);
-            if ((int)r<0) { // shouldn't occur
-                ERRLOG("SWAPNODE node %s rank not found in group %s",ips.str(),groupName.get());
+            bnt->setProp("@time", ts.str());
+            int r = bnt->getPropInt("@rank", -1);
+            if ((int)r < 0)
+            { // shouldn't occur
+                ERRLOG("SWAPNODE node %s rank not found in group %s", ips.str(), groupName.get());
                 return false;
             }
             badrank.append((unsigned)r);
-            for (unsigned j1=0;j1<i1;j1++) {
+            for (unsigned j1 = 0; j1 < i1; j1++)
+            {
                 SocketEndpoint ep1(badepa.item(j1));
-                ep1.port = 0;   // should be no ports in group
+                ep1.port = 0; // should be no ports in group
                 int r1 = (int)badrank.item(j1);
-                if ((r==(r1+1)%grp->ordinality())||
-                    (r1==(r+1)%grp->ordinality())) {
+                if ((r == (r1 + 1) % grp->ordinality()) ||
+                    (r1 == (r + 1) % grp->ordinality()))
+                {
                     StringBuffer ips1;
                     ep1.getHostText(ips1);
-                    ERRLOG("SWAPNODE adjacent nodes %d (%s) and %d (%s) are bad!",r+1,ips.str(),r1+1,ips1.str());
+                    ERRLOG("SWAPNODE adjacent nodes %d (%s) and %d (%s) are bad!", r + 1, ips.str(), r1 + 1, ips1.str());
                     abort = true;
                 }
             }
         }
         // now see if any of bad nodes have been swapped out recently
         CDateTime recent = dt;
-        int snint = options->getPropInt("SwapNode/@swapNodeInterval",24);
-        recent.adjustTime(-60*snint);
+        int snint = options->getPropInt("SwapNode/@swapNodeInterval", 24);
+        recent.adjustTime(-60 * snint);
         it.setown(info->getElements("Swap"));
-        ForEach(*it) {
+        ForEach(*it)
+        {
             IPropertyTree &swappednode = it->query();
             CDateTime dt1;
             const char *dt1s = swappednode.queryProp("@time");
-            if (!dt1s||!*dt1s)
+            if (!dt1s || !*dt1s)
                 continue;
             dt1.setString(dt1s);
-            if (dt1.compare(recent)<0)
+            if (dt1.compare(recent) < 0)
                 continue;
             const char *ips = swappednode.queryProp("@outNetAddress");
-            if (!ips||!*ips)
+            if (!ips || !*ips)
                 continue;
-            int r1 = swappednode.getPropInt("@rank",-1);
+            int r1 = swappednode.getPropInt("@rank", -1);
             SocketEndpoint swappedep(ips);
             swappedep.port = 0;
-            ForEachItemIn(i2,badepa) {
+            ForEachItemIn(i2, badepa)
+            {
                 SocketEndpoint badep(badepa.item(i2));
                 int badr = (int)badrank.item(i2);
                 badep.port = 0;
-                if (swappedep.equals(badep)) {
+                if (swappedep.equals(badep))
+                {
                     // not sure if *really* want this
-                    ERRLOG("Node %d (%s) was swapped out on %s (too recent)",badr+1,ips,dt1s);
+                    ERRLOG("Node %d (%s) was swapped out on %s (too recent)", badr + 1, ips, dt1s);
                     abort = true;
                 }
-                else if ((badr==(r1+1)%grp->ordinality())||
-                    (r1==(badr+1)%grp->ordinality())) {
+                else if ((badr == (r1 + 1) % grp->ordinality()) ||
+                         (r1 == (badr + 1) % grp->ordinality()))
+                {
                     StringBuffer bs;
-                    ERRLOG("SWAPNODE adjacent node to bad node %d (%s), %d (%s) was swapped on %s (too recent) !",badr+1,badep.getHostText(bs).str(),r1+1,ips,dt1s);
+                    ERRLOG("SWAPNODE adjacent node to bad node %d (%s), %d (%s) was swapped on %s (too recent) !", badr + 1, badep.getHostText(bs).str(), r1 + 1, ips, dt1s);
                     abort = true;
                 }
             }
         }
-        const char *intent = dryRun?"would":"will";
+        const char *intent = dryRun ? "would" : "will";
         // find spares
         SocketEndpointArray spareepa;
         StringArray swapfrom;
         StringArray swapto;
         Owned<IGroup> spareGroup;
-        if (!abort) {
+        if (!abort)
+        {
             spareGroup.setown(queryNamedGroupStore().lookup(spareGroupName));
-            if (!spareGroup) {
+            if (!spareGroup)
+            {
                 ERRLOG("SWAPNODE could not find spare group %s", spareGroupName.get());
                 abort = true;
             }
             else
             {
                 spareGroup->getSocketEndpoints(spareepa);
-                ForEachItemIn(i3,badepa) {
+                ForEachItemIn(i3, badepa)
+                {
                     StringBuffer from;
                     badepa.item(i3).getHostText(from);
-                    if (i3<spareepa.ordinality()) {
+                    if (i3 < spareepa.ordinality())
+                    {
                         StringBuffer to;
                         spareepa.item(i3).getHostText(to);
-                        PROGLOG("SWAPNODE %s swap node %d from %s to %s",intent,badrank.item(i3)+1,from.str(),to.str());
+                        PROGLOG("SWAPNODE %s swap node %d from %s to %s", intent, badrank.item(i3) + 1, from.str(), to.str());
                     }
-                    else {
+                    else
+                    {
                         abort = true;
-                        ERRLOG("SWAPNODE no spare available to swap for node %d (%s)",badrank.item(i3)+1,from.str());
+                        ERRLOG("SWAPNODE no spare available to swap for node %d (%s)", badrank.item(i3) + 1, from.str());
                     }
                 }
             }
         }
         // now list what can do
-        if (abort) {
-            ERRLOG("SWAPNODE: problems found (listed above), no swap %s be attempted",intent);
+        if (abort)
+        {
+            ERRLOG("SWAPNODE: problems found (listed above), no swap %s be attempted", intent);
             return false;
         }
         if (dryRun)
             return false;
         // need to release swapnode lock for multi thor not to get deadlocked
         info.clear(); // NB: This clears the connection to SwapNode
-        ensureThorIsDown(clusterName,true,true);
-        ForEachItemIn(i4,badepa) {
+        ensureThorIsDown(clusterName, true, true);
+        ForEachItemIn(i4, badepa)
+        {
             StringBuffer from;
             badepa.item(i4).getHostText(from);
             const SocketEndpoint &spareEp = spareepa.item(i4);
@@ -720,9 +776,10 @@
             spareGroup.setown(spareGroup->remove(r));
             queryNamedGroupStore().removeNode(spareGroupName, to);
             Owned<IPropertyTree> info = getSwapNodeInfo(false);
-            if (doSingleSwapNode(from.str(),to.str(),badrank.item(i4)+1,info,ts.str())) {
+            if (doSingleSwapNode(from.str(), to.str(), badrank.item(i4) + 1, info, ts.str()))
+            {
                 StringBuffer msg;
-                msg.appendf("AUTOSWAPNODE: cluster %s node %d: swapped out %s, swapped in %s",groupName.get(),badrank.item(i4)+1,from.str(),to.str());
+                msg.appendf("AUTOSWAPNODE: cluster %s node %d: swapped out %s, swapped in %s", groupName.get(), badrank.item(i4) + 1, from.str(), to.str());
                 emailSwap(msg.str());
                 FLLOG(MCoperatorError, swapnodeJob, "%s", msg.str());
             }
@@ -734,7 +791,8 @@
         // restarts any workunits that failed near to swap
         // let see if need resubmit any nodes
         StringArray toresubmit;
-        if (options->getPropBool("SwapNode/@swapNodeRestartJob")) {
+        if (options->getPropBool("SwapNode/@swapNodeRestartJob"))
+        {
             Owned<IPropertyTree> info = getSwapNodeInfo(false); // should put out error if returns false
             if (!info.get())
             {
@@ -743,31 +801,35 @@
             }
             CDateTime recent;
             recent.setNow();
-            recent.adjustTime(-SWAPNODE_RETRY_TIME/(1000*60));
+            recent.adjustTime(-SWAPNODE_RETRY_TIME / (1000 * 60));
             Owned<IPropertyTreeIterator> it = info->getElements("WorkUnit");
-            ForEach(*it) {
+            ForEach(*it)
+            {
                 IPropertyTree &wu = it->query();
                 const char *wuid = wu.queryProp("@id");
                 if (!wuid)
                     continue;
-                if (!wu.getPropBool("@resubmitted")) {
+                if (!wu.getPropBool("@resubmitted"))
+                {
                     // see if any swaps recently done
                     const char *dt1s = wu.queryProp("@time");
-                    if (!dt1s||!*dt1s)
+                    if (!dt1s || !*dt1s)
                         continue;
                     CDateTime dt1;
                     dt1.setString(dt1s);
-                    dt1.adjustTime(SWAPNODE_RETRY_TIME/(1000*60));
+                    dt1.adjustTime(SWAPNODE_RETRY_TIME / (1000 * 60));
                     Owned<IPropertyTreeIterator> swit = info->getElements("Swap");
-                    ForEach(*swit) {
+                    ForEach(*swit)
+                    {
                         IPropertyTree &swap = swit->query();
                         const char *dt2s = swap.queryProp("@time");
-                        if (!dt2s||!*dt2s)
+                        if (!dt2s || !*dt2s)
                             continue;
                         CDateTime dt2;
                         dt2.setString(dt2s);
-                        if ((dt2.compare(recent)>0)&&(dt1.compare(dt2)>0)) {
-                            wu.setPropBool("@resubmitted",true); // only one attempt
+                        if ((dt2.compare(recent) > 0) && (dt1.compare(dt2) > 0))
+                        {
+                            wu.setPropBool("@resubmitted", true); // only one attempt
                             toresubmit.append(wuid);
                             break;
                         }
@@ -775,18 +837,21 @@
                 }
             }
         }
-        ForEachItemIn(ir,toresubmit) {
+        ForEachItemIn(ir, toresubmit)
+        {
             WuResubmit(toresubmit.item(ir));
         }
     }
+
 public:
     CAutoSwapNode(const char *clusterpName) : CSwapNode(clusterpName)
     {
     }
+
 public:
     bool swap(bool dryRun)
     {
-        PROGLOG("SWAPNODE(auto%s) starting",dryRun?",dryRun":"");
+        PROGLOG("SWAPNODE(auto%s) starting", dryRun ? ",dryRun" : "");
 
         if (!doAutoSwapNode(dryRun)) // using info in Dali (spares etc.)
             return false;
