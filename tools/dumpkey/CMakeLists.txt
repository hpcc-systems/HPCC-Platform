--- conflicted
+++ resolved
@@ -36,11 +36,8 @@
          ./../../rtl/include
          ./../../rtl/eclrtl
          ./../../system/include 
-<<<<<<< HEAD
-=======
          ./../../ecl/hql 
          ./../../common/deftype
->>>>>>> 6921f478
          ./../../common/thorhelper 
          ./../../system/jlib 
     )
