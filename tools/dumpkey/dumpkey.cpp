--- conflicted
+++ resolved
@@ -20,14 +20,10 @@
 #include "ctfile.hpp"
 #include "rtlrecord.hpp"
 #include "rtlformat.hpp"
-<<<<<<< HEAD
-#include "eclhelper_dyn.hpp"
-=======
 #include "rtldynfield.hpp"
 #include "eclhelper_dyn.hpp"
 #include "hqlexpr.hpp"
 #include "hqlutil.hpp"
->>>>>>> 6921f478
 
 void fatal(const char *format, ...) __attribute__((format(printf, 1, 2)));
 void fatal(const char *format, ...)
@@ -150,10 +146,7 @@
             const char * keyName = files.item(idx);
             index.setown(createKeyIndex(keyName, 0, false, false));
             size32_t key_size = index->keySize();  // NOTE - in variable size case, this is 32767
-<<<<<<< HEAD
-=======
             size32_t keyedSize = index->keyedSize();
->>>>>>> 6921f478
             unsigned nodeSize = index->getNodeSize();
             if (optFullHeader)
             {
@@ -166,11 +159,7 @@
                 io->read(0, sizeof(KeyHdr), (void *)block.get());
                 header->load(*(KeyHdr*)block.get());
 
-<<<<<<< HEAD
-                printf("Key '%s'\nkeySize=%d NumParts=%x, Top=%d\n", keyName, key_size, index->numParts(), index->isTopLevelKey());
-=======
                 printf("Key '%s'\nkeySize=%d keyedSize = %d NumParts=%x, Top=%d\n", keyName, key_size, keyedSize, index->numParts(), index->isTopLevelKey());
->>>>>>> 6921f478
                 printf("File size = %" I64F "d, nodes = %" I64F "d\n", in->size(), in->size() / nodeSize - 1);
                 printf("rootoffset=%" I64F "d[%" I64F "d]\n", header->getRootFPos(), header->getRootFPos()/nodeSize);
                 Owned<IPropertyTree> metadata = index->getMetadata();
@@ -213,38 +202,15 @@
                 ArrayOf<const RtlFieldInfo *> deleteFields;
                 ArrayOf<const RtlFieldInfo *> fields;  // Note - the lifetime of the array needs to extend beyond the lifetime of outmeta. The fields themselves are shared with diskmeta, and do not need to be released.
                 Owned<IOutputMetaData> outmeta;
-<<<<<<< HEAD
-                Owned<IHThorIndexReadArg> helper;
-                Owned<IXmlWriterExt> writer;
-                class MyIndexCallback : public CInterfaceOf<IThorIndexCallback>
-                {
-                public:
-                    MyIndexCallback() {}
-                    virtual byte * lookupBlob(unsigned __int64 id) override
-                    {
-                        UNIMPLEMENTED;
-                    }
-                } callback;
-=======
                 Owned<IXmlWriterExt> writer;
                 Owned<const IDynamicTransform> translator;
                 RowFilter rowFilter;
->>>>>>> 6921f478
                 unsigned __int64 count = globals->getPropInt("recs", 1);
                 const RtlRecordTypeInfo *outRecType = nullptr;
                 if (metadata && metadata->hasProp("_rtlType"))
                 {
                     MemoryBuffer layoutBin;
                     metadata->getPropBin("_rtlType", layoutBin);
-<<<<<<< HEAD
-                    diskmeta.setown(createTypeInfoOutputMetaData(layoutBin, false, &callback));
-                }
-                if (diskmeta)
-                {
-                    writer.setown(new SimpleOutputWriter);
-                    const RtlRecord &inrec = diskmeta->queryRecordAccessor(true);
-                    manager.setown(createLocalKeyManager(inrec, index, nullptr, false));
-=======
                     try
                     {
                         diskmeta.setown(createTypeInfoOutputMetaData(layoutBin, false));
@@ -271,7 +237,6 @@
                     writer.setown(new SimpleOutputWriter);
                     const RtlRecord &inrec = diskmeta->queryRecordAccessor(true);
                     manager.setown(createLocalKeyManager(inrec, index, nullptr, true));
->>>>>>> 6921f478
                     size32_t minRecSize = 0;
                     if (globals->hasProp("fields"))
                     {
@@ -287,10 +252,6 @@
                             {
                                 // We can't just use the original source field in this case (as blobs are only supported in the input)
                                 // So instead, create a field in the target with the original type.
-<<<<<<< HEAD
-                                //MORE: I'm not sure what this should do for a blob..., revisit when blobs are implemented
-=======
->>>>>>> 6921f478
                                 field = new RtlFieldStrInfo(field->name, field->xpath, field->type->queryChildType());
                                 deleteFields.append(field);
                             }
@@ -314,29 +275,10 @@
                             fields.append(field);
                             minRecSize += field->type->getMinSize();
                         }
-<<<<<<< HEAD
-                        outmeta.set(diskmeta);
-=======
->>>>>>> 6921f478
                     }
                     fields.append(nullptr);
                     outRecType = new RtlRecordTypeInfo(type_record, minRecSize, fields.getArray(0));
                     outmeta.setown(new CDynamicOutputMetaData(*outRecType));
-<<<<<<< HEAD
-                    helper.setown(createIndexReadArg(keyName, diskmeta.getLink(), outmeta.getLink(), outmeta.getLink(), count, 0, (uint64_t) -1));
-                    helper->setCallback(&callback);
-                    if (filters.ordinality())
-                    {
-                        IDynamicIndexReadArg *arg = QUERYINTERFACE(helper.get(), IDynamicIndexReadArg);
-                        assertex(arg);
-                        ForEachItemIn(idx, filters)
-                        {
-                            arg->addFilter(filters.item(idx));
-                        }
-                    }
-                    helper->createSegmentMonitors(manager);
-                    count = helper->getChooseNLimit(); // Just because this is testing out the createIndexReadArg functionality
-=======
                     translator.setown(createRecordTranslator(outmeta->queryRecordAccessor(true), inrec));
                     if (filters.ordinality())
                     {
@@ -350,7 +292,6 @@
                         }
                     }
                     rowFilter.createSegmentMonitors(manager);
->>>>>>> 6921f478
                 }
                 else
                 {
@@ -360,10 +301,7 @@
                 }
                 manager->finishSegmentMonitors();
                 manager->reset();
-<<<<<<< HEAD
-=======
                 MyIndexVirtualFieldCallback callback(manager);
->>>>>>> 6921f478
                 while (manager->lookup(true) && count--)
                 {
                     byte const * buffer = manager->queryKeyBuffer();
@@ -379,28 +317,6 @@
                             printf("%02x", ((unsigned char) buffer[i]) & 0xff);
                         printf("  :%" I64F "u\n", seq);
                     }
-<<<<<<< HEAD
-                    else if (helper)
-                    {
-                        if (helper->canMatch(buffer))
-                        {
-                            MemoryBuffer buf;
-                            MemoryBufferBuilder aBuilder(buf, 0);
-                            if (helper->transform(aBuilder, (const byte *) buffer))
-                            {
-                                outmeta->toXML((const byte *) buf.toByteArray(), *writer.get());
-                                printf("%s\n", writer->str());
-                                writer->clear();
-                            }
-                            else
-                                count++;  // Don't count this row as it was postfiltered
-                        }
-                        else
-                            count++;
-                    }
-                    else
-                        printf("%.*s  :%" I64F "u\n", size, buffer, seq);
-=======
                     else if (translator)
                     {
                         MemoryBuffer buf;
@@ -417,7 +333,6 @@
                     else
                         printf("%.*s  :%" I64F "u\n", size, buffer, seq);
                     manager->releaseBlobs();
->>>>>>> 6921f478
                 }
                 if (outRecType)
                     outRecType->doDelete();
