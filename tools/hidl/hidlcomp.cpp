/*##############################################################################

    HPCC SYSTEMS software Copyright (C) 2012 HPCC Systems.

    Licensed under the Apache License, Version 2.0 (the "License");
    you may not use this file except in compliance with the License.
    You may obtain a copy of the License at

       http://www.apache.org/licenses/LICENSE-2.0

    Unless required by applicable law or agreed to in writing, software
    distributed under the License is distributed on an "AS IS" BASIS,
    WITHOUT WARRANTIES OR CONDITIONS OF ANY KIND, either express or implied.
    See the License for the specific language governing permissions and
    limitations under the License.
############################################################################## */

#pragma warning(disable:4786)

#include "platform.h"

#include "hidl_utils.hpp"
#include "hidlcomp.h"
//#undef new
#include <map>
#include <set>
#include <string>

//-------------------------------------------------------------------------------------------------------------
inline bool strieq(const char* s,const char* t) { return stricmp(s,t)==0; }

//-------------------------------------------------------------------------------------------------------------
#define HIDL "HIDL"

extern FILE *yyin;
extern int yyparse();

extern HIDLcompiler * hcp;

// --- globals -----

bool isSCM = true;
bool isESP = false;
bool isESPng = false;
StrBuffer clarion;
char srcFileExt[4];

int gOutfile;

//-------------------------------------------------------------------------------------------------------------
// Utility struct and function

char* getFieldName(const char* name)
{
    char *uname=strdup(name);
    *uname=upperchar(*uname);
    return uname;
}

static const char* getTypeKindName(type_kind kind)
{
    switch (kind)
    {
    case TK_null: return "TK_null";
    case TK_CHAR: return "TK_CHAR";
    case TK_UNSIGNEDCHAR: return "TK_UNSIGNEDCHAR";
    case TK_BYTE: return "TK_BYTE";
    case TK_BOOL: return "TK_BOOL";
    case TK_SHORT: return "TK_SHORT";
    case TK_UNSIGNEDSHORT: return "TK_UNSIGNEDSHORT";
    case TK_INT: return "TK_INT";
    case TK_UNSIGNED: return "TK_UNSIGNED";
    case TK_LONG: return "TK_LONG";
    case TK_UNSIGNEDLONG: return "TK_UNSIGNEDLONG";
    case TK_LONGLONG: return "TK_LONGLONG";
    case TK_UNSIGNEDLONGLONG: return "TK_UNSIGNEDLONGLONG";
    case TK_DOUBLE: return "TK_DOUBLE";
    case TK_FLOAT: return "TK_FLOAT";
    case TK_STRUCT: return "TK_STRUCT";
    case TK_ENUM: return "TK_ENUM";
    case TK_VOID: return "TK_VOID";
    case TK_ESPSTRUCT: return "TK_ESPSTRUCT";
    case TK_ESPENUM: return "TK_ESPENUM";
    default: return "<unknown kind>";
    }
};

const char *type_name[] = 
{
    "??",
    "char",
    "unsigned char",
    "byte",
    "bool",
    "short",
    "unsigned short",
    "int",
    "unsigned",
    "long",
    "unsigned long",
    "__int64",
    "unsigned __int64",
    "double",
    "float",
    "",  // STRUCT
    "",  // ENUM
    "void",
    "??", // ESPSTRUCT
    "??" // ESPENUM
};

const char *clarion_type_name[] = 
{
    "??",
    "BYTE",
    "BYTE",
    "BYTE",
    "CBOOL",
    "SHORT",
    "USHORT",
    "LONG",
    "ULONG",
    "LONG",
    "ULONG",
    "LONGLONG",
    "ULONGLONG",
    "REAL",
    "SREAL",
    "",
    "",
    "BYTE",
    "??",
    "??"
};

const int type_size[] = 
{
    1,
    1,
    1,
    1,
    0,  // pretend we don't know (To be fixed at some later date)
    2,
    2,
    4,
    4,
    4,
    4,
    8,
    8,
    8,
    4, // STRUCT
    4, // ENUM
    0, // void
    1, // ESP_STRUCT
    1  // ESP_ENUM
};

static const char *xlattable[] = 
{
    "abs","_abs",
    "add","_add",
    "address","_address",
    "age","_age",
    "any","_any",
    "append","_append",
    "at","_at",
    "band","_band",
    "bfloat4","_bfloat4",
    "bfloat8","_bfloat8",
    "binary","_binary",
    "bind","_bind",
    "blob","_blob",
    "bor","_bor",
    "bshift","_bshift",
    "bxor","_bxor",
    "byte","_byte",
    "chr","_chr",
    "clear","_clear",
    "column","_column",
    "create","_create",
    "decimal","_decimal",
    "deformat","_deformat",
    "device","_device",
    "dim","_dim",
    "dispose","_dispose",
    "dock","_dock",
    "docked","_docked",
    "dup","_dup",
    "encrypt","_encrypt",
    "entry","_entry",
    "equate","_equate",
    "errorcode","_errorcode",
    "format","_format",
    "get","_get",
    "hlp","_hlp",
    "icon","_icon",
    "imm","_imm",
    "in","_in",
    "index","_index",
    "inlist","_inlist",
    "inrange","_inrange",
    "ins","_ins",
    "int","_int",
    "key","_key",
    "length","_length",
    "like","_like",
    "logout","_logout",
    "long","_long",
    "maximum","_maximum",
    "memo","_memo",
    "nocase","_nocase",
    "omitted","_omitted",
    "opt","_opt",
    "out","_out",
    "over","_over",
    "ovr","_ovr",
    "owner","_owner",
    "page","_page",
    "pageno","_pageno",
    "pdecimal","_pdecimal",
    "peek","_peek",
    "poke","_poke",
    "pre","_pre",
    "press","_press",
    "print","_print",
    "project","_project",
    "put","_put",
    "range","_range",
    "real","_real",
    "reclaim","_reclaim",
    "req","_req",
    "round","_round",
    "scroll","_scroll",
    "short","_short",
    "size","_size",
    "sort","_sort",
    "step","_step",
    "string","_string",
    "text","_text",
    "upr","_upr",
    "use","_use",
    "val","_val",
    "width","_width",
    NULL,NULL
};


static const char *xlat(const char *from)
{
    for (unsigned i=0;xlattable[i];i+=2) {
        if (stricmp(from,xlattable[i])==0)
            return xlattable[i+1];
    }
    return from;
}


bool toClaInterface(char * dest, const char * src)
{
    if(*src == 'I' && strlen(src) > 1)
    {
        strcpy(dest, "cpp");
        strcpy(dest + 3, src + 1);
        return true;
    }
    strcpy(dest, src);
    return false;
}

#define ForEachParam(pr,pa,flagsset,flagsclear) for (pa=pr->params;pa;pa=pa->next) \
if (((pa->flags&(flagsset))==(flagsset))&((pa->flags&(flagsclear))==0))

#define INDIRECTSIZE(p) ((p->flags&(PF_PTR|PF_REF))==(PF_PTR|PF_REF))

void indent(int indents)
{
    for (int i=0;i<indents; i++)
        out("\t",1);
}

void out(const char *s,size_t l)
{
    ssize_t written = write(gOutfile,s,(unsigned)l);
    if (written < 0)
        throw "Error while writing out";
    if (written != l)
        throw "Truncated write";
}

void outs(const char *s)
{
    out(s,strlen(s));
}

void outs(int indents, const char *s)
{
    indent(indents);
    out(s,strlen(s));
}

void voutf(const char* fmt,va_list args)
{
    const int BUF_LEN = 0x4000;
    static char buf[BUF_LEN+1];

    // Better to use StringBuffer.valist_appendf, but unfortunately, project dependencies
    // disallow us to use StringBuffer (defined in jlib).
    if (_vsnprintf(buf, BUF_LEN, fmt, args)<0)
        fprintf(stderr,"Warning: outf() gets too many long buffer (>%d)", BUF_LEN);     
    va_end(args);

    outs(buf);
}

void outf(const char *fmt, ...)
{
    va_list args;
    va_start(args, fmt);
    voutf(fmt,args);    
}

void outf(int indents, const char *fmt, ...)
{
    indent(indents);
    
    va_list args;
    va_start(args, fmt);
    voutf(fmt,args);    
}

// ------------------------------------
// "auto" indenting 

int gIndent = 0;

void indentReset(int indent=0) { gIndent = indent; }
void indentInc(int inc) {  gIndent += inc; }

void indentOuts(const char* s)
{
    indent(gIndent);
    out(s,strlen(s));
}

void indentOuts(int inc, const char* s)
{
    gIndent += inc;
    indentOuts(s);
}

void indentOuts1(int inc, const char* s)
{
    indent(gIndent+inc);
    out(s,strlen(s));
}

void indentOutf(const char* fmt, ...)
{
    indent(gIndent);
    
    va_list args;
    va_start(args, fmt);
    voutf(fmt,args);
}

void indentOutf(int inc, const char* fmt, ...)
{
    gIndent += inc;
    indent(gIndent);
    
    va_list args;
    va_start(args, fmt);
    voutf(fmt,args);
}

void indentOutf1(int inc, const char* fmt, ...)
{
    indent(gIndent+inc);
    
    va_list args;
    va_start(args, fmt);
    voutf(fmt,args);
}

//-------------------------------------------------------------------------------------------------------------
// class LayoutInfo

LayoutInfo::LayoutInfo()
{
    size = 0;
    count = 0;
    next = NULL;
}

LayoutInfo::~LayoutInfo()
{
    delete next;
}

//-------------------------------------------------------------------------------------------------------------
// class ParamInfo

ParamInfo::ParamInfo()
{
    name = NULL;
    templ = NULL;
    typname = NULL;
    size = NULL;
    flags = 0;      
    next = NULL;
    kind = TK_null;
    sizebytes = NULL;
    layouts = NULL;
    tags = NULL;
    xsdtype = NULL;
    m_arrayImplType = NULL;
}

ParamInfo::~ParamInfo()
{
    if (name)
        free(name);
    if (typname)
        free(typname);
    if (size)
        free(size);
    if (sizebytes)
        free(sizebytes);
    if (templ)
        free(templ);
    if (xsdtype)
        free(xsdtype);
    if (m_arrayImplType)
        delete m_arrayImplType;
    
    delete tags;
    delete layouts;
    delete next;
}

char * ParamInfo::bytesize(int deref) 
{
    if (!size)
        return NULL;
    if (sizebytes)
        return sizebytes;
    char str[1024];
    if (type_size[kind]==1)
    {
        if (deref) 
        {
            strcpy(str,"*");
            strcat(str,size);
            sizebytes = strdup(str);
            return sizebytes;
        }
        else
            return size;
    }

    strcpy(str,"sizeof(");
    if (kind==TK_STRUCT)
        strcat(str,typname);
    else
        strcat(str,type_name[kind]);
    strcat(str,")*(");
    if (deref)
        strcat(str,"*");
    strcat(str,size);
    strcat(str,")");
    sizebytes = strdup(str);
    return sizebytes;
}

bool ParamInfo::simpleneedsswap()
{
    switch(kind) {
    case TK_SHORT:
    case TK_UNSIGNEDSHORT:
    case TK_INT:
    case TK_UNSIGNED:
    case TK_LONG:
    case TK_UNSIGNEDLONG:
    case TK_LONGLONG:
    case TK_UNSIGNEDLONGLONG:
        return true;
    default:
        return false;
    }
}



void ParamInfo::cat_type(char *s,int deref,int var)
{
    if ((flags&PF_CONST)&&!var)
        strcat(s,"const ");
    if (typname)
        strcat(s,typname);
    else {
        if (kind!=TK_null)
            strcat(s,type_name[kind]);
        else 
            strcat(s,"string"); // TODO: why this happens?
    }
    if (!deref) {
        if (flags&PF_PTR)
            strcat(s," *");
        if (flags&PF_REF)
            strcat(s," &");
    }
}

clarion_special_type_enum ParamInfo::clarion_special_type()
{   
    if ((type_size[kind]==1)&&((flags&(PF_PTR|PF_REF))==PF_PTR)) {
        if ((flags&PF_CONST)==0)
            return cte_cstr;
        return cte_constcstr;
    }
    else if ((flags&(PF_PTR|PF_REF))==(PF_PTR|PF_REF)) { // no support - convert to long
        return cte_longref;
    }
    return cte_normal;
}

void ParamInfo::out_parameter(const char * pfx, int forclarion)
{
    if (forclarion && (clarion_special_type()==cte_cstr))
        outs("int, ");
    out_type();
    outf(" %s%s",pfx,name);
}

void ParamInfo::out_type(int deref,int var)
{
    char s[256];
    s[0] = 0;
    cat_type(s,deref,var);
    outs(s);
}

void ParamInfo::typesizeacc(char *accstr,size_t &acc)
{
    if ((kind==TK_STRUCT)||(flags&(PF_PTR|PF_REF))) {
        acc = (acc+3)&~3;
        if (*accstr)
            strcat(accstr,"+");
        strcat(accstr,"sizeof(");
        cat_type(accstr);
        strcat(accstr,")");
    }
    else {
        size_t sz=type_size[kind];
        if (sz==2)
            acc = (acc+1)&~1;
        else if (sz>=4)
            acc = (acc+3)&~3;
        acc += type_size[kind];
    }
}

size_t ParamInfo::typesizealign(size_t &ofs)
{
    size_t ret=0;
    if ((kind==TK_STRUCT)||(flags&(PF_PTR|PF_REF))) {
        if (ofs) {
            ret = 4-ofs;
            ofs = 0;
        }
    }
    else {
        size_t sz=type_size[kind];
        if (sz==1) {
            ret = 0;
            ofs = (ofs+1)%4;
        }
        else if (sz==2) {
            ret = (ofs&1);
            ofs = (ofs+ret+2)%4;
        }
        else {
            if (ofs) {
                ret = 4-ofs;
                ofs = 0;
            }
        }
    }
    return ret;
}

void ParamInfo::write_body_struct_elem(int ref)
{
    outs("\t");
    out_type(ref,1);
    if (ref&&(flags&(PF_REF|PF_PTR))) 
    {
        outs(" *");
        if ((flags&(PF_REF|PF_PTR))==(PF_REF|PF_PTR)) 
        {
            outs(" *");
        }
    }
    outf(" %s;\n",name);
}

void ParamInfo::out_clarion_parameter()
{
    out_clarion_type(false);
    if(!typname || strcmp(typname, "__int64") != 0) outs(" ");
    if (clarion_special_type()==cte_longref)
        outs("REF_");
    if (name)
        outs(name);
    else
        outs("???");
    
}

void ParamInfo::out_clarion_type(bool ret)
{
    clarion_special_type_enum cte = clarion_special_type();
    bool isInt64 = (typname && strcmp(typname, "__int64") == 0);
    
    
    if (!isInt64 && ((flags&PF_REF)||((flags&PF_PTR)&&(cte==cte_normal)))) {
        outs("*");
    }
    if (cte==cte_longref) {
        outs("LONG");
    }
    else if (cte==cte_cstr) {
        outs("*CSTRING");
    }
    else if (cte==cte_constcstr) {
        if (ret)
            outs("*CSTRING");
        else
            outs("CONST *CSTRING");
    }
    else if (typname) {     
        static char _typname[256];
        if(isInt64) {
            if(ret) {
                strcpy(_typname, "__int64");        // __int64 return type unsupported defaulting to ulong for now.
            }   
            else if((flags & PF_REF) || (flags & PF_PTR)) {
                strcpy(_typname, "LONG ");
            }
            else {
                strcpy(_typname, "LONG hi");
                strcat(_typname, name);
                strcat(_typname, ", LONG lo");
            }
        }
        else if(!toClaInterface(_typname, typname)){
            xlat(_typname);     
        }
        outs(_typname);
    }
    else {
        outs(clarion_type_name[kind]);
    }
}

void ParamInfo::write_param_convert(int deref)
{
    outs("(");
    out_type(1,1);              
    if (flags&(PF_REF|PF_PTR)) {
        if (!deref)
            outs(" *");
        if ((flags&(PF_REF|PF_PTR))==(PF_REF|PF_PTR)) {
            outs(" *");
        }
    }
    outs(")");
}


bool ParamInfo::hasMapInfo()
{
    if (hasMetaVerInfo("min_ver") || hasMetaVerInfo("max_ver") || hasMetaVerInfo("depr_ver"))
        return true;

    if (getMetaString("optional", NULL))
        return true;

    return false;
}

static esp_xlate_info esp_xlate_table[]=
{
    //meta type                 xsd type                implementation      array impl      access type             type_kind           flags               method
    //------------------        ---------------         --------------      --------------  --------------          -----------         ------------        ----------
    
//  {"string",                  "string",               "StringBuffer",     "StringArray",  "const char *",         TK_CHAR,            (PF_PTR|PF_CONST),  EAM_jsbuf},
    {"string",                  "string",               "StringBuffer",     "StringArray",  "const char *",         TK_CHAR,            (PF_PTR|PF_CONST),  EAM_jsbuf},
    {"StringBuffer",            "string",               "StringBuffer",     "StringArray",  "const char *",         TK_CHAR,            (PF_PTR|PF_CONST),  EAM_jsbuf},
//  {"hexBinary",               "base64Binary",         "MemoryBuffer",     "???",          "unsigned char *",      TK_UNSIGNEDCHAR,    (PF_PTR),           EAM_jmbuf},
    {"binary",                  "base64Binary",         "MemoryBuffer",     "???",          "const MemoryBuffer &", TK_STRUCT,          (PF_REF),           EAM_jmbin},
    {"bool",                    "boolean",              "bool",             "BoolArray",    "bool",                 TK_BOOL,            0,                  EAM_basic}, 
    {"boolean",                 "boolean",              "bool",             "BoolArray",    "bool",                 TK_BOOL,            0,                  EAM_basic}, 
    {"decimal",                 "decimal",              "float",            "???",          "float",                TK_FLOAT,           0,                  EAM_basic},
    {"float",                   "float",                "float",            "FloatArray",   "float",                TK_FLOAT,           0,                  EAM_basic},
    {"double",                  "double",               "double",           "DoubleArray",  "double",               TK_DOUBLE,          0,                  EAM_basic},
    {"integer",                 "integer",              "int",              "???",          "int",                  TK_INT,             0,                  EAM_basic},
    {"int64",                   "long",                 "__int64",          "Int64Array",   "__int64",              TK_LONGLONG,        0,                  EAM_basic},
    {"long",                    "long",                 "long",             "Int64Array",   "__int64",              TK_LONG,            0,                  EAM_basic},
    {"int",                     "int",                  "int",              "IntArray",     "int",                  TK_INT,             0,                  EAM_basic},
    {"short",                   "short",                "short",            "ShortArray",   "short",                TK_SHORT,           0,                  EAM_basic},
    {"nonPositiveInteger",      "nonPositiveInteger",   "int",              "???",          "int",                  TK_INT,             0,                  EAM_basic},
    {"negativeInteger",         "negativeInteger",      "unsigned int",     "???",          "unsigned int",         TK_UNSIGNED,        0,                  EAM_basic},
    {"nonNegativeInteger",      "nonNegativeInteger",   "unsigned int",     "???",          "unsigned int",         TK_UNSIGNED,        0,                  EAM_basic},
    {"unsignedLong",            "unsignedLong",         "unsigned long",    "???",          "unsigned long",        TK_UNSIGNEDLONG,    0,                  EAM_basic},
    {"unsignedInt",             "unsignedInt",          "unsigned int",     "???",          "unsigned int",         TK_UNSIGNED,        0,                  EAM_basic},
    {"unsigned",                "unsignedInt",          "unsigned int",     "???",          "unsigned int",         TK_UNSIGNED,        0,                  EAM_basic},
    {"unsignedShort",           "unsignedShort",        "unsigned short",   "???",          "unsigned short",       TK_UNSIGNEDSHORT,   0,                  EAM_basic},
    {"unsignedByte",            "unsignedByte",         "unsigned char",    "???",          "unsigned char",        TK_UNSIGNEDCHAR,    0,                  EAM_basic},
    {"positiveInteger",         "positiveInteger",      "unsigned int",     "???",          "unsigned int",         TK_UNSIGNED,        0,                  EAM_basic},
    {"base64Binary",            "base64Binary",         "StringBuffer",     "StringArray",  "const char *",         TK_CHAR,            (PF_PTR|PF_CONST),  EAM_jsbuf},
    {"normalizedString",        "normalizedString",     "StringBuffer",     "StringArray",  "const char *",         TK_CHAR,            (PF_PTR|PF_CONST),  EAM_jsbuf},
    {"xsdString",               "string",               "StringBuffer",     "StringArray",  "const char *",         TK_CHAR,            (PF_PTR|PF_CONST),  EAM_jsbuf},
    {"xsdBinary",               "binary",               "MemoryBuffer",     "???",          "const MemoryBuffer &", TK_STRUCT,          (PF_REF),           EAM_jmbin},
    {"xsdBoolean",              "boolean",              "bool",             "???",          "bool",                 TK_BOOL,            0,                  EAM_basic}, 
    {"xsdDecimal",              "decimal",              "float",            "???",          "float",                TK_FLOAT,           0,                  EAM_basic},
    {"xsdInteger",              "integer",              "int",              "???",          "int",                  TK_INT,             0,                  EAM_basic},
    {"xsdByte",                 "byte",                 "unsigned char",    "???",          "unsigned char",        TK_UNSIGNEDCHAR,    0,                  EAM_basic},
    {"xsdDuration",             "duration",             "StringBuffer",     "StringArray",  "const char *",         TK_CHAR,            (PF_PTR|PF_CONST),  EAM_jsbuf},
    {"xsdDateTime",             "dateTime",             "StringBuffer",     "StringArray",  "const char *",         TK_CHAR,            (PF_PTR|PF_CONST),  EAM_jsbuf},
    {"xsdTime",                 "time",                 "StringBuffer",     "StringArray",  "const char *",         TK_CHAR,            (PF_PTR|PF_CONST),  EAM_jsbuf},
    {"xsdDate",                 "date",                 "StringBuffer",     "StringArray",  "const char *",         TK_CHAR,            (PF_PTR|PF_CONST),  EAM_jsbuf},
    {"xsdYearMonth",            "gYearMonth",           "StringBuffer",     "StringArray",  "const char *",         TK_CHAR,            (PF_PTR|PF_CONST),  EAM_jsbuf},
    {"xsdYear",                 "gYear",                "StringBuffer",     "StringArray",  "const char *",         TK_CHAR,            (PF_PTR|PF_CONST),  EAM_jsbuf},
    {"xsdMonthDay",             "gMonthDay",            "StringBuffer",     "StringArray",  "const char *",         TK_CHAR,            (PF_PTR|PF_CONST),  EAM_jsbuf},
    {"xsdDay",                  "gDay",                 "StringBuffer",     "StringArray",  "const char *",         TK_CHAR,            (PF_PTR|PF_CONST),  EAM_jsbuf},
    {"xsdMonth",                "gMonth",               "StringBuffer",     "StringArray",  "const char *",         TK_CHAR,            (PF_PTR|PF_CONST),  EAM_jsbuf},
    {"xsdAnyURI",               "anyURI",               "StringBuffer",     "StringArray",  "const char *",         TK_CHAR,            (PF_PTR|PF_CONST),  EAM_jsbuf},
    {"xsdQName",                "QName",                "StringBuffer",     "StringArray",  "const char *",         TK_CHAR,            (PF_PTR|PF_CONST),  EAM_jsbuf},
    {"xsdNOTATION",             "NOTATION",             "StringBuffer",     "StringArray",  "const char *",         TK_CHAR,            (PF_PTR|PF_CONST),  EAM_jsbuf},
    {"xsdToken",                "token",                "StringBuffer",     "StringArray",  "const char *",         TK_CHAR,            (PF_PTR|PF_CONST),  EAM_jsbuf},
    {"xsdLanguage",             "language",             "StringBuffer",     "StringArray",  "const char *",         TK_CHAR,            (PF_PTR|PF_CONST),  EAM_jsbuf},
    {"xsdNMTOKEN",              "NMTOKEN",              "StringBuffer",     "StringArray",  "const char *",         TK_CHAR,            (PF_PTR|PF_CONST),  EAM_jsbuf},
    {"xsdNMTOKENS",             "NMTOKENS",             "StringBuffer",     "StringArray",  "const char *",         TK_CHAR,            (PF_PTR|PF_CONST),  EAM_jsbuf},
    {"xsdName",                 "Name",                 "StringBuffer",     "StringArray",  "const char *",         TK_CHAR,            (PF_PTR|PF_CONST),  EAM_jsbuf},
    {"xsdNCName",               "NCName",               "StringBuffer",     "StringArray",  "const char *",         TK_CHAR,            (PF_PTR|PF_CONST),  EAM_jsbuf},
    {"xsdID",                   "ID",                   "StringBuffer",     "StringArray",  "const char *",         TK_CHAR,            (PF_PTR|PF_CONST),  EAM_jsbuf},
    {"xsdIDREF",                "IDREF",                "StringBuffer",     "StringArray",  "const char *",         TK_CHAR,            (PF_PTR|PF_CONST),  EAM_jsbuf},
    {"xsdIDREFS",               "IDREFS",               "StringBuffer",     "StringArray",  "const char *",         TK_CHAR,            (PF_PTR|PF_CONST),  EAM_jsbuf},
    {"xsdENTITY",               "ENTITY",               "StringBuffer",     "StringArray",  "const char *",         TK_CHAR,            (PF_PTR|PF_CONST),  EAM_jsbuf},
    {"xsdENTITIES",             "ENTITIES",             "StringBuffer",     "StringArray",  "const char *",         TK_CHAR,            (PF_PTR|PF_CONST),  EAM_jsbuf},
    {"xsdNonPositiveInteger",   "nonPositiveInteger",   "int",              "???",          "int",                  TK_INT,             0,                  EAM_basic},
    {"xsdNegativeInteger",      "negativeInteger",      "unsigned int",     "???",          "unsigned int",         TK_UNSIGNED,        0,                  EAM_basic},
    {"xsdNonNegativeInteger",   "nonNegativeInteger",   "unsigned int",     "???",          "unsigned int",         TK_UNSIGNED,        0,                  EAM_basic},
    {"xsdUnsignedLong",         "unsignedLong",         "unsigned long",    "???",          "unsigned long",        TK_UNSIGNEDLONG,    0,                  EAM_basic},
    {"xsdUnsignedInt",          "unsignedInt",          "unsigned int",     "???",          "unsigned int",         TK_UNSIGNED,        0,                  EAM_basic},
    {"xsdUnsignedShort",        "unsignedShort",        "unsigned short",   "???",          "unsigned short",       TK_UNSIGNEDSHORT,   0,                  EAM_basic},
    {"xsdUnsignedByte",         "unsignedByte",         "unsigned char",    "???",          "unsigned char",        TK_UNSIGNEDCHAR,    0,                  EAM_basic},
    {"xsdPositiveInteger",      "positiveInteger",      "unsigned int",     "???",          "unsigned int",         TK_UNSIGNED,        0,                  EAM_basic},
    {"xsdBase64Binary",         "base64Binary",         "StringBuffer",     "StringArray",  "const char *",         TK_CHAR,            (PF_PTR|PF_CONST),  EAM_jsbuf},
    {"xsdNormalizedString",     "normalizedString",     "StringBuffer",     "StringArray",  "const char *",         TK_CHAR,            (PF_PTR|PF_CONST),  EAM_jsbuf},
    {"EspTextFile",             "string",               "StringBuffer",     "StringArray",  "const char *",         TK_CHAR,            (PF_PTR|PF_CONST),  EAM_jsbuf},
    {"EspResultSet",            "string",               "StringBuffer",     "StringArray",  "const char *",         TK_CHAR,            (PF_PTR|PF_CONST),  EAM_jsbuf},
    {"AdoDataSet",              "tns:AdoDataSet",       "StringBuffer",     "StringArray",  "const char *",         TK_CHAR,            (PF_PTR|PF_CONST),  EAM_jsbuf},
    {NULL,                      NULL,                   NULL,               NULL,           NULL,                   TK_null,            0,                  EAM_basic}
};


esp_xlate_info *esp_xlat(const char *from, bool defaultToString)
{
    if (from)
    {
        for (unsigned i=0; esp_xlate_table[i].meta_type!=NULL; i++) 
        {
            if (stricmp(from,esp_xlate_table[i].meta_type)==0)
                return &esp_xlate_table[i];
        }
    }
    return (defaultToString) ? &esp_xlate_table[0] : NULL;
}

//TODO: this is not bullet proof. better idea??
// Return: NULL if no need to be defined, otherwise the type to be defined
// Note: the caller needs to free memory
static char* getToBeDefinedType(const char* type)
{
    const char* colon = strchr(type, ':');
    const char* bareType = colon ? colon+1 : type;
    
    if (strnicmp(type, "xsd",colon-type)==0)
        return NULL;

    /*
    for (unsigned i=0; esp_xlate_table[i].meta_type!=NULL; i++) 
    {
        if (stricmp(bareType,esp_xlate_table[i].xsd_type)==0)
            return NULL;
    }
    */

    if (strnicmp(type, "tns", colon-type)!=0)
    {
        char msg[128];
        sprintf(msg, "*** unhandled type: %s", type);
        outs(msg);
        yyerror(msg);
        return NULL;
    }

    if (strncmp(bareType, "ArrayOf", sizeof("ArrayOf")-1)==0)
        return strdup(bareType+sizeof("ArrayOf")-1);
    else
        return strdup(bareType);
}

static const char *MetaTypeToXsdType(const char *val)
{
    esp_xlate_info *xlation=esp_xlat(val);
    return (xlation) ? xlation->xsd_type : (const char *)"string";
}

// return: true if the ver tag is defined
bool hasMetaVerInfo(MetaTagInfo *list, const char* tag)
{
    double ver = getMetaDouble(list,tag,-1);
    if (ver>0) 
        return true;

    const char* vs = getMetaString(list,tag, NULL);
    if (vs!=NULL) 
        return true;

    const char* id = getMetaConstId(list,tag,NULL);
    if (id) 
        return true;

    return false;
}

bool getMetaVerInfo(MetaTagInfo *list, const char* tag, StrBuffer& s)
{
    double ver = getMetaDouble(list,tag,-1);
    if (ver>0) {
        s.append(ver);
        return true;
    }

    const char* vs = getMetaString(list,tag, NULL);
    if (vs!=NULL) {
        if (*vs=='"' || *vs=='\'')
            vs++;
        double v = atof(vs);
        s.append(v);
        return true;
    }

    const char* id = getMetaConstId(list,tag,NULL);
    if (id) {
        s.append(id);
        return true;
    }

    return false;
}

static esp_xlate_info *esp_xlat(ParamInfo *pi)
{
    char metatype[256];
    *metatype=0;
    
    pi->cat_type(metatype);
    
    return esp_xlat(metatype);
}

void ParamInfo::setXsdType(const char *value)
{
    if (xsdtype)
        free(xsdtype);
    
    const char *newValue=value;
    if (strncmp(value, "xsd", 3)==0)
        newValue=MetaTypeToXsdType(value);
    
    xsdtype = (newValue!=NULL) ? strdup(newValue) : NULL;
}


const char *ParamInfo::getXsdType()
{
    if (xsdtype==NULL)
    {
        char metatype[256];
        *metatype=0;
        cat_type(metatype);
        
        setXsdType(MetaTypeToXsdType(metatype));
    }
    
    return xsdtype;
}

const char* ParamInfo::getArrayImplType()
{
    if (m_arrayImplType)
        return m_arrayImplType->str();

    if (isPrimitiveArray())
    {
        char metatype[256];
        metatype[0] = 0;        
        cat_type(metatype);     
        esp_xlate_info *xlation=esp_xlat(metatype, false);
        m_arrayImplType = new StrBuffer(xlation->array_type);
    }
    else
    {
        if (kind == TK_ESPENUM)
            m_arrayImplType = new VStrBuffer("%sArray", typname);
        else
            m_arrayImplType = new VStrBuffer("IArrayOf<IConst%s>", typname);
    }
    
    return m_arrayImplType->str();
}

const char* ParamInfo::getArrayItemXsdType()
{
    switch (kind)
    {
    case TK_CHAR: return "string";
    case TK_UNSIGNEDCHAR: return "string"; //?
    case TK_BYTE: return "byte";
    case TK_BOOL: return "boolean";
    case TK_SHORT: return "short";
    case TK_UNSIGNEDSHORT: return "unsignedShort";
    case TK_INT: return "int";
    case TK_UNSIGNED: return "unsignedInt";
    case TK_LONG: return "long";
    case TK_UNSIGNEDLONG: return "unsignedLong";
    case TK_LONGLONG: return "long";
    case TK_UNSIGNEDLONGLONG: return "unsignedLong";
    case TK_DOUBLE: return "double";
    case TK_FLOAT: return "float";

    case TK_null: return "string";

    case TK_STRUCT: 
    case TK_VOID: 
    case TK_ESPSTRUCT: 
    case TK_ESPENUM: 
    default: throw "Unimplemented"; 
    }
}

const char* ParamInfo::getArrayItemTag()
{
    const char *item_tag = getMetaString("item_tag", NULL);
    if (item_tag)
        return item_tag;
    if (!(flags & PF_TEMPLATE) || !streq(templ, "ESParray"))
        return NULL;
    if (isEspStringArray())
        return "Item";
    return typname;
}

void ParamInfo::write_esp_declaration()
{
    char metatype[256];
    *metatype=0;
    
    cat_type(metatype);
    
    esp_xlate_info *xlation=esp_xlat(metatype, false);
    
    if (hasNameTag())
        outf("\tSoapStringParam m_%s_name;\n", name);

    if (xlation)
    {
        if (xlation->eam_type==EAM_jmbin)
        {
            if (getMetaInt("attach", 0))
                outf("\tSoapAttachBinary m_%s;\n", name);
            else
                outf("\tSoapParamBinary m_%s;\n", name);
        }
        else
        {
            if (getMetaInt("attach", 0))
            {
                if (!stricmp(xlation->store_type, "StringBuffer"))
                    outf("\tSoapAttachString m_%s;\n", name);
                else
                    outf("\tSoapAttachParam<%s> m_%s;\n", xlation->store_type, name);
            }
            else if (flags & PF_TEMPLATE)
            //  outf("\tSoapArrayParam<%s> m_%s;\n", xlation->array_type, name);
                outf("\tSoap%s m_%s;\n", xlation->array_type, name);
            else if (!stricmp(xlation->store_type, "StringBuffer"))
                outf("\tSoapStringParam m_%s;\n", name);
            else
                outf("\tSoapParam<%s> m_%s;\n", xlation->store_type, name);
        }
    }
    else
    {
        if (getMetaInt("attach", 0))
            outf("\tSoapAttachString m_%s;\n", name);
        else if (flags & PF_TEMPLATE && templ && !strcmp(templ, "ESParray"))
        {
            if (isEspStringArray())
                //outf("\tSoapArrayParam<StringArray> m_%s;\n", name);
                outf("\tSoapStringArray m_%s;\n", name);
            else if (kind==TK_ESPENUM)
                outf("\tSoapEnumArrayParam<C%s, CX%s, %sArray> m_%s;\n", typname, typname, typname, name);
            else
                outf("\tSoapStructArrayParam<IConst%s, C%s> m_%s;\n", typname, typname, name);
        }
        else if (kind==TK_ESPSTRUCT)
            outf("\tSoapStruct<C%s, IConst%s> m_%s;\n", typname, typname, name);
        else if (kind==TK_ESPENUM)
            outf("\tCX%s m_%s;\n", typname, name);
        else
            outf("\tSoapStringParam m_%s;\n", name);
    }
}

void ParamInfo::write_esp_init(bool &isFirst, bool msgRemoveNil)
{
    outs(isFirst ? "\n\t: " : ",");
    
    MetaTagInfo* deftag = findMetaTag(tags, "default");
    
    bool removeNil = (msgRemoveNil || findMetaTag(tags, "nil_remove")!=NULL);
    const char *nilStr = (removeNil) ? "nilRemove" : "nilIgnore";
    
    if (kind==TK_ESPSTRUCT)
    {
        outf("m_%s(serviceName, %s)", name, nilStr);
    }
    else if (kind==TK_ESPENUM)
    {
        if (deftag)
        {
            outf("m_%s(", name);
            switch(deftag->mttype_)
            {
            case MetaTagInfo::mt_string: outf("%s",deftag->getString()); break;
            case MetaTagInfo::mt_int:    outf("\"%d\"", deftag->getInt()); break;
            case MetaTagInfo::mt_double: outf("\"%g\"", deftag->getDouble()); break;
            case MetaTagInfo::mt_const_id: outf("\"%s\"", deftag->getName()); break;
            case MetaTagInfo::mt_none: assert(false); break;
            }
            outf(")");
        }
        else
            outf("m_%s(%s)", name, nilStr);
    }
    else if ((flags & PF_TEMPLATE) || kind==TK_STRUCT || getMetaInt("attach", 0))
    {
        outf("m_%s(%s)", name, nilStr);
    }
    else if (deftag)
    {
        if (deftag->mttype_==MetaTagInfo::mt_string)
            outf("m_%s(%s, %s)", name, deftag->getString(), nilStr);
        else if (deftag->mttype_==MetaTagInfo::mt_int)
            outf("m_%s(%d, %s,false)", name, deftag->getInt(), nilStr);
        else if (deftag->mttype_==MetaTagInfo::mt_double)
            outf("m_%s(%g, %s,false)", name, deftag->getDouble(), nilStr);
    }
    else
    {
        if (getMetaInt("http_nillable", 1)!=0)
            outf("m_%s(%s)", name, nilStr);
        else
            outf("m_%s(%s, false)", name, nilStr);
    }
    
    isFirst=false;
}



void ParamInfo::write_esp_attr_method(const char *msgname, bool isSet, bool parNilRemove, bool isDecl, bool isPure, bool parTrim, const char* xsdType)
{
    char metatype[256];
    *metatype=0;
    
    cat_type(metatype);
    
    esp_xlate_info *xlation=esp_xlat(metatype);
    
    char *methName=strdup(name);
    *methName=upperchar(*methName);
    
    const char *httpcont = getMetaString("http_content", NULL);
    
    bool hasNilRemove = (parNilRemove || getMetaInt("nil_remove"));
    bool hasTrim = (parTrim || getMetaInt("trim"));
    
    
    if (hasNameTag())
    {
        if (isSet)
        {
            if (isDecl)
                outs("\t");
            if (isDecl && isPure)
                outs("virtual ");
            outs("void ");
            if (!isDecl && msgname)
                outf("C%s::", msgname);
            outf("set%s_name", methName);
            outs("(const char *  val)");
            
            if (isDecl)
                outs((isPure) ? "=0;\n" : ";\n");
            else
                outf("{ m_%s_name.set(val); }\n", name);
            
        }
        else
        {
            if (isDecl)
                outs("\t");
            if (isDecl && isPure)
                outs("virtual ");
            outs("const char *");
            if (!isDecl && msgname)
                outf("C%s::", msgname);
            outf("get%s_name()", methName);
            
            if (isDecl)
                outs((isPure) ? "=0;\n" : ";\n");
            else
                outf("{ return m_%s_name.query(); }\n", name);

            if (isDecl)
                    outs("\t");
            if (isDecl && isPure)
                outs("virtual ");
            outs("const StringBuffer& ");
            if (!isDecl && msgname)
                outf("C%s::", msgname);
            outf("get%s_value()", methName);
            
            if (isDecl)
                outs((isPure) ? "=0;\n" : ";\n");
            else
                outf("{ return m_%s.getValue(); }\n", name);
        }
    }

    if (httpcont!=NULL)
    {
        if (isSet)
        {
            if (isDecl)
                outs("\t");
            if (isDecl && isPure)
                outs("virtual ");
            outs("void ");
            if (!isDecl && msgname)
                outf("C%s::", msgname);
            outf("set%s_mimetype", methName);
            outs("(const char *  val)");
            
            if (isDecl)
                outs((isPure) ? "=0;\n" : ";\n");
            else
                outf("{ m_%s_mimetype.set(val); }\n", name);
            
        }
        else
        {
            if (isDecl)
                outs("\t");
            if (isDecl && isPure)
                outs("virtual ");
            outs("const char *");
            if (!isDecl && msgname)
                outf("C%s::", msgname);
            outf("get%s_mimetype()", methName);
            
            if (isDecl)
                outs((isPure) ? "=0;\n" : ";\n");
            else
                outf("{ return m_%s_mimetype.str(); }\n", name);
        }
    }
    
    
    if (isSet)
    {
        if (hasNilRemove && xlation->eam_type == EAM_basic && (flags & PF_TEMPLATE)==0 )
        {
            if (isDecl)
                outs("\t");
            if (isDecl && isPure)
                outs("virtual ");
            outs("void ");
            if (!isDecl && msgname)
                outf("C%s::", msgname);
            outf("set%s_null()", methName);
            
            if (isDecl)
                outs((isPure) ? "=0;\n" : ";\n");
            else
                outf("{ m_%s.Nil(); }", name);
        }
        
        if (isDecl)
            outs("\t");
        if (isDecl && isPure)
            outs("virtual ");
        
        if (flags & PF_TEMPLATE)
        {
            // setXXX(IArrayOf<IEspXXX>);
            if (templ && !strcmp(templ, "ESParray") && typname && !isEspStringArray() && kind!=TK_ESPENUM)
            {
                outs("void ");
                if (!isDecl && msgname)
                    outf("C%s::", msgname);
                outf("set%s", methName);
                if (kind == TK_ESPENUM)
                    ;// outf("(%sArray &val)", typname);
                else
                    outf("(IArrayOf<IEsp%s> &val)", typname);
                if (isDecl)
                {
                    if (isPure)
                        outs("=0;\n\tvirtual ");
                    else
                        outs(";\n ");
                }
                else
                {
                    outs("\n{\n");

                    if (kind == TK_ESPENUM)
                    {
                        /*
                        outf("\tm_%s->kill();\n", name);
                        outf("\t%sArray &target = m_%s.getValue();\n", typname, name);
                        outs("\tForEachItemIn(idx, val)\n");
                        outs("\t{\n");
                        outf("\t\tC%s &item = (val).item(idx);\n", typname);
                        outs("\t\ttarget.append(item);\n");
                        outs("\t}\n");
                        */
                    }
                    else
                    {
                        outf("\tm_%s->kill();\n", name);
                        outf("\tIArrayOf<IConst%s> &target = m_%s.getValue();\n", typname, name);
                        outs("\tForEachItemIn(idx, val)\n");
                        outs("\t{\n");
                        outf("\t\tIEsp%s &item = (val).item(idx);\n", typname);
                        outs("\t\titem.Link();\n");
                        outs("\t\ttarget.append(item);\n");
                        outs("\t}\n");
                    }

                    outs("}\n");
                }
            }

            outs("void ");
            if (!isDecl && msgname)
                outf("C%s::", msgname);
            outf("set%s", methName);
            
            if (templ && !strcmp(templ, "ESParray"))
            {
                //if (isEspStringArray())
                //  outf("(%s &val)", "StringArray");
                //else
                //  outf("(IArrayOf<IConst%s> &val)", typname);
                outf("(%s &val)", getArrayImplType());
            }
            else
            {
                switch (xlation->eam_type)
                {
                case EAM_jmbuf:
                    outf("(%s val, unsigned int len)", xlation->access_type);
                    break;
                case EAM_jmbin:
                case EAM_basic:
                case EAM_jsbuf:
                default:
                    outf("(%s val)", xlation->access_type);
                    break;
                }
            }
            
            if (isDecl)
            {
                if (isPure)
                    outs("=0");
                outs(";\n");
            }
            else
            {
                if (isPrimitiveArray())
                {
                    outf("{ ");
                    if (isEspStringArray())
                        outf("m_%s->kill(); ",name); 
                    outf(" CloneArray(m_%s.getValue(), val); }\n", name); 
                }
                else if (kind == TK_ESPENUM)
                {
                    outs("\n{\n");
                    outf("\tm_%s->kill();\n", name);
                    outf("\t%sArray &target = m_%s.getValue();\n", typname, name);
                    outs("\tForEachItemIn(idx, val)\n");
                    outs("\t{\n");
                    outf("\t\tC%s item = val.item(idx);\n", typname);
                    outs("\t\ttarget.append(item);\n");
                    outs("\t}\n");
                    outs("}\n");
                }
                else
                {
                    outs("\n{\n");
                    outf("\tm_%s->kill();\n", name);
                    outf("\tIArrayOf<IConst%s> &target = m_%s.getValue();\n", typname, name);
                    outs("\tForEachItemIn(idx, val)\n");
                    outs("\t{\n");
                    outf("\t\tIConst%s &item = val.item(idx);\n", typname);
                    outs("\t\titem.Link();\n");
                    outs("\t\ttarget.append(item);\n");
                    outs("\t}\n");
                    outs("}\n");
                }
            }
        } // flags & PF_TEMPLATE

        else if (kind==TK_ESPSTRUCT)
        {
            outf("IEsp%s & ", typname);
            if (!isDecl && msgname)
                outf("C%s::", msgname);
            outf("update%s()", methName);
            
            if (isDecl)
            {
                if (isPure)
                    outs("=0;\n");
                else 
                    outs(";\n");
            }
            else
            {
                outf("{ return (IEsp%s &) m_%s.getValue(); }\n", typname, name);
            }

            if (isDecl)
                outs("\t");
            if (isDecl && isPure)
                outs("virtual ");
            outs("void ");
            if (!isDecl && msgname)
                outf("C%s::", msgname);
            outf("set%s(IConst%s &ifrom)", methName, typname);
            if (isDecl)
            {
                if (isPure)
                    outs("=0");
                outs(";\n");
            }
            else
            {
                outf("{ m_%s.copy(ifrom); }\n", name);
            }
        }
        else if (kind==TK_ESPENUM)
        {
            outs("void ");
            if (!isDecl && msgname)
                outf("C%s::", msgname);
            outf("set%s(C%s val)",methName, typname);
            if (isDecl)
            {
                if (isPure) 
                    outs("=0");
                outs(";\n");
            }
            else
                outf(" { m_%s.setValue(val); }\n", name);

            // as string
            if (isDecl && isPure)
                outs("\tvirtual void ");
            else
                outs("void ");
            if (!isDecl && msgname)
                outf("C%s::",msgname);
            outf("set%s(const char* val)", methName);
            if (isDecl)
            {
                if (isPure)
                    outs("=0");
                outs(";\n");
            }
            else
                outf(" { m_%s.setValue(val); }\n", name);
        }
        else
        {
            //else
            {
                outs("void ");
                if (!isDecl && msgname)
                    outf("C%s::", msgname);
                outf("set%s", methName);
                switch (xlation->eam_type)
                {
                case EAM_jmbuf:
                    outf("(%s val, unsigned int len)", xlation->access_type);
                    break;
                case EAM_jsbuf:
                    //if (xsdType)
                    //  outf("(%s val, IEspContext& ctx)", xlation->access_type);
                    //else
                        outf("(%s val)", xlation->access_type);
                    break;
                case EAM_jmbin:
                case EAM_basic:
                default:
                    outf("(%s val)", xlation->access_type);
                    break;
                }
            
                if (isDecl)
                {
                    if (isPure)
                        outs("=0");
                    outs(";\n");
                }
                else
                {
                    //outf("{ m_%s", name);
                    switch (xlation->eam_type)
                    {
                    case EAM_jsbuf:
                        // TODO: can not handle ArrayOfXXX yet
                        /** 
                        if (xsdType && strncmp(xsdType,"ArrayOf",7)!=0)
                        {
                            //do a deserialization to enforce the versioning
                            outf("\n{\n");
                            outf("\tif (ctx)\n");
                            outf("\t{\n");
                            outf("\t\tXmlPullParser xpp(val,strlen(val));\n");

                            outf("\t\tCRpcMessage msg;\n");
                            outf("\t\tmsg.unmarshall(&xpp);\n");
                            
                            outf("\t\tStringBuffer s;\n");
                            outf("\t\tC%s tmp(\"%s\");\n", xsdType, "XX"); // msgname?: not right

                            outf("\t\ttmp.unserialize(msg,NULL,\"%s\");\n", name);
                            outf("\t\tC%s::serializer(ctx,tmp,s,false);\n",xsdType);

                            outf("\t\tm_%s.set(s.str()%s); \n", name, hasTrim?",true":"");
                            outf("\t}\n");
                            outf("\telse\n");
                            outf("\t\tm_%s.set(val%s);\n",name,hasTrim?",true":"");
                            outf("}\n");
                        }
                        else
                        */
                            outf("{ m_%s.set(val%s); }\n", name, hasTrim?",true":"");
                        break;
                    case EAM_jmbin:
                        outf("{ m_%s->clear().append(val); }\n", name);
                        break;
                    case EAM_jmbuf:
                        outf("{ m_%s->set(len, val); }\n", name);
                        break;
                    case EAM_basic:
                    default:
                        outf("{ m_%s=val; }\n", name);
                        break;
                    }
                }
            }
        }
    }
    else // get function
    {
        if (hasNilRemove && xlation->eam_type == EAM_basic && (flags & PF_TEMPLATE)==0 )
        {
            if (isDecl && isPure)
                outs("\tvirtual ");
            outf("bool ");
            if (!isDecl && msgname)
                outf("C%s::", msgname);
            outf("get%s_isNull()", methName);
            
            if (isDecl)
                outs((isPure) ? "=0;\n" : ";\n");
            else
                outf("{return m_%s.is_nil();}\n", name);
        }
        
        if (isDecl)
            outs("\t");
        if (isDecl && isPure)
            outs("virtual ");
        
        if (flags & PF_TEMPLATE)
        {
            outf("%s & ",getArrayImplType());
            if (!isDecl && msgname)
                outf("C%s::",msgname);
            outf("get%s()", methName);
        }
        else if (kind==TK_ESPSTRUCT)
        {
            outf("IConst%s & ", typname);
            if (!isDecl && msgname)
                outf("C%s::", msgname);
            outf("get%s()", methName);
        }
        else if (kind==TK_ESPENUM)
        {
            outf("C%s ", typname);
            if (!isDecl && msgname)
                outf("C%s::", msgname);
            outf("get%s()", methName);
        }
        else
        {
            switch (xlation->eam_type)
            {
            case EAM_jmbuf:
                outs("void ");
                if (!isDecl && msgname)
                    outf("C%s::", msgname);
                outf("get%s(%s val, unsigned int len)", methName, xlation->access_type);
                break;
            case EAM_jmbin:
            case EAM_basic:
            case EAM_jsbuf:
            default:
                outf("%s ", xlation->access_type);
                if (!isDecl && msgname)
                    outf("C%s::", msgname);
                outf("get%s()", methName);
                break;
            }
        }
        
        if (isDecl)
        {
            if (isPure)
                outs("=0");
            outs(";\n");
        }
        else
        {
            if (kind==TK_ESPSTRUCT)
            {
                outf(" { return (IConst%s &) m_%s.getValue();}\n", typname, name);
            }
            else if (kind==TK_ESPENUM)
            {
                outf(" { return m_%s.getValue(); }\n", name);
            }
            else if (flags & PF_TEMPLATE)
            {               
                outf(" { return (%s &) m_%s; }\n", getArrayImplType(), name);
            }
            else
            {
                switch (xlation->eam_type)
                {
                case EAM_jsbuf:
                    outf(" { return m_%s.query();}\n", name);
                    break;
                case EAM_jmbuf:
                    outf(" { m_%s->read(len, val);}\n", name);
                    break;
                case EAM_jmbin:
                    outf(" { return m_%s.getValue();}\n", name);
                    break;
                case EAM_basic:
                default:
                    outf(" { return m_%s;}\n", name);
                    break;
                }
            }
        }

        // additonal method
        switch(kind)
        {
        case TK_ESPENUM:
            // getXXAsString
            if (!(flags & PF_TEMPLATE))
            {
                if (isDecl)
                    outs("\t");
                if (isDecl && isPure)
                    outs("virtual ");
                outs("const char* ");
                if (!isDecl && msgname)
                    outf("C%s::", msgname);
                outf("get%sAsString()", methName);
                
                if (isDecl)
                {
                    if (isPure)
                        outs("=0");
                    outs(";\n");
                }
                else
                    outf(" {  return (const char*)m_%s; }\n", name);
            }
            break;

        default:
            // nothing to do
            break;
        }
    }
    
    free(methName);
}


void ParamInfo::write_esp_client_impl()
{
    char *methName=strdup(name);
    *methName=upperchar(*methName);
    
    outf("\treq->set%s(%s_);\n", methName, name);
    free(methName);
}


void ParamInfo::write_esp_param()
{
    char metatype[256];
    *metatype=0;
    
    cat_type(metatype);
    
    esp_xlate_info *xlation=esp_xlat(metatype);
    
    if (kind==TK_ESPSTRUCT)
    {
        outf("IConst%s &%s_", typname, name);
    }
    else if (kind==TK_ESPENUM)
    {
        outf("C%s %s_", typname, name);
    }
    else
    {
        if (flags & PF_TEMPLATE)
        {
            if (templ && !strcmp(templ, "ESParray"))
            {
                /*if (isEspStringArray())
                    outf("StringArray &%s_", name);
                else
                    outf("IArrayOf<IConst%s> &%s_", typname, name);
                */
                outf("%s &%s_", getArrayImplType(), name);
            }
            else
            {
                switch (xlation->eam_type)
                {
                case EAM_jmbuf:
                    outf("%s %s_, unsigned int %s_len)", xlation->access_type, name, name);
                    break;
                case EAM_jmbin:
                case EAM_basic:
                case EAM_jsbuf:
                default:
                    outf("%s %s_", xlation->access_type, name);
                    break;
                }
            }
                
        }
        else
        {
            switch (xlation->eam_type)
            {
                case EAM_jmbuf:
                    outf("%s %s_, unsigned int %s_len", xlation->access_type, name, name);
                    break;
                case EAM_jmbin:
                case EAM_basic:
                case EAM_jsbuf:
                default:
                    outf("%s %s_", xlation->access_type, name);
                break;
            }
        }
    }
}

void ParamInfo::write_clarion_attr_method(bool isSet)
{
    ParamInfo *savenext = next;
    char metatype[256]={0};
    esp_xlate_info *xlation = NULL;
    if (isESP && kind==TK_null)
    {
        xlation=esp_xlat(xsdtype);
        
        if (xlation)
        {
            kind = xlation->access_kind;
            flags |= xlation->access_flags;
            cat_type(metatype);
        }
    }
    else
    {
        cat_type(metatype);
        xlation=esp_xlat(metatype);
    }
    
    char methName[256]={0};
    
    const char *httpcont = getMetaString("http_content", NULL);
    
    if (httpcont!=NULL)
    {
        ParamInfo strparm;
        strparm.name = strdup("mimetype");
        strparm.typname = strdup("const char *");
        if (isSet)
        {
            ProcInfo setProc;
            
            sprintf(methName, "set%s_mimetype", name);
            methName[3]=upperchar(methName[3]);
            
            setProc.name = strdup(methName);
            setProc.params = &strparm;
            setProc.out_clarion_method();
            setProc.params = 0;
            
        }
        else
        {
            ProcInfo setProc;
            
            sprintf(methName, "get%s_mimetype", name);
            methName[3]=upperchar(methName[3]);
            
            setProc.name = strdup(methName);
            setProc.rettype = &strparm;
            setProc.out_clarion_method();
            setProc.rettype = 0;
        }
    }
    
    ParamInfo lenparm;
    lenparm.typname = strdup("unsigned int");
    lenparm.name = strdup("len");
    
    if (isSet)
    {
        ProcInfo setProc;
        sprintf(methName, "set%s", name);
        methName[3]=upperchar(methName[3]);
        
        setProc.name = strdup(methName);
        
        next = 0;
        setProc.params = this;
        
        switch (xlation->eam_type)
        {
        case EAM_jmbuf:
            {
                next = &lenparm;
                setProc.out_clarion_method();
                next=0;
                break;
            }
        case EAM_jmbin:
        case EAM_basic:
        case EAM_jsbuf:
        default:
            setProc.out_clarion_method();
            break;
        }
        
        setProc.params = 0;
    }
    else
    {
        ProcInfo getProc;
        sprintf(methName, "get%s", name);
        methName[3]=upperchar(methName[3]);
        
        getProc.name = strdup(methName);
        
        switch (xlation->eam_type)
        {
        case EAM_jmbuf:
            {
                next = 0;
                getProc.params = this;
                outf("void get%s(%s val, unsigned int len)", methName, xlation->access_type);
                next = &lenparm;
                getProc.out_clarion_method();
                break;
            }
        case EAM_jmbin:
        case EAM_basic:
        case EAM_jsbuf:
        default:
            getProc.rettype = this;
            getProc.out_clarion_method();
            break;
        }
        getProc.params=0;
        getProc.rettype=0;
    }
    
    next=savenext;
}

bool ParamInfo::write_mapinfo_check(int indents, const char* ctxvar)
{
    StrBuffer minVer, maxVer, deprVer;
    bool hasMin = getMetaVerInfo("min_ver", minVer);
    bool hasMax = getMetaVerInfo("max_ver", maxVer);
    bool hasDepr = getMetaVerInfo("depr_ver", deprVer);
    
    bool hasOutput = false;
    
    if (hasMin || hasDepr || hasMax)
    {
        hasOutput = true;
        indent(indents);
        outs("if ((clientVer==-1.0");
        if (hasMin)
        {
            if (hasDepr) 
                outf(" || (clientVer>=%s && clientVer<%s))", minVer.str(), deprVer.str());
            else if (hasMax)
                outf(" || (clientVer>=%s && clientVer<=%s))", minVer.str(), maxVer.str());
            else 
                outf(" || clientVer>=%s)", minVer.str());
        }
        else if (hasDepr) 
            outf(" || clientVer<%s)", deprVer.str());
        else // maxVer>0
            outf(" || clientVer<=%s)", maxVer.str());
    }
    if (ctxvar)
    {
        const char* optional = getMetaString("optional",NULL);
        if (optional)
        {
            if (hasOutput)
                outs(" && ");
            else
            {
                indent(indents);
                outs("if (");
                hasOutput = true;
            }
            const char* quote = (*optional == '"') ? "":"\"";
            outf("(!ctx || %s->checkOptional(%s%s%s))", ctxvar, quote,optional,quote);
        }
    }

    if (hasOutput)
        outs(")\n");

    return hasOutput;
}

void ParamInfo::write_esp_marshall(bool isRpc, bool encodeXml, bool checkVer, int indents)
{
    const char *soap_path=getMetaString("soap_path", NULL);
    char *path = (soap_path!=NULL) ? strdup(soap_path) : NULL;
    char *tagname = NULL;
    
    if (path)
    {
        path[strlen(path)-1]=0;
        path++;
        tagname=strrchr(path, '/');
        if (tagname)
        {
            *tagname=0;
            tagname++;
        }
        else
        {
            tagname=path;
            path= (char *) ""; // cast to kill a warning. Could recode to avoid more cleanly but this is obsolete code anyway
        }
    }
    
    if (checkVer)
    {
        if (write_mapinfo_check(indents,"ctx"))
            indents++;
    }

    if (!isEspArrayOf() && getMetaInt("encode_newlines", -1)!=-1)
    {
        indent(indents);
        outf("m_%s.setEncodeNewlines(true);\n", name);
    }

    indent(indents);
    if (isRpc)
        outf("m_%s.marshall(rpc_resp, ", name);
    else
        outf("m_%s.toStr(ctx, buffer, ", name);

    if (isEspArrayOf())
    {
        if (path)
            outf("\"%s\", \"%s\", \"%s\");\n", tagname, getArrayItemTag(), path);
        else
            outf("\"%s\", \"%s\");\n", getXmlTag(), getArrayItemTag());
    }
    else
    {
        const char *prefix = getMetaString("ns_var", "\"\"");
        const char *encode = encodeXml ? "true" : "false";
        if (path)
        {
            outf("\"%s\", \"%s\"", tagname, path);
            if (isRpc)
                outf(", \"\", %s", prefix);
            else if (kind!=TK_ESPSTRUCT)
                outf(", %s", encode);
            outs(");\n");
        }
        else if (!getMetaInt("attribute"))
        {
            outf("\"%s\", \"\", ", getXmlTag());
            if (isRpc)
                outf("\"\", %s);\n", prefix);
            else if (kind==TK_ESPSTRUCT)
                outf("false, \"\", %s);\n", prefix);
            else
            {
                outf("%s, \"\", %s", encode, prefix);
                if (getMetaInt("json_inline"))
                    outs(", false");
                outs(");\n");
            }
        }
    }
}

const char* ParamInfo::getOptionalParam()
{
    static StrBuffer optGroup;
    StrBuffer optional;
    
    optGroup.clear();

    if (getMetaStringValue(optional,"optional"))
        optGroup.appendf(", \"%s\"", optional.str());

    return optGroup.str();
}

void ParamInfo::write_esp_unmarshall(const char *rpcvar, bool useBasePath, int indents)
{
    const char *soap_path=getMetaString("soap_path", NULL);
    char *path = (soap_path!=NULL) ? strdup(soap_path) : NULL;
    
    if (path && *path)
    {
        path[strlen(path)-1]=0;
        path++;
        char *tagname=strrchr((char *)path, '/');
        indent(indents);
        if (tagname)
        {
            *tagname=0;
            tagname++;          
            outf("hasValue |= m_%s.unmarshall(%s, \"%s\", \"%s\"%s);\n", name, rpcvar, tagname, path, getOptionalParam());
        }
        else
        {           
            outf("hasValue |= m_%s.unmarshall(%s, \"%s\"%s);\n", name, rpcvar, path, getOptionalParam());
        }
    }
    else
    {
        bool isAttr = getMetaInt("attribute")!=0;
        indent(indents);
        outf("hasValue |= m_%s.unmarshall(%s, \"%s%s\"%s%s);\n", name, rpcvar, isAttr ? "@" : "",getXmlTag(), (useBasePath) ? ", basepath" : "", getOptionalParam());
    }

    free(path);
}

void ParamInfo::write_esp_unmarshall_properties(const char *propvar, const char *attachvar, int indents)
{
    indent(indents);
    const char* at = getMetaInt("attribute") ? "@" : "";
    outf("hasValue |= m_%s.unmarshall(ctx, %s, %s, \"%s%s\", basepath%s);\n", name, propvar, attachvar, at, getXmlTag(), getOptionalParam());
}

void ParamInfo::write_esp_unmarshall_attachments(const char *propvar, const char *attachvar, int indents)
{
    indent(indents);
    const char* at = getMetaInt("attribute") ? "@" : "";
    outf("hasValue |= m_%s.unmarshallAttach(ctx, %s, %s, \"%s%s\", basepath%s);\n", name, propvar, attachvar, at, getXmlTag(), getOptionalParam());
}

void ParamInfo::write_esp_unmarshall_soapval(const char *var, int indents)
{
    indent(indents);
    const char* at = getMetaInt("attribute") ? "@" : "";
    outf("hasValue |= m_%s.unmarshall(ctx, %s, \"%s%s\"%s);\n", name, var, at, getXmlTag(), getOptionalParam());
}

//-------------------------------------------------------------------------------------------------------------
// class ProcInfo

ProcInfo::ProcInfo()
{
    name = NULL;
    rettype = NULL;
    params = NULL;
    next = NULL;
    conntimeout = NULL;
    calltimeout = NULL;
    async = 0;
    callback = 0;
    virt = 0;
    constfunc = 0;
}

ProcInfo::~ProcInfo()
{
    if (name)
        free(name);
    if (conntimeout)
        free(conntimeout);
    if (calltimeout)
        free(calltimeout);

    delete rettype;
    delete params;
    delete next;
}

void ProcInfo::out_clarion_parameter_list()
{
    outs("(");
    ParamInfo * p=params;
    while (p) {
        p->out_clarion_parameter();
        p = p->next;
        if (p)
            outs(", ");
    }
    outs(")");
}

void ProcInfo::out_clarion_method()
{
    outf("%-15s  PROCEDURE",xlat(name));
    out_clarion_parameter_list();
    if (rettype)
    {
        outs(",");
        rettype->out_clarion_type(true);
    }
    if (isSCM)
        outs(",PROC\n");
    else
        outs(",PASCAL\n");
}


void ProcInfo::out_method(const char *classpfx, int omitvirt)
{
<<<<<<< HEAD
    if (virt&&!omitvirt) {
=======
    if (virt&&!omitvirt)
    {
>>>>>>> ea97853c
        if (callback) 
            outf("HRPCvirtualcallback ");
        else
            outf("virtual ");
    }

    if (rettype==NULL)
        outs("void");
    else
        rettype->out_type();

    if (classpfx)
        outf(" %s::%s",classpfx,name);
    else
        outf(" %s",name);

    out_parameter_list("");

    if (constfunc)
    {
        if (isSCM)
            outf(" const");
        else
            outf(" /* const (omitted by HIDL) */");
    }

    if ((virt==2)&&!omitvirt)
    {
        if (isSCM)
            outf(" = 0");
        else
<<<<<<< HEAD
            outf(" %s",name);
        out_parameter_list("");
        if (constfunc) {
            if (isSCM)
                outf(" const");
            else
                outf(" /* const (omitted by HIDL) */");
        }
        if ((virt==2)&&!omitvirt) {
            if (isSCM)
                outf(" = 0");
            else
                outf(" HRPCpure%s",callback?"callback":"");
        }
=======
            outf(" HRPCpure%s", callback ? "callback" : "");
>>>>>>> ea97853c
    }
}

void ProcInfo::out_parameter_list(const char *pfx,int forclarion)
{
    outs("(");
    ParamInfo * p = params;
    while (p) 
    {
        p->out_parameter(pfx, forclarion);
        p = p->next;
        if (p)
            outs(", ");
    }
    outs(")");
}

void ProcInfo::write_body_method_structs2(const char * modname) 
{
    // buffer structure
    outf("struct HRPC_d_%s__%s\n{\n",modname,name);
    ParamInfo *p;
    lastin=NULL;
    firstin=NULL;
    ForEachParam(this,p,0,0)
        p->flags &= ~PF_SIMPLE;
    size_t align=0;
    int dummy = 0;
    ForEachParam(this,p,PF_IN,PF_OUT|PF_REF|PF_PTR|PF_VARSIZE) {
        p->flags |= PF_SIMPLE;
        lastin = p;
        if (!firstin)
            firstin = p;
        size_t a=p->typesizealign(align);
        if (a>0) {
            dummy++;
            if (a>1)
                outf("\tchar __dummy%d[%u];\n",dummy,(unsigned)a);
            else
                outf("\tchar __dummy%d;\n",dummy);
        }
        p->write_body_struct_elem(0);
    }
    if (align>0) {
        dummy++;
        outf("\tchar _dummy%d[%u];\n",dummy,(unsigned)(4-align));
        align = 0;
    }
    ForEachParam(this,p,PF_IN,PF_OUT|PF_SIMPLE) {
        p->write_body_struct_elem(1);
    }
    ForEachParam(this,p,PF_IN|PF_OUT,PF_SIMPLE) {
        p->write_body_struct_elem(1);
    }
    ForEachParam(this,p,PF_OUT,PF_IN|PF_SIMPLE) {
        p->write_body_struct_elem(1);
    }
    if (rettype) {
        rettype->typesizealign(align);
        rettype->write_body_struct_elem(0);
        if (align>0) {
            dummy++;
            outf("\tchar _dummy%d[%u];\n",dummy,(unsigned)(4-align));
            align = 0;
        }
    }
    
    int swapp=write_body_swapparam();
    write_body_pushparam(swapp);
    write_body_popparam(swapp);
    if (!async) {
        write_body_pushreturn();
        write_body_popreturn();
    }
    
    // now constructors
    outf("\tHRPC_d_%s__%s() {}\n",modname,name);
    
    if (params) {
        outf("\tHRPC_d_%s__%s",modname,name);
        out_parameter_list("_");
        outs(": ");
        ForEachParam(this,p,0,0) {
            outf("%s(",p->name);
            if (p->flags&PF_REF) {
                outs("&");
            }
            else if ((p->flags&(PF_PTR&PF_CONST))==(PF_PTR&PF_CONST)) {
                p->write_param_convert();
            }
            outf("_%s)",p->name);
            if (p->next)
                outs(", ") ;
        }
        outs("\n\t{\n");
        outs("\t};");
    }
    outs("\n};\n");
}

void ProcInfo::write_body_popparam(int swapp)
{
    outs("\tvoid popparams(HRPCbuffer &_b)\n\t{\n");
    if (lastin) {
        outf("\t\t_b.read(&%s,",firstin->name);
        write_head_size();
        outs(");\n");
    }
    int needensure=0;
    ParamInfo *p;
    ForEachParam(this,p,PF_OUT,PF_IN|PF_SIMPLE) {
        if (needensure) {
            outs("\t\t\t+");
        }
        else {
            outs("\t\t_b.ensure(\n");
            outs("\t\t\t");
            needensure = 1;
        }
        if ((p->flags&PF_VARSIZE)&&!(INDIRECTSIZE(p))) {
            outf("(%s)\n",p->bytesize());
        }
        else {
            outf("sizeof(*%s)\n",p->name);
        }
    }
    if (needensure) {
        outs("\t\t);\n");
    }
    ForEachParam(this,p,PF_OUT,PF_IN|PF_SIMPLE|PF_VARSIZE|PF_STRING) {
        outf("\t\t%s = ",p->name);
        p->write_param_convert();
        outf("_b.writeptr(sizeof(*%s));\n",p->name);
        
    }
    ForEachParam(this,p,PF_OUT|PF_STRING,0) {
        outf("\t\t%s = ",p->name);
        p->write_param_convert();
        outf("_b.writeptr(sizeof(*%s));\n",p->name);
        outf("\t\t*%s = 0;\n",p->name);
    }
    ForEachParam(this,p,PF_IN,PF_SIMPLE|PF_VARSIZE|PF_STRING) {
        outf("\t\t%s = ",p->name);
        p->write_param_convert();
        outf("_b.readptr(sizeof(*%s));\n",p->name);
        outf("\t\t\t//_b.readptrrev(sizeof(*%s));\n",p->name);
    }
    ForEachParam(this,p,PF_IN|PF_STRING,PF_SIMPLE|PF_VARSIZE) {
        outf("\t\t%s = _b.readstrptr();\n",p->name);
    }
    // now dynamic sizes
    ForEachParam(this,p,PF_VARSIZE|PF_IN,0) {
        outf("\t\t%s = ",p->name);
        p->write_param_convert();
        if (INDIRECTSIZE(p)) {
            // should handle size_t* as well as ref
            outs("_b.readptr(sizeof");
            p->write_param_convert();
            outs(")\n");
        }
        else {
            outf("_b.readptr(%s);\n",p->bytesize());
        }
    }
    ForEachParam(this,p,PF_OUT|PF_VARSIZE,PF_IN|PF_SIMPLE) {
        outf("\t\t%s = ",p->name);
        p->write_param_convert();
        outs("_b.writeptr(");
        if ((p->flags&PF_VARSIZE)&&!(INDIRECTSIZE(p))) {
            outf("%s);\n",p->bytesize());
        }
        else {
            outf("sizeof(*%s));\n",p->name);
        }
    }
    if (swapp)
        outs("\t\t//swapparams();\n");
    outs("\t}\n\n");
}

void ProcInfo::write_body_popreturn()
{
    if (!async) {
        outs("\tvoid popreturn(HRPCbuffer &_b)\n\t{\n");
        ParamInfo *p;
        ForEachParam(this,p,PF_OUT,PF_SIMPLE|PF_VARSIZE|PF_RETURN|PF_STRING) {
            outf("\t\t_b.read(%s,sizeof(*%s));\n",p->name,p->name);
        }
        ForEachParam(this,p,PF_OUT|PF_STRING,0) {
            outf("\t\t*%s = _b.readstrdup();\n",p->name);
        }
        // now dynamic sizes
        ForEachParam(this,p,PF_VARSIZE|PF_OUT,0) {
            if (INDIRECTSIZE(p)) {
                outf("\t\t*%s = ",p->name);
                p->write_param_convert(1);
                outf("malloc(%s);\n",p->bytesize(1));
                outf("\t\t_b.read(*%s,%s);\n",p->name,p->bytesize(1));
                
            }
            else {
                outf("\t\t_b.read(%s,%s);\n",p->name,p->bytesize());
            }
        }
        p = rettype;
        if (p) {
            if ((p->flags&(PF_PTR|PF_STRING))==(PF_PTR|PF_STRING)) {
                outf("\t\t%s = _b.readstrdup();\n",p->name);
            }
            else if (p->flags&PF_PTR) {
                outf("\t\t%s = ",p->name);
                p->write_param_convert();
                outf("malloc(%s);\n",p->bytesize(1));
                outf("\t\t_b.read(%s,%s);\n",p->name,p->bytesize(1));
            }
            else {
                outf("\t\t_b.read(&%s,sizeof(%s));\n",p->name,p->name);
            }
        }
        outs("\t}\n\n");
    }
}

int ProcInfo::write_body_swapparam()
{
    int ret=0;
    ParamInfo *p;
    ForEachParam(this,p,PF_IN|PF_SIMPLE,PF_VARSIZE|PF_STRING) {
        if(p->simpleneedsswap()) {
            if (!ret) {
                outs("\tvoid swapparams()\n\t{\n");
                ret = 1;
            }
            outf("\t\t_WINREV%d(%s);\n",type_size[p->kind],p->name);
        }
    }
    if (ret)
        outs("\t}\n\n");
    return ret;
}


void ProcInfo::write_body_pushparam(int swapp)
{
    outs("\tvoid pushparams(HRPCbuffer &_b)\n\t{\n");
    if (swapp)
        outs("\t\t//swapparams();\n");
    if (lastin) {
        outf("\t\t_b.write(&%s,",firstin->name);
        write_head_size();
        outs(");\n");
    }
    ParamInfo *p;
    ForEachParam(this,p,PF_IN,PF_SIMPLE|PF_VARSIZE|PF_STRING) {
        if (p->simpleneedsswap()) {
            outf("\t\t//_b.writerev(%s,sizeof(*%s));\n",p->name,p->name);
            outf("\t\t_b.write(%s,sizeof(*%s));\n",p->name,p->name);
        }
        else 
            outf("\t\t_b.write(%s,sizeof(*%s));\n",p->name,p->name);
    }
    ForEachParam(this,p,PF_IN|PF_STRING,PF_SIMPLE|PF_VARSIZE) {
        outf("\t\t_b.writestr(%s);\n",p->name);
    }
    // now dynamic sizes
    ForEachParam(this,p,PF_VARSIZE|PF_IN,0) {
        if (INDIRECTSIZE(p)) {
            // should handle size_t* as well as ref
            outf("\t\t_b.write(%s,%s);\n",p->name,p->bytesize());
        }
        else {
            outf("\t\t_b.write(%s,%s);\n",p->name,p->bytesize());
        }
    }
    outs("\t}\n\n");
}

void ProcInfo::write_body_pushreturn()
{
    if (!async) {
        outs("\tvoid pushreturn(HRPCbuffer &_b)\n\t{\n");
        ParamInfo *p;
        ForEachParam(this,p,PF_OUT,PF_SIMPLE|PF_VARSIZE|PF_STRING) {
            outf("\t\t_b.write(%s,sizeof(*%s));\n",p->name,p->name);
        }
        ForEachParam(this,p,PF_OUT|PF_STRING,0) {
            outf("\t\t_b.writestr(*%s);\n",p->name);
            outf("\t\tfree(*%s);\n",p->name);
        }
        // now dynamic sizes
        ForEachParam(this,p,PF_VARSIZE|PF_OUT,0) {
            if (INDIRECTSIZE(p)) {
                // should handle size_t* as well as ref
                outf("\t\t_b.write(*%s,%s);\n",p->name,p->bytesize(1));
                outf("\t\tfree(*%s);\n",p->name);
                
            }
            else {
                outf("\t\t_b.write(%s,%s);\n",p->name,p->bytesize());
            }
        }
        p = rettype;
        if (p) {
            if ((p->flags&(PF_PTR|PF_STRING))==(PF_PTR|PF_STRING)) {
                outf("\t\t_b.writestr(%s);\n",p->name);
                outf("\t\tfree(%s);\n",p->name);
            }
            else if (p->flags&PF_PTR) {
                outf("\t\t_b.write(%s,%s);\n",p->name,p->bytesize(1));
                outf("\t\tfree(%s);\n",p->name);
            }
            else {
                outf("\t\t_b.write(&%s,sizeof(%s));\n",p->name,p->name);
            }
        }
        outs("\t}\n\n");
    }
}

void ProcInfo::write_head_size()
// used for simple types only at the head of the packet
{
    if (lastin) {
        char sz[2048];
        sz[0] = 0;
        size_t sza=0;
        ParamInfo *p=params;
        ParamInfo *lp=NULL;
        while (1) {
            if (p->flags&PF_SIMPLE) {
                lp = p;
            }
            if(p==lastin)
                break;
            p = p->next;
        }
        if (lp==NULL)
            outs("0");
        else if (lp!=firstin)
            outf("sizeof(%s)+(byte *)&%s-(byte *)&%s",lp->name,lp->name,firstin->name);
        else
            outf("sizeof(%s)",firstin->name);
    }
    else
        outs("0");
}


//-------------------------------------------------------------------------------------------------------------
// class ApiInfo

ApiInfo::ApiInfo(const char *n)
{
    name = NULL;
    group = strdup(n);
    proc = NULL;
    next = NULL;
}

ApiInfo::~ApiInfo()
{
    if (name)
        free(name);
    if (proc)
        delete proc;
    if (group)
        free(group);
    delete next;
}


void ApiInfo::write_header_method()
{
    ProcInfo *pi = proc;
    if (!pi->callback)
    {
        outf("extern \"C\" %s_API ", group);
        pi->rettype->out_type();
        outf(" %s", pi->name);
        pi->out_parameter_list("");
        outs(";\n");
    }   
}

void ApiInfo::write_clarion_include_method()
{
    ProcInfo *pi = proc;
    if (!pi->callback)
    {
        outf("      %s ",xlat(pi->name));
        pi->out_clarion_parameter_list();
        
        if (pi->rettype) 
        {
            outs(",");
            pi->rettype->out_clarion_type(true);
        }
        
        ParamInfo *pa;
        unsigned sizeOfParms=0;
        ForEachParam(pi, pa, 0, 0)
        {
            if (pa->flags&(PF_PTR|PF_REF))
                sizeOfParms+=4;
            else
                sizeOfParms+=type_size[pa->kind];
        }
        
        outf(", pascal, raw, name('_%s@%d')\n", pi->name,sizeOfParms);
    }   
}

//-------------------------------------------------------------------------------------------------------------
// class ModuleInfo

ModuleInfo::ModuleInfo(const char *n)
{
    name = strdup(n);
    base = NULL;
    version = 0;
    procs = NULL;
    next = NULL;
    isSCMinterface=false;
}

ModuleInfo::~ModuleInfo()
{
    free(name);
    if (base)
        free(base);

    delete procs;
    delete next;
}

void ModuleInfo::write_body_class()
{
    outf("// class %s \n\n",name);
    
    outf("static struct HRPCmoduleid _id_%s = { { ",name);
    char *mn = name;
    for (int i=0;i<8;i++) 
    {
        if (i)
            outs(", ");
        if (*mn) {
            outf("'%c'",*mn);
            mn++;
        }
        else
            outs("0");
    }
    outf("}, %d };\n\n",version);
    
    int fn=0;
    for (ProcInfo *pi=procs; pi; pi=pi->next) 
    {
        fn++;
        pi->write_body_method_structs2(name);
    }       
    outs("\n");
    outf("%s::%s() { _id = &_id_%s; }\n\n",name,name,name);
    outf("#ifdef LOCAL_%s  // Stub(%s):\n\n",name,name);
    write_body_class_stub(0);
    write_body_class_proxy(1);
    outf("#else   // Proxy(%s):\n\n",name);
    write_body_class_proxy(0);
    write_body_class_stub(1);
    outf("\n#endif  // end class %s\n",name);
}

void ModuleInfo::write_body_class_proxy(int cb)
{
    int fn = 0;
    ProcInfo *pi;
    for (pi=procs; pi; pi=pi->next) {
        fn++;
        if (cb!=pi->callback)
            continue;
        pi->out_method(name,true);
        outs("\n{\n");
        if (pi->callback) {
            outs("\tHRPCcallframe _callframe(&_server->Sync(),cbbuff);\n");
        }
        else {
            outs("\tHRPCcallframe _callframe(sync,inbuff);\n");
        }
        outf("\tHRPC_d_%s__%s _params",name,pi->name);
        if (pi->params) {
            outs("(");
            ParamInfo *p;
            ForEachParam(pi,p,0,0) {
                outf("%s",p->name);
                if (p->next)
                    outs(", ");
            }
            outs(")");
        }
        outs(";\n");
        if (pi->conntimeout&&*pi->conntimeout) {
            outf("\tTryConnect(%s,false);\n",pi->conntimeout);
        }
        if (pi->calltimeout&&*pi->calltimeout) {
            outf("\tSetCallTimeLimit(%s);\n",pi->calltimeout);
        }
        if (pi->callback) {
            outs("\t_params.pushparams(cbbuff);\n");
            outf("\t_callbackproxy(_callframe,%d);\n",fn);
            if (!pi->async)
                outs("\t_params.popreturn(cbbuff);\n");
        }
        else {
            outs("\t_params.pushparams(inbuff);\n");
            outf("\t_proxy(_callframe,%d);\n",fn);
            if (!pi->async)
                outs("\t_params.popreturn(inbuff);\n");
        }
        if (pi->rettype) {
            outf("\treturn _params.%s;\n",RETURNNAME);
        }
        outs("}\n\n");
    }
    outs("\n\n");
}

void ModuleInfo::write_body_class_stub(int cb)
{
    outf("void %s::_%sstub(HRPCbuffer &_b,HRPCbuffer &_br,int fn)\n{\n",name,cb?"callback":"");
    int fn=0;
    int switchdone = 0;
    ProcInfo *pi;
    for (pi=procs; pi; pi=pi->next) {
        fn++;
        if (cb!=pi->callback)
            continue;
        if (!switchdone) {
            outs("\tswitch(fn) {\n");
            switchdone = 1;
        }
        outf("\tcase %d: {\n",fn);
        outf("\t\t\tHRPC_d_%s__%s _params;\n",name,pi->name);
        outs("\t\t\t_params.popparams(_b);\n");
        if (pi->async) {
            outs("\t\t\t_returnasync(_br);\n");
        }
        outs("\t\t\t");
        if (pi->rettype) {
            outf("_params.%s = ",RETURNNAME);
        }
        outf("%s(",pi->name);
        ParamInfo *p;
        ForEachParam(pi,p,0,0) {
            if (p->flags&PF_REF)
                outs("*");
            outf("_params.%s",p->name);
            if (p->next)
                outs(", ");
        }
        outs(");\n");
        if (!pi->async) {
            outs("\t\t\t_returnOK(_br);\n");
            outs("\t\t\t_params.pushreturn(_br);\n");
        }
        outs("\t\t\tbreak;\n");
        outs("\t\t}\n");
    }
    if (switchdone) {
        outs("\t}\n");
    }
    outs("}\n\n");
}

void ModuleInfo::write_clarion_include_module()
{
    if (isSCM) {
        char _name[256];
        toClaInterface(_name, name);
        if (base) {
            char _base[256];
            toClaInterface(_base, base);
            outf("%s  INTERFACE(%s),COM\n", _name, _base);
        }
        else 
            outf("%s  INTERFACE,COM\n", _name);
    }
    else
        outf("HRPCI_%s  INTERFACE(HRPCI_Clarion_Module)\n",name);
    
    ProcInfo *pi;
    for (pi=procs; pi; pi=pi->next) {
        if (pi->callback)
            continue;
        
        outf("%-15s  PROCEDURE",xlat(pi->name));
        pi->out_clarion_parameter_list();
        if (pi->rettype) {
            outs(",");
            pi->rettype->out_clarion_type(true);
        }
        if (isSCM)
            outs(",PROC\n");
        else
            outs(",PASCAL\n");
    }   
    outs("END\n\n");
}

void ModuleInfo::write_clarion_scm_stub_class()
{
    outf("// clarion interface stub for %s \n",name);
    outf("class SCMCLWSTUB_%s: public SCMStubBase, implements %s // interface\n",name,name);
    outf("\t%s &_o;\n",name);
    outf("public:\n");
    outf("\tIMPLEMENT_SCMSTUBBASE\n");
    outf("\tSCMCLW_%s(%s *_if) : SCMStubBase(_if), _o(*LINK(_if)) { } \n",name,name);
    outf("\t~SCMCLW_%s() { _o.Release(); } \n",name);
    ProcInfo *pi;
    for (pi=procs; pi; pi=pi->next) {
        if (pi->callback)
            continue;
        outs("\t");
        if (pi->rettype==NULL) 
        {
            outs("void");
        }
        else
            pi->rettype->out_type();
        outf(" _stdcall %s",pi->name);
        pi->out_parameter_list("",1);
        outs("\n");
        outs("\t{\n");
        outs("\t\tSCMCLW_INTRO;\n");
        outf("#ifdef SCMCLW_INTRO_%s_%s;\n",name,pi->name);
        outf("\t\tSCMCLW_INTRO_%s_%s;\n",name,pi->name);
        outs("#endif\n");
        if (pi->rettype) {
            outs("\t");
            pi->rettype->write_body_struct_elem(0);
            outs("\t\t_return = ");
        }
        else
            outs("\t\t");
        outf("_o.%s(",pi->name);
        ParamInfo *p;
        ForEachParam(pi,p,0,0) {
            outf("%s",p->name);
            if (p->next)
                outs(", ");
        }
        outs(");\n");
        outf("#ifdef SCMCLW_OUTRO_%s_%s;\n",name,pi->name);
        outf("\t\tSCMCLW_OUTRO_%s_%s;\n",name,pi->name);
        outs("#endif\n");
        outs("\t\tSCMCLW_OUTRO;\n");
        if (pi->rettype) {
            outs("\t\treturn _return;");
        }
        outs("\t}\n");
    }
    outs("};\n");
}

void ModuleInfo::write_clarion_interface_class()
{
    outs("extern \"C\" {\n\n");
    outs("\n");
    outf("// clarion interface class CIC_%s \n",name);
    outf("struct HRPCI_%s: public HRPCI_Clarion_Module // interface\n",name);
    ProcInfo *pi;
    outs("{\n");
    for (pi=procs; pi; pi=pi->next) {
        if (pi->callback)
            continue;
        outs("\tvirtual ");
        if (pi->rettype==NULL) 
        {
            outs("void");
        }
        else
            pi->rettype->out_type();
        outf(" _stdcall %s",pi->name);
        pi->out_parameter_list("",1);
        outs("=0;\n");
    }
    outs("};\n");
    outf("#ifndef LOCAL_%s\n\n",name);
    outf("class CIC_%s : public HRPCI_%s\n",name,name);
    outs("{\n");
    outs("public:\n");
    outf("\t%s _o;\n",name);
    outs("\tunsigned xxcount;\n");
    for (pi=procs; pi; pi=pi->next) {
        if (pi->callback)
            continue;
        outs("\t");
        if (pi->rettype==NULL) 
        {
            outs("void");
        }
        else
            pi->rettype->out_type();
        outf(" _stdcall %s",pi->name);
        pi->out_parameter_list("",1);
        outs("\n");
        outs("\t{\n");
        outs("\t\t");
        if (pi->rettype) {
            outs("return ");
        }
        outf("_o.%s(",pi->name);
        ParamInfo *p;
        ForEachParam(pi,p,0,0) {
            outf("%s",p->name);
            if (p->next)
                outs(", ");
        }
        outs(");\n");
        outs("\t}\n");
    }
    outf("\tCIC_%s() { xxcount = 0; }\n",name);
    outf("\tvoid _stdcall Link() const { ++const_cast<CIC_%s*>(this)->xxcount; }\n", name);
    outf("\tint _stdcall Release() const { \n\t\tCIC_%s* ths = const_cast<CIC_%s*>(this);\n\t\tif (ths->xxcount == 0) { delete ths; return 1; }\n\t\t--ths->xxcount;\n\t\treturn 0;\n\t}\n",name,name);
    outs("\tvoid _stdcall FreeMem(void *p) { free(p); }\n");
    outs("};\n");
    outf("CIC_%s* PASCAL HRPC_Make_%s(HRPCI_Clarion_Transport *t)\n",name,name);
    outs("{\n");
    outf("\tCIC_%s *ret=new CIC_%s;\n",name,name);
    outs("\tret->_o.UseTransport(t->GetTransport());\n");
    outs("\treturn ret;\n");
    outs("}\n");
    
    outs("#endif\n");
    outs("}\n");
}


void ModuleInfo::write_define()
{
    outf("#define LOCAL_%s       // implementation of %s\n",name,name);
}

void ModuleInfo::write_example_module()
{
    outf("void %s_Server()\n",name);
    outs("{\n");
    outs("\tHRPCserver server(MakeTcpTransport(NULL,PORTNO)); // PORTNO TBD\n");
    outf("\t%s stub;\n",name);
    outs("\tserver.AttachStub(&stub);   // NB a server can service more than one module\n");
    outs("\tserver.Listen();\n");
    outs("}\n\n");
    ProcInfo *pi;
    for (pi=procs; pi; pi=pi->next) {
        pi->out_method(name,true);
        outs("\n{\n");
        outf("\t // TBD\n");
        if (pi->rettype) {
            outs("\treturn TBD;\n");
        }
        outs("}\n\n");
    }
}

void ModuleInfo::write_header_class()
{
    int hasvirts = 0;
    ProcInfo *pi;
    for (pi=procs; pi; pi=pi->next) {
        if (pi->virt) {
            hasvirts = 1;
            break;
        }
    }
    if (isSCM) {
        if (base)
            outf("interface %s : extends %s\n",name,base);
        else
            outf("interface %s\n",name);
        outs("{\n");
        for (pi=procs; pi; pi=pi->next) {
            outs("\t");
            pi->out_method();
            outs(";\n");
        }
        outs("};\n");
    }
    else {
        outf("#ifdef LOCAL_%s\n",name);
        outf("#define %s  STUB_%s\n",name,name);
        if (hasvirts) {
            outs("#define HRPCvirtual virtual\n");
            outs("#define HRPCpure    =0\n");
            outs("#define HRPCvirtualcallback\n");
            outs("#define HRPCpurecallback\n");
        }
        outf("class %s : public HRPCstub\n",name);
        outs("#else\n");
        if (hasvirts) {
            outs("#define HRPCvirtual\n");
            outs("#define HRPCpure\n");
            outs("#define HRPCvirtualcallback virtual\n");
            outs("#define HRPCpurecallback    =0\n");
        }
        
        outf("class %s : public HRPCmodule\n",name);
        outs("#endif\n");
        outs("{\npublic:\n");
        
        outf("\t%s();\n",name);
        for (pi=procs; pi; pi=pi->next) {
            outs("\t");
            pi->out_method();
            outs(";\n");
        }
        outf("private:\n");
        outf("#ifdef LOCAL_%s\n",name);
        outf("\tvoid _stub(HRPCbuffer &_b,HRPCbuffer &_rb,int fn);\n");
        outs("#else\n");
        outf("\tvoid _callbackstub(HRPCbuffer &_b,HRPCbuffer &_rb,int fn);\n");
        outs("#endif\n");
        if (hasvirts) {
            outs("#undef HRPCvirtual\n");
            outs("#undef HRPCpure\n");
            outs("#undef HRPCvirtualcallback\n");
            outs("#undef HRPCpurecallback\n");
        }
        outs("};\n");
    }
}

//-------------------------------------------------------------------------------------------------------------
// class EspMessageInfo

void EspMessageInfo::write_esp_ipp()
{
    ParamInfo *pi;
    const char *parent = getParentName();

    if (espm_type_ == espm_enum)
    {
        //const char* defaultValue = getParams()->getMetaString("enum",NULL); // first enum item
        outf("class CX%s : public SoapEnumParamNew<C%s>\n",name_,name_); 
        outf("{\n");
        outs("public:\n");
        outf("\tCX%s(nilBehavior nilB) : SoapEnumParamNew<C%s>(nilB)\n", name_, name_);
        outf("\t{ doInit(); }\n");
        outf("\tCX%s(C%s defvalue_) : SoapEnumParamNew<C%s>(defvalue_)\n", name_, name_, name_);
        outf("\t{ doInit(); }\n");
        outf("\tCX%s(const char* defvalue_) : SoapEnumParamNew<C%s>()\n", name_, name_);
        outf("\t{ doInit(); setDefaultValue(defvalue_); }\n");


        // getXsdDefinition
        outs("\tstatic  void getXsdDefinition(IEspContext &context, CHttpRequest* request, StringBuffer &schema, BoolHash &added)\n");
        outs("\t{ getSharedInstance().getXsdDefinitionInternal(context,request,schema,added); }\n");

        // getMapInfo()
        outs("\tstatic void getMapInfo(IMapInfo& info, BoolHash& added) { getSharedInstance().getMapInfo_(info,added); }\n\n");
        outf("\tstatic const char* stringOf(C%s val) { return getSharedInstance().toString(val); }\n\n",name_);
        outf("\tstatic C%s enumOf(const char* s) { return getSharedInstance().toEnum(s); }\n\n",name_);

        outf("static const char *queryXsdElementName() { return \"%s\"; }\n", name_);

        // internal: getSharedInstance()
        outs("private:\n");
        outf("\tstatic CX%s& getSharedInstance() { static CX%s instance(nilIgnore); return instance; }\n", name_, name_);

        // TODO: getMapInfo_() internal implementation
        outs("\tvoid getMapInfo_(IMapInfo& info, BoolHash& added) {  }\n");

        // handle descriptions
        {
            outs("\tvoid getXsdDefinitionInternal(IEspContext &context, CHttpRequest* request, StringBuffer &schema, BoolHash &added)\n");
            bool hasDesc = false;
            for (pi = getParams(); pi!=NULL; pi=pi->next)
            {
                const char* desc = pi->getMetaString("desc",NULL);
                if (desc) { hasDesc = true; break; }
            }
            if (hasDesc)
            {
                outs("\t{\n\t\tconst char* descriptions [] = {");
                for (pi = getParams(); pi!=NULL; pi=pi->next)
                {
                    const char* desc = pi->getMetaString("desc",NULL);
                    outf("%s,", desc ? desc : "NULL");
                }
                outs("};\n");
                outs("\t\tgetXsdDefinition_(context,request,schema,added,descriptions);\n\t}\n");
            }
            else
                outf("\t{ getXsdDefinition_(context,request,schema,added,NULL); }\n");
        }

        outf("\tvoid doInit()\n");
        outs("\t{\n");
        outs("\t\tstatic const char* inits[] = {");
        
        for (pi = getParams(); pi!=NULL; pi=pi->next)
        {
            if (strcmp(parent,"string")==0)
            {
                const char* def = pi->getMetaString("enum",NULL);
                outf("%s", def);
            }
            else if (strcmp(parent,"int")==0 || strcmp(parent,"short")==0)
            {
                int def = pi->getMetaInt("enum");
                outf("\"%d\"",def);
            }
            else if (strcmp(parent,"double")==0 || strcmp(parent,"float")==0)
            {
                double def = pi->getMetaDouble("enum");
                outf("\"%g\"",def);
            }
            else
                throw "Unhandled base type";

            outs(",");
        }
        outs("NULL};\n");
        outf("\t\tinit(\"%s\",\"%s\",inits);\n",name_,parent);
        outs("\t}\n");

        outs("};\n\n");

        // array
#if 0
        //outf("MAKEValueArray(C%s,  %sArray);\n\n", name_, name_);
        outf("inline C%s Array__Member2Param(C%s &src)              { return src; }\n", name_, name_);
        outf("inline void Array__Assign(C%s & dest, C%s const & src){ dest = src; }\n", name_, name_);
        outf("inline bool Array__Equal(C%s const & m, C%s const p)  { return m==p; }\n", name_, name_);
        outf("inline void Array__Destroy(C%s & /*next* /) { }\n", name_);
        //outf("MAKECopyArrayOf(simple, simple, array)
        outf("MAKEArrayOf(C%s, C%s, %sArray)\n\n", name_,name_,name_);      
        //outf("class %sArray : public ArrayOf<C%s, C%s> {};\n\n",name_,name_,name_);
        outs("\n");
#endif

        return;
    }


    ParamInfo *contentVar=NULL;
    
    bool removeNil=(getMetaInt("nil_remove", 0)!=0);
    for (pi=getParams();pi!=NULL;pi=pi->next)
    {
        if (pi->getMetaString("http_content", NULL)!=NULL)
        {
            contentVar=pi;
            break;
        }
    }
    
    const char *baseclass = parent;
    if (!baseclass)
    {
        switch(espm_type_)
        {
        case espm_struct:
            baseclass="SoapComplexType";
            break;
        case espm_request:
            baseclass="SoapRequestBinding";
            break;
        default:
            baseclass="SoapResponseBinding";
            break;
        }
    }
    outf("class C%s : public C%s,\n", name_, baseclass);

    outf("   implements IEsp%s,\n", name_);
    outf("   implements IClient%s\n", name_);
    outs("{\n");
    
    outs("protected:\n");
    for (pi=getParams();pi!=NULL;pi=pi->next)
    {
        pi->write_esp_declaration();
    }

    if (getMetaInt("element")!=0)
        outs(1, "StringBuffer m_tag_value;\n");
    
    if (contentVar!=NULL)
        outf("\tStringBuffer m_%s_mimetype;\n", contentVar->name);
    
    outs("\n\tvoid *m_eventSink;\n");
    outs("\n\tIInterface* m_RequestState;\n");
    outs("\tStringBuffer m_serviceName;\n");
    outs("\tStringBuffer m_methodName;\n");
    outs("\tStringBuffer m_msgName;\n");
    
    outs("\n\tlong m_reqId;\n");
    outs("\tMutex m_mutex;\n");
    outs("public:\n");
    outs("\tIMPLEMENT_IINTERFACE;\n");
    
    //default constructor
    outf("\n\tC%s(const char *serviceName, const char *bcompat);\n", name_);
    outf("\n\tC%s(const char *serviceName, IRpcMessageBinding *init=NULL);", name_);
    
    if (espm_type_==espm_struct)
    {
        //Raw message constructor
        //outf("\n\tC%s(const char *serviceName, const char * msg);", name_);
    }
    else
    {
        //rpc message constructor
        outf("\n\tC%s(const char *serviceName, IRpcMessage* rpcmsg);", name_);

        //IProperties constructor
        outf("\n\tC%s(IEspContext* ctx, const char *serviceName, IProperties *params, MapStrToBuf *attachments);", name_);
    }   

    outf("\n\tvirtual const char *getNsURI(){return %s;}\n", getMetaString("ns_uri", "NULL"));
    outf("\n\tvirtual const char *getNsPrefix(){return %s;}\n", getMetaString("ns_var", "NULL"));
    outs("\n\tvirtual const char *getRootName(){return m_msgName.str();}\n");

    outs("\n\tvoid setMsgName(const char *msgname)\n");
    outs("\t{\n");
    outs("\t\tm_msgName.set(msgname);\n");
    outs("\t}\n\n");
    
    outs("\tstatic const char *queryXsdElementName()\n");
    outs("\t{\n");
    outf("\t\treturn \"%s\";\n", name_);
    outs("\t}\n\n");
    
    //method ==> getXsdDefinition
    outs("\tstatic StringBuffer &getXsdDefinition(IEspContext &context, CHttpRequest* request, StringBuffer &schema, BoolHash&added, const char *xns=\"xsd\", const char *wsns=\"tns\", unsigned flags=1)\n");
    outs("\t{\n");
    outs("\t\treturn getXsdDefinition(context, request, queryXsdElementName(), schema, added, xns, wsns, flags);\n");
    outs("\t}\n");
    
    //method ==> getXsdDefinition
    outs("\tstatic StringBuffer &getXsdDefinition(IEspContext &context, CHttpRequest* request, const char *msgTypeName, StringBuffer &schema, BoolHash&added, const char *xns=\"xsd\", const char *wsns=\"tns\", unsigned flags=1);\n");
    
    //method ==> getMapInfo
    outs("\tstatic void getMapInfo(IMapInfo& info);\n");
    outs("\tstatic void getMapInfo(IMapInfo& info, BoolHash& added);\n");

    //method ==> getHtmlForm
    outs("\tstatic StringBuffer &getHtmlForm(IEspContext &context, CHttpRequest* request, const char *serv, const char *method, StringBuffer &form, bool includeFormTag=true, const char *prefix=NULL);\n");
    
    //method ==> hasCustomHttpContent
    outs("\tstatic bool hasCustomHttpContent()\n");
    outs("\t{\n");
    if (contentVar)
        outs("\t\treturn true;\n");
    else
        outs("\t\treturn false;\n");
    outs("\t}\n");
    
    //method ==> serializeHtml
    outs("\tStringBuffer &serializeHtml(IEspContext &context, const char *serv, const char *method, StringBuffer &html);\n");
    
    //method ==> serialize (IRpcMessage&)
    outs("\n\tvoid serialize(IRpcMessage& rpc_resp);\n");
    
    //method ==> copy
    outf("\n\tvoid copy(C%s &from);\n", name_);
    
    //method ==> copy from interface
    outf("\n\tvoid copy(IConst%s &ifrom);\n", name_);
    
    //method ==> serializeContent (StringBuffer&)
    outs("\n\tvoid serializeContent(IEspContext* ctx, StringBuffer& buffer, IProperties **pprops=NULL);\n");
    outs("\n\tvoid serializeAttributes(IEspContext* ctx, StringBuffer& s);\n");
    outs("\n\tvoid getAttributes(IProperties &attributes);\n");

    //method ==> serialize (StringBuffer&)
    outf("\n\tstatic void serializer(IEspContext* ctx, IConst%s &ifrom, StringBuffer& buffer, bool keepRootTag=true);\n", name_);
    
    //method ==> serialize (MemoryBuffer&, StringBuffer &)
    if (contentVar)
        outs("\n\tvoid appendContent(IEspContext* ctx, MemoryBuffer& buffer, StringBuffer &mimetype);\n");
    
    outs("\tvoid setEventSink(void * val){m_eventSink=val;}\n");
    outs("\tvoid * getEventSink(){return m_eventSink;}\n");

    outs("\tvoid setState(IInterface * val){m_RequestState = val;}\n");
    outs("\tIInterface * queryState(){return m_RequestState;}\n");

    outs("\tvoid setMethod(const char * method){m_methodName.set(method);}\n");
    outs("\tconst char * getMethod(){return m_methodName.str();}\n\n");
    outs("\tvoid setReqId(unsigned val){m_reqId=val;}\n");
    outs("\tunsigned getReqId(){return m_reqId;}\n\n");
    
    outs("\tvoid lock(){m_mutex.lock();}\n");
    outs("\tvoid unlock(){m_mutex.unlock();}\n\n");

    if (getMetaInt("element")!=0)
    {
        outs(1, "void set_tag_value(const char * value){m_tag_value.set(value);}\n");
        outs(1, "const char * get_tag_value(){return m_tag_value.str();}\n\n");
    }
    
    outs("\n\tbool unserialize(IRpcMessage& rpc_request, const char *tagname, const char *basepath);\n");
    if (parent)
    {
        outs("\n\tbool localUnserialize(IRpcMessage& rpc_request, const char *tagname, const char *basepath);\n");
        outs("\n\tbool unserialize(IEspContext* ctx, CSoapValue& soapval, bool localOnly=false);\n");
        outs("\n\tbool unserialize(IEspContext* ctx, IProperties& params, MapStrToBuf *attachments, const char *basepath=NULL, bool localOnly=false);\n");
    }
    else
    {
        outs("\n\tbool unserialize(IEspContext* ctx, CSoapValue& soapval);\n");
        outs("\n\tbool unserialize(IEspContext* ctx, IProperties& params, MapStrToBuf *attachments, const char *basepath=NULL);\n");
    }
    
    //outs("\n\tvoid unserialize(const char * msg);\n");
    
    if (espm_type_==espm_response)
    {
        outs("\n\tvirtual void setRedirectUrl(const char *url)\n");
        outs("\t{ CSoapResponseBinding::setRedirectUrl(url); }\n");

        
        outs("\n\tvirtual const IMultiException& getExceptions()\n");
        outs("\t{ return CSoapResponseBinding::getExceptions(); }\n");
        
        outs("\n\tvirtual int queryClientStatus()\n");
        outs("\t{ return CSoapResponseBinding::getRpcState(); }\n");
        
        outs("\n\tvirtual void noteException(IException& e)\n");
        outs("\t{  CSoapResponseBinding::noteException(e); }\n"); 
    }
    
    outs("\n");
    write_esp_methods(espaxm_both, true, false);
    
    outs("};\n\n");
}

bool EspMessageInfo::hasMapInfo()
{
    for (ParamInfo* pi=getParams();pi!=NULL;pi=pi->next)
        if (pi->hasMapInfo())
            return true;
    return false;
}

void EspMessageInfo::write_esp()
{
    if (espm_type_ == espm_enum)
        return;

    const char *parent=getParentName();

    ParamInfo *contentVar=NULL;
    ParamInfo *pi=NULL;
    
    bool removeNil=(getMetaInt("nil_remove", 0)!=0);
    for (pi=getParams();pi!=NULL;pi=pi->next)
    {
        if (pi->getMetaString("http_content", NULL)!=NULL)
        {
            contentVar=pi;
            break;
        }
    }

    //comment
    outs("\n//=======================================================");
    outf("\n// class C%s Implementation", name_);
    outs("\n//=======================================================");
    outs("\n");

    //default constructor
    outf("\nC%s::C%s(const char *serviceName, IRpcMessageBinding *init)", name_, name_);
    bool isFirstInited=true;
    if (parent)
    {
        outf(" : C%s(serviceName, init)", parent);
        isFirstInited=false;
    }

    for (pi=getParams();pi!=NULL;pi=pi->next)
    {
        pi->write_esp_init(isFirstInited, removeNil);
    }
    if (contentVar)
    {
        outs((isFirstInited) ? "\n\t: " : ",");
        outf("m_%s_mimetype(%s)", contentVar->name, contentVar->getMetaString("http_content", "\"text/xml; charset=UTF-8\""));
    }
    outs("\n{\n");
    outs("\tm_eventSink=NULL;\n");
    outs("\tm_RequestState=NULL;\n");
    
    outs("\tm_serviceName.append(serviceName);\n");
    outf("\tm_msgName.append(\"%s\");\n", name_);
    outs("\tif (init)\n");
    outs("\t{\n");
    outs("\t\tsetClientValue(init->getClientValue());\n");
    outs("\t\tsetReqId(init->getReqId());\n");
    outs("\t\tsetEventSink(init->getEventSink());\n");
    outs("\t\tsetState(init->queryState());\n");
    outs("\t\tsetThunkHandle(init->getThunkHandle());\n");
    outs("\t\tsetMethod(init->getMethod());\n");
    outs("\t}\n");
    
    outs("}\n");
    
    outf("\nC%s::C%s(const char *serviceName, const char *bc)", name_, name_);
    isFirstInited=true;
    if (parent)
    {
        outf(" : C%s(serviceName)", parent);
        isFirstInited=false;
    }

    for (pi=getParams();pi!=NULL;pi=pi->next)
    {
        pi->write_esp_init(isFirstInited, removeNil);
    }
    if (contentVar)
    {
        outs((isFirstInited) ? " : " : ", ");
        outf("m_%s_mimetype(%s)", contentVar->name, contentVar->getMetaString("http_content", "\"text/xml; charset=UTF-8\""));
    }
    outs("\n{\n");
    outs("\tm_eventSink=NULL;\n");
    outs("\tm_RequestState=NULL;\n");
    
    outs("\tm_serviceName.append(serviceName);\n");
    outf("\tm_msgName.append(\"%s\");\n", name_);
    outs("}\n");
    
    if (espm_type_==espm_struct)
    {
        //Raw message constructor
        /*
        outf("\nC%s::C%s(const char *serviceName, const char * msg)", name_, name_);
        isFirstInited=true;
        if (parent)
        {
            outf(" : C%s(serviceName, msg)", parent);
            isFirstInited=false;
        }
        for (pi=getParams();pi!=NULL;pi=pi->next)
        {
            pi->write_esp_init(isFirstInited, removeNil);
        }
        if (contentVar)
        {
            outs((isFirstInited) ? " : " : ", ");
            outf("m_%s_mimetype(%s)", contentVar->name, contentVar->getMetaString("http_content", "\"text/xml; charset=UTF-8\""));
        }
        
        outs("\n\t{\n\t\tm_eventSink=NULL;\n");
        outs("\t\tm_RequestState=NULL;\n");
        outs("\t\tm_serviceName.append(serviceName);\n");
        outf("\t\tm_msgName.append(\"%s\");\n", name_);
        outs("\t\tunserialize(msg);\n\t}\n");
        */
    }
    else
    {
        //rpc message constructor
        outf("\nC%s::C%s(const char *serviceName, IRpcMessage* rpcmsg)", name_, name_);
        isFirstInited=true;
        if (parent)
        {
            outf(" : C%s(serviceName, rpcmsg)", parent);
            isFirstInited=false;
        }
        for (pi=getParams();pi!=NULL;pi=pi->next)
        {
            pi->write_esp_init(isFirstInited, removeNil);
        }
        if (contentVar)
        {
            outs((isFirstInited) ? " : " : ", ");
            outf("m_%s_mimetype(%s)", contentVar->name, contentVar->getMetaString("http_content", "\"text/xml; charset=UTF-8\""));
        }
        outs("\n{\n");
        outs("\tm_eventSink=NULL;\n");
        outs("\tm_RequestState=NULL;\n");
        outs("\tm_serviceName.append(serviceName);\n");
        outf("\tm_msgName.append(\"%s\");\n", name_);
        if (parent)
            outs("\tlocalUnserialize(*rpcmsg,NULL,NULL);\n");
        else
            outs("\tunserialize(*rpcmsg,NULL,NULL);\n");
        outs("}\n");
        
        //IProperties constructor
        outf("\nC%s::C%s(IEspContext* ctx, const char *serviceName, IProperties *params, MapStrToBuf *attachments)", name_, name_);
        isFirstInited=true;
        if (parent)
        {
            outf(" : C%s(ctx, serviceName, params, attachments)", parent);
            isFirstInited=false;
        }
        for (pi=getParams();pi!=NULL;pi=pi->next)
        {
            pi->write_esp_init(isFirstInited, removeNil);
        }
        if (contentVar)
        {
            outs((isFirstInited) ? " : " : ", ");
            outf("m_%s_mimetype(%s)", contentVar->name, contentVar->getMetaString("http_content", "\"text/xml; charset=UTF-8\""));
        }
        
        outs("\n{\n\tm_eventSink=NULL;\n");
        outs("\tm_RequestState=NULL;\n");
        outs("\tm_serviceName.append(serviceName);\n");
        outf("\tm_msgName.append(\"%s\");\n", name_);
        if (parent)
            outs("\tunserialize(ctx,*params,attachments, NULL,true);\n}\n");
        else
            outs("\tunserialize(ctx,*params,attachments, NULL);\n}\n");
    }   
    
    //=======================================================================================
    //method ==> getXsdDefinition
    // @context: the context could affect the schema, e.g., the version, the URL parameters
    // @flags: 0x001 - define the struct/enum as complexType. 
    //         0x010 - do not include group-type enclosure (i.e., just define the fields, e.g., as part of other complex type definition)
    //         0x100 - do not include fields at all (only to include definitions of fields, recursively)
    bool isExtSimpleType = getMetaInt("element", 0)!=0;
    outf("\nStringBuffer &C%s::getXsdDefinition(IEspContext &context, CHttpRequest* request, const char *msgTypeName, StringBuffer &schema, BoolHash &added, const char *xns, const char *wsns, unsigned flags)\n", name_);
    outs("{\n");

    indentReset(1);
    indentOuts("if (!(flags & 0x100))\n\t{\n");
    
    indentOuts(1,"IProperties *props = request->queryParameters();\n");
    indentOuts("if(msgTypeName) {\n");
    indentOuts(1,"if(added.getValue(msgTypeName))\n");
    indentOuts1(1,"return schema;\n");
    indentOuts("else\n");
    indentOuts1(1,"added.setValue(msgTypeName, 1);\n");
    indentOuts(-1,"}\n");
        
    indentOuts("if (flags & 0x01) {\n");
    if (espm_type_==espm_struct)
        indentOuts(1,"schema.appendf(\"<xsd:complexType name=\\\"%s\\\">\\n\", msgTypeName);\n");
    else
        indentOuts(1,"schema.appendf(\"<xsd:element name=\\\"%s\\\"><xsd:complexType>\\n\", msgTypeName);\n");  
    if (isExtSimpleType)
        indentOuts("schema.append(\"<xsd:simpleContent><xsd:extension base=\\\"xsd:string\\\">\\n\");\n");
    indentOuts(-1, "}\n");
    
    // native arrays
    typedef std::map<std::string,std::string> EspNativeArrays;
    EspNativeArrays nativeArrays; 
    // esp struct arrays
    typedef std::set<std::string> EspStructArrays;
    EspStructArrays structArrays; 

    //no element children for extended simple type
    if (!isExtSimpleType)
    {
        const char *xsdGroupType = getXsdGroupType();

        bool hasChild = hasNonAttributeChild();
        bool exceptions = espm_type_==espm_response && getMetaInt("exceptions_inline", 0);
        bool needGroupType = exceptions || hasChild || parent;
        if (needGroupType)
        {
            indentOuts("if (!(flags & 0x10)) {\n");
            indentOutf1(1,"schema.append(\"<xsd:%s>\");\n", xsdGroupType);
            if (exceptions)
                indentOuts("schema.append(\"<xsd:element name=\\\"Exceptions\\\" type=\\\"tns:ArrayOfEspException\\\" minOccurs=\\\"0\\\" maxOccurs=\\\"1\\\"/>\");\n");
            indentOuts("}\n");
        }
        
        if (parent)
            indentOutf("C%s::getXsdDefinition(context, request, NULL, schema, added, xns, wsns, 0x10);\n", parent);

        for (pi=getParams();pi!=NULL;pi=pi->next)
        {
            if (!pi->getMetaInt("attribute", 0) && !pi->getMetaInt("hidden", 0) && !pi->getMetaInt("hidden_soap", 0))
            {
                enum {definedtype, inline_primitive_array, inline_array, complextype} complexity=definedtype;
                StrBuffer buffer;
                
                const char *xsd_type = pi->getMetaXsdType();
                if (xsd_type)
                {
                    buffer.append(xsd_type);
                }
                else if (pi->flags & PF_TEMPLATE)
                {
                    if (!strcmp(pi->templ, "ESParray"))
                    {
                        if (pi->isPrimitiveArray())
                        {
                            if (pi->getMetaString("item_tag",  NULL))
                                complexity=inline_primitive_array;
                            else {
                                const char* type = pi->getArrayImplType();
                                nativeArrays[pi->getArrayItemXsdType()] = VStrBuffer("Esp%s", type).str();
                                buffer.appendf("tns:Esp%s", type);
                            }                       
                        }
                        else
                        {
                            buffer.append("tns:");
                            
                            if (pi->getMetaString("item_tag",  NULL))
                                complexity=inline_array;
                            else {
                                structArrays.insert(pi->typname);
                                buffer.append("ArrayOf");                           
                            }
                            buffer.append(pi->typname);
                        }
                    }
                    else
                        buffer.append("xsd:string");
                }
                else if (pi->kind==TK_ESPSTRUCT || pi->kind==TK_ESPENUM)
                {
                    buffer.appendf("tns:%s",pi->typname);
                }
                else
                {
                    buffer.append(pi->getXsdType());
                }
                
                
                const char *xsdtype = buffer.str();
                const char *xsdns = "";
                
                if (xsdtype)
                {
                    int count= buffer.length();
                    if (count>0 && buffer.charAt(count-1)=='\"')
                        buffer.setCharAt(count-1,0);
                    if (*xsdtype=='\"')
                        xsdtype++;
                    if (strchr(xsdtype, ':')==NULL)
                        xsdns="xsd:";
                }
                
                bool hasMapInfo = pi->hasMapInfo();
                if (hasMapInfo)
                {
                    indentOutf("if (!context.suppressed(\"%s\",\"%s\")) {\n", this->name_, pi->name); 
                    indentInc(1);
                }

                const char *access=pi->getMetaString("access", NULL);
                if (access)
                {
                    indentOuts("SecAccessFlags acc;\n");
                    indentOutf("if (context.authorizeFeature(%s, acc) && acc>=SecAccess_Read) {\n", access);
                    indentInc(1);
                }
        
                StrBuffer xmlTag;
                const char* tagName = pi->getMetaStringValue(xmlTag,"xml_tag") ? xmlTag.str() : pi->name;

                switch (complexity)
                {
                case inline_array:
                    {
                        indentOutf("schema.append(\"<xsd:element minOccurs=\\\"0\\\" name=\\\"%s\\\">\\n\");\n", tagName);
                        indentOuts("schema.append(\"<xsd:complexType><xsd:sequence>\\n\");\n");
                        indentOutf("schema.append(\"<xsd:element minOccurs=\\\"0\\\" maxOccurs=\\\"unbounded\\\" name=\\\"%s\\\" type=\\\"%s\\\"/>\");\n", pi->getMetaString("item_tag",  "Item"), xsdtype);
                        indentOuts("schema.append(\"</xsd:sequence></xsd:complexType>\");\n");
                        indentOutf("schema.append(\"</xsd:element>\");\n");
                        break;
                    }
                case inline_primitive_array:
                    {
                        indentOutf("schema.append(\"<xsd:element minOccurs=\\\"0\\\" name=\\\"%s\\\">\");\n", tagName);
                        indentOuts("schema.append(\"<xsd:complexType><xsd:sequence>\");\n");
                        indentOutf("schema.append(\"<xsd:element name=\\\"%s\\\" type=\\\"xsd:%s\\\" minOccurs=\\\"0\\\" maxOccurs=\\\"unbounded\\\"", pi->getMetaString("item_tag",  "Item"), pi->getArrayItemXsdType());
                        
                        int cols = pi->getMetaInt("cols",0);
                        int rows = pi->getMetaInt("rows",0);
                        if (cols>0 || rows>0)
                        {
                            outs("\");\n");
                            indentOuts("if (context.queryOptions()&ESPCTX_ALL_ANNOTATION)\n");
                            indentOuts(1,"schema.append(\"> <xsd:annotation><xsd:appinfo><form");
                            if (cols>0)
                                outf(" formCols=\\\"%d\\\"", cols);
                            if (rows>0)
                                outf(" formRows=\\\"%d\\\"", rows);
                            outs("/></xsd:appinfo></xsd:annotation></xsd:element>\\n\");\n");
                            indentOuts(-1,"else\n");
                            indentOuts("\tschema.append(\"/>\\n\");\n");
                        }
                        else
                            outs("/>\\n\");\n");

                        indentOuts("schema.append(\"</xsd:sequence></xsd:complexType>\\n\");\n");
                        indentOutf("schema.append(\"</xsd:element>\\n\");\n");
                        break;
                    }
                case definedtype:
                    {
                        indentOutf("schema.append(\"<xsd:element");                 

                        // min occurs
                        int minOccurs = (pi->getMetaInt("required", 0)) ? 1 : 0;
                        if (minOccurs==0)
                            outs(" minOccurs=\\\"0\\\"");

                        // default value
                        if (pi->hasMetaTag("default"))
                        {
                            if (pi->kind==TK_CHAR || pi->kind==TK_UNSIGNEDCHAR || strcmp(xsdtype,"string")==0)
                            { 
                                const char* val = pi->getMetaString("default",NULL);
                                if (val && *val)
                                {
                                    // remove quotes
                                    if (*val=='"' || *val=='\'')
                                    {
                                        char* s = strdup(val);
                                        *(s+strlen(s)-1) = 0;
                                        outf(" default=\\\"%s\\\"", s+1);
                                        free(s);
                                    }
                                    else
                                        outf(" default=\\\"%s\\\"", val);
                                }
                            }                       
                            else if (pi->kind==TK_DOUBLE || pi->kind==TK_FLOAT || strcmp(xsdtype,"double")==0)
                            {
                                double val = pi->getMetaDouble("default");
                                if (val==0)
                                    val = pi->getMetaInt("default"); // auto conversion
                                if (val!=0)
                                    outf(" default=\\\"%g\\\"", val);
                            }
                            else if (pi->kind==TK_BOOL || strcmp(xsdtype,"bool")==0)
                            {
                                outf(" default=\\\"%s\\\"", pi->getMetaInt("default") ? "true" : "false");
                            }
                            else if (pi->kind==TK_ESPENUM)
                            {
                                const char* val = pi->getMetaString("default",NULL);
                                if (val && *val)
                                {
                                    // remove quotes
                                    if (*val=='"' || *val=='\'')
                                    {
                                        char* s = strdup(val);
                                        *(s+strlen(s)-1) = 0;
                                        outf(" default=\\\"%s\\\"", s+1);
                                        free(s);
                                    }
                                    else
                                        outf(" default=\\\"%s\\\"", val);
                                }
                                else 
                                {
                                    int val = pi->getMetaInt("default", -1);
                                    if (val != -1)
                                        outf(" default=\\\"%d\\\"", val);
                                }
                            }
                            else// assume it is integer
                            {
                                int val = pi->getMetaInt("default");
                                if (val)
                                    outf(" default=\\\"%d\\\"", val);
                            }
                        }
                        
                        // name & type
                        outf(" name=\\\"%s\\\" type=\\\"%s%s\\\"", tagName, xsdns, xsdtype);

                        // check for annotations
                        StrBuffer annot;

                        const char* formType = pi->getMetaInt("password") ? "password" : NULL;
                        if (formType) 
                            annot.appendf(" formType=\\\"%s\\\"",formType);

                        bool collapsed = pi->getMetaInt("collapsed")?true:false;;
                        if (collapsed)
                            annot.append(" collapsed=\\\"true\\\"");

                        int cols = pi->getMetaInt("cols",0);
                        if (cols>0)
                            annot.appendf(" formCols=\\\"%d\\\"", cols);

                        int rows = pi->getMetaInt("rows",0);
                        if (rows>0)
                            annot.appendf(" formRows=\\\"%d\\\"", rows);

                        StrBuffer tmp;
                        pi->getMetaStringValue(tmp,"form_ui");
                        if (tmp.length()) {
                            StrBuffer encoded;
                            encodeXML(tmp.str(),encoded);
                            annot.appendf(" ui=\\\"%s\\\"", printfEncode(encoded.str(), tmp.clear()).str());
                        }

                        pi->getMetaStringValue(tmp.clear(), "html_head");
                        if (tmp.length()) {
                            StrBuffer encoded;
                            encodeXML(tmp.str(),encoded);
                            annot.appendf(" html_head=\\\"%s\\\"", printfEncode(encoded.str(), tmp.clear()).str());
                        }

                        if (annot.length())
                        {
                            outs("\");\n");
                            indentOuts("if (context.queryOptions()&ESPCTX_ALL_ANNOTATION)\n");
                            indentOuts(1,"schema.append(\"> <xsd:annotation><xsd:appinfo><form");
                            outf("%s", annot.str());
                            outs("/></xsd:appinfo></xsd:annotation></xsd:element>\\n\");\n");
                            indentOuts(-1,"else\n");
                            indentOuts("\tschema.append(\"/>\\n\");\n");
                        }
                        else
                            outs("/>\\n\");\n");

                        break;
                    }
                default:
                    break;
                }

                if (access) 
                    indentOuts(-1,"}\n");

                //if (optional)
                if (hasMapInfo)
                    indentOuts(-1,"}\n");
            }
        }

        if (needGroupType)
        {
            indentOuts("if (!(flags & 0x10))\n");
                indentOutf1(1,"schema.append(\"</xsd:%s>\\n\");\n", xsdGroupType);
        }
    
    } //!isExtSimpleType

    //attributes last
    for (pi=getParams();pi!=NULL;pi=pi->next)
    {
        if (pi->getMetaInt("attribute")!=0 && !pi->getMetaInt("hidden"))
        {
            StrBuffer tmp;
            const char* tagName = pi->getMetaStringValue(tmp,"xml_tag") ? tmp.str() : pi->name;
            indentOutf("schema.append(\"<xsd:attribute name=\\\"%s\\\" type=\\\"xsd:%s\\\"/>\");\n", tagName, pi->getXsdType());
        }
    }
    
    indentOuts("if (flags & 0x01) {\n");
    if (isExtSimpleType)
        indentOuts1(1,"schema.append(\"</xsd:extension></xsd:simpleContent>\\n\");\n");
    if (espm_type_==espm_struct)
        indentOuts1(1,"schema.append(\"</xsd:complexType>\\n\");\n");
    else
        indentOuts1(1,"schema.append(\"</xsd:complexType></xsd:element>\\n\");\n");
    indentOuts("}\n");

    indentOuts(-1,"}\n"); // if (flags & 0x100)
    //-------------------------------------------------------------------------
    // try to figure out structs without ESPuses
    // true if it is with map info, once a STRUCT or ENUM is there without map info, it is false
    const int MIT_HasMap = 0x01;
    const int MIT_IsEnum = 0x02;
    const int MIT_IsStruct = 0x04;
    enum MapInfoType {  MIT_EnumFalse=MIT_IsEnum, MIT_EnumTrue=MIT_HasMap|MIT_IsEnum,
        MIT_StructFalse=MIT_IsStruct,MIT_StructTrue=MIT_IsStruct|MIT_HasMap };
    typedef std::map<std::string, int> TypeMap; 
    TypeMap typesNeeded;

    bool parenthesisOpened = false;
    if (parent)
    {
        outs("\tif (!(flags & 0x10) || (flags & 0x100))\n");
        outs("\t{\n");
        parenthesisOpened = true;
        outf("\t\tC%s::getXsdDefinition(context, request, schema, added, xns, wsns, 0x110);\n", parent);
        typesNeeded[parent] = false;
    }
    for (pi=getParams();pi!=NULL;pi=pi->next)
    {
        // we still need to make it usable for the service writer
        //if (pi->getMetaInt("hidden", 0) || pi->getMetaInt("hidden_soap", 0))
        //  continue;
        std::string thisType;

        const char *xsd_type=pi->getMetaXsdType();
        if (xsd_type)
        {
            char* buf = strdup(xsd_type[0]=='"' ? xsd_type+1 : xsd_type);
            size_t count= strlen(buf);
            if (count>0 && buf[count-1]=='\"')
                buf[count-1]=0;

            char* typeName = getToBeDefinedType(buf);
            if (typeName)
            {
                thisType = typeName;
                free(typeName);
            }
            free(buf);
        }

        else if (pi->kind==TK_ESPSTRUCT || pi->kind==TK_ESPENUM)
        {
            if (pi->typname)
                thisType = pi->typname;
            else
                outs("\t\t*** pi->typname is empty!!\n");
        }
        
        else if (pi->flags & PF_TEMPLATE)
        {
            if (strcmp(pi->templ, "ESParray")==0)
            {
                if (pi->typname && strcmp(pi->typname, "string")!=0 && strcmp(pi->typname, "EspTextFile")!=0)
                    thisType = pi->typname;
            }
            else
                outf("\t\t// *** skip field: name=%s, type=%s\n", pi->name, pi->typname);
        }

        if (thisType.length() && strcmp(thisType.c_str(),name_)!=0)         
        {
            TypeMap::const_iterator it = typesNeeded.find(thisType);
            if (it==typesNeeded.end() || (*it).second & MIT_HasMap) // thisType is not in typesNeeded or it is there with version info
            {
                if (!parenthesisOpened)
                {
                    outs("\tif (!(flags & 0x10)  || (flags & 0x100))\n\t{\n");
                    parenthesisOpened = true;
                }


                if (pi->hasMapInfo())
                {
                    outf("\t\tif (!context.suppressed(\"%s\",\"%s\"))\n\t", this->name_, pi->name);
                    typesNeeded[thisType] = (pi->kind==TK_ESPENUM) ? MIT_EnumTrue : MIT_StructTrue;
                }
                else
                    typesNeeded[thisType] = (pi->kind==TK_ESPENUM) ? MIT_EnumFalse : MIT_StructFalse;
                if (pi->kind == TK_ESPENUM)
                    outf("\t\tCX%s::getXsdDefinition(context, request, schema, added);\n", thisType.c_str());
                else
                    outf("\t\tC%s::getXsdDefinition(context, request, schema, added);\n", thisType.c_str());
            }
        }
    }

    if (parenthesisOpened)  
        outs("\t}\n");

    // native arrays
    for (EspNativeArrays::const_iterator it = nativeArrays.begin(); it!=nativeArrays.end(); it++)
    {
        outf("\tif (added.getValue(\"%s\")==NULL) {\n", (*it).second.c_str());
        outf("\t\taddEspNativeArray(schema,\"%s\",\"%s\");\n", (*it).first.c_str(), (*it).second.c_str());
        outf("\t\tadded.setValue(\"%s\",1);\n", (*it).second.c_str());
        outf("\t}\n");
    }

    // struct arrays
    for (EspStructArrays::const_iterator it2 = structArrays.begin(); it2!=structArrays.end(); it2++)
    {
        const char* type = (*it2).c_str();
        outf("\tif (added.getValue(\"%s\") && added.getValue(\"ArrayOf%s\")==NULL) {\n", type, type);
        outf("\t\tschema.append(\"<xsd:complexType name=\\\"ArrayOf%s\\\">\\n\");\n",type);
        outf("\t\tschema.append(\"<xsd:sequence>\\n\");\n");
        outf("\t\tschema.append(\"<xsd:element minOccurs=\\\"0\\\" maxOccurs=\\\"unbounded\\\" name=\\\"%s\\\" type=\\\"tns:%s\\\"/>\\n\");\n", type, type);
        outf("\t\tschema.append(\"</xsd:sequence>\\n\");\n");
        outf("\t\tschema.append(\"</xsd:complexType>\\n\");\n");
        outf("\t\tadded.setValue(\"ArrayOf%s\",1);\n", type);
        outf("\t}\n");
    }

    /*
    //typesNeeded.erase(name_); // Do not include self: avoid recursive call

    if (typesNeeded.size()>0)
    {
        outs("\tif (!(flags & 0x10))\n");
        outs("\t{\n");
        for (TypeMap::const_iterator it = typesNeeded.begin(); it!=typesNeeded.end(); ++it)
        {
            const char* type = (*it).first.c_str();
            const char* fld = (*it).second.c_str();
            if (fld[0] != 0)
            {
                outf("\t\tif (!context.suppressed(\"%s\",\"%s\"))\n\t", this->name_, fld);
                outf("\t\t\tC%s::getXsdDefinition(context, request, schema, added);\n", type);
            }
            else
                outf("\t\tC%s::getXsdDefinition(context, request, schema, added);\n", type);
        }
        outs("\t}\n");
    }
    */
    outs("\treturn schema;\n");
    outs("}\n");

    //=======================================================================================
    //method ==> getMapInfo
    outf("\nvoid C%s::getMapInfo(IMapInfo& info) {  BoolHash added; getMapInfo(info, added); }\n",name_);

    outf("\nvoid C%s::getMapInfo(IMapInfo& info, BoolHash& added)\n",name_);
    outf("{\n");

    for (pi=getParams();pi!=NULL;pi=pi->next)
    {
        if (pi->hasMapInfo())
        {
            StrBuffer ver;
            bool hasVer = pi->getMetaVerInfo("min_ver",ver);
            if (hasVer)
                outf("\tinfo.addMinVersion(\"%s\",\"%s\",%s);\n", name_, pi->name, ver.str());

            hasVer = pi->getMetaVerInfo("depr_ver",ver.clear());
            if (hasVer)
                outf("\tinfo.addDeprVersion(\"%s\",\"%s\",%s);\n", name_, pi->name, ver.str());
            
            hasVer = pi->getMetaVerInfo("max_ver",ver.clear());
            if (hasVer)
                outf("\tinfo.addMaxVersion(\"%s\",\"%s\",%s);\n", name_, pi->name, ver.str());
            
            const char* opt = pi->getMetaString("optional", NULL);
            if (opt)
            {
                const char* quote = (*opt=='"' || *opt=='\'') ? "" : "\"";
                outf("\tinfo.addOptional(\"%s\",\"%s\",%s%s%s);\n", name_, pi->name,quote,opt,quote);
            }
        }
    }

    if (typesNeeded.size()>0)
    {
        for (TypeMap::const_iterator it = typesNeeded.begin(); it!=typesNeeded.end(); ++it)
        {
            outf("\tif (!added.getValue(\"%s\"))\n", (*it).first.c_str());
            outf("\t{\n");
            outf("\t\tadded.setValue(\"%s\",1);\n", (*it).first.c_str());
            outf("\t\tC%s%s::getMapInfo(info,added);\n",((*it).second & MIT_IsEnum)?"X":"",(*it).first.c_str());
            outf("\t}\n");
        }
    }

    outs("}\n");

    //=======================================================================================
    //method ==> getHtmlForm
    //TODO: move includeFormTag into onGetForm() to reduce significant generated code
    indentReset();
    indentOutf("\nStringBuffer &C%s::getHtmlForm(IEspContext &context, CHttpRequest* request, const char *serv, const char *method, StringBuffer &form, bool includeFormTag, const char *prefix)\n", name_);
    
    indentOuts("{\n");
    indentOuts(1,"IProperties *props = request->queryParameters();\n");
    bool hasAttachment=false;
    for (pi=getParams();pi;pi=pi->next)
    {
        if (pi->typname && !stricmp("EspTextFile", pi->typname))
            hasAttachment=true;
    }

    indentOuts("if (includeFormTag) {\n");
    indentOutf(1,"StringBuffer params, versionTag;\n");
    indentOuts("bool hasVersion = getUrlParams(props,params);\n");
    indentOuts("if (!hasVersion) versionTag.appendf(\"%cver_=%g\",params.length()?'&':'?',context.getClientVersion());\n");
    indentOutf("form.appendf(\"\\n<form name=\\\"esp_form\\\" method=\\\"POST\\\" enctype=\\\"%s\\\" action=\\\"/%%s/%%s%%s%%s\\\">\\n\", serv, method, params.str(), versionTag.str());\n",
            hasAttachment ? "multipart/form-data" : "application/x-www-form-urlencoded");
    indentOutf(-1,"}\n");
    if (parent)
        indentOutf("C%s::getHtmlForm(context, request, serv, method, form, false, prefix);\n", parent);

    indentOuts("StringBuffer extfix;\n");
    indentOuts("form.append(\" <table>\\n\");\n");
    
    for (pi=getParams();pi!=NULL;pi=pi->next)
    {
        bool hasMapInfo = pi->hasMapInfo();
        if (hasMapInfo)
        {
            indentOutf("if (!context.suppressed(\"%s\",\"%s\")) {\n", this->name_, pi->name); 
            indentInc(1);
        }

        if (!pi->getMetaInt("hidden"))
        {
            int rows = pi->getMetaInt("rows", 5);
            
            StrBuffer label;
            if (!pi->getMetaStringValue(label,"label"))
                if (!pi->getMetaStringValue(label,"xml_tag"))
                    label = pi->name;
            
            if (pi->getMetaInt("rows") || (pi->flags & PF_TEMPLATE))
            {
                int cols = pi->getMetaInt("cols", 50);
                
                indentOuts("extfix.clear();\n");
                indentOuts("if (prefix && *prefix)\n");
                indentOuts1(1,"extfix.append(prefix).append(\".\");\n");
                indentOutf("extfix.append(\"%s\");\n", pi->name);
                indentOutf("form.appendf(\"<tr><td><b>%s: </b></td><td>\");\n", label.str());
                if (!pi->isEspStringArray())
                {
                    // handle default value
                    StrBuffer tmp;
                    const char* def = pi->getMetaStringValue(tmp,"default") ? tmp.str() : "";

                    indentOutf("form.appendf(\"<table><tr><td><textarea name=\\\"%%s\\\" cols=\\\"%d\\\" rows=\\\"%d\\\">%s</textarea></td>\", extfix.str());\n", 
                        cols, rows, def);

                    indentOutf("form.append(\"</tr></table>\");\n");
                }
                else
                {
                    indentOutf("form.appendf(\"<textarea name=\\\"%%s\\\" cols=\\\"%d\\\" rows=\\\"%d\\\"></textarea>\", extfix.str());\n", cols, rows);
                }

                indentOutf("form.append(\"</td></tr>\");\n");
            }
            else
            {
                esp_xlate_info *espinfo = esp_xlat(pi);
                if (pi->kind==TK_ESPSTRUCT)
                {
                    indentOuts("extfix.clear();\n");
                    indentOuts("if (prefix && *prefix)\n");
                    indentOuts1(1,"extfix.append(prefix).append(\".\");\n");
                    indentOutf("extfix.append(\"%s\");\n", pi->getXmlTag());
                    indentOutf("form.append(\"<tr>\").append(\"<td><b>%s: </b></td><td><hr/>\");\n", label.str());
                    indentOutf("C%s::getHtmlForm(context, request, serv, method, form, false, extfix.str());\n", pi->typname);
                    indentOuts("form.append(\"<hr/></td></tr>\");\n");
                }
                else if (espinfo->access_kind==TK_BOOL)
                {
                    indentOuts("extfix.clear();\n");
                    indentOuts("if (prefix && *prefix)\n");
                    indentOuts1(1,"extfix.append(prefix).append(\".\");\n");
                    indentOutf("extfix.append(\"%s\");\n", pi->getXmlTag());
                    
                    // handle default value
                    indentOutf("\n\tform.appendf(\"  <tr><td><b>%s? </b></td><td><input type=\\\"checkbox\\\" name=\\\"%%s\\\" value=\\\"1\\\" %s /></td></tr>\\n\", extfix.str());\n", 
                        label.str(), pi->getMetaInt("default",0)?"checked=\\\"1\\\"":"");                   
                }
                else if (espinfo->access_kind==TK_INT || espinfo->access_kind==TK_UNSIGNED
                    || espinfo->access_kind==TK_SHORT || espinfo->access_kind==TK_UNSIGNEDSHORT)
                {
                    indentOuts("extfix.clear();\n");
                    indentOuts("if (prefix && *prefix) extfix.append(prefix).append(\".\");\n");
                    indentOutf("\textfix.append(\"%s\");\n", pi->getXmlTag());
                    
                    int cols = pi->getMetaInt("cols", 20);
                    indentOutf("form.appendf(\"  <tr><td><b>%s: </b></td><td><input type=\\\"text\\\" name=\\\"%%s\\\" size=\\\"%d\\\"", label.str(), cols);
                    
                    int defValue = pi->getMetaInt("default");
                    if (defValue!=0)
                        indentOutf(" value=\\\"%d\\\"", defValue);
                    
                    outs("/>\", extfix.str());\n");
                    indentOuts("form.append(\"</td></tr>\\n\");\n");
                }
                //TODO: handle default value for float, double, long, longlong etc
                else
                {
                    const char *xsdtype = pi->getXsdType();
                    bool isDate = (!stricmp(xsdtype, "date"));
                    const char *inputType = "text";
                    if (pi->typname && !strcmp(pi->typname, "EspTextFile"))
                        inputType="file";
                    else if (pi->getMetaInt("password"))
                        inputType="password";

                    indentOuts("extfix.clear();\n");
                    indentOuts("if (prefix && *prefix)\n");
                    indentOuts1(1,"extfix.append(prefix).append(\".\");\n");
                    indentOutf("extfix.append(\"%s\");\n", pi->getXmlTag());
                    
                    // handle default value
                    StrBuffer tmp;
                    const char* def = pi->getMetaStringValue(tmp,"default") ? tmp.str() : "";
                                                                    
                    int cols = pi->getMetaInt("cols", isDate ? 20 : 50);
                                        indentOutf("form.appendf(\"  <tr><td><b>%s: </b></td><td><input type=\\\"%s\\\" name=\\\"%%s\\\" size=\\\"%d\\\" value=\\\"%s\\\" />\", extfix.str());\n", label.str(), inputType, cols, def);
                    if (isDate)
                        indentOutf("form.append(\"<a href=\\\"javascript:show_calendar('%s');\\\"><img src=\\\"files_/img/cal.gif\\\" width=\\\"16\\\" height=\\\"16\\\" border=\\\"0\\\" alt=\\\"Pick Date\\\"/><br/>\");\n", pi->name);
                    indentOuts("form.append(\"</td></tr>\\n\");\n");                    
                }
            }
        }
        if (hasMapInfo)
            indentOuts(-1,"}\n");
    }
    
    indentReset(1);
    indentOuts("if (includeFormTag) {\n");
    indentOuts(1,"form.append(\"<tr><td></td><td><input type=\\\"submit\\\" value=\\\"Submit\\\" name=\\\"S1\\\" />\");\n");
    indentOuts("form.append(\" &nbsp; <input type=\\\"reset\\\" value=\\\"Clear\\\"/> </td> </tr>\");\n");
    indentOuts(-1,"}\n");

    indentOuts("form.append(\"</table>\");\n");
    indentOuts("if (includeFormTag)\n");
    indentOuts(1,"form.append(\"</form>\");\n");
    indentOuts(-1,"return form;\n");
    indentOuts(-1,"}\n");

    //method ==> serializeHtml
    outf("\nStringBuffer &C%s::serializeHtml(IEspContext &context, const char *serv, const char *method, StringBuffer &html)\n", name_);
    outs("{\n");
    if (getMetaInt("serialize_html"))
    {
        outs("\thtml.append(\"<p align=\\\"left\\\">\");\n");
        
        if (contentVar)
        {
            if (!(contentVar->flags & PF_TEMPLATE))
            {
                if (contentVar->typname!=NULL && strcmp(contentVar->typname, "EspResultSet")==0)
                {
                    outf("\thtml.appendf(\"<br/><b>%s: </b><br/>\");\n", contentVar->name);
                    outf("\tEspHttpBinding::formatHtmlResultSet(context, serv, method, m_%s->str(), html);", contentVar->name);
                }
                else if (contentVar->typname==NULL || strcmp(contentVar->typname, "binary")!=0)
                {
                    outf("\thtml.appendf(\"<br/><b>%s: </b><br/><input type=\\\"text\\\" name=\\\"%s\\\" size=\\\"50\\\" readonly=\\\"1\\\" value=\\\"\").append(m_%s.getValue()).append(\"\\\"/>\");\n", contentVar->name, contentVar->name, contentVar->name);
                }
            }
        }
        else
        {
            for (pi=getParams();pi!=NULL;pi=pi->next)
            {
                if (!(pi->flags & PF_TEMPLATE) && (pi->kind!=TK_ESPSTRUCT))
                {
                    if (pi->typname!=NULL && strcmp(pi->typname, "EspResultSet")==0)
                    {
                        outf("\thtml.appendf(\"<br/><b>%s: </b><br/>\");\n", pi->name);
                        outf("\tEspHttpBinding::formatHtmlResultSet(context, serv, method, m_%s->str(), html);", pi->name);
                    }
                    else if (pi->typname==NULL || strcmp(pi->typname, "binary")!=0)
                    {
                        outf("\thtml.appendf(\"<br/><b>%s: </b><br/><input type=\\\"text\\\" name=\\\"%s\\\" size=\\\"50\\\" readonly=\\\"1\\\" value=\\\"\").append(m_%s.getValue()).append(\"\\\"/>\");\n", pi->name, pi->name, pi->name);
                    }
                }
            }
        }
        
        outs("\thtml.append(\"</p>\");\n");
    }
    outs("\treturn html;\n");
    outs("}\n");
    
    
    //method ==> serialize (IRpcMessage&)
    outf("\nvoid C%s::serialize(IRpcMessage& rpc_resp)\n{\n", name_);
    if (parent)
        outf("\tC%s::serialize(rpc_resp);\n", parent);

    // versioning
    if (hasMapInfo())
    {
        outf("\tIEspContext* ctx = rpc_resp.queryContext();\n");
        outf("\tdouble clientVer= ctx ? ctx->getClientVersion() : -1; /* no context gets everything */\n");
    }

    outf("\trpc_resp.set_ns(%s);\n", getMetaString("ns_var", "\"\""));
    outs("\trpc_resp.set_name(m_msgName.str());\n");
    
    const char *nsuri = getMetaString("ns_uri", NULL);
    if (nsuri)
        outf("\trpc_resp.set_nsuri(%s);\n\n", nsuri);
    else
    {
        outs("\tStringBuffer nsuri;\n");
        outs("\tnsuri.append(\"urn:hpccsystems:ws:\").appendLower(m_serviceName.length(), m_serviceName.str());\n");
        outs("\trpc_resp.set_nsuri(nsuri.str());\n\n");
    }
    
    int soap_encode = getMetaInt("soap_encode", -1);
    if (soap_encode ==-1)
        soap_encode = getMetaInt("encode", 1);
    if (soap_encode==0)
        outs("\trpc_resp.setEncodeXml(false);\n");
    
    if (espm_type_==espm_response)
    {
        outs(
            "\tconst IMultiException& exceptions = getExceptions();\n"
            "\tif (exceptions.ordinality() > 0)\n"
            "\t{\n"         
            "\t\tStringBuffer xml;\n"
            "\t\texceptions.serialize(xml, 0, true, false);\n"
            "\t\trpc_resp.add_value(\"\", \"\", \"Exceptions\", \"\", xml.str(), false);\n"
            "\t}\n"
            "\telse\n"
            "\t{\n");
    }
    //attributes first
    int attrCount=0;
    for (pi=getParams();pi!=NULL;pi=pi->next)
    {
        if (pi->getMetaInt("attribute"))
        {
            attrCount++;
            if (attrCount==1)
                outs(1, "Owned<IProperties> props=createProperties();\n");
            
            outf(1, "if (!m_%s.is_nil())\n", pi->name);
            outf(2, "props->setProp(\"%s\", m_%s.getValue());\n", pi->getXmlTag(), pi->name);
        }
    }
    
    if (attrCount!=0)
        outs(1, "rpc_resp.add_attr(NULL, NULL, NULL, *props.get());\n");

    for (pi=getParams();pi!=NULL;pi=pi->next)
    {
        pi->write_esp_marshall(true, true, true, (espm_type_==espm_response)?2:1);
    }
    
    if (espm_type_==espm_response)
        outs("\t}\n");
    
    outs("}\n\n");
    
    //method ==> copy
    outf("\nvoid C%s::copy(C%s &from)\n{\n", name_, name_);
    if (parent)
        outf("\tC%s::copy(*dynamic_cast<C%s*>(&from));\n", parent, parent);
    for (pi=getParams();pi!=NULL;pi=pi->next)
        outf("\tm_%s.copy(from.m_%s);\n", pi->name, pi->name);
    if (getMetaInt("element"))
        outf("\tset_tag_value(from.get_tag_value());\n");
    outs("}\n\n");
    
    //method ==> copy from interface
    outf("\nvoid C%s::copy(IConst%s &ifrom)\n{\n", name_, name_);
    if (parent)
        outf("\tC%s::copy(*dynamic_cast<IConst%s*>(&ifrom));\n", parent, parent);
    for (pi=getParams();pi!=NULL;pi=pi->next)
    {
        char *uname=strdup(pi->name);
        *uname=upperchar(*uname);

        outf("\tset%s(ifrom.get%s());\n", uname, uname);
        free(uname);
    }
    if (getMetaInt("element"))
        outf("\tset_tag_value(ifrom.get_tag_value());\n");
    outs("}\n\n");
    
    //method ==> getAttributes (IProperties &attributes)
    outf("\nvoid C%s::getAttributes(IProperties &attributes)\n{\n", name_);
    for (pi=getParams(); pi!=NULL; pi=pi->next)
    {
        if (pi->getMetaInt("attribute"))
            outf(2, "attributes.setProp(\"%s\", m_%s.getValue());\n", pi->getXmlTag(), pi->name);
    }
    outs("}\n\n");

    //method ==> serializeContent (StringBuffer&)
    outf("\nvoid C%s::serializeContent(IEspContext* ctx, StringBuffer& buffer, IProperties **pprops)\n{\n", name_);
    int http_encode = getMetaInt("http_encode", -1);
    if (http_encode ==-1)
        http_encode = getMetaInt("encode", 1);
    bool encodeXML = http_encode==1;
    if (espm_type_==espm_response)
    {
        outs(
            "\tconst IMultiException& exceptions = getExceptions();\n"
            "\tif (exceptions.ordinality() > 0)\n"
            "\t\texceptions.serialize(buffer, 0, true);\n"
            "\telse\n"
            "\t{\n");
        if (parent)
            outf("\t\tC%s::serializeContent(ctx,buffer);\n", parent);

        if (hasMapInfo())
            outf("\t\tdouble clientVer = ctx ? ctx->getClientVersion() : -1;\n");
        for (pi=getParams();pi!=NULL;pi=pi->next)
        {
            if (!pi->getMetaInt("attribute"))
                pi->write_esp_marshall(false, encodeXML, true, 2);
        }
        outs("\t}\n");
    }
    else
    {
        if (parent)
            outf("\tC%s::serializeContent(ctx,buffer);\n", parent);
        if (hasMapInfo())
            outf("\tdouble clientVer = ctx ? ctx->getClientVersion() : -1;\n");
        //attributes first
        int attrCount=0;
        for (pi=getParams();pi!=NULL;pi=pi->next)
        {
            if (pi->getMetaInt("attribute"))
            {
                attrCount++;
                if (attrCount==1)
                {
                    outs(1, "if (pprops)\n");
                    outs(1, "{\n");
                    outs(2, "*pprops=NULL;\n");
                }
                
                outf(2, "if (!m_%s.is_nil())\n", pi->name);
                outs(2, "{\n");
                outs(3, "if (!*pprops)\n");
                outs(4, "*pprops=createProperties();\n");
                outf(3, "(*pprops)->setProp(\"%s\", m_%s.getValue());\n", pi->getXmlTag(), pi->name);
                outs(2, "}\n");
            }
        }
        if (attrCount!=0)
            outs(1, "}\n");

        for (pi=getParams();pi!=NULL;pi=pi->next)
        {
            if (!pi->getMetaInt("attribute"))
                pi->write_esp_marshall(false, encodeXML, true);
        }

        if (getMetaInt("element")!=0) 
        {
            outs(1, "if (m_tag_value.length()) {\n");
            outs(2, "StringBuffer encoded;\n");
            outs(2, "encodeXML(m_tag_value, encoded);\n");
            outs(2, "buffer.append(encoded);\n");
            outs(1, "}\n");
        }
    }
        
    outs("}\n\n");

    //method ==> serialize (StringBuffer&)
    outf("\nvoid C%s::serializeAttributes(IEspContext* ctx, StringBuffer& s)\n{\n", name_);

    for (pi=getParams();pi!=NULL;pi=pi->next)
    {
        if (pi->getMetaInt("attribute"))
        {
            outf(1, "if (!m_%s.is_nil()) {\n", pi->name);
            outf(2, "StringBuffer enc;\n");
            outf(2, "encodeXML(m_%s.getValue(), enc);\n", pi->name);
            outf(2, "s.appendf(\" %s=\\\"%%s\\\"\", enc.str());\n", pi->getXmlTag());
            outf(1, "}\n");
        }
    }
    outs("}\n");

    //method ==> serializer(IEspContext* ctx, ..., StringBuffer&, ...)
    outf("\nvoid C%s::serializer(IEspContext* ctx, IConst%s &src, StringBuffer& buffer, bool keepRootTag)\n{\n", name_, name_);

    // attributes
    int nAttrs = 0;
    for (pi=getParams();pi!=NULL;pi=pi->next)
        if (pi->getMetaInt("attribute"))
            nAttrs++;
    
    if (nAttrs)
    {
        outf(1,"if (keepRootTag)\n\t{\n");
        outf(2,"buffer.append(\"<%s\");\n", name_);
        for (pi=getParams();pi!=NULL;pi=pi->next)
        {
            if (pi->getMetaInt("attribute"))
            {
                char* fname = getFieldName(pi->name);
                outf(2, "%sattr = src.get%s();\n", (pi==getParams())?"const char* ":"", fname);
                free(fname);
                outf(2, "if (attr && *attr) {\n");
                outf(3, "StringBuffer encoded;\n");
                outf(3, "encodeXML(attr,encoded);\n");
                outf(3, "buffer.appendf(\" %s=\\\"%%s\\\"\",encoded.str());\n", pi->getXmlTag());
                outf(2, "}\n");
            }
        }
        outf(2,"buffer.append(\">\");\n");
        outf(1,"}\n");
    }
    else
        outf(1,"if (keepRootTag)\n\tbuffer.append(\"<%s>\");\n", name_);

    if (parent)
    {
        outf("\tC%s::serializer(ctx,dynamic_cast<C%s&>(src),buffer,false);\n",parent,parent);
    }

    // -- versioning
    if (hasMapInfo())
    {
        outf("\tdouble clientVer = ctx ? ctx->getClientVersion() : -1;\n");
    }

#if 1
    // not respecting nil_remove: backward compatible

    for (pi=getParams();pi!=NULL;pi=pi->next)
    {
        if (pi->getMetaInt("attribute"))
            continue;

        outf("\t// field %s\n", pi->name);

        char *uname=getFieldName(pi->name);

        bool hasIf = false;
        if (pi->hasMapInfo())
            hasIf = pi->write_mapinfo_check(1,"ctx");

        //if (hasIf) outs("\t{\n");
        const char* ifIndent = hasIf?"\t":"";

        if (pi->flags & PF_TEMPLATE) // array
        {
            outf("\t{\n");
            if (pi->isPrimitiveArray())
            {
                const char *item_tag = pi->getMetaString("item_tag", "Item");
                const char *type = pi->getArrayImplType();
                outf("\t\t%s& v = src.get%s();\n",type,uname);
                outf("\t\tif (v.length()>0)\n");
                outf("\t\t\tbuffer.append(\"<%s>\");\n", pi->getXmlTag());
                outf("\t\tfor (size32_t i=0;i<v.length();i++)\n");

                const char* fmt = "%"; // print %% when undefined
                switch(pi->kind)
                {
                case TK_BOOL:
                case TK_SHORT: 
                case TK_INT: fmt = "d"; break;
                case TK_UNSIGNED: fmt = "u"; break;
                case TK_LONG: fmt = "ld"; break;
                case TK_UNSIGNEDLONG: fmt = "lu"; break;
                case TK_FLOAT:
                case TK_DOUBLE: fmt = "g"; break;
                case TK_null: 
                case TK_CHAR: fmt = "s"; break; 
                default: 
                    {
                        char buf[128];
                        sprintf(buf,"Unhandled array type: %s (%s)", getTypeKindName(pi->kind), name_);
                        yyerror(buf);
                    }
                }

                outf("\t\t\tbuffer.appendf(\"<%s>%%%s</%s>\",v.item(i));\n",item_tag,fmt,item_tag);
                outf("\t\tif (v.length()>0)\n");
                outf("\t\t\tbuffer.append(\"</%s>\");\n", pi->getXmlTag());
            }
            else if (pi->typname) 
            {
                if (pi->kind == TK_ESPENUM)
                {
                    outf("\t\t%sArray& v = src.get%s();\n",pi->typname,uname);
                    outf("\t\tint size = v.length();\n");
                    const char *item_tag = pi->getMetaString("item_tag", "Item");
                    outf("\t\tif (size>0)\n");
                    outf("\t\t\tbuffer.append(\"<%s>\");\n", pi->getXmlTag());
                    outf("\t\tfor (int i=0;i<size;i++)\n");
                    //outf("\t\t{\n");
                    outf("\t\t\tbuffer.appendf(\"<%s>%%s</%s>\", CX%s::stringOf(v.item(i)));\n",item_tag, item_tag, pi->typname);
                    //outf("\t\t\tC%s::serializer(ctx,v.item(i),buffer,false);\n",pi->typname);
                    //outf("\t\t\tbuffer.append(\"</%s>\");\n",item_tag);
                    //outf("\t\t}\n");
                    outf("\t\tif (size>0)\n");
                    outf("\t\t\tbuffer.append(\"</%s>\");\n", pi->getXmlTag());
                }
                else if (pi->kind == TK_ESPSTRUCT || pi->kind == TK_null) // should be fixed at lex/yacc
                {
                    outf("\t\tIArrayOf<IConst%s>& v = src.get%s();\n",pi->typname,uname);
                    outf("\t\tint size = v.length();\n");
                    const char *item_tag = pi->getMetaString("item_tag", "Item");
                    outf("\t\tif (size>0)\n");
                    outf("\t\t\tbuffer.append(\"<%s>\");\n", pi->getXmlTag());
                    outf("\t\tfor (int i=0;i<size;i++)\n");
                    outf("\t\t{\n");
                    outf("\t\t\tbuffer.append(\"<%s>\");\n",item_tag);
                    outf("\t\t\tC%s::serializer(ctx,v.item(i),buffer,false);\n",pi->typname);
                    outf("\t\t\tbuffer.append(\"</%s>\");\n",item_tag);
                    outf("\t\t}\n");
                    outf("\t\tif (size>0)\n");
                    outf("\t\t\tbuffer.append(\"</%s>\");\n", pi->getXmlTag());
                }
                else
                    outf("\t\t**** TODO: unhandled array: kind=%s, type=%s, name=%s, xsd-type=%s\n", getTypeKindName(pi->kind), pi->typname, uname, pi->getXsdType());
            }
            else 
            {
                outf("\t\t**** TODO: unhandled array: type=<NULL>, name=%s, xsd-type=%s\n", uname, pi->getXsdType());
            }
            outf("\t}\n");
        }
        else if (pi->kind == TK_ESPSTRUCT)
        {
            outf("\t{\n");
            outf("\t\tStringBuffer tmp;\n");
            outf("\t\tC%s::serializer(ctx,src.get%s(), tmp, false);\n", pi->typname, uname);
            outf("\t\tif (tmp.length()>0)\n");
            const char* tag = pi->getXmlTag();
            outf("\t\t\tbuffer.appendf(\"<%s>%%s</%s>\",tmp.str());\n", tag, tag);
            outf("\t}\n");
        }
        else if (pi->kind == TK_ESPENUM)
        {
            outs("\t{\n");
            outf("\t\tconst char* s = src.get%sAsString();\n",uname);
            outf("\t\tbuffer.append(\"<%s>\");\n",pi->getXmlTag());
            outs("\t\tencodeUtf8XML(s,buffer);\n");
            outf("\t\tbuffer.append(\"</%s>\");\n",pi->getXmlTag());
            outs("\t}\n");
        }
        else 
        {
            esp_xlate_info* info = esp_xlat(pi);
            switch(info->access_kind)
            {
            case TK_CHAR:
                outf("\t{\n");
                outf("\t\tconst char* s = src.get%s();\n", uname);
                outf("\t\tif (s && *s)\n");
                if (!getMetaInt("encode",1))
                {
                    outf("\t\tbuffer.appendf(\"<%s>%%s</%s>\",s);\n",pi->name,pi->name);
                }
                else
                {
                    outf("\t\t{\n");
                    outf("\t\t\tbuffer.append(\"<%s>\");\n", pi->getXmlTag());
                    outf("\t\t\tencodeUtf8XML(s,buffer);\n");
                    outf("\t\t\tbuffer.append(\"</%s>\");\n", pi->getXmlTag());
                    outf("\t\t}\n");
                }
                outf("\t}\n");
                break;

            case TK_INT:
            case TK_SHORT:
                {
                    outf("\t{\n");
                    outf("\t\t%s n = src.get%s();\n", esp_xlat(pi)->access_type, uname);
                    outf("\t\tif (n)\n");
                    const char* tag = pi->getXmlTag();
                    outf("\t\t\tbuffer.appendf(\"<%s>%%d</%s>\", n);\n", tag, tag);
                    outf("\t}\n");
                    break;
                }
            case TK_LONG:
                {
                    outf("\t{\n");
                    outf("\t\t%s n = src.get%s();\n", esp_xlat(pi)->access_type, uname);
                    outf("\t\tif (n)\n");
                    const char* tag = pi->getXmlTag();
                    outf("\t\t\tbuffer.appendf(\"<%s>%%\"I64F\"d</%s>\", n);\n", tag, tag);
                    outf("\t}\n");
                    break;
                }
            case TK_BOOL:
                {
                    outf("\t{\n");
                    outf("\t\t%s b = src.get%s();\n", esp_xlat(pi)->access_type, uname);
                    outf("\t\tif (b)\n");
                    const char* tag = pi->getXmlTag();
                    outf("\t\t\tbuffer.appendf(\"<%s>1</%s>\");\n", tag, tag);
                    outf("\t}\n");
                    break;
                }

            default:
                if (pi->kind == TK_STRUCT && info->eam_type == EAM_jmbin) // binary
                {
                    //TODO: should we encode binary data?
                    outf("\t{\n");
                    outf("\t\tStringBuffer tmp;\n");
                    outf("\t\tJBASE64_Encode(src.get%s().toByteArray(), src.get%s().length(), tmp);\n", uname, uname);
                    outf("\t\tif (tmp.length()>0)\n");
                    const char* tag = pi->getXmlTag();
                    outf("\t\t\tbuffer.appendf(\"<%s>%%s</%s>\",tmp.str());\n", tag, tag);
                    outf("\t}\n");
                }
                else
                {
                    outf("\t{\n");
                    outf("\t\t//*** default kind: %s; type=%s, name=%s\n", getTypeKindName(pi->kind), pi->typname, uname);
                    outf("\t\tbuffer.append(\"<%s>\");\n", pi->getXmlTag());
                    outf("\t\tbuffer.append(src.get%s());\n", uname);
                    outf("\t\tbuffer.append(\"</%s>\");\n", pi->getXmlTag());
                    outf("\t}\n");
                }
                break;
            }
        }
        //if (hasIf) outs("\t}\n");

        free(uname);
    }

#else
    // respect nil_remove: may cause backward compatibility problem

    bool nilRemove = getMetaInt("nil_remove", 0)!=0;

    indentReset(1);
    for (pi=getParams();pi!=NULL;pi=pi->next)
    {
        char *uname=strdup(pi->name);
        *uname = upperchar(*uname);

        if (pi->hasMapInfo())
            pi->write_mapinfo_check(1,"ctx");

        if (pi->flags & PF_TEMPLATE) // array
        {
            indentOutf("{\n");
            indentInc(1);
            if (pi->isPrimitiveArray())
            {
                const char *item_tag = pi->getMetaString("item_tag", "Item");
                const char *type = pi->getArrayImplType();
                indentOutf("%s& v = src.get%s();\n",type,uname);
                indentOutf("int size = v.length();\n");
                if (nilRemove)
                {
                    indentOutf("if (size>0)\n");
                    indentOutf1(1,"buffer.append(\"<%s>\");\n", pi->getXmlTag());
                }
                else
                    indentOutf("buffer.append(\"<%s>\");\n", pi->getXmlTag());
                indentOuts("for (int i=0;i<size;i++)\n");

                const char* fmt;
                switch(pi->kind)
                {
                case TK_BOOL:
                case TK_SHORT: 
                case TK_INT: fmt = "d"; break;
                case TK_UNSIGNED: fmt = "u"; break;
                case TK_LONG: fmt = "ld"; break;
                case TK_UNSIGNEDLONG: fmt = "lu"; break;
                case TK_FLOAT:
                case TK_DOUBLE: fmt = "g"; break;
                case TK_null: 
                case TK_CHAR: fmt = "s"; break; 
                default: 
                    {
                        char buf[128];
                        sprintf(buf,"Unhandled array type: %s (%s)", getTypeKindName(pi->kind), name_);
                        yyerror(buf);
                    }
                }

                indentOutf1(1,"buffer.appendf(\"<%s>%%%s</%s>\",v.item(i));\n",item_tag,fmt,item_tag);
                if (nilRemove)
                {
                    indentOutf("if (size>0)\n");
                    indentOutf1(1,"buffer.append(\"</%s>\");\n", pi->getXmlTag());
                }
                else
                    indentOutf("buffer.append(\"</%s>\");\n", pi->getXmlTag());
            }
            else if (pi->typname) 
            {
                indentOutf("IArrayOf<IConst%s>& v = src.get%s();\n",pi->typname,uname);
                indentOuts("int size = v.length();\n");
                const char *item_tag = pi->getMetaString("item_tag", pi->typname);
                if (nilRemove)
                {
                    indentOutf("if (size>0)\n");
                    indentOutf1(1,"buffer.append(\"<%s>\");\n", pi->getXmlTag());
                }
                else
                    indentOutf("buffer.append(\"<%s>\");\n", pi->getXmlTag());
                indentOutf("for (int i=0;i<size;i++)\n");
                indentOutf("{\n");
                indentOutf(1,"buffer.append(\"<%s>\");\n",item_tag);
                indentOutf("C%s::serializer(ctx,v.item(i),buffer,false);\n",pi->typname);
                indentOutf("buffer.append(\"</%s>\");\n",item_tag);
                indentOutf(-1,"}\n");
                if (nilRemove)
                {
                    indentOutf("if (size>0)\n");
                    indentOutf1(1,"buffer.append(\"</%s>\");\n", pi->getXmlTag());
                }
                else
                    indentOutf("buffer.append(\"</%s>\");\n", pi->getXmlTag());
            }
            else 
            {
                indentOutf("**** TODO: unhandled array: type=%s, name=%s, xsd-type=%s\n", pi->typname, uname, pi->getXsdType());
            }
            indentOutf(-1,"}\n");
        }
        else if (pi->kind == TK_ESPSTRUCT)
        {
            indentOutf("{\n");
            indentInc(1);
            if (nilRemove)
            {
                indentOutf("StringBuffer tmp;\n");
                indentOutf("C%s::serializer(ctx,src.get%s(), tmp, false);\n", pi->typname, uname);
                indentOutf("if (tmp.length()>0)\n");
                const char* tag = pi->getXmlTag();
                indentOutf1(1,"buffer.appendf(\"<%s>%%s</%s>\",tmp.str());\n", tag, tag);
            }
            else
            {
                indentOutf("buffer.append(\"<%s>\");\n", pi->getXmlTag());
                indentOutf("C%s::serializer(ctx,src.get%s(), buffer, false);\n", pi->typname, uname);
                indentOutf("buffer.append(\"</%s>\");\n", pi->getXmlTag());
            }
            indentOutf(-1,"}\n");
        }
        else 
        {
            esp_xlate_info* info = esp_xlat(pi);
            switch(info->access_kind)
            {
            case TK_CHAR:
                indentOuts("{\n");
                indentOutf(1,"const char* s = src.get%s();\n", uname);
                if (nilRemove)
                {
                    indentOutf("if (s && *s)\n");
                    indentInc(1);
                }
                    
                if (!getMetaInt("encode",1))
                {
                    indentOutf("buffer.appendf(\"<%s>%%s</%s>\",s);\n",pi->name,pi->name);
                }
                else
                {
                    if (nilRemove)
                        indentOutf1(-1,"{\n");
                    indentOutf("buffer.append(\"<%s>\");\n", pi->getXmlTag());
                    indentOutf("encodeUtf8XML(s,buffer);\n");
                    indentOutf("buffer.append(\"</%s>\");\n", pi->getXmlTag());
                    if (nilRemove)
                        indentOutf1(-1,"}\n");
                }
                if (nilRemove)
                    indentInc(-1);
                indentOuts(-1,"}\n");
                break;

            case TK_INT:
            case TK_LONG:
            case TK_SHORT:
                indentOuts("{\n");
                indentOutf(1,"%s n = src.get%s();\n", esp_xlat(pi)->access_type, uname);
                if (nilRemove)
                {
                    indentOuts("if (n)\n");
                    indentInc(1);
                }
                indentOutf("buffer.appendf(\"<%s>%%d</%s>\", n);\n", pi->name,pi->name);
                if (nilRemove)
                    indentInc(-1);
                indentOuts(-1,"}\n");
                break;

            case TK_BOOL:
                indentOuts("{\n");
                indentOutf(1,"%s b = src.get%s();\n", esp_xlat(pi)->access_type, uname);
                if (nilRemove)
                {
                    indentOuts("if (b)\n");
                    indentInc(1);
                }
                const char* tag = pi->getXmlTag();
                indentOutf("buffer.append(\"<%s>1</%s>\");\n", tag,tag);
                if (nilRemove)
                    indentInc(-1);
                indentOuts(-1,"}\n");
                break;

            default:
                if (pi->kind == TK_STRUCT && info->eam_type == EAM_jmbin) // binary
                {
                    //TODO: should we encode binary data?
                    indentOuts("{\n");
                    if (nilRemove)
                    {
                        indentOutf(1,"StringBuffer tmp;\n");
                        indentOutf("JBASE64_Encode(src.get%s().toByteArray(), src.get%s().length(), tmp);\n", uname, uname);
                        indentOutf("if (tmp.length()>0)\n");
                        const char* tag = pi->getXmlTag();
                        indentOutf1(1,"buffer.appendf(\"<%s>%%s</%s>\",tmp.str());\n", tag,tag);
                    }
                    else
                    {
                        indentOutf(1,"buffer.append(\"<%s>\");\n", pi->getXmlTag());
                        indentOutf("JBASE64_Encode(src.get%s().toByteArray(), src.get%s().length(), buffer);\n", uname, uname);
                        indentOutf("buffer.append(\"</%s>\");\n", pi->getXmlTag());
                    }
                    indentOuts(-1,"}\n");
                }
                else
                {
                    indentOuts("{\n");
                    if (nilRemove)
                    {
                        indentOutf(1,"//*** default kind: %s; type=%s, name=%s\n", getTypeKindName(pi->kind), pi->typname, uname);
                        indentOutf("StringBuffer tmp(src.get%s());\n",uname);
                        indentOutf("if (tmp.length()>0)\n");
                        indentOutf1(1,"buffer.appendf(\"<%s>%%s</%s>\",tmp.str());\n", pi->name,pi->name);
                    }
                    else
                    {
                        indentOutf(1,"//*** default kind: %s; type=%s, name=%s\n", getTypeKindName(pi->kind), pi->typname, uname);
                        indentOutf("buffer.append(\"<%s>\");\n", pi->getXmlTag());
                        indentOutf("buffer.append(src.get%s());\n", uname);
                        indentOutf("buffer.append(\"</%s>\");\n", pi->getXmlTag());
                    }
                    indentOuts(-1,"}\n");
                }
                break;
            }
        }

        free(uname);
    }
#endif

    outf("\tif (keepRootTag)\n\t\tbuffer.append(\"</%s>\");\n", name_);
    outs("}\n");



    //=============================================================================================================
    //method ==> serialize (MemoryBuffer&, StringBuffer &)
    if (contentVar)
    {
        outf("\nvoid C%s::appendContent(IEspContext* ctx, MemoryBuffer& buffer, StringBuffer &mimetype)\n{\n", name_);
        esp_xlate_info *xinfo = esp_xlat(contentVar);
        
        if (strcmp(xinfo->store_type, "StringBuffer")!=0)
            outf("\tbuffer.clear().append(m_%s.getValue());\n", contentVar->name);
        else
            outf("\tbuffer.clear().append(m_%s.getValue().length(), m_%s.getValue().str());\n", contentVar->name, contentVar->name);
        
        outf("\tmimetype.set(m_%s_mimetype.str());\n", contentVar->name);
        outs("}\n");
    }

    //=============================================================================================================
    //method: unserialize(IRcpMessage...)
    outf("\nbool C%s::unserialize(IRpcMessage& rpc_request, const char *tagname, const char *basepath)\n{\n", name_);
    if (parent)
    {
        outf("\tbool hasValue = C%s::unserialize(rpc_request, tagname, basepath);\n", parent);
        outf("\treturn hasValue | localUnserialize(rpc_request, tagname, basepath);\n");
        outs("}\n");

        //method: localUnserialize(IRcpMessage...)
        outf("\nbool C%s::localUnserialize(IRpcMessage& rpc_request, const char *tagname, const char *basepath)\n{\n", name_);
    }
    
    outs("\trpc_request.setEncodeXml(false);\n");
    outs("\tbool hasValue = false;\n");
    
    if (espm_type_==espm_response)
    {
        outs(
            "\tStringBuffer xml;\n"
            "\trpc_request.get_value(\"Exceptions\", xml, false);\n\n"
            
            "\tOwned<IMultiException> me = MakeMultiException();\n"
            "\tif(xml.length() > 0)\n"
            "\t\tme->deserialize(xml.str());\n\n"
            
            "\tif (me->ordinality() > 0 )\n"
            "\t{\n"
            "\t\tIArrayOf<IException>& exceptions = me->getArray();\n"
            "\t\tForEachItemIn(i, exceptions)\n"
            "\t\t\tnoteException(*LINK(&exceptions.item(i)));\n"
            "\t}\n"     
            "\telse\n"
            "\t{\n");
    }

    for (pi=getParams();pi!=NULL;pi=pi->next)
    {
        pi->write_esp_unmarshall("rpc_request", true, (espm_type_==espm_response)?2:1);
    }

    if (getMetaInt("element"))
    {
        outs(1, "hasValue |= rpc_request.get_value(basepath, m_tag_value);\n");
    }
            
    if (espm_type_==espm_response)
        outs("\t}\n");

    outs("\treturn hasValue;\n");
    
    outs("}\n");
    
    //=============================================================================================================
    //method: unserialize(CSoapValue...)
    if (parent)
    {
        outf("\nbool C%s::unserialize(IEspContext* ctx, CSoapValue& soapval, bool localOnly)\n{\n", name_);
        outf("\tbool hasValue = false;\n");
        outf("\tif(!localOnly)\n");
        outf("\t\thasValue |= C%s::unserialize(ctx,soapval);\n", parent);
    }
    else
    {
        outf("\nbool C%s::unserialize(IEspContext* ctx, CSoapValue& soapval)\n{\n", name_);
        outf("\tbool hasValue = false;\n");
    }

    for (pi=getParams();pi!=NULL;pi=pi->next)
    {
        pi->write_esp_unmarshall_soapval("soapval");
    }
    if (getMetaInt("element"))
        outs(1, "hasValue |= soapval.get_value(\"\",m_tag_value);\n");

    outs("\treturn hasValue;\n");
    outs("}\n");

    //=============================================================================================================
    //method: unserialize(IProperties...)
    if (parent)
    {
        outf("\nbool C%s::unserialize(IEspContext* ctx, IProperties& params, MapStrToBuf *attachments, const char *basepath, bool localOnly)\n{\n", name_);
        outf("\tbool hasValue = false;\n");
        outf("\tif(!localOnly)\n");
        outf("\t\thasValue |= C%s::unserialize(ctx,params,attachments, basepath);\n", parent);
    }
    else 
    {
        outf("\nbool C%s::unserialize(IEspContext* ctx, IProperties& params, MapStrToBuf *attachments, const char *basepath)\n{\n", name_);
        outf("\tbool hasValue = false;\n");
    }

    for (pi=getParams();pi!=NULL;pi=pi->next)
    {
        if (pi->typname && !strcmp(pi->typname, "EspTextFile"))
        {
            pi->write_esp_unmarshall_attachments("params", "attachments");
            indent(1);
            outf("hasValue |= m_%s_name.unmarshall(ctx, params, attachments, \"%s\", basepath%s);\n", pi->name, pi->name, pi->getOptionalParam());
        }
        else
            pi->write_esp_unmarshall_properties("params", "attachments");;
    }
    if (getMetaInt("element"))
    {
        outs(1, "const char* val = params.queryProp(basepath);\n");
        outs(1, "if (val && *val) {\n");
        outs(2, "m_tag_value.set(val);\n");
        outs(2, "hasValue = true;\n");
        outs(1, "}\n");
    }

    outs("\treturn hasValue;\n");
    outs("}\n");
    
    //outf("\n\tvoid C%s::unserialize(const char * msg)\n\t{\n", name_);
    
    //for (pi=getParams();pi!=NULL;pi=pi->next)
    //{
    //  pi->write_esp_unmarshall("msg");
    //}
    //outs("\t}\n\n");

    outs("\n");
    write_esp_methods();
    
    //outs("};\n\n");
    
    write_factory_impl();
}

void EspMessageInfo::write_clarion_methods(enum espaxm_type axstype)
{
    ParamInfo *pi;
    
    if (axstype!=espaxm_setters)
    {
        if (espm_type_==espm_response)
            outs("queryClientStatus  PROCEDURE(),LONG,PROC\n");
        for (pi=getParams();pi!=NULL;pi=pi->next)
        {
            pi->write_clarion_attr_method(false);
        }
    }
    
    if (axstype!=espaxm_getters)
    {
        for (pi=getParams();pi!=NULL;pi=pi->next)
        {
            pi->write_clarion_attr_method(true);
        }
    }
}

void EspMessageInfo::write_esp_mapinfo(bool isDecl)
{
#ifdef MAP_INFO
    outs("\nstatic IEspMapInfo& getMapInfo();");
#endif
}

char* makeXsdType(const char* s)
{
    if (!s)
        return NULL;

    if (*s == '"')
        s++;
    if (strncmp(s,"tns:",4)==0)
    {
        s+=4;
        size_t len = strlen(s);
        if (*(s+len-1)=='"')
            len--;
        char* t = (char*)malloc(len+1);
        memcpy(t,s,len);
        t[len] = 0;
        return t;
    }
    else
        return NULL;
}

void EspMessageInfo::write_esp_methods(enum espaxm_type axstype, bool isDecl, bool isPure)
{
    ParamInfo *pi;
    

    if (axstype!=espaxm_setters)
    {
        for (pi=getParams();pi!=NULL;pi=pi->next)
        {
            char* xsd = makeXsdType(pi->getMetaString("format_as",NULL));
            pi->write_esp_attr_method(name_, false, getMetaInt("nil_remove")!=0, isDecl, isPure, getMetaInt("trim")!=0,xsd);
            if (xsd)
                free(xsd);
        }
    }
    
    if (axstype!=espaxm_getters)
    {
        for (pi=getParams();pi!=NULL;pi=pi->next)
        {
            char* xsd = makeXsdType(pi->getMetaString("format_as",NULL));
            pi->write_esp_attr_method(name_, true, getMetaInt("nil_remove")!=0, isDecl, isPure, getMetaInt("trim")!=0,xsd);
            if (xsd)
                free(xsd);
        }
    }
}

void EspMessageInfo::write_esp_parms(bool isClientImpl)
{
    ParamInfo *pi=getParams();

    if (pi)
    {
        if (isClientImpl)
            pi->write_esp_client_impl();
        else
            pi->write_esp_param();

        for (pi=pi->next;pi!=NULL;pi=pi->next)
        {
            if (isClientImpl)
                pi->write_esp_client_impl();
            else
            {
                outs(", ");
                pi->write_esp_param();
            }
        }
    }
}

void EspMessageInfo::write_esp_client_method(const char *serv, const char *respname, const char *methname, bool isDecl, bool isPure)
{
    outs("\n");
    if (isDecl)
        outs("\tvirtual ");
    outf("IClient%s *", respname);
    if (!isDecl && !isPure)
        outf("CClient%s::", serv);
    outf("%sFn(", methname);
    write_esp_parms(false);
    outs(")");

    if (isPure)
        outs("=0");
    if (isDecl)
        outs(";\n");
    else
    {
        outs("\n{\n");
        outf("\tOwned<IClient%s> req =  create%sRequest();\n", name_, methname);
        write_esp_parms(true);
        outf("\treturn %s(req.get());\n", methname);
        outs("}\n");
    }

}

void EspMessageInfo::write_cpp_interfaces()
{
    if (espm_type_ == espm_enum)
    {
        // C enum type
        outf("enum C%s { %s_Undefined=-1,", name_, name_);

        const char* base = getParentName();
        bool isIntBase = strieq(base,"int") || strieq(base,"long") || strieq(base,"uint") || strieq(base,"short");
        for (ParamInfo* pi=getParams();pi!=NULL;pi=pi->next)
        {
            outf("C%s_%s", name_, pi->name);
            if (isIntBase) {
                int v = pi->getMetaInt("enum",-1);
                if (v==-1)
                    outf("*** invalid value of Enum type");
                outf("=%d",v);
            }
            outs(", ");
        }
        outs("};\n");

        // array
        outf("MAKEValueArray(C%s, %sArray);\n", name_, name_);
        return;
    }

    outf("interface IConst%s : extends ", name_);
    switch (espm_type_)
    {
    case espm_request:
        outs("IEspRequest\n{\n");
        break;
    case espm_response:
        outs("IEspResponse\n{\n");
        break;
    case espm_struct:
        outs("IEspStruct\n{\n");
        break;
    case espm_enum:
    case espm_none:
        assert(!"Code shouldn't be reached");
        break;
    }
    
    write_esp_methods(espaxm_getters, true, true);

    if (getMetaInt("element")!=0)
        outs(1, "virtual const char * get_tag_value()=0;\n");

    outs("};\n\n");
    
    
    outf("interface IEsp%s : extends IConst%s\n{\n", name_, name_);
    write_esp_methods(espaxm_setters, true, true);
    outf("\tvirtual void copy(IConst%s &from)=0;\n", name_);
    if (getMetaInt("element"))
        outs(1, "virtual void set_tag_value(const char *value)=0;\n");
    outs("};\n\n");
    
    outf("interface IClient%s : extends IInterface\n", name_);
    outs("{\n");
    
    switch (espm_type_)
    {
    case espm_request:
        write_esp_methods(espaxm_setters, true, true);
        write_esp_mapinfo(true);
        break;
    case espm_response:
        outs("\n\tvirtual int queryClientStatus()=0;\n");
        write_esp_methods(espaxm_getters, true, true);
        if (getMetaInt("exceptions_inline")!=0)
            outs("\n\tvirtual const IMultiException& getExceptions()=0;\n");
        write_esp_mapinfo(true);
        break;
    case espm_struct:
        write_esp_methods(espaxm_setters, true, true);
        write_esp_methods(espaxm_getters, true, true);
        break;
    case espm_enum:
    case espm_none:
        assert(!"Code shouldn't be reached"); 
        break;
    }
    
    outs("};\n\n");
}

void EspMessageInfo::write_factory_decl()
{
    switch (espm_type_)
    {
    case espm_struct:
        outf("extern \"C\" %s IEsp%s *create%s(const char *serv=NULL, const char *msgname=NULL);\n", (esp_def_export_tag) ? esp_def_export_tag : "", name_, name_);
        outf("extern \"C\" %s IClient%s *createClient%s(const char *serv=NULL, const char *msgname=NULL);\n", (esp_def_export_tag) ? esp_def_export_tag : "", name_, name_);
        break;
    case espm_request:
    case espm_response:
        outf("extern \"C\" %s IEsp%s *create%s(const char *serv=NULL);\n", (esp_def_export_tag) ? esp_def_export_tag : "", name_, name_);
        outf("extern \"C\" %s IClient%s *createClient%s(const char *serv=NULL);\n", (esp_def_export_tag) ? esp_def_export_tag : "", name_, name_);
        break;
    case espm_enum:
        // no factory for enum
        return;

    default:
        assert(!"Unhandled espm type");
    }
}

void EspMessageInfo::write_factory_impl()
{
    switch (espm_type_)
    {
    case espm_struct:
        outf("extern \"C\" %s IEsp%s *create%s(const char *serv, const char *msgname){return ((IEsp%s *)new C%s(serv /*, msgname*/));}\n", (esp_def_export_tag) ? esp_def_export_tag : "", name_, name_, name_, name_);
        outf("extern \"C\" %s IClient%s *createClient%s(const char *serv, const char *msgname){return ((IClient%s *)new C%s(serv /*, msgname*/));}\n", (esp_def_export_tag) ? esp_def_export_tag : "", name_, name_, name_, name_);
        break;
    case espm_request:
    case espm_response:
        outf("extern \"C\" %s IEsp%s *create%s(const char *serv){return ((IEsp%s *)new C%s(serv));}\n", (esp_def_export_tag) ? esp_def_export_tag : "", name_, name_, name_, name_);
        outf("extern \"C\" %s IClient%s *createClient%s(const char *serv){return ((IClient%s *)new C%s(serv));}\n", (esp_def_export_tag) ? esp_def_export_tag : "", name_, name_, name_, name_);
        break;
    case espm_enum:
        break;
    default:
        assert(!"Unhandled espm type");
    }
}


void EspMessageInfo::write_clarion_include_interface()
{
    static char ifname[256];
    strcpy(ifname, "cppClient");
    strcat(ifname, name_);
    
    outf("%s  INTERFACE(cppInterface),COM\n", ifname);
    
    if (espm_type_==espm_struct)
    {
        write_clarion_methods(espaxm_setters);
        write_clarion_methods(espaxm_getters);
    }
    else if (espm_type_==espm_request)
        write_clarion_methods(espaxm_setters);
    else
        write_clarion_methods(espaxm_getters);
    
    outs("    END\n\n");
}


EspMessageInfo *EspMethodInfo::getRequestInfo()
{
    EspMessageInfo *msg = hcp->msgs;

    for(;msg!=NULL; msg=msg->next)
    {
        if (!strcmp(msg->getName(), request_))
            return msg;
    }
    return NULL;
}

bool EspMethodInfo::write_mapinfo_check(const char* ctxvar)
{
    StrBuffer minVer, maxVer;
    bool hasMin = getMetaVerInfo("min_ver", minVer);
    bool hasMax = getMetaVerInfo("max_ver", maxVer);

    bool hasOutput = false;
    if (hasMin || hasMax)
    {
        hasOutput = true;
        indentOuts("if (");
        if (hasMin && hasMax)
            outf("(%s.getClientVersion()>=%s && %s.getClientVersion()<=%s)", ctxvar, minVer.str(), ctxvar, maxVer.str());
        else if (hasMin)
            outf("%s.getClientVersion()>=%s", ctxvar,minVer.str());
        else
            outf("%s.getClientVersion()<=%s", ctxvar,maxVer.str());
    }
    const char* optional = getMetaString("optional", NULL);
    if (optional)
    {
        if (hasOutput)
            outs(" && ");
        else
        {
            indentOuts("if (");
            hasOutput = true;
        }
        const char* quote = (*optional == '"') ? "":"\"";
        outf("%s.checkOptional(%s%s%s)", ctxvar, quote,optional,quote);
    }

    if (hasOutput)
    {
        outs(") {\n");
        indentInc(1);
    }

    return hasOutput;
}

void EspMethodInfo::write_esp_method(const char *serv, bool isDecl, bool isPure)
{
    EspMessageInfo *req = getRequestInfo();

    if (req)
    {
        req->write_esp_client_method(serv, getResp(), name_, isDecl, isPure);
    }
}

void EspServInfo::write_factory_impl()
{
    outs("extern \"C\"");
    if (esp_def_export_tag)
        outf(" %s", esp_def_export_tag);
    outf(" IClient%s * create%sClient() {  return new CClient%s(); }\n", name_, name_, name_);
}

void EspServInfo::write_esp_binding_ipp()
{
    EspMethodInfo *mthi=NULL;
    int useMethodName = getMetaInt("use_method_name", 0);
    
    outf("\n\nclass C%sSoapBinding : public CHttpSoapBinding\n", name_);
    outs("{\npublic:\n");
    //dom
    outf("\tC%sSoapBinding(http_soap_log_level level=hsl_none);\n", name_);
    outf("\tC%sSoapBinding(IPropertyTree* cfg, const char *bindname=NULL, const char *procname=NULL, http_soap_log_level level=hsl_none);\n", name_);
    
    outs("\tvirtual void init_strings();\n");
    
    //method ==> processRequest
    outs("\tvirtual int processRequest(IRpcMessage* rpc_call, IRpcMessage* rpc_response);\n");
    
    //method ==> getXsdDefinition
    outs("\tint getXsdDefinition(IEspContext &context, CHttpRequest* request, StringBuffer &content, const char *service, const char *method, bool mda);\n");
    
    //method ==> getMethodHtmlForm
    outs("\tvirtual int getMethodHtmlForm(IEspContext &context, CHttpRequest* request, const char *serv, const char *method, StringBuffer &page, bool bIncludeFormTag);\n");
    
    //method ==> getQualifiedNames
    outs("\tint getQualifiedNames(IEspContext& ctx, MethodInfoArray & methods);\n");
    
    //method ==> getServiceName
    outs("\tStringBuffer & getServiceName(StringBuffer &resp);\n");
    
    //method ==> isValidServiceName
    outs("\tbool isValidServiceName(IEspContext &context, const char *name);\n");
    
    //method ==> qualifyMethodName
    outs("\tbool qualifyMethodName(IEspContext &context, const char *methname, StringBuffer *methQName);\n");
    
    //method ==> qualifyServiceName
    outs("\tbool qualifyServiceName(IEspContext &context, const char *servname, const char *methname, StringBuffer &servQName, StringBuffer *methQName);\n");
    
    //method ==> onGetFile
    outs("\tvirtual int onGetFile(IEspContext &context, CHttpRequest* request, CHttpResponse* response, const char *pathex);\n");
    
    //Method ==> onGetForm
    outs("\tvirtual int onGetForm(IEspContext &context, CHttpRequest* request, CHttpResponse* response, const char *service, const char *method);\n");
    
    //Method ==> onGetXForm
    //if (getMetaInt("use_new_form",0))
    outs("\tvirtual int onGetXForm(IEspContext &context, CHttpRequest* request, CHttpResponse* response, const char *service, const char *method);\n");
    
    //Method ==> supportGeneratedForms
    if (getMetaInt("noforms", 0))
        outs("\tvirtual bool supportGeneratedForms(){return false;}\n");
    
    if (getMetaInt("no_ws_index", 0))
    {
        //Method ==> onGetIndex
        outs("\tvirtual int onGetIndex(IEspContext &context, CHttpRequest* request, CHttpResponse* response, const char *service)\n");
        outs("\t{\n");
        outs("\t\treturn onGetNotFound(context, request, response, service);\n");
        outs("\t}\n");
    }
    
    //Method ==> onGetService
    outs("\tvirtual int onGetService(IEspContext &context, CHttpRequest* request, CHttpResponse* response, const char *service, const char *method, const char *pathex);\n");

    //Method ==> createReqBinding
    outs(1, "virtual IRpcRequestBinding *createReqBinding(IEspContext &context, IHttpMessage* request, const char *service, const char *method);\n");

    //Method ==> onGetInstantQuery
    outs("\tvirtual int onGetInstantQuery(IEspContext &context, CHttpRequest* request, CHttpResponse* response, const char *service, const char *method);\n");
    
    //Method ==> xslTransform
    if (needsXslt)
    {
        outs("\tvoid setXslProcessor(IInterface *xslp_){xslp.set(dynamic_cast<IXslProcessor *>(xslp_));}\n");
        outs("private:\n");
        outs("\tOwned<IXslProcessor> xslp;\n");
        outs("\tvoid xslTransform(const char* xml, const char* xslFile, StringBuffer& output, IProperties *params)\n"
            "\t{\n"
            "\t\tif (xslp)\n"
            "\t\t{\n"
            "\t\t\tOwned<IXslTransform> xform = xslp->createXslTransform();\n"
            "\t\t\tStringBuffer xslpath;\n"
            "\t\t\tif (!strnicmp(xslFile, \"/esp/xslt/\", 10))\n"
            "\t\t\t\tif (!checkFileExists(xslpath.append(getCFD()).append(\"smc_xslt/\").append(xslFile+10).str()) && !checkFileExists(xslpath.append(getCFD()).append(\"xslt/\").append(xslFile+10).str()))\n"
            "\t\t\t\t\treturn;\n"
            "\t\t\txform->loadXslFromFile((xslpath.length()) ? xslpath.str() : xslFile);\n"
            "\t\t\txform->setXmlSource(xml, strlen(xml)+1);\n"
            "\t\t\tif (params) xform->copyParameters(params);\n"
            "\t\t\txform->transform(output.clear());\n"
            "\t\t}\n"
            "\t}\n");
    }
    else
        outs("\tvoid setXslProcessor(IInterface *xslp){}\n");
    
    outs("};\n\n");
}

void EspServInfo::write_esp_binding()
{
    EspMethodInfo *mthi=NULL;
    int useMethodName = getMetaInt("use_method_name", 0);
    StrBuffer wsdlVer;
    bool hasVersion = getMetaVerInfo(tags,"version",wsdlVer);
    if (!hasVersion)
        wsdlVer.append("1");

    //comment
    outs("\n//=======================================================");
    outf("\n// class C%sSoapBinding Implementation", name_);
    outs("\n//=======================================================");
    outs("\n");

    outf("\nC%sSoapBinding::C%sSoapBinding(http_soap_log_level level):CHttpSoapBinding(NULL, NULL, NULL, level)\n{\n\tinit_strings();\n\tsetWsdlVersion(%s);\n}\n", name_, name_, wsdlVer.str());
    outf("\nC%sSoapBinding::C%sSoapBinding(IPropertyTree* cfg, const char *bindname, const char *procname, http_soap_log_level level):CHttpSoapBinding(cfg, bindname, procname, level)\n{\n\tinit_strings(); \n\tsetWsdlVersion(%s);\n}\n", name_, name_, wsdlVer.str());
    
    outf("\nvoid C%sSoapBinding::init_strings()\n", name_);
    outs("{\n");
    
    for (mthi=methods;mthi!=NULL;mthi=mthi->next)
    {
        StrBuffer val;
        mthi->getMetaStringValue(val,"description");
        if (val.length()) {
            StrBuffer tmp; 
            outf("\taddMethodDescription(\"%s\", \"%s\");\n", mthi->getName(), printfEncode(val.str(), tmp).str());
        }
        mthi->getMetaStringValue(val.clear(),"help");
        if (val.length()) {
            StrBuffer tmp; 
            outf("\taddMethodHelp(\"%s\", \"%s\");\n", mthi->getName(), printfEncode(val.str(), tmp).str());
        }
    }
    outs("}\n");
    
    outf("\nint C%sSoapBinding::processRequest(IRpcMessage* rpc_call, IRpcMessage* rpc_response)\n", name_);
    outs("{\n");
    outs("\tif(rpc_call == NULL || rpc_response == NULL)\n\t\treturn -1;\n\n");
    
    outs(1, "IEspContext *ctx=rpc_call->queryContext();\n");
    outs(1, "DBGLOG(\"Client version: %g\", ctx->getClientVersion());\n");
    outs(1, "StringBuffer serviceName;\n");
    outs(1, "double clientVer=(ctx) ? ctx->getClientVersion() : 0.0;\n");
    outs(1, "qualifyServiceName(*ctx, ctx->queryServiceName(NULL), NULL, serviceName, NULL);\n");
    outs(1, "CRpcCall* thecall = dynamic_cast<CRpcCall *>(rpc_call);\n");
    outs(1, "CRpcResponse* response = dynamic_cast<CRpcResponse*>(rpc_response);\n\n");
    
    outf("\tOwned<IEsp%s> iserv = (IEsp%s*)getService();\n", name_, name_);
    outs("\tif(iserv == NULL)\n");
    outs("\t{\n");
    outs("\t\tresponse->set_status(SOAP_SERVER_ERROR);\n");
    outs("\t\tresponse->set_err(\"Service not available\");\n");
    outs("\t\tDBGLOG(\"Service not available\");\n");
    outs("\t\treturn -1;\n\t}\n");
    outs("\tif (thecall->get_name() == NULL)\n");
    outs("\t{\n");
    outs("\t\tresponse->set_status(SOAP_CLIENT_ERROR);\n");
    outs("\t\tresponse->set_err(\"No service method specified\");\n");
    outs("\t\tERRLOG(\"No service method specified\");\n");
    outs("\t\treturn -1;\n");
    outs("\t}\n");

    outs("\n\tIEspContext& context = *rpc_call->queryContext();\n\n");
    for (mthi=methods;mthi!=NULL;mthi=mthi->next)
    {
        outf("\tif(!stricmp(thecall->get_name(), \"%s\")||!stricmp(thecall->get_name(), \"%s\"))\n", mthi->getName(), mthi->getReq());
        outs("\t{\n");
        //esp_request + esp_response can persist longer than the scope of this method
        outf("\t\tOwned<C%s> esp_request = new C%s(serviceName.str(), thecall);\n", mthi->getReq(), mthi->getReq());
        outs("\t\tcheckRequest(context);\n");
        outf("\t\tOwned<C%s> esp_response = new C%s(serviceName.str());\n", mthi->getResp(), mthi->getResp());
        
        StrBuffer minVer;
        bool hasMinVer = mthi->getMetaVerInfo("min_ver", minVer);

        bool bHandleExceptions = 0 != mthi->getMetaInt("exceptions_inline", 0);
        if (!bHandleExceptions)
            bHandleExceptions = 0 != getMetaInt("exceptions_inline", 0);
        
        //begin try block
        if (bHandleExceptions)
        {
            outs("\t\tStringBuffer source;\n");
            outf("\t\tsource.appendf(\"%s::%%s()\", thecall->get_name());\n", name_);
            outf("\t\tOwned<IMultiException> me = MakeMultiException(source.str());\n");
            
            outs("\t\ttry\n");
            outs("\t\t{\n");
            if (hasMinVer)
            {
                outf("\t\t\tif (clientVer!=-1.0 && clientVer<%s)\n", minVer.str());
                outs("\t\t\t\tthrow MakeStringException(-1, \"Client version is too old, please update your client application.\");");
            }
            outs("\t\t\tresponse->set_status(SOAP_OK);\n");
            outf("\t\t\tiserv->on%s(context, *esp_request, *esp_response);\n", mthi->getName());
            outs("\t\t}\n");
            
            write_catch_blocks(mthi, ct_soapresp, 2);
        }
        else
        {
            if (hasMinVer)
            {
                outf("\t\tif (clientVer!=-1.0 && clientVer<%s)\n", minVer.str());
                outs("\t\t\tthrow MakeStringException(-1, \"Client version is too old (can't pass exception to client)\");\n");
            }
            if (mthi->getMetaInt("do_not_log",0))
                outs("\t\tcontext.queryRequestParameters()->setProp(\"do_not_log\",1);\n");
            outf("\t\tiserv->on%s(*rpc_call->queryContext(), *esp_request, *esp_response);\n", mthi->getName());
            outs("\t\tresponse->set_status(SOAP_OK);\n");
        }
        
        
        outf("\t\tresponse->set_name(\"%s\");\n", mthi->getResp());
        outs("\t\tesp_response->serialize(*response);\n");
        outs("\t\treturn 0;\n\t}\n\n");
    }
    
    outs("\tresponse->set_status(SOAP_CLIENT_ERROR);\n");
    outs("\tStringBuffer msg, svcName;\n");
    outs("\tmsg.appendf(\"Method %s not available in service %s\",thecall->get_name(),getServiceName(svcName).str());\n");
    outs("\tERRLOG(\"%s\", msg.str());\n");
    outs("\tresponse->set_err(msg);\n");
    outs("\treturn -1;\n");
    outs("}\n");
    
    //method ==> getXsdDefinition
    outf("\nint C%sSoapBinding::getXsdDefinition(IEspContext &context, CHttpRequest* request, StringBuffer &content, const char *service, const char *method, bool mda)\n", name_);
    outs("{\n");
    
    outs("\tBoolHash added;\n");

    // version
    if (hasVersion)
    {
        outs("\tif (context.getClientVersion()<=0)\n");
        outf("\t\tcontext.setClientVersion(%s);\n\n", wsdlVer.str());
    }
    outs("\tDBGLOG(\"Client version: %g\", context.getClientVersion());\n");

    // kept for backward compatible
    EspStructInfo *sti=NULL;
    for (sti=structs;sti!=NULL;sti=sti->next)
    {
        outf("\tC%s::getXsdDefinition(context, request, content, added);\n", sti->getName());
    }
    
    indentReset(1);
    outf(1, "bool fullservice = (!Utils::strcasecmp(service, \"%s\"));\n", name_);
    indentOuts("bool allMethods = (method==NULL || *method==0);\n");
    bool needPropsDeclare = true;
    bool needAccessFlagDeclare = true;
    for (mthi=methods;mthi!=NULL;mthi=mthi->next)
    {
        const char *requestName = (useMethodName) ? mthi->getName() : mthi->getReq();
        const char *optional=mthi->getMetaString("optional", NULL);
        const char *access=mthi->getMetaString("access", NULL);

        if (optional)
        {
            if (needPropsDeclare)
            {
                indentOuts("IProperties *props = request->queryParameters();\n");
                needPropsDeclare = false;
            }
            indentOutf("if (props && props->hasProp(%s)) {\n", optional);
            indentInc(1);
        }
        if (access)
        {
            if (needAccessFlagDeclare)
            {
                indentOuts("SecAccessFlags acc;\n");
                needAccessFlagDeclare = false;
            }
            indentOutf("if (context.authorizeFeature(%s, acc) && acc>=SecAccess_Read) {\n", access);
            indentInc(1);
        }
        
        indentOutf("if ((allMethods&&(fullservice||isMethodInSubService(context, service, \"%s\"))) || Utils::strcasecmp(method, \"%s\")==0)\n", mthi->getName(), mthi->getName());
        indentOuts("{\n");
        indentInc(1);
        bool hasMap = mthi->write_mapinfo_check("context");
        indentOutf("C%s::getMapInfo(context.queryMapInfo());\n", mthi->getReq());
        indentOutf("C%s::getMapInfo(context.queryMapInfo());\n", mthi->getResp());
        indentOutf("C%s::getXsdDefinition(context, request, \"%s\", content, added);\n", mthi->getReq(), requestName);
        indentOutf("C%s::getXsdDefinition(context, request, content, added);\n", mthi->getResp());
        if (hasMap)
            indentOuts(-1,"}\n");
        indentOuts(-1,"}\n");
        if (access)
            indentOuts(-1,"}\n");
        if (optional)
            indentOuts(-1,"}\n");
    }
    indentOuts("return 0;\n");
    indentOuts(-1,"}\n");
    
    //method ==> getMethodHtmlForm
    outf("\nint C%sSoapBinding::getMethodHtmlForm(IEspContext &context, CHttpRequest* request, const char *serv, const char *method, StringBuffer &page, bool bIncludeFormTag)\n", name_);
    outs("{\n");
    
    outf("\tDBGLOG(\"Client version: %%g\", context.getClientVersion());\n");

    for (mthi=methods;mthi!=NULL;mthi=mthi->next)
    {
        outf("\tif (Utils::strcasecmp(method, \"%s\")==0)\n", mthi->getName());
        outs("\t{\n");
        outf("\t\tC%s::getHtmlForm(context, request, serv, method, page);\n", mthi->getReq());
        outs("\t}\n");
    }
    outs("\treturn 0;\n");
    outs("}\n");
    
    //method ==> getQualifiedNames
    outf("\nint C%sSoapBinding::getQualifiedNames(IEspContext& ctx, MethodInfoArray & methods)\n", name_);
    outs("{\n");
    outs(1, "double ver = ctx.getClientVersion();\n");
    outs(1, "if (ver<=0)\n");
    outs(2,     "ver = getWsdlVersion();\n");
    outs(1, "const char *servname=ctx.queryServiceName(NULL);\n");
    outf(1, "bool fullservice = (!stricmp(servname, \"esp\")||!stricmp(servname, \"%s\"));\n", name_);
    for (mthi=methods;mthi!=NULL;mthi=mthi->next)
    {
        if (!mthi->getMetaInt("noform",0))
        {
            const char *optional=mthi->getMetaString("optional", "NULL");
            const char *access=mthi->getMetaString("access", "NULL");
            const char *method_name = (getMetaInt("use_method_name")!=0) ? mthi->getName() : mthi->getReq();

            StrBuffer minVer, maxVer;
            bool hasMinVer = mthi->getMetaVerInfo("min_ver",minVer);
            bool hasMaxVer = mthi->getMetaVerInfo("max_ver",maxVer);

            outf("\tif ((fullservice || isMethodInSubService(ctx, servname, \"%s\")) && ctx.isMethodAllowed(ver,%s, %s, %s, %s))\n", 
                mthi->getName(), optional, access, hasMinVer ? minVer.str() : "-1",  hasMaxVer ? maxVer.str() : "-1");
            outf("\t\tmethods.append(*new CMethodInfo(\"%s\", \"%s\", \"%s\"));\n", mthi->getName(), method_name, mthi->getResp());
                
        }
    }
    outs("\treturn methods.ordinality();\n");
    outs("}\n");

    //method ==> getServiceName
    outf("\nStringBuffer & C%sSoapBinding::getServiceName(StringBuffer &resp)\n", name_);
    outs("{\n");
    outf("\tresp.append(\"%s\");\n", name_);
    outs("\treturn resp;\n");
    outs("}\n");
    
    //method ==> isValidServiceName
    outf("\nbool C%sSoapBinding::isValidServiceName(IEspContext &context, const char *name)\n", name_);
    outs("{\n");
    outf(1, "if (!Utils::strcasecmp(name, \"%s\"))\n", name_);
    outs(2,     "return true;\n");
    outs(1, "else\n");
    outs(2,     "return (hasSubService(context, name));\n");
    outs("}\n");
    
    //method ==> qualifyMethodName
    outf("\nbool C%sSoapBinding::qualifyMethodName(IEspContext &context, const char *methname, StringBuffer *methQName)\n", name_);
    outs("{\n");
    
    outs("\tif (!methname || !*methname)\n");
    outs("\t{\n");
    outs("\t\tif (methQName!=NULL)\n");
    outs("\t\t\tmethQName->clear();\n");
    outs("\t\treturn true;\n");
    outs("\t}\n");
    
    for (mthi=methods;mthi!=NULL;mthi=mthi->next)
    {
        outf("\tif (Utils::strcasecmp(methname, \"%s\")==0)\n", mthi->getName());
        outs("\t{\n");
        outs("\t\tif (methQName!=NULL)\n");
        outf("\t\t\tmethQName->set(\"%s\");\n", mthi->getName());
        outs("\t\treturn true;\n");
        outs("\t}\n");
    }
    outs("\treturn false;\n");
    outs("}\n");
    
    
    //method ==> qualifyServiceName
    outf("\nbool C%sSoapBinding::qualifyServiceName(IEspContext &context, const char *servname, const char *methname, StringBuffer &servQName, StringBuffer *methQName)\n", name_);
    outs("{\n");
    outs(1, "servQName.clear();\n");
    outf(1, "if (!Utils::strcasecmp(servname, \"%s\"))\n", name_);
    outs(1, "{\n");
    outf(2,     "servQName.append(\"%s\");\n", name_);
    outs(2,     "return qualifyMethodName(context, methname, methQName);\n");
    outs(1, "}\n");
    outs(1, "return qualifySubServiceName(context, servname, methname, servQName, methQName);\n");
    outs("}\n");
    
    //method ==> onGetFile
    outf("\nint C%sSoapBinding::onGetFile(IEspContext &context, CHttpRequest* request, CHttpResponse* response, const char *pathex)\n", name_);
    outs("{\n");
    outs("\tif(request == NULL || response == NULL)\n");
    outs("\t\treturn -1;\n");
    outs("\tStringBuffer mimetype;\n");
    outs("\tMemoryBuffer content;\n\n");
    outs("\tStringBuffer filepath;\n");
    outs("\tgetBaseFilePath(filepath);\n");
    outs("\tif (strchr(\"\\\\/\", filepath.charAt(filepath.length()-1))==NULL)\n");
    outs("\t\tfilepath.append(\"/\");\n");
    outs("\tfilepath.append(pathex);\n");
    outs("\tresponse->httpContentFromFile(filepath.str());\n");
    outs("\tresponse->send();\n");
    outs("\treturn 0;\n");
    outs("}\n");
    
    //Method ==> onGetForm
    outf("\nint C%sSoapBinding::onGetForm(IEspContext &context, CHttpRequest* request, CHttpResponse* response, const char *service, const char *method)\n", name_);
    outs("{\n");
    
    if (getMetaInt("noforms", 0))
    {
        outs("\treturn onGetNotFound(context, request, response, service);\n");
    }
    else
    {
        for (mthi=methods;mthi!=NULL;mthi=mthi->next)
        {
            if (mthi->getMetaInt("noform", 0))
            {
                outf("\tif (!stricmp(\"%s\", method))\n", mthi->getName());
                outs("\t\treturn onGetNotFound(context, request, response, service);\n");
            }
            else
            {
                const char *formHtmlPath = mthi->getMetaString("form_html", NULL);
                if (formHtmlPath)
                {
                    outf("\tif (!stricmp(\"%s\", method))\n", mthi->getName());
                    outs("\t{\n");
                    outf("\t\tresponse->httpContentFromFile(%s);\n", formHtmlPath);
                    outs("\t\tresponse->send();\n");
                    outs("\t\treturn 0;\n");
                    outs("\t}\n");
                }
            }
        }

        // normal test form
        if (hasVersion)
        {
            outs("\tif (context.getClientVersion()<=0)\n");
            outf("\t\tcontext.setClientVersion(%s);\n\n", wsdlVer.str());
        }
        for (mthi=methods;mthi!=NULL;mthi=mthi->next)
        {
            outf("\tif (!stricmp(\"%s\", method)) {\n", mthi->getName());
            if (mthi->getMetaInt("use_new_form",0))
                outs("\t\treturn EspHttpBinding::onGetXForm(context, request, response, service, method);\n");
            else {
                outf("\t\tC%s::getMapInfo(context.queryMapInfo());\n", mthi->getReq());
                outf("\t\tC%s::getMapInfo(context.queryMapInfo());\n", mthi->getResp());
            }
            outs("\t}\n");
        }
        outs("\n\treturn EspHttpBinding::onGetForm(context, request, response, service, method);\n");
    }   
    outs("}\n");
    
    // method ==> onGetXForm
    outf("int C%sSoapBinding::onGetXForm(IEspContext &context, CHttpRequest* request, CHttpResponse* response, const char *service, const char *method)\n", name_);
    outs("{\n");
    for (mthi=methods;mthi!=NULL;mthi=mthi->next)
    {       
        if (mthi->getMetaInt("use_new_form",0))
        {
            outf("\tif (!stricmp(\"%s\", method))\n", mthi->getName());
            outs("\t\treturn EspHttpBinding::onGetForm(context, request, response, service, method);\n");
        }
    }
    outs("\treturn EspHttpBinding::onGetXForm(context, request, response, service, method);\n");
    outs("}\n");

    if (getMetaInt("no_ws_index", 0))
    {
        //Method ==> onGetIndex
        outf("\nint C%sSoapBinding::onGetIndex(IEspContext &context, CHttpRequest* request, CHttpResponse* response, const char *service)\n", name_);
        outs("{\n");
        outs("\treturn onGetNotFound(context, request, response, service);\n");
        outs("}\n");
    }
    
    //Method ==> onGetService
    outf("\nint C%sSoapBinding::onGetService(IEspContext &context, CHttpRequest* request, CHttpResponse* response, const char *service, const char *method, const char *pathex)\n", name_);
    outs("{\n");
    outs("\tif(request == NULL || response == NULL)\n");
    outs("\t\treturn -1;\n");
    
    EspMountInfo *mnt;
    for (mnt=mounts;mnt!=NULL;mnt=mnt->next)
    {
        outs("\t");
        if (mnt!=mounts)
            outs("else ");
        outf("if(!stricmp(method, \"%s\"))\n", mnt->getName());
        outs("\t{\n");
        outs("\t\tMemoryBuffer content;\n");
        outs("\t\tStringBuffer mimetype;\n");
        outf("\t\tStringBuffer filepath(%s);\n\n", mnt->getLocalPath());
        outs("\t\tif (filepath.length()>0 && strchr(\"/\\\\\", filepath.charAt(filepath.length()-1))==NULL)\n");
        outs("\t\t{\n");
        outs("\t\t\tfilepath.append(\"/\");\n");
        outs("\t\t}\n");
        outs("\t\tfilepath.append((pathex!=NULL && *pathex!=0) ? pathex : \"index.html\");\n\n");
        outs("\t\tif (!response->httpContentFromFile(filepath.str()))\n");
        outs("\t\t{\n");
        outs("\t\t\treturn onGetQuery(context, request, response, service, method);\n");
        outs("\t\t}\n");
        outs("\t\tresponse->send();\n");
        outs("\t\treturn 0;\n");
        outs("\t}\n");
    }
    
    for (mthi=methods;mthi!=NULL;mthi=mthi->next)
    {
        int formIsDefault = mthi->getMetaInt("form_is_default");
        if (formIsDefault)
        {
            outf("\tif (!stricmp(\"%s\", method))\n", mthi->getName());
            outs("\t{\n");
            outs("\treturn onGetForm(context, request, response, service, method);\n");
            outs("\t}\n");
        }
    }
    
    outs("\treturn onGetQuery(context, request, response, service, method);\n");
    outs("}\n");
    
    outf("\n IRpcRequestBinding *C%sSoapBinding::createReqBinding(IEspContext &context, IHttpMessage *ireq, const char *service, const char *method)\n", name_);
    outs("{\n");
    outs(1, "CHttpRequest *request=dynamic_cast<CHttpRequest*>(ireq);\n");
    outs(1, "IProperties *props = (request) ? request->queryParameters() : NULL;\n\n");
    for (mthi=methods;mthi!=NULL;mthi=mthi->next)
    {
        outf(1, "if (!stricmp(method, \"%s\") || !stricmp(method, \"%s\"))\n", mthi->getName(), mthi->getReq());
        outf(2, "return new C%s(&context, \"%s\", props, NULL);\n", mthi->getReq(), name_);
    }

    outs(1, "return NULL;\n");
    outs("}\n");

    //Method ==> onGetInstantQuery
    outf("\nint C%sSoapBinding::onGetInstantQuery(IEspContext &context, CHttpRequest* request, CHttpResponse* response, const char *service, const char *method)\n", name_);
    outs("{\n");
    StrBuffer defVer;
    bool hasDefVer = getMetaVerInfo(tags,"default_client_version",defVer);
    if (hasDefVer)
    {
        outf("\tif (context.getClientVersion()<=0)\n");
        outf("\t\tcontext.setClientVersion(%s);\n\n", defVer.str());
    }
    outs("\tif(request == NULL || response == NULL)\n");
    outs("\t\treturn -1;\n");
    
    outs("\tStringBuffer respStr;\n");
    outf("\tOwned<IEsp%s> iserv = (IEsp%s*)getService();\n", name_, name_);
    outs("\tif(iserv == NULL)\n");
    outs("\t{\n");
    outs("\t\trespStr.append(\"Service not available\");\n");
    outs("\t\tresponse->setContent(respStr.str());\n");
    outs("\t\tresponse->setContentType(\"text/html\");\n");
    outs("\t\tresponse->send();\n");
    outs("\t}\n");
    
    outs("\telse\n");
    outs("\t{\n");

    outf("\t\tOwned<CSoapResponseBinding> esp_response;\n");
    outf("\t\tStringBuffer source;\n");
    outf("\t\tIEspContext& context = *request->queryContext();\n");

    for (mthi=methods;mthi!=NULL;mthi=mthi->next)
    {
        bool bClientXslt=false;
        const char *respXsl = mthi->getMetaString("resp_xsl_default", NULL);
        const char *respContentType = mthi->getMetaString("http_content_type", "\"text/html\"");
        if (!respXsl)
        {
            respXsl = mthi->getMetaString("client_xslt", NULL);
            bClientXslt=(respXsl!=NULL);
        }

        bool bHandleExceptions =  0 != mthi->getMetaInt("exceptions_inline", 0) || mthi->getMetaInt("http_exceptions_inline", 0);
        if (!bHandleExceptions)
            bHandleExceptions = 0 != getMetaInt("exceptions_inline", 0) || getMetaInt("http_exceptions_inline", 0);

        
        if (respXsl==NULL)
        {
            outf("\t\tif(!stricmp(method, \"%s\")||!stricmp(method, \"%s\"))\n", mthi->getName(), mthi->getReq());
            outs("\t\t{\n");
            
            outf("\t\t\tOwned<C%s> esp_request = new C%s(&context, \"%s\", request->queryParameters(), request->queryAttachments());\n", mthi->getReq(), mthi->getReq(), name_);
            outf("\t\t\tcheckRequest(context);\n");
            outf("\t\t\tC%s* resp = new C%s(\"%s\");\n", mthi->getResp(), mthi->getResp(), name_);
            outf("\t\t\tesp_response.setown(resp);\n");
            
            if (bHandleExceptions)
            {
                outf("\t\t\tsource.setf(\"%s::%%s()\", method);\n", name_);
                outf("\t\t\tOwned<IMultiException> me = MakeMultiException(source.str());\n");
                
                //begin try block
                outs("\t\t\ttry\n");
                outs("\t\t\t{\n");
                if (mthi->getMetaInt("do_not_log",0))
                    outf("\t\t\t\tcontext.queryRequestParameters()->setProp(\"do_not_log\",1);\n");
                outf("\t\t\t\tiserv->on%s(context, *esp_request.get(), *resp);\n", mthi->getName());
                outs("\t\t\t}\n");
                
                write_catch_blocks(mthi, ct_httpresp, 3);
            }
            else
                outf("\t\t\tiserv->on%s(*request->queryContext(), *esp_request.get(), *resp);\n", mthi->getName());
            
            outs("\t\t}\n");
        }
        else
        {
            
            outf("\t\tif(!stricmp(method, \"%s\")||!stricmp(method, \"%s\"))\n", mthi->getName(), mthi->getReq());
            outs("\t\t{\n");
            outf("\t\t\tOwned<C%s> esp_request = new C%s(&context, \"%s\", request->queryParameters(), request->queryAttachments());\n", mthi->getReq(), mthi->getReq(), name_);
            outf("\t\t\tcheckRequest(context);\n");
            outf("\t\t\tOwned<C%s> esp_response = new C%s(\"%s\");\n", mthi->getResp(), mthi->getResp(), name_);
            
            if (bHandleExceptions)
            {
                outs("\t\t\tStringBuffer source;\n");
                outf("\t\t\tsource.appendf(\"%s::%%s()\", method);\n", name_);
                outf("\t\t\tOwned<IMultiException> me = MakeMultiException(source.str());\n");
                
                //begin try block
                outs("\t\t\ttry\n");
                outs("\t\t\t{\n");
                outf("\t\t\t\tiserv->on%s(*request->queryContext(), *esp_request.get(), *esp_response.get());\n", mthi->getName());
                outs("\t\t\t}\n");
                
                write_catch_blocks(mthi, ct_httpresp,3);
            }
            else
            {
                outf("\t\t\t\tiserv->on%s(*request->queryContext(), *esp_request.get(), *esp_response.get());\n", mthi->getName());
            }
            
            
            outs("\t\t\tif (canRedirect(*request) && esp_response->getRedirectUrl() && *esp_response->getRedirectUrl())\n");
            outs("\t\t\t{\n");
            outs("\t\t\t\tresponse->redirect(*request, esp_response->getRedirectUrl());\n");
            outs("\t\t\t}\n");
            outs("\t\t\telse\n");
            outs("\t\t\t{\n");
            
            outs("\t\t\t\tIProperties *props=request->queryParameters();\n");
            outs("\t\t\t\tif (skipXslt(context))\n");
            outs("\t\t\t\t{\n");
            outs("\t\t\t\t\tMemoryBuffer content;\n");
            outs("\t\t\t\t\tStringBuffer mimetype;\n");
            outs("\t\t\t\t\tesp_response->appendContent(&context,content, mimetype);\n");
            outs("\t\t\t\t\tonBeforeSendResponse(context,request,content,service,method);\n");
            outs("\t\t\t\t\tresponse->setContent(content.length(), content.toByteArray());\n");
            outs("\t\t\t\t\tresponse->setContentType(mimetype.str());\n");
            outs("\t\t\t\t}\n");
            outs("\t\t\t\telse\n");
            outs("\t\t\t\t{\n");
            
            outs("\t\t\t\t\tStringBuffer xml;\n");
            outs("\t\t\t\t\tStringBuffer sResponse;\n");
            if (bClientXslt)
            {
                outs("\t\t\t\t\tif (request->supportClientXslt())\n");
                outf("\t\t\t\t\t\txml.appendf(\"<?xml version=\\\"1.0\\\" encoding=\\\"UTF-8\\\"?><?xml-stylesheet type=\\\"text/xsl\\\" href=\\\"%%s\\\"?>\", %s);\n", respXsl);
            }
            outs("\t\t\t\t\tesp_response->serializeStruct(&context, xml, NULL);\n\n");
            if (bClientXslt)
            {
                
                outs("\t\t\t\t\tif (request->supportClientXslt()){\n");
                outs("\t\t\t\t\t\txml.swapWith(sResponse);\n");
                outs("\t\t\t\t\t\tresponse->setContentType(\"text/xml\");\n");
                outs("\t\t\t\t\t}else{\n");
            }
            if(respXsl[1] == '/')
            {
                outf("\t\t\t\t\txslTransform(xml.str(), %s, sResponse.clear(), context.queryXslParameters());\n", respXsl);
            }
            else
            {
                outf("\t\t\t\t\txslTransform(xml.str(), StringBuffer(getCFD()).append(%s).str(), sResponse.clear(), context.queryXslParameters());\n", respXsl);
            }
            outf("\t\t\t\t\tresponse->setContentType(%s);\n", respContentType);
            
            needsXslt = true;
            
            if (bClientXslt)
                outs("\t\t\t\t\t}\n");

                
            outs("\t\t\t\t\tresponse->setContent(sResponse.str());\n");
            outs("\t\t\t\t}\n");
            
            outs("\t\t\t\tresponse->send();\n");
            outs("\t\t\t}\n");
            outs("\t\t\treturn 0;\n");
            outs("\t\t}\n");
        }
    }

    outs("\n");
    indentReset(2);
    indentOuts("if (esp_response.get())\n");
    indentOuts("{\n");
    indentOuts(1,"if (canRedirect(*request) && esp_response->getRedirectUrl() && *esp_response->getRedirectUrl())\n");
    indentOuts(1,"response->redirect(*request, esp_response->getRedirectUrl());\n");
    indentOuts(-1,"else\n");
    indentOuts("{\n");
    
    indentOuts(1,"MemoryBuffer content;\n");
    indentOuts("StringBuffer mimetype;\n");
    indentOuts("esp_response->appendContent(&context,content, mimetype);\n");
    indentOuts("onBeforeSendResponse(context,request,content,service,method);\n");
    indentOuts("response->setContent(content.length(), content.toByteArray());\n");
    indentOuts("response->setContentType(mimetype.str());\n");
    
    indentOuts("response->send();\n");
    indentOuts(-1,"}\n");
    indentOuts("return 0;\n");
    indentOuts(-1,"}\n");
    outs("\t}\n");
    
    outs("\treturn onGetNotFound(context, request,  response, service);\n");
    outs("}\n");    
}


//-------------------------------------------------------------------------------------------------------------
// class EspServInfo

void EspServInfo::write_catch_blocks(EspMethodInfo* mthi, catch_type ct, int indents)
{
    const char* errorXslt=NULL;
    if (ct==ct_httpresp)
    {
        errorXslt = mthi->getMetaString("exceptions_inline", NULL);
        if (!errorXslt)
            errorXslt = mthi->getMetaString("http_exceptions_inline", NULL);
        if (!errorXslt)
            errorXslt = getMetaString("exceptions_inline", NULL);
        if (!errorXslt)
            errorXslt = getMetaString("http_exceptions_inline", NULL);
    }

    outs(indents,"catch (IMultiException* mex)\n");
    outs(indents,"{\n");
    outs(indents+1,"me->append(*mex);\n");
    outs(indents+1,"mex->Release();\n");
    outs(indents,"}\n");
    
    //catch IException
    outs(indents,"catch (IException* e)\n");
    outs(indents,"{\n");
    
    outs(indents+1,"me->append(*e);\n");
    outs(indents,"}\n");
    
    //catch ...
    outs(indents,"catch (...)\n");
    outs(indents,"{\n");
    
    outs(indents+1,"me->append(*MakeStringExceptionDirect(-1, \"Unknown Exception\"));\n");
    outs(indents,"}\n");
    
    //apply any xslt on the error(s), if it is specified in scm file
    //
    if (errorXslt)
    {
        if(errorXslt[1] == '/')
        {
            outf(indents, "if (response->handleExceptions(xslp, me, \"%s\", \"%s\", %s))\n", name_, mthi->getName(), errorXslt);
        }
        else
        {
            outf(indents, "if (response->handleExceptions(xslp, me, \"%s\", \"%s\", StringBuffer(getCFD()).append(%s).str()))\n", name_, mthi->getName(), errorXslt);
        }
        outs(indents+1, "return 0;\n");
        needsXslt=true;
    }
    else
        outf(indents, "esp_response->handleExceptions(me, \"%s\", \"%s\");\n", name_, mthi->getName());
}


void EspServInfo::write_esp_service_ipp()
{
    outf("class C%s : public CInterface,\n", name_);
    outf("\timplements IEsp%s\n", name_);
    outs("{\n");
    outs("private:\n");
    outs("\tIEspContainer* m_container;\n");
    outs("public:\n");
    outs("\tIMPLEMENT_IINTERFACE;\n\n");
    outf("\tC%s(){}\n\tvirtual ~C%s(){}\n", name_, name_);
    
    outs("\tvirtual void init(IPropertyTree *cfg, const char *process, const char *service)\n\t{\n\t}\n");
    outs("\tvirtual bool init(const char * service, const char * type, IPropertyTree * cfg, const char * process)\n\t{\n\t\treturn true;\n\t}\n");
    outs("\tvirtual void setContainer(IEspContainer *c)\n\t{\n\t\tm_container = c;\n\t}\n");
    outs("\tvirtual IEspContainer *queryContainer()\n\t{\n\t\treturn m_container;\n\t}\n");
    
    outf("\tvirtual const char* getServiceType(){return \"%s\";}\n\n", name_);
    
    EspMethodInfo *mthi;
    for (mthi=methods;mthi!=NULL;mthi=mthi->next)
    {
        bool stubbed = (findMetaTag(mthi->tags,"stubbed")!=NULL);

        outf(1, "%sbool on%s(IEspContext &context, IEsp%s &req, IEsp%s &resp)\n", (stubbed) ? "" : "//", mthi->getName(), mthi->getReq(), mthi->getResp());
        outf(1, "%s{\n", (stubbed) ? "" : "//");
        outf(2, "%sreturn false;\n", (stubbed) ? "" : "//");
        outf(1, "%s}\n", (stubbed) ? "" : "//");
    }
    
    outs("};\n\n");
}

void EspServInfo::write_esp_service()
{
}

void EspServInfo::write_esp_client_ipp()
{
    int useMethodName = getMetaInt("use_method_name", 0);
    
    outf("class CClient%s : public CInterface,\n", name_);
    outf("\timplements IClient%s\n", name_);
    outs("{\nprotected:\n");
    outs("\tStringBuffer m_proxy;\n");
    outs("\tStringBuffer m_url;\n");
    //dom
    
    outs("\tStringBuffer m_userid;\n");
    outs("\tStringBuffer m_password;\n");
    outs("\tStringBuffer m_realm;\n");
    outs("\tStringBuffer m_action;\n");
    outs("\tlong m_reqId;\n");
    outs("\npublic:\n");
    outs("\tIMPLEMENT_IINTERFACE;\n\n");

    outf("\tCClient%s()\n\t{\n", name_);
    outs("\t\tm_reqId=0;\n\t");
    outf("\t\tm_action.append(\"%s\");\n\t", name_);
    const char *ver = getMetaString("default_client_version", NULL);
    if (ver && *ver)
        outf("\t\tm_action.append(\"?ver_=\").append(%s);\n\t", ver);
    outf("}\n\tvirtual ~CClient%s(){}\n", name_);

    outs("\tvirtual void setProxyAddress(const char *address)\n\t{\n\t\tm_proxy.set(address);\n\t}\n");
    outs("\tvirtual void addServiceUrl(const char *url)\n\t{\n\t\tm_url.set(url);\n\t}\n");
    outs("\tvirtual void removeServiceUrl(const char *url)\n\t{\n\t}\n");
    //domsetUsernameToken
    outs("\tvirtual void setUsernameToken(const char *userid,const char *password,const char *realm)\n\t{\n\t\tm_userid.set(userid);\n\t\tm_password.set(password);\n\t\tm_realm.set(realm);\n\t}\n");
    outs("\tvirtual void setSoapAction(const char *action)\n\t{\n\t\tm_action.set(action);\n\t}\n");
    
    EspMethodInfo *mthi;
    for (mthi=methods;mthi!=NULL;mthi=mthi->next)
    {
        outs("\n");
        outf("\tvirtual IClient%s * create%sRequest();\n", mthi->getReq(), mthi->getName());
        outf("\tvirtual IClient%s * %s(IClient%s *request);\n", mthi->getResp(), mthi->getName(), mthi->getReq());
        outf("\tvirtual void async_%s(IClient%s *request, IClient%sEvents *events,IInterface* state=0);\n", mthi->getName(), mthi->getReq(), name_);
        mthi->write_esp_method(name_, true, false);

    }
    
    outs("\tstatic int transferThunkEvent(void *data);\n");
    

    outs("#ifdef _WIN32\n");
    outs("\tstatic void espWorkerThread(void* data);\n");
    outs("#else\n");
    outs("\tstatic void *espWorkerThread(void *data);\n");
    outs("#endif\n");

    outs("};\n\n");
}

void EspServInfo::write_esp_client()
{
    int useMethodName = getMetaInt("use_method_name", 0);

    //comment
    outs("\n//=======================================================");
    outs("\n// client util methods");
    outs("\n//=======================================================");
    outs("\n");

    EspMethodInfo *mthi;
    for (mthi=methods;mthi!=NULL;mthi=mthi->next)
    {
        outf("\n//------ method %s ---------\n", mthi->getName());
        outf("\nIClient%s * CClient%s::create%sRequest()\n", mthi->getReq(), name_, mthi->getName());
        outf("{\n\tC%s* request = new C%s(\"%s\");\n", mthi->getReq(), mthi->getReq(), name_);
        outs("\trequest->setProxyAddress(m_proxy.str());\n");
        outs("\trequest->setUrl(m_url.str());\n");
        if (useMethodName)
            outf("\trequest->setMsgName(\"%s\");\n", mthi->getName());
        
        outs("\treturn request;\n}\n");
        
        outf("\nIClient%s * CClient%s::%s(IClient%s *request)\n", mthi->getResp(), name_, mthi->getName(), mthi->getReq());
        outs("{\n");
        outs("\tif(m_url.length()== 0){ throw MakeStringExceptionDirect(-1, \"url not set\"); }\n\n");
        outf("\tC%s* esprequest = dynamic_cast<C%s*>(request);\n", mthi->getReq(), mthi->getReq());
        outf("\tC%s* espresponse = new C%s(\"%s\");\n\n", mthi->getResp(), mthi->getResp(), name_);
        outs("\tespresponse->setReqId(m_reqId++);\n");
        //dom
        outs("\tesprequest->setUserId(m_userid.str());\n");
        outs("\tesprequest->setPassword(m_password.str());\n");
        outs("\tesprequest->setRealm(m_realm.str());\n");
        outs("\tconst char *soapaction=(m_action.length()) ? m_action.str() : NULL;\n");
        outs("\tesprequest->post(m_proxy.str(), m_url.str(), *espresponse, soapaction);\n");
        outs("\treturn espresponse;\n");
        outs("}\n");
        
        outf("\nvoid CClient%s::async_%s(IClient%s *request, IClient%sEvents *events,IInterface* state)\n", name_, mthi->getName(), mthi->getReq(), name_);
        outs("{\n");
        outs("\tif(m_url.length()==0){ throw MakeStringExceptionDirect(-1, \"url not set\"); }\n\n");
        outf("\tC%s* esprequest = dynamic_cast<C%s*>(request);\n", mthi->getReq(), mthi->getReq());
        outf("\tesprequest->setMethod(\"%s\");\n", mthi->getName());
        outs("\tesprequest->setReqId(m_reqId++);\n");
        outs("\tesprequest->setEventSink(events);\n");
        outs("\tesprequest->setState(state);\n");

        outs("\tesprequest->setUserId(m_userid.str());\n");
        outs("\tesprequest->setPassword(m_password.str());\n");
        outs("\tesprequest->setRealm(m_realm.str());\n");

        outs("#ifdef USE_CLIENT_THREAD\n");
        outs("\tesprequest->setThunkHandle(GetThunkingHandle());\n");
        outs("#endif\n");
        outs("\tesprequest->Link();\n\n");
        outs("\tif(state!=NULL)\n");
        outs("\t\tstate->Link();\n\n");

        
        outs("#ifdef _WIN32\n");
        outs("\t_beginthread(espWorkerThread, 0, (void *)(IRpcRequestBinding *)(esprequest));\n");
        outs("#else\n");

        outs("\tpthread_attr_t attr;\n");
        outs("\tpthread_attr_init(&attr);\n");
        outs("\tpthread_attr_setscope(&attr, PTHREAD_SCOPE_SYSTEM);\n");
        outs("\tpthread_attr_setdetachstate(&attr, PTHREAD_CREATE_DETACHED);\n");
        outs("\tpthread_attr_setstacksize(&attr, 0x10000);\n");
        outs("\tThreadId threadid;\n");
        outs("\tint status;\n");
        outs("\tdo\n");
        outs("\t{\n");
        outf("\t\tstatus = pthread_create(&threadid, &attr, CClient%s::espWorkerThread, (void *)(IRpcRequestBinding *)(esprequest));\n", name_);
        outs("\t} while (0 != status && (errno == EINTR));\n");
        outs("\tif (status) {\n");
        outs("\t\tRelease();\n");
        outs("\t\tthrow MakeOsException(errno);\n");
        outs("\t}\n");

        outs("#endif\n");
        outs("}\n");

        mthi->write_esp_method(name_, false, false);
    }
    
    outf("\nint CClient%s::transferThunkEvent(void *data)\n", name_);
    outs("{\n");
    outs("\tIRpcResponseBinding *response = (IRpcResponseBinding *)data;\n");
    outs("\tif (response!=NULL)\n");
    outs("\t{\n");
    outf("\t\tIClient%sEvents *eventSink = (IClient%sEvents *)response->getEventSink();\n", name_, name_);
    outs("\t\tresponse->lock();\n\n");
    
    for (mthi=methods;mthi!=NULL;mthi=mthi->next)
    {
        outf("\t\tif (stricmp(response->getMethod(), \"%s\")==0)\n", mthi->getName());
        outs("\t\t{\n\t\t\tif(response->getRpcState() == RPC_MESSAGE_OK)\n");
        outf("\t\t\t\teventSink->on%sComplete(dynamic_cast<IClient%s*>(response),response->queryState());\n", mthi->getName(), mthi->getResp());
        outf("\t\t\telse\n\t\t\t\teventSink->on%sError(dynamic_cast<IClient%s*>(response),response->queryState());\n", mthi->getName(), mthi->getResp());
        outs("\t\t}\n");
    }        
    outs("\t\tresponse->unlock();\n");
    outs("\t}\n");
    outs("\treturn 0;\n");
    outs("}\n");

    //=============================================================================
    // method: espWorkerThread(void* data)

    outf("\nstatic IRpcResponseBinding* create%sResponseObject(IRpcRequestBinding *request)\n",name_);
    outs("{\n");
    outs("\tconst char* method = request->getMethod();\n");
    for (mthi=methods;mthi!=NULL;mthi=mthi->next)
    {
        outf("\tif (stricmp(method, \"%s\")==0)\n", mthi->getName());
        outf("\t\treturn new C%s(\"%s\", request);\n", mthi->getResp(), name_);
    }
    outf("\treturn NULL;\n");
    outs("}\n");

    outf("\n#ifdef _WIN32\n");
    outf("void CClient%s::espWorkerThread(void* data)\n", name_);
    outf("#else\n");
    outf("void *CClient%s::espWorkerThread(void *data)\n", name_);
    outf("#endif\n");

    
    outs("{\n");
    outs("\tIRpcRequestBinding *request = (IRpcRequestBinding *) data;\n\n");
    
    outs("\tif (request != NULL)\n");
    outs("\t{\n");
    outs("\t\trequest->lock();\n");
    
    outf("\t\tIRpcResponseBinding *response=create%sResponseObject(request);\n",name_);
    
    /*
    const char *preif="";
    for (mthi=methods;mthi!=NULL;mthi=mthi->next)
    {
        outf("\t\t%sif (stricmp(request->getMethod(), \"%s\")==0)\n\t\t{\n", preif, mthi->getName());
        outf("\t\t\tresponse = new C%s(\"%s\", request);\n\t\t}\n", mthi->getResp(), name_);
        preif="else ";
    }
    outf("\tresponse = createResponseObject(request);\n");
    */
    
    outs(2, "if (response!=NULL)\n");
    outs(2, "{\n");
    outs(3,     "try{\n");
    outs(4,         "request->post(*response);\n");
    outs(3,     "}\n");
    outs(3,     "catch(IException* ex){\n");
    outs(4,         "StringBuffer errorStr;\n");
    outs(4,         "ex->errorMessage(errorStr);\n");
    outf(4,         "ERRLOG(\"CClient%s::espWorkerThread(%%s)--Exception caught while posting async request: %%s\", request->getMethod(), errorStr.str());\n", name_);
    outs(4,         "ex->Release();\n");
    outs(3,     "}\n");
    outs(3,     "catch(...){\n");
    outs(4,         "ERRLOG(\"Unknown exception caught while posting async request\");\n");
    outs(3,     "}\n");
    outs(2, "}\n");

    outs("#ifdef USE_CLIENT_THREAD\n");
    outs("\t\tThunkToClientThread(request->getThunkHandle(), transferThunkEvent, (void *)response);\n");
    outs("#else\n");
    outs("\t\ttransferThunkEvent((void *)response);\n");
    outs("#endif\n");
    
    outs("\t\trequest->unlock();\n");

    outs("\t\tif(request->queryState()!=NULL)\n");
    outs("\t\t\trequest->queryState()->Release();\n\n");

    outs("\t\tif(response!=NULL)\n");
    outs("\t\t\tresponse->Release();\n\n");

    
    outs("\t\trequest->Release();\n");

    outs("\t}\n");

    outs("#if defined(_WIN32)\n");
    outs("#else\n");
    outs("\treturn (void *) 0 ;\n");
    outs("#endif\n");


    outs("}\n\n");
}

void EspServInfo::write_clarion_include_interface()
{
    
    outf("cppClient%sEvents INTERFACE(cppInterface),COM\n", name_);
    
    EspMethodInfo *mthi;
    for (mthi=methods;mthi!=NULL;mthi=mthi->next)
    {
        outf("on%sComplete PROCEDURE(*cppClient%s resp),PROC\n", mthi->getName(), mthi->getResp());
        outf("on%sError PROCEDURE(*cppClient%s resp),PROC\n", mthi->getName(), mthi->getResp());
    }
    
    outs("\n END\n\n");
    
    
    outf("cppClient%s INTERFACE(cppInterface),COM\n", name_);
    outs("setProxyAddress  PROCEDURE(CONST *CSTRING address),PROC\n");
    outs("addServiceUrl  PROCEDURE(CONST *CSTRING url),PROC\n");
    outs("removeServiceUrl  PROCEDURE(CONST *CSTRING url),PROC\n");
    outs("setUsernameToken  PROCEDURE(CONST *CSTRING Username,CONST *CSTRING Password,CONST *CSTRING Realm ),PROC\n");
    
    
    for (mthi=methods;mthi!=NULL;mthi=mthi->next)
    {
        outf("create%sRequest  PROCEDURE(),*cppClient%s,PROC\n", mthi->getName(), mthi->getReq());//mthi->getName());
        outf("%s  PROCEDURE(*cppClient%s request),*cppClient%s,PROC\n", mthi->getName(), mthi->getReq(), mthi->getResp());
        outf("async_%s  PROCEDURE(*cppClient%s request, *cppClient%sEvents events,*cppInterface State),PROC\n", mthi->getName(), mthi->getReq(), name_);
    }
        
    outs("\n  END\n\n");
}

//interface IEspInstantEcl

void EspServInfo::write_event_interface()
{
    outf("interface IClient%sEvents : extends IInterface\n", name_);
    outs("{");
    
    EspMethodInfo *mthi;
    for (mthi=methods;mthi!=NULL;mthi=mthi->next)
    {
        outs("\n");
        outf("\tvirtual int on%sComplete(IClient%s *resp,IInterface* state)=0;\n", mthi->getName(), mthi->getResp());
        outf("\tvirtual int on%sError(IClient%s *resp,IInterface* state)=0;", mthi->getName(), mthi->getResp());
    }
    
    outs("\n};\n\n");
}


void EspServInfo::write_esp_interface()
{
    outf("interface IEsp%s : extends IEspService\n", name_);
    outs("{");
    
    EspMethodInfo *mthi;
    for (mthi=methods;mthi!=NULL;mthi=mthi->next)
    {
        outs("\n");
        outf("\tvirtual bool on%s(IEspContext &context, IEsp%s &req, IEsp%s &resp)=0;", mthi->getName(), mthi->getReq(), mthi->getResp());
    }
    
    outs("\n};\n\n");
}

void EspServInfo::write_client_interface()
{
    outf("interface IClient%s : extends IInterface\n", name_);
    outs("{\n");
    
    outs("\tvirtual void setProxyAddress(const char *address)=0;\n");
    outs("\tvirtual void addServiceUrl(const char *url)=0;\n");
    outs("\tvirtual void removeServiceUrl(const char *url)=0;\n");
    outs("\tvirtual void setUsernameToken(const char *userName,const char *passWord,const char *realm)=0;\n");
    outs("\tvirtual void setSoapAction(const char *action)=0;\n");
    
    EspMethodInfo *mthi;
    for (mthi=methods;mthi!=NULL;mthi=mthi->next)
    {
        outs("\n");
        outf("\tvirtual IClient%s * create%sRequest()=0;\n", mthi->getReq(), mthi->getName());
        outf("\tvirtual IClient%s * %s(IClient%s *request)=0;\n", mthi->getResp(), mthi->getName(), mthi->getReq());
        outf("\tvirtual void async_%s(IClient%s *request, IClient%sEvents *events,IInterface* state=0)=0;\n", mthi->getName(), mthi->getReq(), name_);
    }
    
    //add the new "flattened" client methods at the end
    outs("\n");
    for (mthi=methods;mthi!=NULL;mthi=mthi->next)
    {
        mthi->write_esp_method(name_, true, true);
    }

    outs("};\n\n");
}

static EspMethodInfo* sortMethods(EspMethodInfo* ms)
{
    if (ms==NULL)
        return ms;

    // find the smallest node
    EspMethodInfo* smallest = ms;
    EspMethodInfo* prev = NULL; // the node right before the smallest node
    for (EspMethodInfo* p = ms; p->next!=NULL; p = p->next)
    {
        if (strcmp(p->next->getName(), smallest->getName())<0)
        {
            prev = p;
            smallest = p->next;
        }
    }

    // move the smallest to the head
    if (smallest != ms)
    {
        if (prev == ms)
        {
            ms->next = smallest->next;
            smallest->next = ms;
        }
        else
        {
            EspMethodInfo* tmp = smallest->next;
            smallest->next = ms->next;
            prev->next = ms;
            ms->next = tmp;
        }
    }

    // recurively sort
    smallest->next = sortMethods(smallest->next);

    return smallest;
}

void EspServInfo::sortMethods()
{
    methods = ::sortMethods(methods);
}

//-------------------------------------------------------------------------------------------------------------
// class HIDLcompiler

char* getTargetBase(const char* outDir, const char* src)
{
    if (outDir && *outDir) 
    { 
        size_t dirlen = strlen(outDir);
        size_t srclen = strlen(src);
        char* buf = (char*)malloc(dirlen+srclen+5);

        // get file name only
        const char* p = src+srclen-1;
        while(p>src && *p!='/' && *p!='\\') p--;
        if (*p == '/' || *p == '\\') p++;

        // absolute path
        if (*outDir=='/' || *outDir=='\\' || outDir[1]==':')
        {
            // dir: outDir+'/'+fileName
            strcpy(buf,outDir);
        }
        else // relative path
        {
            // dir: srcPath + '/' + outDir+'/'+fileName
            size_t len = p-src;
            if (len>0)
            {
                strncpy(buf,src,len);
                if (buf[len-1]=='/' || buf[len-1]=='\\')
                    buf[len-1]='/';
                else
                    buf[len++] = '/';
            }
            
            strcpy(buf+len,outDir);
        }

        size_t len = strlen(buf);
        if (buf[len-1]=='/' || buf[len-1]=='\\') 
        {
            buf[len-1]=0;
            len--;
        }
        
        // now buf has the directory name for output: make the directory if not exist
        createDirectory(buf);

        // copy the file name
        buf[len] = '/';
        strcpy(buf+len+1, p);
        //printf("src: %s. dir: %s.\n", src,outDir);
        //printf("buf: %s\n", buf);
        return buf;
    }
    else
        return strdup(src);
}

static void safeclose(int fh)
{
    if (fh >= 0)
        close(fh);
}

HIDLcompiler::HIDLcompiler(const char * sourceFile,const char *outDir)
{
    modules = NULL;
    enums = NULL;
    apis = NULL;
    servs = NULL;
    msgs = NULL;
    includes = NULL;
    
    filename = strdup(sourceFile);
    size_t l = strlen(filename);
    yyin = fopen(sourceFile, "rt");
    if (!yyin) {
        printf("Fatal Error: Cannot read %s\n",sourceFile);
        exit(1);
    }
    packagename = gettail(sourceFile);
    
    char* targetBase = getTargetBase(outDir, sourceFile);

    ho = createFile(targetBase,"hpp");
    cppo = createFile(targetBase, isSCM ? "ipp" : "cpp");
#if 0
    xsvo = createFile(targetBase, "xsv");
#endif
    clwo = createFile(targetBase, "int");
    
    espx = isESP ? createFile(targetBase,"esp") : -1;
    espng = isESPng ? createFile(targetBase,"_esp_ng", "ipp") : -1;
    espngc= isESPng ? createFile(targetBase,"_esp_ng", "cpp") : -1;
    espi= isESP ? createFile(targetBase, "_esp", "ipp") : -1;
    espc= isESP ? createFile(targetBase, "_esp", "cpp") : -1;

    free(targetBase);
}

HIDLcompiler::~HIDLcompiler()
{
    fclose(yyin);
    close(ho);
    close(cppo);
    //close(xsvo);
    close(clwo);
    safeclose(espx);
    safeclose(espng);
    safeclose(espngc);
    safeclose(espi);
    safeclose(espc);
    free(packagename);
    free(filename);

    delete modules;
    delete enums;
    delete apis;
    delete msgs;
    delete servs;
    delete includes;
}

void HIDLcompiler::Process()
{
    hcp = this;

    write_header_class_intro();
    nCommentStartLine = -1;
    yyparse();
    if (nCommentStartLine > -1)
    {
        char tempBuf[256];
        sprintf(tempBuf, "The comment that started at line %d is not ended yet", nCommentStartLine);
        yyerror(tempBuf);
    }
    write_header_class_outro();
    write_source_file_classes();
    //write_example_implementation_module();
    if (isESP)
    {
        write_esp();
        write_esp_ex_ipp();
    }
    if (isESPng)
    {
        write_esp_ng();
        write_esp_ng_cpp();
    }
    
    if (isSCM)
        write_clarion_HRPC_interfaces();
}


void HIDLcompiler::write_esp()
{
    //create the *.esp file
    gOutfile = espx;
    outf("// *** Source file generated by "HIDL" Version %s from %s.%s ***\n", HIDLVER, packagename, srcFileExt);
    outf("// *** Not to be hand edited (changes will be lost on re-generation) ***\n\n"); 
    
    outf("#ifndef %s_ESPGEN_INCLUDED\n", packagename);
    outf("#define %s_ESPGEN_INCLUDED\n\n", packagename);
    outf("#include \"%s_esp.ipp\"\n", packagename);
    outs("\n");
    outs("#ifdef _WIN32\n");
    outs("#include \"edwin.h\"\n");
    outs("#include <process.h>\n");
    outs("#endif\n");
    
    outs("\n\n");
    
    EspMessageInfo * mi;
    for (mi=msgs;mi;mi=mi->next) 
    {
        mi->write_esp();
    }
    
    EspServInfo *si;
    for (si=servs;si;si=si->next) 
    {
        si->write_esp_binding();
        outs("\n\n");
        si->write_esp_service();
        outs("\n\n");
        si->write_esp_client();
        outs("\n\n");
        si->write_factory_impl();
        outs("\n\n");
    }
    
    outf("#endif //%s_ESPGEN_INCLUDED\n", packagename);

    gOutfile = espc;
    outf("// *** Source file generated by "HIDL" Version %s from %s.%s ***\n", HIDLVER, packagename, srcFileExt);
    outf("// *** Not to be hand edited (changes will be lost on re-generation) ***\n\n"); 
    
    //outf("#ifndef %s_ESPX_INCLUDED\n", packagename);
    //outf("#define %s_ESPX_INCLUDED\n\n", packagename);
    
    //if (esp_def_export_tag)
    //  outf("#include \"%s.esp\"\n", packagename);
    
    outf("#include \"%s.esp\"\n", packagename);
    outs("\n\n");
    //outf("#endif //%s_ESPX_INCLUDED\n", packagename);

}

void HIDLcompiler::write_esp_ex_ipp()
{
    gOutfile = espi;
    outf("// *** Source file generated by "HIDL" Version %s from %s.%s ***\n", HIDLVER, packagename, srcFileExt);
    outf("// *** Not to be hand edited (changes will be lost on re-generation) ***\n\n"); 
    
    outf("#ifndef %s_EX_ESPGEN_INCLUDED\n", packagename);
    outf("#define %s_EX_ESPGEN_INCLUDED\n\n", packagename);
    outs("#pragma warning( disable : 4786)\n\n");
    outs("//JLib\n");
    outs("#include \"jliball.hpp\"\n");
    outs("\n");
    outs("//SCM Interfaces\n");
    outs("#include \"esp.hpp\"\n");
    outs("#include \"soapesp.hpp\"\n");
    outf("#include \"%s.hpp\"\n", packagename);
    outs("//ESP Bindings\n");
    outs("#include \"SOAP/Platform/soapmessage.hpp\"\n");
    outs("#include \"SOAP/Platform/soapmacro.hpp\"\n");
    outs("#include \"SOAP/Platform/soapservice.hpp\"\n");
    outs("#include \"SOAP/Platform/soapparam.hpp\"\n");
    outs("#include \"SOAP/client/soapclient.hpp\"\n");
    outs("\n\n");

    outf("namespace %s\n{\n\n", packagename);

    EspMessageInfo * mi;
    for (mi=msgs;mi;mi=mi->next) 
    {
        mi->write_esp_ipp();
    }
    
    
    EspServInfo *si;
    for (si=servs;si;si=si->next) 
    {
        si->write_esp_service_ipp();
        outs("\n\n");
        si->write_esp_binding_ipp();
        outs("\n\n");
        si->write_esp_client_ipp();
        outs("\n\n");
    }
    
    outs("}\n");
    outf("using namespace %s;\n\n", packagename);

    outf("#endif //%s_ESPGEN_INCLUDED\n", packagename);
}


void HIDLcompiler::write_source_file_classes()
{
    gOutfile = cppo;
    outf("// *** Source file generated by "HIDL" Version %s from %s.%s ***\n", HIDLVER, packagename, srcFileExt);
    outf("// *** Not to be hand edited (changes will be lost on re-generation) ***\n\n"); 
    outf("#include \"%s.hpp\"\n\n",packagename);
    ModuleInfo * mi;
    for (mi=modules;mi;mi=mi->next) 
    {
        if (isSCM) {
            mi->write_clarion_scm_stub_class();
        }
        else {
            mi->write_body_class();
            mi->write_clarion_interface_class();
        }
    }
    outs("//end\n"); // CR for Clarion
}



void HIDLcompiler::write_clarion_esp_interfaces()
{
    gOutfile = clwo;
    
    EspMessageInfo * mi;
    for (mi=msgs;mi;mi=mi->next) 
    {
        mi->write_clarion_include_interface();
        outs("\n\n");
    }
    
    EspServInfo *si;
    for (si=servs;si;si=si->next) 
    {
        si->write_clarion_include_interface();
        outs("\n\n");
    }
    
}


void HIDLcompiler::write_clarion_HRPC_interfaces()
{
    gOutfile = clwo;
    
    if (isSCM)
        outs("! Clarion SCM Interfaces\n");
    else 
    {
        // outs("! Clarion HRPC Interfaces\n");
        outs("*** No longer generated\n");
        return;
    }
    
    outf("! Include file generated by "HIDL" Version %s from %s.%s\n", HIDLVER, packagename, srcFileExt);
    outs("! *** Not to be hand edited (changes will be lost on re-generation) ***\n\n");
    outf("  OMIT('EndOfInclude',_%s_I_)\n",packagename);
    outf("_%s_I_ EQUATE(1)\n\n",packagename);
    
    if (isSCM) 
    {
        outs("  INCLUDE('SCM.INT'),ONCE\n\n");
        if (clarion.length()) 
        {
            outs(clarion.str());
            outs("\n\n");
        }
    }
    else
        outs("  INCLUDE('HRPC.INC'),ONCE\n\n");
    
    EnumInfo * ei;
    for (ei=enums;ei;ei=ei->next) 
    {
        ei->write_clarion_enum();
    }
    
    ModuleInfo * mi;
    for (mi=modules;mi;mi=mi->next) 
    {
        mi->write_clarion_include_module();
    }
    
    if (isESP)
    {
        write_clarion_esp_interfaces();
    }
    
    
    outs("\n");
    outs("  MAP\n");
    outf("    MODULE('%s')\n",packagename);
    
    if (!isSCM) 
    {
        for (mi=modules;mi;mi=mi->next) 
        {
            outf("      HRPC_Make_%s(HRPCI_Clarion_Transport transport),*HRPCI_%s,PASCAL,NAME('_HRPC_Make_%s@4')\n",mi->name,mi->name,mi->name);
        }
    }
    else
    {
        ApiInfo * fi;
        for (fi=apis;fi;fi=fi->next) 
        {
            fi->write_clarion_include_method();
        }
    }
    
    outs("    END\n\n");
    outs("  END\n\n");
    outf("\nEndOfInclude\n");
}

void HIDLcompiler::write_example_implementation_module()
{
    gOutfile = xsvo;
    outs("// Example Server Implementation Template\n");
    outf("// Source file generated by "HIDL" Version %s from %s.%s\n", HIDLVER, packagename, srcFileExt);
    outs("// *** You should copy this file before changing, as it will be overwritten next time "HIDL" is run ***\n\n"); 
    outs("#include <stddef.h>\n");
    outs("#include <stdlib.h>\n");
    outs("#include <assert.h>\n\n");
    outs("#include \"hrpcsock.hpp\"// default use TCP/IP sockets\n\n");
    outs("// TBD - Add other includes here\n\n");
    ModuleInfo * mi;
    for (mi=modules;mi;mi=mi->next)
    {
        mi->write_define();
    }
    outf("#include \"%s.cpp\"\n\n",packagename);
    for (mi=modules;mi;mi=mi->next) 
    {
        mi->write_example_module();
    }
}

void HIDLcompiler::write_header_class_intro()
{
    gOutfile=ho;
    outf("// *** Include file generated by "HIDL" Version %s from %s.%s ***\n", HIDLVER, packagename, srcFileExt);
    outf("// *** Not to be hand edited (changes will be lost on re-generation) ***\n\n"); 
    outf("#ifndef %s_%s_INCL\n",packagename,isSCM?"SCM":"HID");
    outf("#define %s_%s_INCL\n\n",packagename,isSCM?"SCM":"HID");
    
    if (isESP)
    {
        outf("#include \"esp.hpp\"\n\n");
    }
    else if (isSCM)
    {
        //outf("#include \"scm.hpp\"\n\n");
    }
    else
        outf("#include \"hrpc.hpp\"\n\n");
}

void HIDLcompiler::write_header_class_outro()
{
    outs("\n");
    EspMessageInfo * mi;
    for (mi=msgs;mi;mi=mi->next) 
    {
        mi->write_factory_decl();
    }
    outs("\n");
    
    outf("#endif // _%s_%s_INCL\n", packagename,isSCM?"SCM":"HID");
    outs("//end\n"); // CR for Clarion
}

//-------------------------------------------------------------------------------------------------------------
// class EnumInfo

void EnumInfo::write_header_enum()
{
    outf("enum %s\n{\n", name);
    for (EnumValInfo *vi=vals;vi;vi=vi->next) {
        outf("\t%s = %d",vi->name,vi->val);
        if (vi->next)
            outs(",\n");
        else
            outs("\n");
    }
    outs("};\n\n");
}

void EnumInfo::write_clarion_enum()
{
    outf("%s EQUATE(UNSIGNED)\n", xlat(name));
    outf("  ITEMIZE,PRE(%s)\n",xlat(name));
    for (EnumValInfo *vi=vals;vi;vi=vi->next) {
        outf("%s\tEQUATE(%d)\n",xlat(vi->name),vi->val);
    }
    outs("\tEND\n\n");
}

// end
//-------------------------------------------------------------------------------------------------------------<|MERGE_RESOLUTION|>--- conflicted
+++ resolved
@@ -2097,12 +2097,8 @@
 
 void ProcInfo::out_method(const char *classpfx, int omitvirt)
 {
-<<<<<<< HEAD
-    if (virt&&!omitvirt) {
-=======
     if (virt&&!omitvirt)
     {
->>>>>>> ea97853c
         if (callback) 
             outf("HRPCvirtualcallback ");
         else
@@ -2134,24 +2130,7 @@
         if (isSCM)
             outf(" = 0");
         else
-<<<<<<< HEAD
-            outf(" %s",name);
-        out_parameter_list("");
-        if (constfunc) {
-            if (isSCM)
-                outf(" const");
-            else
-                outf(" /* const (omitted by HIDL) */");
-        }
-        if ((virt==2)&&!omitvirt) {
-            if (isSCM)
-                outf(" = 0");
-            else
-                outf(" HRPCpure%s",callback?"callback":"");
-        }
-=======
             outf(" HRPCpure%s", callback ? "callback" : "");
->>>>>>> ea97853c
     }
 }
 
