--- conflicted
+++ resolved
@@ -60,18 +60,7 @@
 
       - name: Setup msvc environment
         uses: hpcc-systems/msvc-dev-cmd@v1
-<<<<<<< HEAD
-      - name: Install vcpkg packages
-        working-directory: .
-        run: |
-          vcpkg update
-          vcpkg install icu:x64-windows
-          vcpkg install zlib:x64-windows
-          vcpkg install openssl:x64-windows
-          vcpkg install libxslt:x64-windows
-=======
 
->>>>>>> f61c7244
       - name: Check out source code
         uses: actions/checkout@v2
         with:
@@ -102,6 +91,7 @@
         working-directory: ./vcpkg
         shell: "bash"
         run: |
+          ./vcpkg.exe install icu:x64-windows
           ./vcpkg.exe install zlib:x64-windows
           ./vcpkg.exe install openssl:x64-windows
           ./vcpkg.exe install libxslt:x64-windows
@@ -112,10 +102,5 @@
         run: |
           mkdir build
           cd build
-<<<<<<< HEAD
-          $vcpkg_root = $(get-command vcpkg | Select-Object -ExpandProperty Source | Split-Path)
-          cmake $Env:GITHUB_WORKSPACE -DCMAKE_TOOLCHAIN_FILE=C:\vcpkg\scripts\buildsystems\vcpkg.cmake -DUSE_OPENLDAP=0 -DUSE_ICU=1 -DUSE_LIBXSLT=1 -DUSE_CBLAS=0 -DUSE_ZLIB=1 -DUSE_LIBARCHIVE=0 -DUSE_BOOST_REGEX=0 -DUSE_OPENSSL=1 -DUSE_APR=0 -DUSE_AZURE=0 -DUSE_AWS=0 -DWSSQL_SERVICE=0 -DUSE_PYTHON3=0 -DUSE_PYTHON2=0 -DUSE_CASSANDRA=0 -DUSE_TBB=0 -DUSE_JAVA=0 -DUSE_NATIVE_LIBRARIES=1 -DINCLUDE_CONFIG_MANAGER=0 -DINCLUDE_TREEVIEW=0 -DCMAKE_EXPORT_COMPILE_COMMANDS:BOOL=TRUE -G "Visual Studio 16 2019" -T host=x64 -A x64
-=======
           cmake .. -DCMAKE_TOOLCHAIN_FILE=../vcpkg/scripts/buildsystems/vcpkg.cmake -DUSE_OPENLDAP=0 -DUSE_ICU=0 -DUSE_LIBXSLT=1 -DUSE_CBLAS=0 -DUSE_ZLIB=1 -DUSE_LIBARCHIVE=0 -DUSE_BOOST_REGEX=0 -DUSE_OPENSSL=1 -DUSE_APR=0 -DUSE_AZURE=0 -DUSE_AWS=0 -DWSSQL_SERVICE=0 -DUSE_PYTHON3=0 -DUSE_PYTHON2=0 -DUSE_CASSANDRA=0 -DUSE_TBB=0 -DUSE_JAVA=0 -DUSE_NATIVE_LIBRARIES=1 -DINCLUDE_CONFIG_MANAGER=0 -DINCLUDE_TREEVIEW=0 -DCMAKE_EXPORT_COMPILE_COMMANDS:BOOL=TRUE -G "Visual Studio 16 2019" -T host=x64 -A x64
->>>>>>> f61c7244
           cmake --build . --config Debug --target ALL_BUILD -- /maxcpucount:3