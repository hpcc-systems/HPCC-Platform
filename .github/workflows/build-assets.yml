--- conflicted
+++ resolved
@@ -488,9 +488,5 @@
     uses: ./.github/workflows/build-changelogs.yml
     with:
       current-version: ${{ needs.preamble.outputs.hpcc_version_full }}
-<<<<<<< HEAD
-    secrets: inherit
-=======
-      make-latest: ${{ needs.preamble.outputs.is_latest }}
-    secrets: inherit
->>>>>>> 5c2f7b86
+      make-latest: ${{ needs.preamble.outputs.is_latest }}
+    secrets: inherit
