--- conflicted
+++ resolved
@@ -157,13 +157,8 @@
           path: ${{ needs.preamble.outputs.folder_platform }}
 
       - name: Checkout LN
-<<<<<<< HEAD
-        if: ${{ matrix.ln || matrix.ee }} 
-        uses: actions/checkout@v3
-=======
         if: ${{ matrix.ln }}
         uses: actions/checkout@v4
->>>>>>> c9ea3f84
         with:
           repository: ${{ github.repository_owner }}/LN
           token: ${{ secrets.LNB_TOKEN }}
@@ -270,13 +265,8 @@
           compression-level: 0
 
       - name: Upload Assets (community)
-<<<<<<< HEAD
         if: ${{ !matrix.ln && !matrix.ee }}
-        uses: ncipollo/release-action@v1.12.0
-=======
-        if: ${{ !matrix.ln }}
         uses: ncipollo/release-action@v1.14.0
->>>>>>> c9ea3f84
         with:
           allowUpdates: true
           generateReleaseNotes: false
@@ -293,13 +283,8 @@
           echo "$k8s_pkg_file"
 
       - name: Create Docker Image (community)
-<<<<<<< HEAD
-        uses: docker/build-push-action@v4
+        uses: docker/build-push-action@v5
         if: ${{ !matrix.ln && !matrix.ee && matrix.container && !matrix.documentation }}
-=======
-        uses: docker/build-push-action@v5
-        if: ${{ !matrix.ln && matrix.container && !matrix.documentation }}
->>>>>>> c9ea3f84
         with:
           builder: ${{ steps.buildx.outputs.name }}
           file: ${{ needs.preamble.outputs.folder_platform }}/dockerfiles/vcpkg/platform-core-${{ matrix.os }}/Dockerfile
@@ -603,14 +588,14 @@
           echo "${{ toJSON(needs.preamble.outputs) }})"
 
       - name: Checkout HPCC-Platform
-        uses: actions/checkout@v3
+        uses: actions/checkout@v4
         with:
           ref: ${{ needs.preamble.outputs.community_ref }}
           submodules: recursive
           path: ./HPCC-Platform
 
       - name: Checkout ECLIDE
-        uses: actions/checkout@v3
+        uses: actions/checkout@v4
         with:
           repository: ${{ github.repository_owner }}/ECLIDE
           ref: ${{ needs.preamble.outputs.eclide_ref }}
