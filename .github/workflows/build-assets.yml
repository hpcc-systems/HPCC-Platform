name: Build Assets

env:
  VCPKG_BINARY_SOURCES: "clear;nuget,GitHub,read"
  VCPKG_NUGET_REPOSITORY: "https://github.com/hpcc-systems/vcpkg"

on:
  push:
    tags:
      - "*"
      - "community_*"
      - "!community_8.10.*"
      - "!community_8.8.*"
      - "!community_8.6.*"
      - "!community_8.4.*"
      - "!community_8.2.*"
      - "!community_8.0.*"
      - "!community_7.*"

jobs:
  preamble:
    name: Publish Release
    runs-on: ubuntu-22.04
    permissions:
      contents: write
    outputs:
      folder_platform: ${{ steps.vars.outputs.folder_platform }}
      mount_platform: ${{ steps.vars.outputs.mount_platform }}
      folder_ln: ${{ steps.vars.outputs.folder_ln }}
      mount_ln: ${{ steps.vars.outputs.mount_ln }}
      folder_build: ${{ steps.vars.outputs.folder_build }}
      mount_build: ${{ steps.vars.outputs.mount_build }}
      community_ref: ${{ steps.vars.outputs.community_ref }}
      internal_ref: ${{ steps.vars.outputs.internal_ref }}
      eclide_ref: ${{ steps.vars.outputs.eclide_ref }}
      community_tag: ${{ steps.vars.outputs.community_tag }}
      internal_tag: ${{ steps.vars.outputs.internal_tag }}
      hpcc_version: ${{ steps.vars.outputs.hpcc_version }}
      candidate_base_branch: ${{ steps.vars.outputs.candidate_base_branch }}
      candidate_branch: ${{ steps.vars.outputs.candidate_branch }}
      cmake_docker_config: ${{ steps.vars.outputs.cmake_docker_config }}
      gpg_import: ${{ steps.vars.outputs.gpg_import }}
      folder_prettygitlogs: ${{ steps.vars.outputs.folder_prettygitlogs }}
      folder_eclide: ${{ steps.vars.outputs.folder_eclide }}
      latest_version: ${{ steps.vars.outputs.latest_tag }}
      is_latest: ${{ steps.vars.outputs.is_latest }}
    steps:
      - name: Checkout HPCC-Platform
        uses: actions/checkout@v4
        with:
          repository: ${{ github.repository_owner }}/HPCC-Platform
          submodules: recursive
          fetch-depth: 0
          fetch-tags: true
          
      - name: Calculate vars
        id: vars
        run: |
          echo "folder_platform=${{ github.workspace }}/HPCC-Platform" >> $GITHUB_OUTPUT
          echo "folder_eclide"=${{ github.workspace }}/ECLIDE >> $GITHUB_OUTPUT
          echo "folder_prettygitlogs"=${{ github.workspace }}/PrettyGitLogs >> $GITHUB_OUTPUT
          echo 'mount_platform=source="${{ github.workspace }}/HPCC-Platform",target=/hpcc-dev/HPCC-Platform,type=bind,consistency=cached' >> $GITHUB_OUTPUT
          echo "folder_ln=${{ github.workspace }}/LN" >> $GITHUB_OUTPUT
          echo 'mount_ln=source="${{ github.workspace }}/LN",target=/hpcc-dev/LN,type=bind,consistency=cached' >> $GITHUB_OUTPUT
          echo "folder_build=${{ github.workspace }}/build" >> $GITHUB_OUTPUT
          echo 'mount_build=source="${{ github.workspace }}/build",target=/hpcc-dev/build,type=bind,consistency=cached' >> $GITHUB_OUTPUT
          community_ref=${{ github.ref }}
          echo "community_ref=$community_ref" >> $GITHUB_OUTPUT
          echo "internal_ref=$(echo $community_ref | sed 's/community/internal/')" >> $GITHUB_OUTPUT
          echo "eclide_ref=$(echo $community_ref | sed 's/community/eclide/')" >> $GITHUB_OUTPUT
          community_tag=$(echo $community_ref | cut -d'/' -f3)
          echo "community_tag=$community_tag" >> $GITHUB_OUTPUT
          echo "internal_tag=$(echo $community_tag | sed 's/community/internal/')" >> $GITHUB_OUTPUT
          echo "hpcc_version=$(echo $community_tag | sed 's/community_//' | sed 's/-[0-9]$//')" >> $GITHUB_OUTPUT
          community_base_ref=${{ github.event.base_ref || github.ref }}
          candidate_branch=$(echo $community_base_ref | cut -d'/' -f3)
          echo "candidate_branch=$candidate_branch" >> $GITHUB_OUTPUT
          echo "candidate_base_branch=$(echo $candidate_branch | awk -F'.' -v OFS='.' '{ $3="x"; print }')" >> $GITHUB_OUTPUT
          echo "cmake_docker_config=-DCMAKE_BUILD_TYPE=RelWithDebInfo -DVCPKG_FILES_DIR=/hpcc-dev -DCPACK_THREADS=0 -DUSE_OPTIONAL=OFF -DSIGN_MODULES=${{ github.repository_owner == 'hpcc-systems' && 'ON' || 'OFF' }}" >> $GITHUB_OUTPUT
          echo 'gpg_import=gpg --batch --import /hpcc-dev/build/private.key' >> $GITHUB_OUTPUT
          latest_tag=$(git tag -l | grep -E "^community_[0-9]{1,2}\.[0-9]{1,2}\.[0-9]{1,3}-[0-9]{1,2}" | sort -V | tail -n 1)
          echo "latest_tag=$latest_tag" >> $GITHUB_OUTPUT
          echo "is_latest=$(echo $latest_tag | grep -q $community_tag && echo true || echo false)" >> $GITHUB_OUTPUT
      
      - name: Print vars
        run: |
          echo "${{ toJSON(steps.vars.outputs) }})"

      - name: Release HPCC-Platform
        uses: ncipollo/release-action@v1.14.0
        with:
          allowUpdates: true
          generateReleaseNotes: false
          prerelease: ${{ contains(github.ref, '-rc') }}
          makeLatest: ${{ steps.vars.outputs.is_latest }}

  build-docker:
    name: Build Docker
    needs: preamble
    runs-on: ubuntu-22.04
    strategy:
      matrix:
        include:
          - os: ubuntu-22.04
          - os: ubuntu-22.04
            name: k8s
            container: true
<<<<<<< HEAD
            build-docker-image: true
          - os: ubuntu-22.04
            name: docs
            documentation: true
=======
>>>>>>> 41b65a84
          - os: ubuntu-20.04
          - os: ubuntu-20.04
            name: k8s
            container: true
          - os: rockylinux-8
          - os: ubuntu-22.04
            name: LN k8s
            ln: true
            container: true
            build-docker-image: true
          - os: ubuntu-20.04
            name: LN k8s
            ln: true
            container: true
          - os: ubuntu-22.04
            name: LN
            ln: true
          - os: ubuntu-22.04
            name: Enterprise
            ee: true
          - os: ubuntu-20.04
            name: LN
            ln: true
          - os: rockylinux-8
            name: LN
            cmake_options_extra: ""
            ln: true
          - os: centos-7
            name: LN
            ln: true
      fail-fast: false

    steps:
      - name: Free additional disk space (remove Android SDK + Tools)
        continue-on-error: true
        run: |
          df -h
          sudo rm -rf ${ANDROID_HOME}
          sudo rm -rf ${JAVA_HOME_8_X64}
          sudo rm -rf ${JAVA_HOME_11_X64}
          sudo rm -rf ${JAVA_HOME_17_X64}
          sudo rm -rf ${JAVA_HOME_21_X64}
          sudo rm -rf ${CHROMEWEBDRIVER}
          sudo rm -rf ${EDGEWEBDRIVER}
          sudo rm -rf ${GECKOWEBDRIVER}
          sudo rm -rf ${SELENIUM_JAR_PATH}

      - name: Display disk space (post free)
        run: |
          df -h

      - name: Checkout HPCC-Platform
        uses: actions/checkout@v4
        with:
          ref: ${{ needs.preamble.outputs.community_ref }}
          submodules: recursive
          path: ${{ needs.preamble.outputs.folder_platform }}

      - name: Checkout LN
        if: ${{ matrix.ln || matrix.ee }} 
        uses: actions/checkout@v4
        with:
          repository: ${{ github.repository_owner }}/LN
          token: ${{ secrets.LNB_TOKEN }}
          ref: ${{ needs.preamble.outputs.internal_ref }}
          submodules: recursive
          path: ${{ needs.preamble.outputs.folder_ln }}

      - name: Calculate vars
        id: vars
        working-directory: ${{ needs.preamble.outputs.folder_platform }}/vcpkg
        run: |
          vcpkg_sha_short=$(git rev-parse --short=8 HEAD)
          echo "vcpkg_sha_short=$vcpkg_sha_short" >> $GITHUB_OUTPUT
          docker_build_label=hpccsystems/platform-build-${{ matrix.os }}
          echo "docker_build_label=$docker_build_label" >> $GITHUB_OUTPUT
          echo "docker_tag=$docker_build_label:$vcpkg_sha_short" >> $GITHUB_OUTPUT
          echo "docker_tag_candidate_base=$docker_build_label:${{ needs.preamble.outputs.candidate_base_branch }}" >> $GITHUB_OUTPUT

      - name: Print vars
        run: |
          echo "${{ toJSON(needs.preamble.outputs) }})"
          echo "${{ toJSON(steps.vars.outputs) }})"

      - name: Set up Docker Buildx
        id: buildx
        uses: docker/setup-buildx-action@v3

      - name: Login to DockerHub
        uses: docker/login-action@v3
        with:
          username: ${{ secrets.DOCKER_USERNAME }}
          password: ${{ secrets.DOCKER_PASSWORD }}

      - name: Create Build Image
        uses: docker/build-push-action@v5
        with:
          builder: ${{ steps.buildx.outputs.name }}
          file: ${{ needs.preamble.outputs.folder_platform }}/dockerfiles/vcpkg/${{ matrix.os }}.dockerfile
          context: ${{ needs.preamble.outputs.folder_platform }}/dockerfiles/vcpkg
          push: ${{ github.repository_owner == 'hpcc-systems' }}
          load: ${{ github.repository_owner != 'hpcc-systems' }}
          build-args: |
            VCPKG_REF=${{ steps.vars.outputs.vcpkg_sha_short }}
          tags: |
            ${{ steps.vars.outputs.docker_tag_candidate_base }}
          cache-from: |
            type=registry,ref=${{ steps.vars.outputs.docker_tag_candidate_base }}
            type=registry,ref=${{ steps.vars.outputs.docker_tag }}
          cache-to: type=inline

      # Communtiy Build
      - name: CMake Packages (community)
        if: ${{ !matrix.ln && !matrix.ee && !matrix.container }}
        run: |
          mkdir -p ${{ needs.preamble.outputs.folder_build }}
          echo "${{ secrets.SIGNING_SECRET }}" > ${{ needs.preamble.outputs.folder_build }}/private.key
          plugins=("CASSANDRAEMBED" "COUCHBASEEMBED" "ECLBLAS" "H3" "JAVAEMBED" "KAFKA" "MEMCACHED" "MONGODBEMBED" "MYSQLEMBED" "NLP" "PARQUETEMBED" "REDIS" "REMBED" "SQLITE3EMBED" "SQS" "WASMEMBED" "PLATFORM" "CLIENTTOOLS_ONLY")
          for plugin in "${plugins[@]}"; do
            sudo rm -f ${{ needs.preamble.outputs.folder_build }}/CMakeCache.txt
            sudo rm -rf ${{ needs.preamble.outputs.folder_build }}/CMakeFiles
            docker run --rm --mount ${{ needs.preamble.outputs.mount_platform }} --mount ${{ needs.preamble.outputs.mount_build }} ${{ steps.vars.outputs.docker_tag_candidate_base }} "${{ needs.preamble.outputs.gpg_import }} && \
              cmake -S /hpcc-dev/HPCC-Platform -B /hpcc-dev/build ${{ needs.preamble.outputs.cmake_docker_config }} -DSIGN_MODULES_PASSPHRASE=${{ secrets.SIGN_MODULES_PASSPHRASE }} -DSIGN_MODULES_KEYID=${{ secrets.SIGN_MODULES_KEYID }} -D$plugin=ON -DCONTAINERIZED=OFF -DCPACK_STRIP_FILES=OFF ${{ matrix.cmake_options_extra }} && \
              cmake --build /hpcc-dev/build --parallel $(nproc) --target package"
            # Disabled as not currently needed ---
            # docker run --rm --mount ${{ needs.preamble.outputs.mount_platform }} --mount ${{ needs.preamble.outputs.mount_build }} ${{ steps.vars.outputs.docker_tag_candidate_base }} "cmake -S /hpcc-dev/HPCC-Platform -B /hpcc-dev/build ${{ needs.preamble.outputs.cmake_docker_config }} -D$plugin=ON -DCONTAINERIZED=OFF -DCPACK_STRIP_FILES=ON"
            # docker run --rm --mount ${{ needs.preamble.outputs.mount_platform }} --mount ${{ needs.preamble.outputs.mount_build }} ${{ steps.vars.outputs.docker_tag_candidate_base }} "cmake --build /hpcc-dev/build --parallel $(nproc) --target package"
          done
          cd ${{ needs.preamble.outputs.folder_build }}
          packages=($(ls -1 hpccsystems-*))
          for i in "${packages[@]}"; do
            md5sum "$i" > "$i.md5sum"
          done

      - name: CMake Containerized Packages (community)
        if: ${{ !matrix.ln && !matrix.ee && matrix.container }}
        run: |
          mkdir -p ${{ needs.preamble.outputs.folder_build }}
          echo "${{ secrets.SIGNING_SECRET }}" > ${{ needs.preamble.outputs.folder_build }}/private.key
          sudo rm -f ${{ needs.preamble.outputs.folder_build }}/CMakeCache.txt
          sudo rm -rf ${{ needs.preamble.outputs.folder_build }}/CMakeFiles
          docker run --rm --mount ${{ needs.preamble.outputs.mount_platform }} --mount ${{ needs.preamble.outputs.mount_build }} ${{ steps.vars.outputs.docker_tag_candidate_base }} "${{ needs.preamble.outputs.gpg_import }} && \
            cmake -S /hpcc-dev/HPCC-Platform -B /hpcc-dev/build ${{ needs.preamble.outputs.cmake_docker_config }} -DSIGN_MODULES_PASSPHRASE=${{ secrets.SIGN_MODULES_PASSPHRASE }} -DSIGN_MODULES_KEYID=${{ secrets.SIGN_MODULES_KEYID }} -DINCLUDE_PLUGINS=ON -DCONTAINERIZED=ON -DSUPPRESS_REMBED=ON -DSUPPRESS_V8EMBED=ON -DSUPPRESS_SPARK=ON -DCPACK_STRIP_FILES=OFF ${{ matrix.cmake_options_extra }} && \
            cmake --build /hpcc-dev/build --parallel $(nproc) --target package"
          docker run --rm --mount ${{ needs.preamble.outputs.mount_platform }} --mount ${{ needs.preamble.outputs.mount_build }} ${{ steps.vars.outputs.docker_tag_candidate_base }} "${{ needs.preamble.outputs.gpg_import }} && \
            cmake -S /hpcc-dev/HPCC-Platform -B /hpcc-dev/build ${{ needs.preamble.outputs.cmake_docker_config }} -DSIGN_MODULES_PASSPHRASE=${{ secrets.SIGN_MODULES_PASSPHRASE }} -DSIGN_MODULES_KEYID=${{ secrets.SIGN_MODULES_KEYID }} -DINCLUDE_PLUGINS=ON -DCONTAINERIZED=ON -DSUPPRESS_REMBED=ON -DSUPPRESS_V8EMBED=ON -DSUPPRESS_SPARK=ON -DCPACK_STRIP_FILES=ON ${{ matrix.cmake_options_extra }} && \
            cmake --build /hpcc-dev/build --parallel $(nproc) --target package"

<<<<<<< HEAD
      - name: CMake documentation (community)
        if: ${{ !matrix.ln && !matrix.ee && !matrix.container && matrix.documentation }}
        run: |
          mkdir -p {${{needs.preamble.outputs.folder_build }},EN_US,PT_BR}
          sudo rm -f ${{ needs.preamble.outputs.folder_build }}/CMakeCache.txt
          sudo rm -rf ${{ needs.preamble.outputs.folder_build }}/CMakeFiles
          docker run --rm --mount ${{ needs.preamble.outputs.mount_platform }} --mount ${{ needs.preamble.outputs.mount_build }} ${{ steps.vars.outputs.docker_tag_candidate_base }} "\
            cmake -S /hpcc-dev/HPCC-Platform -B /hpcc-dev/build -DVCPKG_FILES_DIR=/hpcc-dev -DMAKE_DOCS_ONLY=ON -DUSE_NATIVE_LIBRARIES=ON -DDOCS_AUTO=ON -DDOC_LANGS=ALL && \
            cmake --build /hpcc-dev/build --parallel $(nproc) --target all"
          docker run --rm --mount ${{ needs.preamble.outputs.mount_platform }} --mount ${{ needs.preamble.outputs.mount_build }} ${{ steps.vars.outputs.docker_tag_candidate_base }} "cd /hpcc-dev/build/Release/docs/EN_US && zip ALL_HPCC_DOCS_EN_US-$(echo '${{ needs.preamble.outputs.community_tag }}' | sed 's/community_//' ).zip *.pdf"
          docker run --rm --mount ${{ needs.preamble.outputs.mount_platform }} --mount ${{ needs.preamble.outputs.mount_build }} ${{ steps.vars.outputs.docker_tag_candidate_base }} "cd /hpcc-dev/build/Release/docs/PT_BR && zip ALL_HPCC_DOCS_PT_BR-$(echo '${{ needs.preamble.outputs.community_tag }}' | sed 's/community_//' ).zip *.pdf"

      - name: Upload Artifacts for ECLIDE build
        if: ${{ !matrix.ln && !matrix.container && matrix.documentation }}
        uses: actions/upload-artifact@v4
        with:
          name: html-help-documents
          path: |
            ${{ needs.preamble.outputs.folder_build }}/docs/EN_US/HTMLHelp/*.zip
            ${{ needs.preamble.outputs.folder_build }}/docs/PT_BR/HTMLHelp/*.zip
          compression-level: 0

=======
>>>>>>> 41b65a84
      - name: Upload Assets (community)
        if: ${{ !matrix.ln && !matrix.ee }}
        uses: ncipollo/release-action@v1.14.0
        with:
          allowUpdates: true
          generateReleaseNotes: false
          prerelease: ${{ contains(github.ref, '-rc') }}
          artifacts: |
            ${{ needs.preamble.outputs.folder_build }}/*.deb,
            ${{ needs.preamble.outputs.folder_build }}/*.rpm,
<<<<<<< HEAD
            ${{ needs.preamble.outputs.folder_build }}/Release/docs/*.zip,
            ${{ needs.preamble.outputs.folder_build }}/Release/docs/EN_US/*.zip,
            ${{ needs.preamble.outputs.folder_build }}/Release/docs/PT_BR/*.zip,
            ${{ needs.preamble.outputs.folder_build }}/Release/docs/EN_US/*.pdf,
            ${{ needs.preamble.outputs.folder_build }}/Release/docs/PT_BR/*.pdf,
            ${{ needs.preamble.outputs.folder_build }}/docs/EN_US/HTMLHelp/*.zip,
            ${{ needs.preamble.outputs.folder_build }}/docs/PT_BR/HTMLHelp/*.zip,
            ${{ needs.preamble.outputs.folder_build }}/*.md5sum

      - name: Locate k8s deb file (community)
        if: ${{ !matrix.ln && !matrix.ee && matrix.container && !matrix.documentation && matrix.build-docker-image }}
=======
            ${{ needs.preamble.outputs.folder_build }}/*.md5sum

      - name: Locate k8s deb file (community)
        if: ${{ !matrix.ln && !matrix.ee && matrix.container }}
>>>>>>> 41b65a84
        id: container
        run: |
          k8s_pkg_path=$(ls -t ${{ needs.preamble.outputs.folder_build }}/*64_k8s.deb 2>/dev/null | head -1)
          k8s_pkg_file=$(basename "$k8s_pkg_path")
          echo "k8s_pkg_file=$k8s_pkg_file" >> $GITHUB_OUTPUT
          echo "$k8s_pkg_file"

      - name: Create Docker Image (community)
        uses: docker/build-push-action@v5
<<<<<<< HEAD
        if: ${{ !matrix.ln && !matrix.ee && matrix.container && !matrix.documentation && matrix.build-docker-image }}
=======
        if: ${{ !matrix.ln && !matrix.ee && matrix.container }}
>>>>>>> 41b65a84
        with:
          builder: ${{ steps.buildx.outputs.name }}
          file: ${{ needs.preamble.outputs.folder_platform }}/dockerfiles/vcpkg/platform-core-${{ matrix.os }}/Dockerfile
          context: ${{ needs.preamble.outputs.folder_build }}
          push: ${{ github.repository_owner == 'hpcc-systems' }}
          build-args: |
            PKG_FILE=${{ steps.container.outputs.k8s_pkg_file }}
          tags: |
            hpccsystems/platform-core-${{ matrix.os }}:${{ needs.preamble.outputs.community_tag }}
            hpccsystems/platform-core-${{ matrix.os }}:${{ needs.preamble.outputs.candidate_base_branch }}
          cache-from: |
            type=registry,ref=hpccsystems/platform-core-${{ matrix.os }}:${{ needs.preamble.outputs.candidate_base_branch }}

      #  Internal Build  ---
      - name: Login to JFrog (internal)
        if: ${{ matrix.ln && matrix.container && github.repository_owner == 'hpcc-systems' }}
        uses: docker/login-action@v3
        with:
          registry: ${{ secrets.JFROG_REGISTRY }}
          username: ${{ secrets.JFROG_USERNAME }}
          password: ${{ secrets.JFROG_PASSWORD }}

      - name: Setup JFrog CLI (internal)
        if: ${{ matrix.ln && matrix.container && github.repository_owner == 'hpcc-systems' }}
        uses: jfrog/setup-jfrog-cli@v3
        env:
          JF_URL: https://${{ secrets.JFROG_REGISTRY }}
          JF_USER: ${{ secrets.JFROG_USERNAME }}
          JF_PASSWORD: ${{ secrets.JFROG_PASSWORD }}

      - name: CMake Packages (internal)
        if: ${{ matrix.ln && !matrix.container }}
        run: |
          mkdir -p ${{ needs.preamble.outputs.folder_build }}
          echo "${{ secrets.SIGNING_SECRET }}" > ${{ needs.preamble.outputs.folder_build }}/private.key
          plugins=("PLATFORM" "CLIENTTOOLS_ONLY")
          for plugin in "${plugins[@]}"; do
            sudo rm -f ${{ needs.preamble.outputs.folder_build }}/CMakeCache.txt
            sudo rm -rf ${{ needs.preamble.outputs.folder_build }}/CMakeFiles
            docker run --rm --mount ${{ needs.preamble.outputs.mount_platform }} --mount ${{ needs.preamble.outputs.mount_ln }} --mount ${{ needs.preamble.outputs.mount_build }} ${{ steps.vars.outputs.docker_tag_candidate_base }} "${{ needs.preamble.outputs.gpg_import }} && \
              cmake -S /hpcc-dev/LN -B /hpcc-dev/build -DHPCC_SOURCE_DIR=/hpcc-dev/HPCC-Platform ${{ needs.preamble.outputs.cmake_docker_config }} -DSIGN_MODULES_PASSPHRASE=${{ secrets.SIGN_MODULES_PASSPHRASE }} -DSIGN_MODULES_KEYID=${{ secrets.SIGN_MODULES_KEYID }} -D$plugin=ON -DINCLUDE_PLUGINS=ON -DCONTAINERIZED=OFF -DSUPPRESS_REMBED=ON -DSUPPRESS_V8EMBED=ON -DSUPPRESS_SPARK=ON -DCPACK_STRIP_FILES=OFF ${{ matrix.cmake_options_extra }} && \
              cmake --build /hpcc-dev/build --parallel $(nproc) --target package"
            # Disabled as not currently needed ---
            # docker run --rm --mount ${{ needs.preamble.outputs.mount_platform }} --mount ${{ needs.preamble.outputs.mount_ln }} --mount ${{ needs.preamble.outputs.mount_build }} ${{ steps.vars.outputs.docker_tag_candidate_base }} "cmake -S /hpcc-dev/LN -B /hpcc-dev/build -DHPCC_SOURCE_DIR=/hpcc-dev/HPCC-Platform ${{ needs.preamble.outputs.cmake_docker_config }} -DINCLUDE_PLUGINS=ON -DCONTAINERIZED=OFF -DSUPPRESS_REMBED=ON -DSUPPRESS_V8EMBED=ON -DSUPPRESS_SPARK=ON -DCPACK_STRIP_FILES=ON"
            # docker run --rm --mount ${{ needs.preamble.outputs.mount_platform }} --mount ${{ needs.preamble.outputs.mount_ln }} --mount ${{ needs.preamble.outputs.mount_build }} ${{ steps.vars.outputs.docker_tag_candidate_base }} "cmake --build /hpcc-dev/build --parallel $(nproc) --target package"
          done

      - name: CMake Containerized Packages (internal)
        if: ${{ matrix.ln && matrix.container }}
        run: |
          mkdir -p ${{ needs.preamble.outputs.folder_build }}
          echo "${{ secrets.SIGNING_SECRET }}" > ${{ needs.preamble.outputs.folder_build }}/private.key
          sudo rm -f ${{ needs.preamble.outputs.folder_build }}/CMakeCache.txt
          sudo rm -rf ${{ needs.preamble.outputs.folder_build }}/CMakeFiles
          docker run --rm --mount ${{ needs.preamble.outputs.mount_platform }} --mount ${{ needs.preamble.outputs.mount_ln }} --mount ${{ needs.preamble.outputs.mount_build }} ${{ steps.vars.outputs.docker_tag_candidate_base }} "${{ needs.preamble.outputs.gpg_import }} && \
            cmake -S /hpcc-dev/LN -B /hpcc-dev/build -DHPCC_SOURCE_DIR=/hpcc-dev/HPCC-Platform ${{ needs.preamble.outputs.cmake_docker_config }} -DSIGN_MODULES_PASSPHRASE=${{ secrets.SIGN_MODULES_PASSPHRASE }} -DSIGN_MODULES_KEYID=${{ secrets.SIGN_MODULES_KEYID }} -DINCLUDE_PLUGINS=ON -DCONTAINERIZED=ON -DSUPPRESS_REMBED=ON -DSUPPRESS_V8EMBED=ON -DSUPPRESS_SPARK=ON -DCPACK_STRIP_FILES=OFF ${{ matrix.cmake_options_extra }} && \
            cmake --build /hpcc-dev/build --parallel $(nproc) --target package"
          docker run --rm --mount ${{ needs.preamble.outputs.mount_platform }} --mount ${{ needs.preamble.outputs.mount_ln }} --mount ${{ needs.preamble.outputs.mount_build }} ${{ steps.vars.outputs.docker_tag_candidate_base }} "${{ needs.preamble.outputs.gpg_import }} && \
            cmake -S /hpcc-dev/LN -B /hpcc-dev/build -DHPCC_SOURCE_DIR=/hpcc-dev/HPCC-Platform ${{ needs.preamble.outputs.cmake_docker_config }} -DSIGN_MODULES_PASSPHRASE=${{ secrets.SIGN_MODULES_PASSPHRASE }} -DSIGN_MODULES_KEYID=${{ secrets.SIGN_MODULES_KEYID }} -DINCLUDE_PLUGINS=ON -DCONTAINERIZED=ON -DSUPPRESS_REMBED=ON -DSUPPRESS_V8EMBED=ON -DSUPPRESS_SPARK=ON -DCPACK_STRIP_FILES=ON ${{ matrix.cmake_options_extra }} && \
            cmake --build /hpcc-dev/build --parallel $(nproc) --target package"

      - name: Upload Assets to Jfrog (debian internal)
        if: ${{ matrix.ln && contains(matrix.os, 'ubuntu') && github.repository_owner == 'hpcc-systems'}}
        shell: bash
        run: |
          cd ${{ needs.preamble.outputs.folder_build }}
          version=$(echo "${{ needs.preamble.outputs.internal_tag }}" | sed 's/internal_//')
          packages=($(ls -1 hpccsystems-*.deb ))
          for _package in ${packages[@]}; do
            distribution=$( echo "${_package}" | sed "s/^.*${version}//" | awk -F '_' '{print $1;}' )
            curl -u${{ secrets.JFROG_USERNAME }}:${{ secrets.JFROG_PASSWORD }} -XPUT "https://${{ secrets.JFROG_REGISTRY }}/hpccpl-debian-local/pool/LN/${_package};deb.distribution=${distribution};deb.component=LN;deb.architecture=amd64" -T ${{ needs.preamble.outputs.folder_build }}/${_package} 
          done

      - name: Upload Assets to Jfrog (centos internal)
        if: ${{ matrix.ln && !matrix.container && !contains(matrix.os, 'ubuntu') && github.repository_owner == 'hpcc-systems'}}
        shell: bash
        run: |
          cd ${{ needs.preamble.outputs.folder_build }}
          packages=($(ls -1 hpccsystems-*.rpm ))
          for _package in ${packages[@]}; do
            distribution=$( echo "${_package}" | awk -F '.' '{print $4;}' )
            curl -u${{ secrets.JFROG_USERNAME }}:${{ secrets.JFROG_PASSWORD }} -XPUT "https://${{ secrets.JFROG_REGISTRY }}/hpccpl-rpm-local/LN/${distribution}/x86_64/${_package}" -T ${{ needs.preamble.outputs.folder_build }}/${_package} 
          done

      - name: Locate k8s deb file (internal)
<<<<<<< HEAD
        if: ${{ matrix.ln && matrix.container && !matrix.documentation && matrix.build-docker-image }}
=======
        if: ${{ matrix.ln && matrix.container }}
>>>>>>> 41b65a84
        id: ln-container
        run: |
          k8s_pkg_path=$(ls -t ${{ needs.preamble.outputs.folder_build }}/*64_k8s.deb 2>/dev/null | head -1)
          k8s_pkg_file=$(basename "$k8s_pkg_path")
          echo "k8s_pkg_file=$k8s_pkg_file" >> $GITHUB_OUTPUT
          echo "$k8s_pkg_file"

      - name: Create Docker Image (internal)
        uses: docker/build-push-action@v5
<<<<<<< HEAD
        if: ${{ matrix.ln && matrix.container && !matrix.documentation && matrix.build-docker-image }}
=======
        if: ${{ matrix.ln && matrix.container }}
>>>>>>> 41b65a84
        with:
          builder: ${{ steps.buildx.outputs.name }}
          file: ${{ needs.preamble.outputs.folder_platform }}/dockerfiles/vcpkg/platform-core-${{ matrix.os }}/Dockerfile
          context: ${{ needs.preamble.outputs.folder_build }}
          push: false
          load: true
          build-args: |
            PKG_FILE=${{ steps.ln-container.outputs.k8s_pkg_file }}
          tags: |
            ${{ secrets.JFROG_REGISTRY || 'dummy.io' }}/hpccpl-docker-local/platform-core-ln:${{ needs.preamble.outputs.hpcc_version }}
          cache-from: |
            type=registry,ref=hpccsystems/platform-core-${{ matrix.os }}:${{ needs.preamble.outputs.candidate_base_branch }}

      - name: JFrog Docker Push and Publish
<<<<<<< HEAD
        if: ${{ matrix.ln && matrix.container && !matrix.documentation && matrix.build-docker-image && github.repository_owner == 'hpcc-systems' }}
=======
        if: ${{ matrix.ln && matrix.container && github.repository_owner == 'hpcc-systems' }}
>>>>>>> 41b65a84
        run: |
          jf docker push ${{ secrets.JFROG_REGISTRY || 'dummy.io' }}/hpccpl-docker-local/platform-core-ln:${{ needs.preamble.outputs.hpcc_version }} --build-name=platform-core-ln --build-number=${{ needs.preamble.outputs.hpcc_version }} --project=hpccpl
          jf rt bp platform-core-ln ${{ needs.preamble.outputs.hpcc_version }} --project=hpccpl


      #  Enterprise Build ---
      - name: CMake Packages (enterprise)
        if: ${{ matrix.ee }}
        run: |
          mkdir -p ${{ needs.preamble.outputs.folder_build }}
          echo "${{ secrets.SIGNING_SECRET }}" > ${{ needs.preamble.outputs.folder_build }}/private.key
          sudo rm -f ${{ needs.preamble.outputs.folder_build }}/CMakeCache.txt
          sudo rm -rf ${{ needs.preamble.outputs.folder_build }}/CMakeFiles
          docker run --rm --mount ${{ needs.preamble.outputs.mount_platform }} --mount ${{ needs.preamble.outputs.mount_ln }} --mount ${{ needs.preamble.outputs.mount_build }} ${{ steps.vars.outputs.docker_tag_candidate_base }} "${{ needs.preamble.outputs.gpg_import }} && \
          cmake -S /hpcc-dev/LN -B /hpcc-dev/build -DHPCC_SOURCE_DIR=/hpcc-dev/HPCC-Platform ${{ needs.preamble.outputs.cmake_docker_config }} -DBUILD_LEVEL=ENTERPRISE -DSIGN_MODULES_PASSPHRASE=${{ secrets.SIGN_MODULES_PASSPHRASE }} -DSIGN_MODULES_KEYID=${{ secrets.SIGN_MODULES_KEYID }} -DPLATFORM=ON -DINCLUDE_PLUGINS=ON -DCONTAINERIZED=OFF -DSUPPRESS_REMBED=ON -DSUPPRESS_V8EMBED=ON -DSUPPRESS_SPARK=ON -DCPACK_STRIP_FILES=OFF && \
          cmake --build /hpcc-dev/build --parallel $(nproc) --target package" 
      
      #  Common  ---
      - name: Cleanup Environment
        if: always()
        run: rm -f ${{ needs.preamble.outputs.folder_build }}/private.key

      - name: Upload error logs
        if: ${{ failure() || cancelled() }}
        uses: actions/upload-artifact@v4
        with:
          name: ${{ matrix.os }}-${{ matrix.ln }}-${{ matrix.container }}-logs
          path: ${{ needs.preamble.outputs.folder_build }}/**/*.log

  build-documentation:
    needs: preamble
    uses: ./.github/workflows/build-documentation.yml
    with:
      community-ref: ${{ needs.preamble.outputs.community_ref }}
      folder-platform: ${{ needs.preamble.outputs.folder_platform }}
      folder-build: ${{ needs.preamble.outputs.folder_build }}
      candidate-base-branch: ${{ needs.preamble.outputs.candidate_base_branch }}
      community-tag: ${{ needs.preamble.outputs.community_tag }}
      mount-platform: ${{ needs.preamble.outputs.mount_platform }}
      mount-build: ${{ needs.preamble.outputs.mount_build }}
    secrets: inherit

  build-clienttools-community-macos:
    needs: preamble
    uses: ./.github/workflows/build-clienttools-macos-13.yml
    with:
      community-ref: ${{ needs.preamble.outputs.community_ref }}
    secrets: inherit

  build-clienttools-internal-macos:
    needs: preamble
    uses: ./.github/workflows/build-clienttools-macos-13.yml
    with:
      community-ref: ${{ needs.preamble.outputs.community_ref }}
      ln-ref: ${{ needs.preamble.outputs.internal_ref }}
    secrets: inherit

  build-clienttools-community-windows:
    needs: preamble
    uses: ./.github/workflows/build-clienttools-windows-2022.yml
    with:
      community-ref: ${{ needs.preamble.outputs.community_ref }}
      upload-package: true
      asset-name: 'clienttools-for-eclide'
    secrets: inherit

  build-clienttools-internal-windows:
    needs: preamble
    uses: ./.github/workflows/build-clienttools-windows-2022.yml
    with:
      community-ref: ${{ needs.preamble.outputs.community_ref }}
      ln-ref: ${{ needs.preamble.outputs.internal_ref }}
    secrets: inherit

  build-bare-metal-eclide:
    needs: [ preamble, build-clienttools-community-windows, build-documentation ]
    uses: ./.github/workflows/build-eclide.yml
    with:
      community-ref: ${{ needs.preamble.outputs.community_ref }}
      eclide-ref: ${{ needs.preamble.outputs.eclide_ref }}
      clienttools-asset-name: 'clienttools-for-eclide'
      documentation-asset-name: 'html-help-documents'
    secrets: inherit

  changelogs:
    name: Generate Changelogs
    needs: preamble
    runs-on: ubuntu-latest
    steps:
      - name: Checkout HPCC-Platform
        uses: actions/checkout@v4
        with:
          ref: ${{ needs.preamble.outputs.community_ref }}
          submodules: recursive
          path: ${{ needs.preamble.outputs.folder_platform }}
          fetch-tags: true
          fetch-depth: 0
      - name: Checkout LN
        uses: actions/checkout@v4
        with:
          repository: ${{ github.repository_owner }}/LN
          token: ${{ secrets.LNB_TOKEN }}
          ref: ${{ needs.preamble.outputs.internal_ref }}
          submodules: recursive
          path: ${{ needs.preamble.outputs.folder_ln }}
          fetch-tags: true
          fetch-depth: 0
      - name: Checkout ECLIDE
        uses: actions/checkout@v4
        with:
          repository: ${{ github.repository_owner }}/ECLIDE
          ref: ${{ needs.preamble.outputs.eclide_ref }}
          submodules: recursive
          path: ${{ needs.preamble.outputs.folder_eclide }}
          fetch-tags: true
          fetch-depth: 0
      - name: Checkout PrettyGitLogs
        uses: actions/checkout@v4
        with:
          repository: hpcc-systems/PrettyGitLogs
          ref: master
          path: ${{ needs.preamble.outputs.folder_prettygitlogs }}
      - name: Get Previous Versions
        id: get_version
        shell: bash
        working-directory: ${{ needs.preamble.outputs.folder_platform }}
        run: |
          tag=$(git describe --exact-match --tags 2>/dev/null)
          version=$(echo $tag | cut -d_ -f2)
          major=$(echo $version | cut -d. -f1)
          minor=$(echo $version | cut -d. -f2)
          point=$(echo $version | cut -d. -f3 | cut -d- -f1)
          type=$(echo $version | cut -d- -f2)
          if [[ $point -eq 0 ]]; then
            if [[ $minor -eq 0 ]]; then
              major=$((major - 1))
              previous_rc=$(git tag --create-reflog --sort=-v:refname | grep -E "^community_$major\.[0-9]*\.[0-9]*-rc" | head -n 1 | cut -d_ -f2 )
              previous_gold=$(git tag --create-reflog --sort=-v:refname | grep -E "^community_$major\.[0-9]*\.[0-9]*-[0-9]" | head -n 1 | cut -d_ -f2 )
            else
              minor=$((minor - 2))
              previous_rc=$(git tag --create-reflog --sort=-v:refname | grep -E "^community_$major\.$minor\.[0-9]*-rc" | head -n 1 | cut -d_ -f2 )
              previous_gold=$(git tag --create-reflog --sort=-v:refname | grep -E "^community_$major\.$minor\.[0-9]*-[0-9]" | head -n 1 | cut -d_ -f2 )
            fi
          else
            point=$((point - 2))
            previous_rc=$(git tag --create-reflog --sort=-v:refname | grep -E "^community_$major\.$minor\.$point-rc" | head -n 1 | cut -d_ -f2 )
            previous_gold=$(git tag --create-reflog --sort=-v:refname | grep -E "^community_$major\.$minor\.$point-[0-9]" | head -n 1 | cut -d_ -f2)
          fi
          echo "current_version=$version" >> $GITHUB_OUTPUT
          echo "previous_rc_version=$previous_rc" >> $GITHUB_OUTPUT
          echo "previous_gold_version=$previous_gold" >> $GITHUB_OUTPUT
          echo "type=$type" >> $GITHUB_OUTPUT
      - name: Print vars
        run: |
          echo "${{ toJSON(steps.get_version.outputs) }}"
      - name: Generate Changelogs
        shell: bash
        working-directory: ${{ needs.preamble.outputs.folder_prettygitlogs }}
        run: |
          # run setup for perl environment
          ./prettyLogs_setup.sh

          # provide credentials
          sed -i -e '/^JIRAUser/c\JIRAUser=${{ secrets.JIRA_USERNAME}}' prettylogs.conf
          sed -i -e '/^JIRAPW/c\JIRAPW=${{ secrets.JIRA_TOKEN }}' prettylogs.conf
 
          # Generate Changelogs
          if [[ ! "${{ steps.get_version.outputs.type }}" == *"rc"* ]]; then
            perl ./prettyLogs.pl -bt community_${{ steps.get_version.outputs.current_version }} -et community_${{ steps.get_version.outputs.previous_gold_version }} -repo ${{ needs.preamble.outputs.folder_platform }} -sort -html community_${{ steps.get_version.outputs.current_version }}
            perl ./prettyLogs.pl -bt internal_${{ steps.get_version.outputs.current_version }} -et internal_${{ steps.get_version.outputs.previous_gold_version }} -repo ${{ needs.preamble.outputs.folder_ln }} -sort -html internal_${{ steps.get_version.outputs.current_version }}
            perl ./prettyLogs.pl -bt eclide_${{ steps.get_version.outputs.current_version }} -et eclide_${{ steps.get_version.outputs.previous_gold_version }} -repo ${{ needs.preamble.outputs.folder_eclide }} -sort -html eclide_${{ steps.get_version.outputs.current_version }}
          elif [ "${{ steps.get_version.outputs.type }}" == "rc1" ]; then
            perl ./prettyLogs.pl -bt community_${{ steps.get_version.outputs.current_version }} -et community_${{ steps.get_version.outputs.previous_gold_version }} -repo ${{ needs.preamble.outputs.folder_platform }} -sort -html community_${{ steps.get_version.outputs.current_version }}
            perl ./prettyLogs.pl -bt internal_${{ steps.get_version.outputs.current_version }} -et internal_${{ steps.get_version.outputs.previous_gold_version }} -repo ${{ needs.preamble.outputs.folder_ln }} -sort -html internal_${{ steps.get_version.outputs.current_version }}
            perl ./prettyLogs.pl -bt eclide_${{ steps.get_version.outputs.current_version }} -et eclide_${{ steps.get_version.outputs.previous_gold_version }} -repo ${{ needs.preamble.outputs.folder_eclide }} -sort -html eclide_${{ steps.get_version.outputs.current_version }}
          else
            perl ./prettyLogs.pl -bt community_${{ steps.get_version.outputs.current_version }} -et community_${{ steps.get_version.outputs.previous_rc_version }} -repo ${{ needs.preamble.outputs.folder_platform }} -sort -html community_${{ steps.get_version.outputs.current_version }}
            perl ./prettyLogs.pl -bt internal_${{ steps.get_version.outputs.current_version }} -et internal_${{ steps.get_version.outputs.previous_rc_version }} -repo ${{ needs.preamble.outputs.folder_ln }} -sort -html internal_${{ steps.get_version.outputs.current_version }}
            perl ./prettyLogs.pl -bt eclide_${{ steps.get_version.outputs.current_version }} -et eclide_${{ steps.get_version.outputs.previous_rc_version }} -repo ${{ needs.preamble.outputs.folder_eclide }} -sort -html eclide_${{ steps.get_version.outputs.current_version }}
          fi
      - name: Upload Changelogs
        uses: ncipollo/release-action@v1.14.0
        with:
          allowUpdates: true
          generateReleaseNotes: false
          prerelease: ${{ contains(github.ref, '-rc') }}
          artifacts: |
            ${{ needs.preamble.outputs.folder_prettygitlogs }}/community_${{ steps.get_version.outputs.current_version }}.html
            ${{ needs.preamble.outputs.folder_prettygitlogs }}/internal_${{ steps.get_version.outputs.current_version }}.html
            ${{ needs.preamble.outputs.folder_prettygitlogs }}/eclide_${{ steps.get_version.outputs.current_version }}.html<|MERGE_RESOLUTION|>--- conflicted
+++ resolved
@@ -105,13 +105,6 @@
           - os: ubuntu-22.04
             name: k8s
             container: true
-<<<<<<< HEAD
-            build-docker-image: true
-          - os: ubuntu-22.04
-            name: docs
-            documentation: true
-=======
->>>>>>> 41b65a84
           - os: ubuntu-20.04
           - os: ubuntu-20.04
             name: k8s
@@ -260,31 +253,6 @@
             cmake -S /hpcc-dev/HPCC-Platform -B /hpcc-dev/build ${{ needs.preamble.outputs.cmake_docker_config }} -DSIGN_MODULES_PASSPHRASE=${{ secrets.SIGN_MODULES_PASSPHRASE }} -DSIGN_MODULES_KEYID=${{ secrets.SIGN_MODULES_KEYID }} -DINCLUDE_PLUGINS=ON -DCONTAINERIZED=ON -DSUPPRESS_REMBED=ON -DSUPPRESS_V8EMBED=ON -DSUPPRESS_SPARK=ON -DCPACK_STRIP_FILES=ON ${{ matrix.cmake_options_extra }} && \
             cmake --build /hpcc-dev/build --parallel $(nproc) --target package"
 
-<<<<<<< HEAD
-      - name: CMake documentation (community)
-        if: ${{ !matrix.ln && !matrix.ee && !matrix.container && matrix.documentation }}
-        run: |
-          mkdir -p {${{needs.preamble.outputs.folder_build }},EN_US,PT_BR}
-          sudo rm -f ${{ needs.preamble.outputs.folder_build }}/CMakeCache.txt
-          sudo rm -rf ${{ needs.preamble.outputs.folder_build }}/CMakeFiles
-          docker run --rm --mount ${{ needs.preamble.outputs.mount_platform }} --mount ${{ needs.preamble.outputs.mount_build }} ${{ steps.vars.outputs.docker_tag_candidate_base }} "\
-            cmake -S /hpcc-dev/HPCC-Platform -B /hpcc-dev/build -DVCPKG_FILES_DIR=/hpcc-dev -DMAKE_DOCS_ONLY=ON -DUSE_NATIVE_LIBRARIES=ON -DDOCS_AUTO=ON -DDOC_LANGS=ALL && \
-            cmake --build /hpcc-dev/build --parallel $(nproc) --target all"
-          docker run --rm --mount ${{ needs.preamble.outputs.mount_platform }} --mount ${{ needs.preamble.outputs.mount_build }} ${{ steps.vars.outputs.docker_tag_candidate_base }} "cd /hpcc-dev/build/Release/docs/EN_US && zip ALL_HPCC_DOCS_EN_US-$(echo '${{ needs.preamble.outputs.community_tag }}' | sed 's/community_//' ).zip *.pdf"
-          docker run --rm --mount ${{ needs.preamble.outputs.mount_platform }} --mount ${{ needs.preamble.outputs.mount_build }} ${{ steps.vars.outputs.docker_tag_candidate_base }} "cd /hpcc-dev/build/Release/docs/PT_BR && zip ALL_HPCC_DOCS_PT_BR-$(echo '${{ needs.preamble.outputs.community_tag }}' | sed 's/community_//' ).zip *.pdf"
-
-      - name: Upload Artifacts for ECLIDE build
-        if: ${{ !matrix.ln && !matrix.container && matrix.documentation }}
-        uses: actions/upload-artifact@v4
-        with:
-          name: html-help-documents
-          path: |
-            ${{ needs.preamble.outputs.folder_build }}/docs/EN_US/HTMLHelp/*.zip
-            ${{ needs.preamble.outputs.folder_build }}/docs/PT_BR/HTMLHelp/*.zip
-          compression-level: 0
-
-=======
->>>>>>> 41b65a84
       - name: Upload Assets (community)
         if: ${{ !matrix.ln && !matrix.ee }}
         uses: ncipollo/release-action@v1.14.0
@@ -295,24 +263,10 @@
           artifacts: |
             ${{ needs.preamble.outputs.folder_build }}/*.deb,
             ${{ needs.preamble.outputs.folder_build }}/*.rpm,
-<<<<<<< HEAD
-            ${{ needs.preamble.outputs.folder_build }}/Release/docs/*.zip,
-            ${{ needs.preamble.outputs.folder_build }}/Release/docs/EN_US/*.zip,
-            ${{ needs.preamble.outputs.folder_build }}/Release/docs/PT_BR/*.zip,
-            ${{ needs.preamble.outputs.folder_build }}/Release/docs/EN_US/*.pdf,
-            ${{ needs.preamble.outputs.folder_build }}/Release/docs/PT_BR/*.pdf,
-            ${{ needs.preamble.outputs.folder_build }}/docs/EN_US/HTMLHelp/*.zip,
-            ${{ needs.preamble.outputs.folder_build }}/docs/PT_BR/HTMLHelp/*.zip,
-            ${{ needs.preamble.outputs.folder_build }}/*.md5sum
-
-      - name: Locate k8s deb file (community)
-        if: ${{ !matrix.ln && !matrix.ee && matrix.container && !matrix.documentation && matrix.build-docker-image }}
-=======
             ${{ needs.preamble.outputs.folder_build }}/*.md5sum
 
       - name: Locate k8s deb file (community)
         if: ${{ !matrix.ln && !matrix.ee && matrix.container }}
->>>>>>> 41b65a84
         id: container
         run: |
           k8s_pkg_path=$(ls -t ${{ needs.preamble.outputs.folder_build }}/*64_k8s.deb 2>/dev/null | head -1)
@@ -322,11 +276,7 @@
 
       - name: Create Docker Image (community)
         uses: docker/build-push-action@v5
-<<<<<<< HEAD
-        if: ${{ !matrix.ln && !matrix.ee && matrix.container && !matrix.documentation && matrix.build-docker-image }}
-=======
         if: ${{ !matrix.ln && !matrix.ee && matrix.container }}
->>>>>>> 41b65a84
         with:
           builder: ${{ steps.buildx.outputs.name }}
           file: ${{ needs.preamble.outputs.folder_platform }}/dockerfiles/vcpkg/platform-core-${{ matrix.os }}/Dockerfile
@@ -412,11 +362,7 @@
           done
 
       - name: Locate k8s deb file (internal)
-<<<<<<< HEAD
-        if: ${{ matrix.ln && matrix.container && !matrix.documentation && matrix.build-docker-image }}
-=======
         if: ${{ matrix.ln && matrix.container }}
->>>>>>> 41b65a84
         id: ln-container
         run: |
           k8s_pkg_path=$(ls -t ${{ needs.preamble.outputs.folder_build }}/*64_k8s.deb 2>/dev/null | head -1)
@@ -426,11 +372,7 @@
 
       - name: Create Docker Image (internal)
         uses: docker/build-push-action@v5
-<<<<<<< HEAD
-        if: ${{ matrix.ln && matrix.container && !matrix.documentation && matrix.build-docker-image }}
-=======
         if: ${{ matrix.ln && matrix.container }}
->>>>>>> 41b65a84
         with:
           builder: ${{ steps.buildx.outputs.name }}
           file: ${{ needs.preamble.outputs.folder_platform }}/dockerfiles/vcpkg/platform-core-${{ matrix.os }}/Dockerfile
@@ -445,11 +387,7 @@
             type=registry,ref=hpccsystems/platform-core-${{ matrix.os }}:${{ needs.preamble.outputs.candidate_base_branch }}
 
       - name: JFrog Docker Push and Publish
-<<<<<<< HEAD
-        if: ${{ matrix.ln && matrix.container && !matrix.documentation && matrix.build-docker-image && github.repository_owner == 'hpcc-systems' }}
-=======
         if: ${{ matrix.ln && matrix.container && github.repository_owner == 'hpcc-systems' }}
->>>>>>> 41b65a84
         run: |
           jf docker push ${{ secrets.JFROG_REGISTRY || 'dummy.io' }}/hpccpl-docker-local/platform-core-ln:${{ needs.preamble.outputs.hpcc_version }} --build-name=platform-core-ln --build-number=${{ needs.preamble.outputs.hpcc_version }} --project=hpccpl
           jf rt bp platform-core-ln ${{ needs.preamble.outputs.hpcc_version }} --project=hpccpl
