name: Tagged Build (build-assets.yml)

env:
  VCPKG_BINARY_SOURCES: "clear;nuget,GitHub,read"
  VCPKG_NUGET_REPOSITORY: "https://github.com/hpcc-systems/vcpkg"

on:
  push:
    tags:
      - "*"
      - "community_*"
      - "!community_8.10.*"
      - "!community_8.8.*"
      - "!community_8.6.*"
      - "!community_8.4.*"
      - "!community_8.2.*"
      - "!community_8.0.*"
      - "!community_7.*"

jobs:
  preamble:
    name: Publish Release
    runs-on: ubuntu-22.04
    permissions:
      contents: write
    outputs:
      folder_platform: ${{ steps.vars.outputs.folder_platform }}
      mount_platform: ${{ steps.vars.outputs.mount_platform }}
      folder_ln: ${{ steps.vars.outputs.folder_ln }}
      mount_ln: ${{ steps.vars.outputs.mount_ln }}
      folder_build: ${{ steps.vars.outputs.folder_build }}
      mount_build: ${{ steps.vars.outputs.mount_build }}
      community_ref: ${{ steps.vars.outputs.community_ref }}
      internal_ref: ${{ steps.vars.outputs.internal_ref }}
      eclide_ref: ${{ steps.vars.outputs.eclide_ref }}
      community_tag: ${{ steps.vars.outputs.community_tag }}
      internal_tag: ${{ steps.vars.outputs.internal_tag }}
      hpcc_version: ${{ steps.vars.outputs.hpcc_version }}
      hpcc_version_full: ${{ steps.vars.outputs.hpcc_version_full }}
      candidate_base_branch: ${{ steps.vars.outputs.candidate_base_branch }}
      candidate_branch: ${{ steps.vars.outputs.candidate_branch }}
      cmake_docker_config: ${{ steps.vars.outputs.cmake_docker_config }}
      gpg_import: ${{ steps.vars.outputs.gpg_import }}
      folder_prettygitlogs: ${{ steps.vars.outputs.folder_prettygitlogs }}
      folder_eclide: ${{ steps.vars.outputs.folder_eclide }}
      latest_version: ${{ steps.vars.outputs.latest_tag }}
      is_latest: ${{ steps.vars.outputs.is_latest }}
    steps:
      - name: Checkout HPCC-Platform
        uses: actions/checkout@v4
        with:
          repository: ${{ github.repository_owner }}/HPCC-Platform
          submodules: recursive
          fetch-depth: 0
          fetch-tags: true
          
      - name: Calculate vars
        id: vars
        run: |
          echo "folder_platform=${{ github.workspace }}/HPCC-Platform" >> $GITHUB_OUTPUT
          echo "folder_eclide"=${{ github.workspace }}/ECLIDE >> $GITHUB_OUTPUT
          echo "folder_prettygitlogs"=${{ github.workspace }}/PrettyGitLogs >> $GITHUB_OUTPUT
          echo 'mount_platform=source="${{ github.workspace }}/HPCC-Platform",target=/hpcc-dev/HPCC-Platform,type=bind,consistency=cached' >> $GITHUB_OUTPUT
          echo "folder_ln=${{ github.workspace }}/LN" >> $GITHUB_OUTPUT
          echo 'mount_ln=source="${{ github.workspace }}/LN",target=/hpcc-dev/LN,type=bind,consistency=cached' >> $GITHUB_OUTPUT
          echo "folder_build=${{ github.workspace }}/build" >> $GITHUB_OUTPUT
          echo 'mount_build=source="${{ github.workspace }}/build",target=/hpcc-dev/build,type=bind,consistency=cached' >> $GITHUB_OUTPUT
          community_ref=${{ github.ref }}
          echo "community_ref=$community_ref" >> $GITHUB_OUTPUT
          echo "internal_ref=$(echo $community_ref | sed 's/community/internal/')" >> $GITHUB_OUTPUT
          echo "eclide_ref=$(echo $community_ref | sed 's/community/eclide/')" >> $GITHUB_OUTPUT
          community_tag=$(echo $community_ref | cut -d'/' -f3)
          echo "community_tag=$community_tag" >> $GITHUB_OUTPUT
          echo "internal_tag=$(echo $community_tag | sed 's/community/internal/')" >> $GITHUB_OUTPUT
          echo "hpcc_version=$(echo $community_tag | sed 's/community_//' | sed 's/-[0-9]$//')" >> $GITHUB_OUTPUT
          echo "hpcc_version_full=$(echo $community_tag | sed 's/community_//')" >> $GITHUB_OUTPUT
          community_base_ref=${{ github.event.base_ref || github.ref }}
          candidate_branch=$(echo $community_base_ref | cut -d'/' -f3)
          echo "candidate_branch=$candidate_branch" >> $GITHUB_OUTPUT
          echo "candidate_base_branch=$(echo $candidate_branch | awk -F'.' -v OFS='.' '{ $3="x"; print }')" >> $GITHUB_OUTPUT
          echo "cmake_docker_config=-DCMAKE_BUILD_TYPE=RelWithDebInfo -DVCPKG_FILES_DIR=/hpcc-dev -DCPACK_THREADS=0 -DUSE_OPTIONAL=OFF -DSIGN_MODULES=${{ github.repository_owner == 'hpcc-systems' && 'ON' || 'OFF' }}" >> $GITHUB_OUTPUT
          echo 'gpg_import=gpg --batch --import /hpcc-dev/build/private.key' >> $GITHUB_OUTPUT
          latest_tag=$(git tag -l | grep -E "^community_[0-9]{1,2}\.[0-9]{1,2}\.[0-9]{1,3}-[0-9]{1,2}" | sort -V | tail -n 1)
          echo "latest_tag=$latest_tag" >> $GITHUB_OUTPUT
          echo "is_latest=$(echo $latest_tag | grep -q $community_tag && echo true || echo false)" >> $GITHUB_OUTPUT
      
      - name: Print vars
        run: |
          echo "${{ toJSON(steps.vars.outputs) }})"

      - name: Release HPCC-Platform
        uses: ncipollo/release-action@v1.16.0
        with:
          allowUpdates: true
          generateReleaseNotes: false
          prerelease: ${{ contains(github.ref, '-rc') }}
          makeLatest: ${{ steps.vars.outputs.is_latest }}

  build-docker-community:
    name: Build Docker Community
    needs: preamble
    strategy:
      matrix:
        os: [ ubuntu-24.04, ubuntu-22.04, ubuntu-20.04, rockylinux-8 ]
        container: [ true, false ]
        build-docker-image: [ false ]
        include:
          - os: ubuntu-24.04
          - os: ubuntu-24.04
            name: k8s
            container: true
          - os: ubuntu-22.04
            container: true
            build-docker-image: true
        exclude:
          - os: rockylinux-8
<<<<<<< HEAD
          - os: ubuntu-24.04
            name: LN k8s
            ln: true
            container: true
=======
            container: true
      fail-fast: false
    
    uses: ./.github/workflows/build-docker-community.yml
    with:
      os: ${{ matrix.os }}
      container: ${{ matrix.container }}
      build-docker-image: ${{ matrix.build-docker-image }}
      community_ref: ${{ needs.preamble.outputs.community_ref }}
    secrets: inherit

  build-docker-internal:
    name: Build Docker Internal
    needs: preamble
    strategy:
      matrix:
        os: [ ubuntu-24.04, ubuntu-22.04, ubuntu-20.04, rockylinux-8, centos-7 ]
        container: [ true, false ]
        build-docker-image: [ false ]
        include:
>>>>>>> 2ced8d1e
          - os: ubuntu-22.04
            container: true
            build-docker-image: true
        exclude:
          - os: centos-7
            container: true
<<<<<<< HEAD
          - os: ubuntu-24.04
            name: LN
            ln: true
          - os: ubuntu-22.04
            name: LN
            ln: true
          - os: ubuntu-24.04
            name: Enterprise
            ee: true
          - os: ubuntu-22.04
            name: Enterprise
            ee: true
          - os: ubuntu-20.04
            name: LN
            ln: true
=======
>>>>>>> 2ced8d1e
          - os: rockylinux-8
            container: true
      fail-fast: false
    uses: ./.github/workflows/build-docker-internal.yml
    with:
      os: ${{ matrix.os }}
      container: ${{ matrix.container }}
      community_ref: ${{ needs.preamble.outputs.community_ref }}
      build-docker-image: ${{ matrix.build-docker-image }}
    secrets: inherit

<<<<<<< HEAD
    steps:
      - name: Free additional disk space (remove Android SDK + Tools)
        continue-on-error: true
        run: |
          df -h
          sudo rm -rf ${ANDROID_HOME}
          sudo rm -rf ${JAVA_HOME_8_X64}
          sudo rm -rf ${JAVA_HOME_11_X64}
          sudo rm -rf ${JAVA_HOME_17_X64}
          sudo rm -rf ${JAVA_HOME_21_X64}
          sudo rm -rf ${CHROMEWEBDRIVER}
          sudo rm -rf ${EDGEWEBDRIVER}
          sudo rm -rf ${GECKOWEBDRIVER}
          sudo rm -rf ${SELENIUM_JAR_PATH}

      - name: Display disk space (post free)
        run: |
          df -h

      - name: Checkout HPCC-Platform
        uses: actions/checkout@v4
        with:
          ref: ${{ needs.preamble.outputs.community_ref }}
          submodules: recursive
          path: ${{ needs.preamble.outputs.folder_platform }}

      - name: Checkout LN
        if: ${{ matrix.ln || matrix.ee }} 
        uses: actions/checkout@v4
        with:
          repository: ${{ github.repository_owner }}/LN
          token: ${{ secrets.LNB_TOKEN }}
          ref: ${{ needs.preamble.outputs.internal_ref }}
          submodules: recursive
          path: ${{ needs.preamble.outputs.folder_ln }}

      - name: Calculate vars
        id: vars
        working-directory: ${{ needs.preamble.outputs.folder_platform }}/vcpkg
        run: |
          vcpkg_sha_short=$(git rev-parse --short=8 HEAD)
          echo "vcpkg_sha_short=$vcpkg_sha_short" >> $GITHUB_OUTPUT
          docker_build_label=hpccsystems/platform-build-${{ matrix.os }}
          echo "docker_build_label=$docker_build_label" >> $GITHUB_OUTPUT
          echo "docker_tag=$docker_build_label:$vcpkg_sha_short" >> $GITHUB_OUTPUT
          echo "docker_tag_candidate_base=$docker_build_label:${{ needs.preamble.outputs.candidate_base_branch }}" >> $GITHUB_OUTPUT

      - name: Print vars
        run: |
          echo "${{ toJSON(needs.preamble.outputs) }})"
          echo "${{ toJSON(steps.vars.outputs) }})"

      - name: Set up Docker Buildx
        id: buildx
        uses: docker/setup-buildx-action@v3

      - name: Login to DockerHub
        uses: docker/login-action@v3
        with:
          username: ${{ secrets.DOCKER_USERNAME }}
          password: ${{ secrets.DOCKER_PASSWORD }}

      - name: Create Build Image
        uses: docker/build-push-action@v5
        with:
          builder: ${{ steps.buildx.outputs.name }}
          file: ${{ needs.preamble.outputs.folder_platform }}/dockerfiles/${{ matrix.os }}.dockerfile
          context: ${{ needs.preamble.outputs.folder_platform }}/dockerfiles
          push: ${{ github.repository_owner == 'hpcc-systems' }}
          load: ${{ github.repository_owner != 'hpcc-systems' }}
          build-args: |
            VCPKG_REF=${{ steps.vars.outputs.vcpkg_sha_short }}
          tags: |
            ${{ steps.vars.outputs.docker_tag_candidate_base }}
          cache-from: |
            type=registry,ref=${{ steps.vars.outputs.docker_tag_candidate_base }}
            type=registry,ref=${{ steps.vars.outputs.docker_tag }}
          cache-to: type=inline

      # Community Build
      - name: CMake Packages (community)
        if: ${{ !matrix.ln && !matrix.ee && !matrix.container }}
        run: |
          mkdir -p ${{ needs.preamble.outputs.folder_build }}
          echo "${{ secrets.SIGNING_SECRET }}" > ${{ needs.preamble.outputs.folder_build }}/private.key
          plugins=("PLATFORM" "CLIENTTOOLS_ONLY")
          for plugin in "${plugins[@]}"; do
            sudo rm -f ${{ needs.preamble.outputs.folder_build }}/CMakeCache.txt
            sudo rm -rf ${{ needs.preamble.outputs.folder_build }}/CMakeFiles
            docker run --rm --mount ${{ needs.preamble.outputs.mount_platform }} --mount ${{ needs.preamble.outputs.mount_build }} ${{ steps.vars.outputs.docker_tag_candidate_base }} "${{ needs.preamble.outputs.gpg_import }} && \
              cmake -S /hpcc-dev/HPCC-Platform -B /hpcc-dev/build ${{ needs.preamble.outputs.cmake_docker_config }} -DSIGN_MODULES_PASSPHRASE=${{ secrets.SIGN_MODULES_PASSPHRASE }} -DSIGN_MODULES_KEYID=${{ secrets.SIGN_MODULES_KEYID }} -D$plugin=ON -DINCLUDE_PLUGINS=ON -DCONTAINERIZED=OFF -DSUPPRESS_REMBED=ON -DSUPPRESS_V8EMBED=ON -DSUPPRESS_SPARK=ON -DCPACK_STRIP_FILES=OFF ${{ matrix.cmake_options_extra }} && \
              cmake --build /hpcc-dev/build --parallel $(nproc) --target package"
            # Disabled as not currently needed ---
            # docker run --rm --mount ${{ needs.preamble.outputs.mount_platform }} --mount ${{ needs.preamble.outputs.mount_build }} ${{ steps.vars.outputs.docker_tag_candidate_base }} "cmake -S /hpcc-dev/HPCC-Platform -B /hpcc-dev/build ${{ needs.preamble.outputs.cmake_docker_config }} -D$plugin=ON -DCONTAINERIZED=OFF -DCPACK_STRIP_FILES=ON"
            # docker run --rm --mount ${{ needs.preamble.outputs.mount_platform }} --mount ${{ needs.preamble.outputs.mount_build }} ${{ steps.vars.outputs.docker_tag_candidate_base }} "cmake --build /hpcc-dev/build --parallel $(nproc) --target package"
          done
          cd ${{ needs.preamble.outputs.folder_build }}
          packages=($(ls -1 hpccsystems-*))
          for i in "${packages[@]}"; do
            md5sum "$i" > "$i.md5sum"
          done

      - name: CMake Containerized Packages (community)
        if: ${{ !matrix.ln && !matrix.ee && matrix.container }}
        run: |
          mkdir -p ${{ needs.preamble.outputs.folder_build }}
          echo "${{ secrets.SIGNING_SECRET }}" > ${{ needs.preamble.outputs.folder_build }}/private.key
          sudo rm -f ${{ needs.preamble.outputs.folder_build }}/CMakeCache.txt
          sudo rm -rf ${{ needs.preamble.outputs.folder_build }}/CMakeFiles
          docker run --rm --mount ${{ needs.preamble.outputs.mount_platform }} --mount ${{ needs.preamble.outputs.mount_build }} ${{ steps.vars.outputs.docker_tag_candidate_base }} "${{ needs.preamble.outputs.gpg_import }} && \
            cmake -S /hpcc-dev/HPCC-Platform -B /hpcc-dev/build ${{ needs.preamble.outputs.cmake_docker_config }} -DSIGN_MODULES_PASSPHRASE=${{ secrets.SIGN_MODULES_PASSPHRASE }} -DSIGN_MODULES_KEYID=${{ secrets.SIGN_MODULES_KEYID }} -DINCLUDE_PLUGINS=ON -DCONTAINERIZED=ON -DSUPPRESS_REMBED=ON -DSUPPRESS_V8EMBED=ON -DSUPPRESS_SPARK=ON -DCPACK_STRIP_FILES=OFF ${{ matrix.cmake_options_extra }} && \
            cmake --build /hpcc-dev/build --parallel $(nproc) --target package"
          docker run --rm --mount ${{ needs.preamble.outputs.mount_platform }} --mount ${{ needs.preamble.outputs.mount_build }} ${{ steps.vars.outputs.docker_tag_candidate_base }} "${{ needs.preamble.outputs.gpg_import }} && \
            cmake -S /hpcc-dev/HPCC-Platform -B /hpcc-dev/build ${{ needs.preamble.outputs.cmake_docker_config }} -DSIGN_MODULES_PASSPHRASE=${{ secrets.SIGN_MODULES_PASSPHRASE }} -DSIGN_MODULES_KEYID=${{ secrets.SIGN_MODULES_KEYID }} -DINCLUDE_PLUGINS=ON -DCONTAINERIZED=ON -DSUPPRESS_REMBED=ON -DSUPPRESS_V8EMBED=ON -DSUPPRESS_SPARK=ON -DCPACK_STRIP_FILES=ON ${{ matrix.cmake_options_extra }} && \
            cmake --build /hpcc-dev/build --parallel $(nproc) --target package"

      - name: Upload Assets (community)
        if: ${{ !matrix.ln && !matrix.ee }}
        uses: ncipollo/release-action@v1.16.0
        with:
          allowUpdates: true
          generateReleaseNotes: false
          prerelease: ${{ contains(github.ref, '-rc') }}
          makeLatest: ${{ needs.preamble.outputs.is_latest }}
          artifacts: |
            ${{ needs.preamble.outputs.folder_build }}/*.deb,
            ${{ needs.preamble.outputs.folder_build }}/*.rpm,
            ${{ needs.preamble.outputs.folder_build }}/*.md5sum

      - name: Locate k8s deb file (community)
        if: ${{ !matrix.ln && !matrix.ee && matrix.build-docker-image}}
        id: container
        run: |
          k8s_pkg_path=$(ls -t ${{ needs.preamble.outputs.folder_build }}/*64_k8s.deb 2>/dev/null | head -1)
          k8s_pkg_file=$(basename "$k8s_pkg_path")
          echo "k8s_pkg_file=$k8s_pkg_file" >> $GITHUB_OUTPUT
          echo "$k8s_pkg_file"

      - name: Create Docker Image (community)
        uses: docker/build-push-action@v5
        if: ${{ !matrix.ln && !matrix.ee && matrix.build-docker-image }}
        with:
          builder: ${{ steps.buildx.outputs.name }}
          file: ${{ needs.preamble.outputs.folder_platform }}/dockerfiles/platform-core-${{ matrix.os }}/Dockerfile
          context: ${{ needs.preamble.outputs.folder_build }}
          push: ${{ github.repository_owner == 'hpcc-systems' }}
          build-args: |
            PKG_FILE=${{ steps.container.outputs.k8s_pkg_file }}
          tags: |
            hpccsystems/platform-core:${{ needs.preamble.outputs.hpcc_version }}
            hpccsystems/platform-core-${{ matrix.os }}:${{ needs.preamble.outputs.community_tag }}
            hpccsystems/platform-core-${{ matrix.os }}:${{ needs.preamble.outputs.candidate_base_branch }}
          cache-from: |
            type=registry,ref=hpccsystems/platform-core-${{ matrix.os }}:${{ needs.preamble.outputs.candidate_base_branch }}

      #  Internal Build  ---
      - name: Login to JFrog (internal)
        if: ${{ matrix.ln && matrix.container && github.repository_owner == 'hpcc-systems' }}
        uses: docker/login-action@v3
        with:
          registry: ${{ secrets.JFROG_REGISTRY }}
          username: ${{ secrets.JFROG_USERNAME }}
          password: ${{ secrets.JFROG_PASSWORD }}

      - name: Setup JFrog CLI (internal)
        if: ${{ matrix.ln && matrix.container && github.repository_owner == 'hpcc-systems' }}
        uses: jfrog/setup-jfrog-cli@v3
        env:
          JF_URL: https://${{ secrets.JFROG_REGISTRY }}
          JF_USER: ${{ secrets.JFROG_USERNAME }}
          JF_PASSWORD: ${{ secrets.JFROG_PASSWORD }}

      - name: CMake Packages (internal)
        if: ${{ matrix.ln && !matrix.container }}
        run: |
          mkdir -p ${{ needs.preamble.outputs.folder_build }}
          echo "${{ secrets.SIGNING_SECRET }}" > ${{ needs.preamble.outputs.folder_build }}/private.key
          plugins=("PLATFORM" "CLIENTTOOLS_ONLY")
          for plugin in "${plugins[@]}"; do
            sudo rm -f ${{ needs.preamble.outputs.folder_build }}/CMakeCache.txt
            sudo rm -rf ${{ needs.preamble.outputs.folder_build }}/CMakeFiles
            docker run --rm --mount ${{ needs.preamble.outputs.mount_platform }} --mount ${{ needs.preamble.outputs.mount_ln }} --mount ${{ needs.preamble.outputs.mount_build }} ${{ steps.vars.outputs.docker_tag_candidate_base }} "${{ needs.preamble.outputs.gpg_import }} && \
              cmake -S /hpcc-dev/LN -B /hpcc-dev/build -DHPCC_SOURCE_DIR=/hpcc-dev/HPCC-Platform ${{ needs.preamble.outputs.cmake_docker_config }} -DSIGN_MODULES_PASSPHRASE=${{ secrets.SIGN_MODULES_PASSPHRASE }} -DSIGN_MODULES_KEYID=${{ secrets.SIGN_MODULES_KEYID }} -D$plugin=ON -DINCLUDE_PLUGINS=ON -DCONTAINERIZED=OFF -DSUPPRESS_REMBED=ON -DSUPPRESS_V8EMBED=ON -DSUPPRESS_SPARK=ON -DCPACK_STRIP_FILES=OFF ${{ matrix.cmake_options_extra }} && \
              cmake --build /hpcc-dev/build --parallel $(nproc) --target package"
            # Disabled as not currently needed ---
            # docker run --rm --mount ${{ needs.preamble.outputs.mount_platform }} --mount ${{ needs.preamble.outputs.mount_ln }} --mount ${{ needs.preamble.outputs.mount_build }} ${{ steps.vars.outputs.docker_tag_candidate_base }} "cmake -S /hpcc-dev/LN -B /hpcc-dev/build -DHPCC_SOURCE_DIR=/hpcc-dev/HPCC-Platform ${{ needs.preamble.outputs.cmake_docker_config }} -DINCLUDE_PLUGINS=ON -DCONTAINERIZED=OFF -DSUPPRESS_REMBED=ON -DSUPPRESS_V8EMBED=ON -DSUPPRESS_SPARK=ON -DCPACK_STRIP_FILES=ON"
            # docker run --rm --mount ${{ needs.preamble.outputs.mount_platform }} --mount ${{ needs.preamble.outputs.mount_ln }} --mount ${{ needs.preamble.outputs.mount_build }} ${{ steps.vars.outputs.docker_tag_candidate_base }} "cmake --build /hpcc-dev/build --parallel $(nproc) --target package"
          done

      - name: CMake Containerized Packages (internal)
        if: ${{ matrix.ln && matrix.container }}
        run: |
          mkdir -p ${{ needs.preamble.outputs.folder_build }}
          echo "${{ secrets.SIGNING_SECRET }}" > ${{ needs.preamble.outputs.folder_build }}/private.key
          sudo rm -f ${{ needs.preamble.outputs.folder_build }}/CMakeCache.txt
          sudo rm -rf ${{ needs.preamble.outputs.folder_build }}/CMakeFiles
          docker run --rm --mount ${{ needs.preamble.outputs.mount_platform }} --mount ${{ needs.preamble.outputs.mount_ln }} --mount ${{ needs.preamble.outputs.mount_build }} ${{ steps.vars.outputs.docker_tag_candidate_base }} "${{ needs.preamble.outputs.gpg_import }} && \
            cmake -S /hpcc-dev/LN -B /hpcc-dev/build -DHPCC_SOURCE_DIR=/hpcc-dev/HPCC-Platform ${{ needs.preamble.outputs.cmake_docker_config }} -DSIGN_MODULES_PASSPHRASE=${{ secrets.SIGN_MODULES_PASSPHRASE }} -DSIGN_MODULES_KEYID=${{ secrets.SIGN_MODULES_KEYID }} -DINCLUDE_PLUGINS=ON -DCONTAINERIZED=ON -DSUPPRESS_REMBED=ON -DSUPPRESS_V8EMBED=ON -DSUPPRESS_SPARK=ON -DCPACK_STRIP_FILES=OFF ${{ matrix.cmake_options_extra }} && \
            cmake --build /hpcc-dev/build --parallel $(nproc) --target package"
          docker run --rm --mount ${{ needs.preamble.outputs.mount_platform }} --mount ${{ needs.preamble.outputs.mount_ln }} --mount ${{ needs.preamble.outputs.mount_build }} ${{ steps.vars.outputs.docker_tag_candidate_base }} "${{ needs.preamble.outputs.gpg_import }} && \
            cmake -S /hpcc-dev/LN -B /hpcc-dev/build -DHPCC_SOURCE_DIR=/hpcc-dev/HPCC-Platform ${{ needs.preamble.outputs.cmake_docker_config }} -DSIGN_MODULES_PASSPHRASE=${{ secrets.SIGN_MODULES_PASSPHRASE }} -DSIGN_MODULES_KEYID=${{ secrets.SIGN_MODULES_KEYID }} -DINCLUDE_PLUGINS=ON -DCONTAINERIZED=ON -DSUPPRESS_REMBED=ON -DSUPPRESS_V8EMBED=ON -DSUPPRESS_SPARK=ON -DCPACK_STRIP_FILES=ON ${{ matrix.cmake_options_extra }} && \
            cmake --build /hpcc-dev/build --parallel $(nproc) --target package"

      - name: Upload Assets to Jfrog (debian internal)
        if: ${{ matrix.ln && contains(matrix.os, 'ubuntu') && github.repository_owner == 'hpcc-systems'}}
        shell: bash
        run: |
          cd ${{ needs.preamble.outputs.folder_build }}
          version=$(echo "${{ needs.preamble.outputs.internal_tag }}" | sed 's/internal_//')
          packages=($(ls -1 hpccsystems-*.deb ))
          for _package in ${packages[@]}; do
            distribution=$( echo "${_package}" | sed "s/^.*${version}//" | awk -F '_' '{print $1;}' )
            curl -u${{ secrets.JFROG_USERNAME }}:${{ secrets.JFROG_PASSWORD }} -XPUT "https://${{ secrets.JFROG_REGISTRY }}/hpccpl-debian-local/pool/LN/${_package};deb.distribution=${distribution};deb.component=LN;deb.architecture=amd64" -T ${{ needs.preamble.outputs.folder_build }}/${_package} 
          done

      - name: Upload Assets to Jfrog (centos internal)
        if: ${{ matrix.ln && !matrix.container && !contains(matrix.os, 'ubuntu') && github.repository_owner == 'hpcc-systems'}}
        shell: bash
        run: |
          cd ${{ needs.preamble.outputs.folder_build }}
          packages=($(ls -1 hpccsystems-*.rpm ))
          for _package in ${packages[@]}; do
            distribution=$( echo "${_package}" | awk -F '.' '{print $4;}' )
            curl -u${{ secrets.JFROG_USERNAME }}:${{ secrets.JFROG_PASSWORD }} -XPUT "https://${{ secrets.JFROG_REGISTRY }}/hpccpl-rpm-local/LN/${distribution}/x86_64/${_package}" -T ${{ needs.preamble.outputs.folder_build }}/${_package} 
          done

      - name: Locate k8s deb file (internal)
        if: ${{ matrix.ln && matrix.build-docker-image}}
        id: ln-container
        run: |
          k8s_pkg_path=$(ls -t ${{ needs.preamble.outputs.folder_build }}/*64_k8s.deb 2>/dev/null | head -1)
          k8s_pkg_file=$(basename "$k8s_pkg_path")
          echo "k8s_pkg_file=$k8s_pkg_file" >> $GITHUB_OUTPUT
          echo "$k8s_pkg_file"

      - name: Create Docker Image (internal)
        uses: docker/build-push-action@v5
        if: ${{ matrix.ln && matrix.build-docker-image }}
        with:
          builder: ${{ steps.buildx.outputs.name }}
          file: ${{ needs.preamble.outputs.folder_platform }}/dockerfiles/platform-core-${{ matrix.os }}/Dockerfile
          context: ${{ needs.preamble.outputs.folder_build }}
          push: false
          load: true
          build-args: |
            PKG_FILE=${{ steps.ln-container.outputs.k8s_pkg_file }}
          tags: |
            ${{ secrets.JFROG_REGISTRY || 'dummy.io' }}/hpccpl-docker-local/platform-core-ln:${{ needs.preamble.outputs.hpcc_version }}
          cache-from: |
            type=registry,ref=hpccsystems/platform-core-${{ matrix.os }}:${{ needs.preamble.outputs.candidate_base_branch }}

      - name: JFrog Docker Push and Publish
        if: ${{ matrix.ln && matrix.build-docker-image && github.repository_owner == 'hpcc-systems' }}
        run: |
          jf docker push ${{ secrets.JFROG_REGISTRY || 'dummy.io' }}/hpccpl-docker-local/platform-core-ln:${{ needs.preamble.outputs.hpcc_version }} --build-name=platform-core-ln --build-number=${{ needs.preamble.outputs.hpcc_version }} --project=hpccpl
          jf rt bp platform-core-ln ${{ needs.preamble.outputs.hpcc_version }} --project=hpccpl


      #  Enterprise Build ---
      - name: CMake Packages (enterprise)
        if: ${{ matrix.ee }}
        run: |
          mkdir -p ${{ needs.preamble.outputs.folder_build }}
          echo "${{ secrets.SIGNING_SECRET }}" > ${{ needs.preamble.outputs.folder_build }}/private.key
          sudo rm -f ${{ needs.preamble.outputs.folder_build }}/CMakeCache.txt
          sudo rm -rf ${{ needs.preamble.outputs.folder_build }}/CMakeFiles
          docker run --rm --mount ${{ needs.preamble.outputs.mount_platform }} --mount ${{ needs.preamble.outputs.mount_ln }} --mount ${{ needs.preamble.outputs.mount_build }} ${{ steps.vars.outputs.docker_tag_candidate_base }} "${{ needs.preamble.outputs.gpg_import }} && \
          cmake -S /hpcc-dev/LN -B /hpcc-dev/build -DHPCC_SOURCE_DIR=/hpcc-dev/HPCC-Platform ${{ needs.preamble.outputs.cmake_docker_config }} -DBUILD_LEVEL=ENTERPRISE -DSIGN_MODULES_PASSPHRASE=${{ secrets.SIGN_MODULES_PASSPHRASE }} -DSIGN_MODULES_KEYID=${{ secrets.SIGN_MODULES_KEYID }} -DPLATFORM=ON -DINCLUDE_PLUGINS=ON -DCONTAINERIZED=OFF -DSUPPRESS_REMBED=ON -DSUPPRESS_V8EMBED=ON -DSUPPRESS_SPARK=ON -DCPACK_STRIP_FILES=OFF && \
          cmake --build /hpcc-dev/build --parallel $(nproc) --target package" 
      
      #  Common  ---
      - name: Cleanup Environment
        if: always()
        run: rm -f ${{ needs.preamble.outputs.folder_build }}/private.key

      - name: Upload error logs
        if: ${{ failure() || cancelled() }}
        uses: actions/upload-artifact@v4
        with:
          name: ${{ matrix.os }}-${{ matrix.ln }}-${{ matrix.container }}-logs
          path: ${{ needs.preamble.outputs.folder_build }}/**/*.log
=======
  build-docker-enterprise:
    name: Build Docker Enterprise
    needs: preamble
    strategy:
      matrix:
        os: [ ubuntu-24.04, ubuntu-22.04 ]
      fail-fast: false
    uses: ./.github/workflows/build-docker-enterprise.yml
    with:
      os: ${{ matrix.os }}
      community_ref: ${{ needs.preamble.outputs.community_ref }}
    secrets: inherit
>>>>>>> 2ced8d1e

  build-documentation:
    needs: preamble
    uses: ./.github/workflows/build-documentation.yml
    with:
      community-ref: ${{ needs.preamble.outputs.community_ref }}
      folder-platform: ${{ needs.preamble.outputs.folder_platform }}
      folder-build: ${{ needs.preamble.outputs.folder_build }}
      candidate-base-branch: ${{ needs.preamble.outputs.candidate_base_branch }}
      community-tag: ${{ needs.preamble.outputs.community_tag }}
      mount-platform: ${{ needs.preamble.outputs.mount_platform }}
      mount-build: ${{ needs.preamble.outputs.mount_build }}
      make-latest: ${{ needs.preamble.outputs.is_latest != 'false' }}
    secrets: inherit

  build-clienttools-community-macos:
    needs: preamble
    uses: ./.github/workflows/build-clienttools-macos-13.yml
    with:
      community-ref: ${{ needs.preamble.outputs.community_ref }}
      make-latest: ${{ needs.preamble.outputs.is_latest != 'false' }}
    secrets: inherit

  build-clienttools-internal-macos:
    needs: preamble
    uses: ./.github/workflows/build-clienttools-macos-13.yml
    with:
      community-ref: ${{ needs.preamble.outputs.community_ref }}
      ln-ref: ${{ needs.preamble.outputs.internal_ref }}
      make-latest: ${{ needs.preamble.outputs.is_latest != 'false' }}
    secrets: inherit

  build-clienttools-community-windows:
    needs: preamble
    uses: ./.github/workflows/build-clienttools-windows-2022.yml
    with:
      community-ref: ${{ needs.preamble.outputs.community_ref }}
      upload-package: true
      asset-name: 'clienttools-for-eclide'
      make-latest: ${{ needs.preamble.outputs.is_latest != 'false' }}
    secrets: inherit

  build-clienttools-internal-windows:
    needs: preamble
    uses: ./.github/workflows/build-clienttools-windows-2022.yml
    with:
      community-ref: ${{ needs.preamble.outputs.community_ref }}
      ln-ref: ${{ needs.preamble.outputs.internal_ref }}
      make-latest: ${{ needs.preamble.outputs.is_latest != 'false' }}
    secrets: inherit

  build-bare-metal-eclide:
    needs: [ preamble, build-clienttools-community-windows, build-documentation ]
    uses: ./.github/workflows/build-eclide.yml
    with:
      community-ref: ${{ needs.preamble.outputs.community_ref }}
      eclide-ref: ${{ needs.preamble.outputs.eclide_ref }}
      clienttools-asset-name: 'clienttools-for-eclide'
      documentation-asset-name: 'html-help-documents'
      make-latest: ${{ needs.preamble.outputs.is_latest != 'false' }}
    secrets: inherit

  changelogs:
    needs: preamble
    uses: ./.github/workflows/build-changelogs.yml
    with:
      current-version: ${{ needs.preamble.outputs.hpcc_version_full }}
      make-latest: ${{ needs.preamble.outputs.is_latest != 'false' }}
    secrets: inherit

  deploy_wordpress:
    needs: [preamble, build-docker]
    if: ${{ needs.preamble.outputs.is_latest && github.repository_owner == 'hpcc-systems' }}
    uses: ./.github/workflows/wordpress_automation.yml
    with:
      tag: ${{ needs.preamble.outputs.community_tag }}
    secrets: inherit<|MERGE_RESOLUTION|>--- conflicted
+++ resolved
@@ -105,21 +105,11 @@
         container: [ true, false ]
         build-docker-image: [ false ]
         include:
-          - os: ubuntu-24.04
-          - os: ubuntu-24.04
-            name: k8s
-            container: true
           - os: ubuntu-22.04
             container: true
             build-docker-image: true
         exclude:
           - os: rockylinux-8
-<<<<<<< HEAD
-          - os: ubuntu-24.04
-            name: LN k8s
-            ln: true
-            container: true
-=======
             container: true
       fail-fast: false
     
@@ -140,31 +130,12 @@
         container: [ true, false ]
         build-docker-image: [ false ]
         include:
->>>>>>> 2ced8d1e
           - os: ubuntu-22.04
             container: true
             build-docker-image: true
         exclude:
           - os: centos-7
             container: true
-<<<<<<< HEAD
-          - os: ubuntu-24.04
-            name: LN
-            ln: true
-          - os: ubuntu-22.04
-            name: LN
-            ln: true
-          - os: ubuntu-24.04
-            name: Enterprise
-            ee: true
-          - os: ubuntu-22.04
-            name: Enterprise
-            ee: true
-          - os: ubuntu-20.04
-            name: LN
-            ln: true
-=======
->>>>>>> 2ced8d1e
           - os: rockylinux-8
             container: true
       fail-fast: false
@@ -176,289 +147,6 @@
       build-docker-image: ${{ matrix.build-docker-image }}
     secrets: inherit
 
-<<<<<<< HEAD
-    steps:
-      - name: Free additional disk space (remove Android SDK + Tools)
-        continue-on-error: true
-        run: |
-          df -h
-          sudo rm -rf ${ANDROID_HOME}
-          sudo rm -rf ${JAVA_HOME_8_X64}
-          sudo rm -rf ${JAVA_HOME_11_X64}
-          sudo rm -rf ${JAVA_HOME_17_X64}
-          sudo rm -rf ${JAVA_HOME_21_X64}
-          sudo rm -rf ${CHROMEWEBDRIVER}
-          sudo rm -rf ${EDGEWEBDRIVER}
-          sudo rm -rf ${GECKOWEBDRIVER}
-          sudo rm -rf ${SELENIUM_JAR_PATH}
-
-      - name: Display disk space (post free)
-        run: |
-          df -h
-
-      - name: Checkout HPCC-Platform
-        uses: actions/checkout@v4
-        with:
-          ref: ${{ needs.preamble.outputs.community_ref }}
-          submodules: recursive
-          path: ${{ needs.preamble.outputs.folder_platform }}
-
-      - name: Checkout LN
-        if: ${{ matrix.ln || matrix.ee }} 
-        uses: actions/checkout@v4
-        with:
-          repository: ${{ github.repository_owner }}/LN
-          token: ${{ secrets.LNB_TOKEN }}
-          ref: ${{ needs.preamble.outputs.internal_ref }}
-          submodules: recursive
-          path: ${{ needs.preamble.outputs.folder_ln }}
-
-      - name: Calculate vars
-        id: vars
-        working-directory: ${{ needs.preamble.outputs.folder_platform }}/vcpkg
-        run: |
-          vcpkg_sha_short=$(git rev-parse --short=8 HEAD)
-          echo "vcpkg_sha_short=$vcpkg_sha_short" >> $GITHUB_OUTPUT
-          docker_build_label=hpccsystems/platform-build-${{ matrix.os }}
-          echo "docker_build_label=$docker_build_label" >> $GITHUB_OUTPUT
-          echo "docker_tag=$docker_build_label:$vcpkg_sha_short" >> $GITHUB_OUTPUT
-          echo "docker_tag_candidate_base=$docker_build_label:${{ needs.preamble.outputs.candidate_base_branch }}" >> $GITHUB_OUTPUT
-
-      - name: Print vars
-        run: |
-          echo "${{ toJSON(needs.preamble.outputs) }})"
-          echo "${{ toJSON(steps.vars.outputs) }})"
-
-      - name: Set up Docker Buildx
-        id: buildx
-        uses: docker/setup-buildx-action@v3
-
-      - name: Login to DockerHub
-        uses: docker/login-action@v3
-        with:
-          username: ${{ secrets.DOCKER_USERNAME }}
-          password: ${{ secrets.DOCKER_PASSWORD }}
-
-      - name: Create Build Image
-        uses: docker/build-push-action@v5
-        with:
-          builder: ${{ steps.buildx.outputs.name }}
-          file: ${{ needs.preamble.outputs.folder_platform }}/dockerfiles/${{ matrix.os }}.dockerfile
-          context: ${{ needs.preamble.outputs.folder_platform }}/dockerfiles
-          push: ${{ github.repository_owner == 'hpcc-systems' }}
-          load: ${{ github.repository_owner != 'hpcc-systems' }}
-          build-args: |
-            VCPKG_REF=${{ steps.vars.outputs.vcpkg_sha_short }}
-          tags: |
-            ${{ steps.vars.outputs.docker_tag_candidate_base }}
-          cache-from: |
-            type=registry,ref=${{ steps.vars.outputs.docker_tag_candidate_base }}
-            type=registry,ref=${{ steps.vars.outputs.docker_tag }}
-          cache-to: type=inline
-
-      # Community Build
-      - name: CMake Packages (community)
-        if: ${{ !matrix.ln && !matrix.ee && !matrix.container }}
-        run: |
-          mkdir -p ${{ needs.preamble.outputs.folder_build }}
-          echo "${{ secrets.SIGNING_SECRET }}" > ${{ needs.preamble.outputs.folder_build }}/private.key
-          plugins=("PLATFORM" "CLIENTTOOLS_ONLY")
-          for plugin in "${plugins[@]}"; do
-            sudo rm -f ${{ needs.preamble.outputs.folder_build }}/CMakeCache.txt
-            sudo rm -rf ${{ needs.preamble.outputs.folder_build }}/CMakeFiles
-            docker run --rm --mount ${{ needs.preamble.outputs.mount_platform }} --mount ${{ needs.preamble.outputs.mount_build }} ${{ steps.vars.outputs.docker_tag_candidate_base }} "${{ needs.preamble.outputs.gpg_import }} && \
-              cmake -S /hpcc-dev/HPCC-Platform -B /hpcc-dev/build ${{ needs.preamble.outputs.cmake_docker_config }} -DSIGN_MODULES_PASSPHRASE=${{ secrets.SIGN_MODULES_PASSPHRASE }} -DSIGN_MODULES_KEYID=${{ secrets.SIGN_MODULES_KEYID }} -D$plugin=ON -DINCLUDE_PLUGINS=ON -DCONTAINERIZED=OFF -DSUPPRESS_REMBED=ON -DSUPPRESS_V8EMBED=ON -DSUPPRESS_SPARK=ON -DCPACK_STRIP_FILES=OFF ${{ matrix.cmake_options_extra }} && \
-              cmake --build /hpcc-dev/build --parallel $(nproc) --target package"
-            # Disabled as not currently needed ---
-            # docker run --rm --mount ${{ needs.preamble.outputs.mount_platform }} --mount ${{ needs.preamble.outputs.mount_build }} ${{ steps.vars.outputs.docker_tag_candidate_base }} "cmake -S /hpcc-dev/HPCC-Platform -B /hpcc-dev/build ${{ needs.preamble.outputs.cmake_docker_config }} -D$plugin=ON -DCONTAINERIZED=OFF -DCPACK_STRIP_FILES=ON"
-            # docker run --rm --mount ${{ needs.preamble.outputs.mount_platform }} --mount ${{ needs.preamble.outputs.mount_build }} ${{ steps.vars.outputs.docker_tag_candidate_base }} "cmake --build /hpcc-dev/build --parallel $(nproc) --target package"
-          done
-          cd ${{ needs.preamble.outputs.folder_build }}
-          packages=($(ls -1 hpccsystems-*))
-          for i in "${packages[@]}"; do
-            md5sum "$i" > "$i.md5sum"
-          done
-
-      - name: CMake Containerized Packages (community)
-        if: ${{ !matrix.ln && !matrix.ee && matrix.container }}
-        run: |
-          mkdir -p ${{ needs.preamble.outputs.folder_build }}
-          echo "${{ secrets.SIGNING_SECRET }}" > ${{ needs.preamble.outputs.folder_build }}/private.key
-          sudo rm -f ${{ needs.preamble.outputs.folder_build }}/CMakeCache.txt
-          sudo rm -rf ${{ needs.preamble.outputs.folder_build }}/CMakeFiles
-          docker run --rm --mount ${{ needs.preamble.outputs.mount_platform }} --mount ${{ needs.preamble.outputs.mount_build }} ${{ steps.vars.outputs.docker_tag_candidate_base }} "${{ needs.preamble.outputs.gpg_import }} && \
-            cmake -S /hpcc-dev/HPCC-Platform -B /hpcc-dev/build ${{ needs.preamble.outputs.cmake_docker_config }} -DSIGN_MODULES_PASSPHRASE=${{ secrets.SIGN_MODULES_PASSPHRASE }} -DSIGN_MODULES_KEYID=${{ secrets.SIGN_MODULES_KEYID }} -DINCLUDE_PLUGINS=ON -DCONTAINERIZED=ON -DSUPPRESS_REMBED=ON -DSUPPRESS_V8EMBED=ON -DSUPPRESS_SPARK=ON -DCPACK_STRIP_FILES=OFF ${{ matrix.cmake_options_extra }} && \
-            cmake --build /hpcc-dev/build --parallel $(nproc) --target package"
-          docker run --rm --mount ${{ needs.preamble.outputs.mount_platform }} --mount ${{ needs.preamble.outputs.mount_build }} ${{ steps.vars.outputs.docker_tag_candidate_base }} "${{ needs.preamble.outputs.gpg_import }} && \
-            cmake -S /hpcc-dev/HPCC-Platform -B /hpcc-dev/build ${{ needs.preamble.outputs.cmake_docker_config }} -DSIGN_MODULES_PASSPHRASE=${{ secrets.SIGN_MODULES_PASSPHRASE }} -DSIGN_MODULES_KEYID=${{ secrets.SIGN_MODULES_KEYID }} -DINCLUDE_PLUGINS=ON -DCONTAINERIZED=ON -DSUPPRESS_REMBED=ON -DSUPPRESS_V8EMBED=ON -DSUPPRESS_SPARK=ON -DCPACK_STRIP_FILES=ON ${{ matrix.cmake_options_extra }} && \
-            cmake --build /hpcc-dev/build --parallel $(nproc) --target package"
-
-      - name: Upload Assets (community)
-        if: ${{ !matrix.ln && !matrix.ee }}
-        uses: ncipollo/release-action@v1.16.0
-        with:
-          allowUpdates: true
-          generateReleaseNotes: false
-          prerelease: ${{ contains(github.ref, '-rc') }}
-          makeLatest: ${{ needs.preamble.outputs.is_latest }}
-          artifacts: |
-            ${{ needs.preamble.outputs.folder_build }}/*.deb,
-            ${{ needs.preamble.outputs.folder_build }}/*.rpm,
-            ${{ needs.preamble.outputs.folder_build }}/*.md5sum
-
-      - name: Locate k8s deb file (community)
-        if: ${{ !matrix.ln && !matrix.ee && matrix.build-docker-image}}
-        id: container
-        run: |
-          k8s_pkg_path=$(ls -t ${{ needs.preamble.outputs.folder_build }}/*64_k8s.deb 2>/dev/null | head -1)
-          k8s_pkg_file=$(basename "$k8s_pkg_path")
-          echo "k8s_pkg_file=$k8s_pkg_file" >> $GITHUB_OUTPUT
-          echo "$k8s_pkg_file"
-
-      - name: Create Docker Image (community)
-        uses: docker/build-push-action@v5
-        if: ${{ !matrix.ln && !matrix.ee && matrix.build-docker-image }}
-        with:
-          builder: ${{ steps.buildx.outputs.name }}
-          file: ${{ needs.preamble.outputs.folder_platform }}/dockerfiles/platform-core-${{ matrix.os }}/Dockerfile
-          context: ${{ needs.preamble.outputs.folder_build }}
-          push: ${{ github.repository_owner == 'hpcc-systems' }}
-          build-args: |
-            PKG_FILE=${{ steps.container.outputs.k8s_pkg_file }}
-          tags: |
-            hpccsystems/platform-core:${{ needs.preamble.outputs.hpcc_version }}
-            hpccsystems/platform-core-${{ matrix.os }}:${{ needs.preamble.outputs.community_tag }}
-            hpccsystems/platform-core-${{ matrix.os }}:${{ needs.preamble.outputs.candidate_base_branch }}
-          cache-from: |
-            type=registry,ref=hpccsystems/platform-core-${{ matrix.os }}:${{ needs.preamble.outputs.candidate_base_branch }}
-
-      #  Internal Build  ---
-      - name: Login to JFrog (internal)
-        if: ${{ matrix.ln && matrix.container && github.repository_owner == 'hpcc-systems' }}
-        uses: docker/login-action@v3
-        with:
-          registry: ${{ secrets.JFROG_REGISTRY }}
-          username: ${{ secrets.JFROG_USERNAME }}
-          password: ${{ secrets.JFROG_PASSWORD }}
-
-      - name: Setup JFrog CLI (internal)
-        if: ${{ matrix.ln && matrix.container && github.repository_owner == 'hpcc-systems' }}
-        uses: jfrog/setup-jfrog-cli@v3
-        env:
-          JF_URL: https://${{ secrets.JFROG_REGISTRY }}
-          JF_USER: ${{ secrets.JFROG_USERNAME }}
-          JF_PASSWORD: ${{ secrets.JFROG_PASSWORD }}
-
-      - name: CMake Packages (internal)
-        if: ${{ matrix.ln && !matrix.container }}
-        run: |
-          mkdir -p ${{ needs.preamble.outputs.folder_build }}
-          echo "${{ secrets.SIGNING_SECRET }}" > ${{ needs.preamble.outputs.folder_build }}/private.key
-          plugins=("PLATFORM" "CLIENTTOOLS_ONLY")
-          for plugin in "${plugins[@]}"; do
-            sudo rm -f ${{ needs.preamble.outputs.folder_build }}/CMakeCache.txt
-            sudo rm -rf ${{ needs.preamble.outputs.folder_build }}/CMakeFiles
-            docker run --rm --mount ${{ needs.preamble.outputs.mount_platform }} --mount ${{ needs.preamble.outputs.mount_ln }} --mount ${{ needs.preamble.outputs.mount_build }} ${{ steps.vars.outputs.docker_tag_candidate_base }} "${{ needs.preamble.outputs.gpg_import }} && \
-              cmake -S /hpcc-dev/LN -B /hpcc-dev/build -DHPCC_SOURCE_DIR=/hpcc-dev/HPCC-Platform ${{ needs.preamble.outputs.cmake_docker_config }} -DSIGN_MODULES_PASSPHRASE=${{ secrets.SIGN_MODULES_PASSPHRASE }} -DSIGN_MODULES_KEYID=${{ secrets.SIGN_MODULES_KEYID }} -D$plugin=ON -DINCLUDE_PLUGINS=ON -DCONTAINERIZED=OFF -DSUPPRESS_REMBED=ON -DSUPPRESS_V8EMBED=ON -DSUPPRESS_SPARK=ON -DCPACK_STRIP_FILES=OFF ${{ matrix.cmake_options_extra }} && \
-              cmake --build /hpcc-dev/build --parallel $(nproc) --target package"
-            # Disabled as not currently needed ---
-            # docker run --rm --mount ${{ needs.preamble.outputs.mount_platform }} --mount ${{ needs.preamble.outputs.mount_ln }} --mount ${{ needs.preamble.outputs.mount_build }} ${{ steps.vars.outputs.docker_tag_candidate_base }} "cmake -S /hpcc-dev/LN -B /hpcc-dev/build -DHPCC_SOURCE_DIR=/hpcc-dev/HPCC-Platform ${{ needs.preamble.outputs.cmake_docker_config }} -DINCLUDE_PLUGINS=ON -DCONTAINERIZED=OFF -DSUPPRESS_REMBED=ON -DSUPPRESS_V8EMBED=ON -DSUPPRESS_SPARK=ON -DCPACK_STRIP_FILES=ON"
-            # docker run --rm --mount ${{ needs.preamble.outputs.mount_platform }} --mount ${{ needs.preamble.outputs.mount_ln }} --mount ${{ needs.preamble.outputs.mount_build }} ${{ steps.vars.outputs.docker_tag_candidate_base }} "cmake --build /hpcc-dev/build --parallel $(nproc) --target package"
-          done
-
-      - name: CMake Containerized Packages (internal)
-        if: ${{ matrix.ln && matrix.container }}
-        run: |
-          mkdir -p ${{ needs.preamble.outputs.folder_build }}
-          echo "${{ secrets.SIGNING_SECRET }}" > ${{ needs.preamble.outputs.folder_build }}/private.key
-          sudo rm -f ${{ needs.preamble.outputs.folder_build }}/CMakeCache.txt
-          sudo rm -rf ${{ needs.preamble.outputs.folder_build }}/CMakeFiles
-          docker run --rm --mount ${{ needs.preamble.outputs.mount_platform }} --mount ${{ needs.preamble.outputs.mount_ln }} --mount ${{ needs.preamble.outputs.mount_build }} ${{ steps.vars.outputs.docker_tag_candidate_base }} "${{ needs.preamble.outputs.gpg_import }} && \
-            cmake -S /hpcc-dev/LN -B /hpcc-dev/build -DHPCC_SOURCE_DIR=/hpcc-dev/HPCC-Platform ${{ needs.preamble.outputs.cmake_docker_config }} -DSIGN_MODULES_PASSPHRASE=${{ secrets.SIGN_MODULES_PASSPHRASE }} -DSIGN_MODULES_KEYID=${{ secrets.SIGN_MODULES_KEYID }} -DINCLUDE_PLUGINS=ON -DCONTAINERIZED=ON -DSUPPRESS_REMBED=ON -DSUPPRESS_V8EMBED=ON -DSUPPRESS_SPARK=ON -DCPACK_STRIP_FILES=OFF ${{ matrix.cmake_options_extra }} && \
-            cmake --build /hpcc-dev/build --parallel $(nproc) --target package"
-          docker run --rm --mount ${{ needs.preamble.outputs.mount_platform }} --mount ${{ needs.preamble.outputs.mount_ln }} --mount ${{ needs.preamble.outputs.mount_build }} ${{ steps.vars.outputs.docker_tag_candidate_base }} "${{ needs.preamble.outputs.gpg_import }} && \
-            cmake -S /hpcc-dev/LN -B /hpcc-dev/build -DHPCC_SOURCE_DIR=/hpcc-dev/HPCC-Platform ${{ needs.preamble.outputs.cmake_docker_config }} -DSIGN_MODULES_PASSPHRASE=${{ secrets.SIGN_MODULES_PASSPHRASE }} -DSIGN_MODULES_KEYID=${{ secrets.SIGN_MODULES_KEYID }} -DINCLUDE_PLUGINS=ON -DCONTAINERIZED=ON -DSUPPRESS_REMBED=ON -DSUPPRESS_V8EMBED=ON -DSUPPRESS_SPARK=ON -DCPACK_STRIP_FILES=ON ${{ matrix.cmake_options_extra }} && \
-            cmake --build /hpcc-dev/build --parallel $(nproc) --target package"
-
-      - name: Upload Assets to Jfrog (debian internal)
-        if: ${{ matrix.ln && contains(matrix.os, 'ubuntu') && github.repository_owner == 'hpcc-systems'}}
-        shell: bash
-        run: |
-          cd ${{ needs.preamble.outputs.folder_build }}
-          version=$(echo "${{ needs.preamble.outputs.internal_tag }}" | sed 's/internal_//')
-          packages=($(ls -1 hpccsystems-*.deb ))
-          for _package in ${packages[@]}; do
-            distribution=$( echo "${_package}" | sed "s/^.*${version}//" | awk -F '_' '{print $1;}' )
-            curl -u${{ secrets.JFROG_USERNAME }}:${{ secrets.JFROG_PASSWORD }} -XPUT "https://${{ secrets.JFROG_REGISTRY }}/hpccpl-debian-local/pool/LN/${_package};deb.distribution=${distribution};deb.component=LN;deb.architecture=amd64" -T ${{ needs.preamble.outputs.folder_build }}/${_package} 
-          done
-
-      - name: Upload Assets to Jfrog (centos internal)
-        if: ${{ matrix.ln && !matrix.container && !contains(matrix.os, 'ubuntu') && github.repository_owner == 'hpcc-systems'}}
-        shell: bash
-        run: |
-          cd ${{ needs.preamble.outputs.folder_build }}
-          packages=($(ls -1 hpccsystems-*.rpm ))
-          for _package in ${packages[@]}; do
-            distribution=$( echo "${_package}" | awk -F '.' '{print $4;}' )
-            curl -u${{ secrets.JFROG_USERNAME }}:${{ secrets.JFROG_PASSWORD }} -XPUT "https://${{ secrets.JFROG_REGISTRY }}/hpccpl-rpm-local/LN/${distribution}/x86_64/${_package}" -T ${{ needs.preamble.outputs.folder_build }}/${_package} 
-          done
-
-      - name: Locate k8s deb file (internal)
-        if: ${{ matrix.ln && matrix.build-docker-image}}
-        id: ln-container
-        run: |
-          k8s_pkg_path=$(ls -t ${{ needs.preamble.outputs.folder_build }}/*64_k8s.deb 2>/dev/null | head -1)
-          k8s_pkg_file=$(basename "$k8s_pkg_path")
-          echo "k8s_pkg_file=$k8s_pkg_file" >> $GITHUB_OUTPUT
-          echo "$k8s_pkg_file"
-
-      - name: Create Docker Image (internal)
-        uses: docker/build-push-action@v5
-        if: ${{ matrix.ln && matrix.build-docker-image }}
-        with:
-          builder: ${{ steps.buildx.outputs.name }}
-          file: ${{ needs.preamble.outputs.folder_platform }}/dockerfiles/platform-core-${{ matrix.os }}/Dockerfile
-          context: ${{ needs.preamble.outputs.folder_build }}
-          push: false
-          load: true
-          build-args: |
-            PKG_FILE=${{ steps.ln-container.outputs.k8s_pkg_file }}
-          tags: |
-            ${{ secrets.JFROG_REGISTRY || 'dummy.io' }}/hpccpl-docker-local/platform-core-ln:${{ needs.preamble.outputs.hpcc_version }}
-          cache-from: |
-            type=registry,ref=hpccsystems/platform-core-${{ matrix.os }}:${{ needs.preamble.outputs.candidate_base_branch }}
-
-      - name: JFrog Docker Push and Publish
-        if: ${{ matrix.ln && matrix.build-docker-image && github.repository_owner == 'hpcc-systems' }}
-        run: |
-          jf docker push ${{ secrets.JFROG_REGISTRY || 'dummy.io' }}/hpccpl-docker-local/platform-core-ln:${{ needs.preamble.outputs.hpcc_version }} --build-name=platform-core-ln --build-number=${{ needs.preamble.outputs.hpcc_version }} --project=hpccpl
-          jf rt bp platform-core-ln ${{ needs.preamble.outputs.hpcc_version }} --project=hpccpl
-
-
-      #  Enterprise Build ---
-      - name: CMake Packages (enterprise)
-        if: ${{ matrix.ee }}
-        run: |
-          mkdir -p ${{ needs.preamble.outputs.folder_build }}
-          echo "${{ secrets.SIGNING_SECRET }}" > ${{ needs.preamble.outputs.folder_build }}/private.key
-          sudo rm -f ${{ needs.preamble.outputs.folder_build }}/CMakeCache.txt
-          sudo rm -rf ${{ needs.preamble.outputs.folder_build }}/CMakeFiles
-          docker run --rm --mount ${{ needs.preamble.outputs.mount_platform }} --mount ${{ needs.preamble.outputs.mount_ln }} --mount ${{ needs.preamble.outputs.mount_build }} ${{ steps.vars.outputs.docker_tag_candidate_base }} "${{ needs.preamble.outputs.gpg_import }} && \
-          cmake -S /hpcc-dev/LN -B /hpcc-dev/build -DHPCC_SOURCE_DIR=/hpcc-dev/HPCC-Platform ${{ needs.preamble.outputs.cmake_docker_config }} -DBUILD_LEVEL=ENTERPRISE -DSIGN_MODULES_PASSPHRASE=${{ secrets.SIGN_MODULES_PASSPHRASE }} -DSIGN_MODULES_KEYID=${{ secrets.SIGN_MODULES_KEYID }} -DPLATFORM=ON -DINCLUDE_PLUGINS=ON -DCONTAINERIZED=OFF -DSUPPRESS_REMBED=ON -DSUPPRESS_V8EMBED=ON -DSUPPRESS_SPARK=ON -DCPACK_STRIP_FILES=OFF && \
-          cmake --build /hpcc-dev/build --parallel $(nproc) --target package" 
-      
-      #  Common  ---
-      - name: Cleanup Environment
-        if: always()
-        run: rm -f ${{ needs.preamble.outputs.folder_build }}/private.key
-
-      - name: Upload error logs
-        if: ${{ failure() || cancelled() }}
-        uses: actions/upload-artifact@v4
-        with:
-          name: ${{ matrix.os }}-${{ matrix.ln }}-${{ matrix.container }}-logs
-          path: ${{ needs.preamble.outputs.folder_build }}/**/*.log
-=======
   build-docker-enterprise:
     name: Build Docker Enterprise
     needs: preamble
@@ -471,7 +159,6 @@
       os: ${{ matrix.os }}
       community_ref: ${{ needs.preamble.outputs.community_ref }}
     secrets: inherit
->>>>>>> 2ced8d1e
 
   build-documentation:
     needs: preamble
@@ -543,7 +230,7 @@
     secrets: inherit
 
   deploy_wordpress:
-    needs: [preamble, build-docker]
+    needs: [preamble, build-docker-community]
     if: ${{ needs.preamble.outputs.is_latest && github.repository_owner == 'hpcc-systems' }}
     uses: ./.github/workflows/wordpress_automation.yml
     with:
