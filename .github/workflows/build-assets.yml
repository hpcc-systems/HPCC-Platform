--- conflicted
+++ resolved
@@ -109,15 +109,9 @@
             container: true
             build-docker-image: true
           - os: ubuntu-20.04
-<<<<<<< HEAD
           - os: ubuntu-20.04
             name: k8s
             container: true
-=======
-          - os: centos-8
-          - os: centos-7
-            cmake_options_extra: "-DVCPKG_TARGET_TRIPLET=x64-centos-7-dynamic"
->>>>>>> e49d43fb
           - os: rockylinux-8
           - os: ubuntu-22.04
             name: LN k8s
@@ -486,4 +480,4 @@
     uses: ./.github/workflows/build-changelogs.yml
     with:
       current-version: ${{ needs.preamble.outputs.hpcc_version_full }}
-    secrets: inherit+    secrets: inherit
