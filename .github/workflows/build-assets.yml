--- conflicted
+++ resolved
@@ -92,31 +92,19 @@
     strategy:
       matrix:
         include:
-<<<<<<< HEAD
-          - os: ubuntu-22.10
           - os: ubuntu-22.04
-=======
->>>>>>> 5cc7b856
           - os: ubuntu-22.04
             name: k8s
             container: true
           - os: ubuntu-22.04
-<<<<<<< HEAD
             name: docs
             documentation: true
-=======
-            name: k8s
-            container: true
->>>>>>> 5cc7b856
           - os: ubuntu-20.04
           - os: centos-8
           - os: centos-7
             cmake_options_extra: ""
           - os: amazonlinux
-<<<<<<< HEAD
-=======
             cmake_options_extra: ""
->>>>>>> 5cc7b856
           - os: ubuntu-22.04
             name: LN k8s
             ln: true
@@ -126,10 +114,7 @@
             ln: true
           - os: centos-7
             name: LN
-<<<<<<< HEAD
-=======
             cmake_options_extra: ""
->>>>>>> 5cc7b856
             ln: true
       fail-fast: false
 
@@ -209,11 +194,7 @@
             sudo rm -f ${{ needs.preamble.outputs.folder_build }}/CMakeCache.txt
             sudo rm -rf ${{ needs.preamble.outputs.folder_build }}/CMakeFiles
             docker run --rm --mount ${{ needs.preamble.outputs.mount_platform }} --mount ${{ needs.preamble.outputs.mount_build }} ${{ steps.vars.outputs.docker_tag_candidate_base }} "${{ needs.preamble.outputs.gpg_import }} && \
-<<<<<<< HEAD
-              cmake -S /hpcc-dev/HPCC-Platform -B /hpcc-dev/build ${{ needs.preamble.outputs.cmake_docker_config }} -DSIGN_MODULES_PASSPHRASE=${{ secrets.SIGN_MODULES_PASSPHRASE }} -DSIGN_MODULES_KEYID=${{ secrets.SIGN_MODULES_KEYID }} -D$plugin=ON -DCONTAINERIZED=OFF -DCPACK_STRIP_FILES=OFF && \
-=======
               cmake -S /hpcc-dev/HPCC-Platform -B /hpcc-dev/build ${{ needs.preamble.outputs.cmake_docker_config }} -DSIGN_MODULES_PASSPHRASE=${{ secrets.SIGN_MODULES_PASSPHRASE }} -DSIGN_MODULES_KEYID=${{ secrets.SIGN_MODULES_KEYID }} -D$plugin=ON -DCONTAINERIZED=OFF -DCPACK_STRIP_FILES=OFF ${{ matrix.cmake_options_extra }} && \
->>>>>>> 5cc7b856
               cmake --build /hpcc-dev/build --parallel $(nproc) --target package" 
             # Disabled as not currently needed ---
             # docker run --rm --mount ${{ needs.preamble.outputs.mount_platform }} --mount ${{ needs.preamble.outputs.mount_build }} ${{ steps.vars.outputs.docker_tag_candidate_base }} "cmake -S /hpcc-dev/HPCC-Platform -B /hpcc-dev/build ${{ needs.preamble.outputs.cmake_docker_config }} -D$plugin=ON -DCONTAINERIZED=OFF -DCPACK_STRIP_FILES=ON"
@@ -228,17 +209,10 @@
           sudo rm -f ${{ needs.preamble.outputs.folder_build }}/CMakeCache.txt
           sudo rm -rf ${{ needs.preamble.outputs.folder_build }}/CMakeFiles
           docker run --rm --mount ${{ needs.preamble.outputs.mount_platform }} --mount ${{ needs.preamble.outputs.mount_build }} ${{ steps.vars.outputs.docker_tag_candidate_base }} "${{ needs.preamble.outputs.gpg_import }} && \
-<<<<<<< HEAD
-            cmake -S /hpcc-dev/HPCC-Platform -B /hpcc-dev/build ${{ needs.preamble.outputs.cmake_docker_config }} -DSIGN_MODULES_PASSPHRASE=${{ secrets.SIGN_MODULES_PASSPHRASE }} -DSIGN_MODULES_KEYID=${{ secrets.SIGN_MODULES_KEYID }} -DINCLUDE_PLUGINS=ON -DCONTAINERIZED=ON -DSUPPRESS_REMBED=ON -DSUPPRESS_V8EMBED=ON -DSUPPRESS_SPARK=ON -DCPACK_STRIP_FILES=OFF && \
-            cmake --build /hpcc-dev/build --parallel $(nproc) --target package"
-          docker run --rm --mount ${{ needs.preamble.outputs.mount_platform }} --mount ${{ needs.preamble.outputs.mount_build }} ${{ steps.vars.outputs.docker_tag_candidate_base }} "${{ needs.preamble.outputs.gpg_import }} && \
-            cmake -S /hpcc-dev/HPCC-Platform -B /hpcc-dev/build ${{ needs.preamble.outputs.cmake_docker_config }} -DSIGN_MODULES_PASSPHRASE=${{ secrets.SIGN_MODULES_PASSPHRASE }} -DSIGN_MODULES_KEYID=${{ secrets.SIGN_MODULES_KEYID }} -DINCLUDE_PLUGINS=ON -DCONTAINERIZED=ON -DSUPPRESS_REMBED=ON -DSUPPRESS_V8EMBED=ON -DSUPPRESS_SPARK=ON -DCPACK_STRIP_FILES=ON && \
-=======
             cmake -S /hpcc-dev/HPCC-Platform -B /hpcc-dev/build ${{ needs.preamble.outputs.cmake_docker_config }} -DSIGN_MODULES_PASSPHRASE=${{ secrets.SIGN_MODULES_PASSPHRASE }} -DSIGN_MODULES_KEYID=${{ secrets.SIGN_MODULES_KEYID }} -DINCLUDE_PLUGINS=ON -DCONTAINERIZED=ON -DSUPPRESS_REMBED=ON -DSUPPRESS_V8EMBED=ON -DSUPPRESS_SPARK=ON -DCPACK_STRIP_FILES=OFF ${{ matrix.cmake_options_extra }} && \
             cmake --build /hpcc-dev/build --parallel $(nproc) --target package"
           docker run --rm --mount ${{ needs.preamble.outputs.mount_platform }} --mount ${{ needs.preamble.outputs.mount_build }} ${{ steps.vars.outputs.docker_tag_candidate_base }} "${{ needs.preamble.outputs.gpg_import }} && \
             cmake -S /hpcc-dev/HPCC-Platform -B /hpcc-dev/build ${{ needs.preamble.outputs.cmake_docker_config }} -DSIGN_MODULES_PASSPHRASE=${{ secrets.SIGN_MODULES_PASSPHRASE }} -DSIGN_MODULES_KEYID=${{ secrets.SIGN_MODULES_KEYID }} -DINCLUDE_PLUGINS=ON -DCONTAINERIZED=ON -DSUPPRESS_REMBED=ON -DSUPPRESS_V8EMBED=ON -DSUPPRESS_SPARK=ON -DCPACK_STRIP_FILES=ON ${{ matrix.cmake_options_extra }} && \
->>>>>>> 5cc7b856
             cmake --build /hpcc-dev/build --parallel $(nproc) --target package"
 
       - name: CMake documentation (community)
@@ -314,11 +288,7 @@
             sudo rm -f ${{ needs.preamble.outputs.folder_build }}/CMakeCache.txt
             sudo rm -rf ${{ needs.preamble.outputs.folder_build }}/CMakeFiles
             docker run --rm --mount ${{ needs.preamble.outputs.mount_platform }} --mount ${{ needs.preamble.outputs.mount_ln }} --mount ${{ needs.preamble.outputs.mount_build }} ${{ steps.vars.outputs.docker_tag_candidate_base }} "${{ needs.preamble.outputs.gpg_import }} && \
-<<<<<<< HEAD
-              cmake -S /hpcc-dev/LN -B /hpcc-dev/build -DHPCC_SOURCE_DIR=/hpcc-dev/HPCC-Platform ${{ needs.preamble.outputs.cmake_docker_config }} -DSIGN_MODULES_PASSPHRASE=${{ secrets.SIGN_MODULES_PASSPHRASE }} -DSIGN_MODULES_KEYID=${{ secrets.SIGN_MODULES_KEYID }} -D$plugin=ON -DINCLUDE_PLUGINS=ON -DCONTAINERIZED=OFF -DSUPPRESS_REMBED=ON -DSUPPRESS_V8EMBED=ON -DSUPPRESS_SPARK=ON -DCPACK_STRIP_FILES=OFF && \
-=======
               cmake -S /hpcc-dev/LN -B /hpcc-dev/build -DHPCC_SOURCE_DIR=/hpcc-dev/HPCC-Platform ${{ needs.preamble.outputs.cmake_docker_config }} -DSIGN_MODULES_PASSPHRASE=${{ secrets.SIGN_MODULES_PASSPHRASE }} -DSIGN_MODULES_KEYID=${{ secrets.SIGN_MODULES_KEYID }} -D$plugin=ON -DINCLUDE_PLUGINS=ON -DCONTAINERIZED=OFF -DSUPPRESS_REMBED=ON -DSUPPRESS_V8EMBED=ON -DSUPPRESS_SPARK=ON -DCPACK_STRIP_FILES=OFF ${{ matrix.cmake_options_extra }} && \
->>>>>>> 5cc7b856
               cmake --build /hpcc-dev/build --parallel $(nproc) --target package" 
             # Disabled as not currently needed ---
             # docker run --rm --mount ${{ needs.preamble.outputs.mount_platform }} --mount ${{ needs.preamble.outputs.mount_ln }} --mount ${{ needs.preamble.outputs.mount_build }} ${{ steps.vars.outputs.docker_tag_candidate_base }} "cmake -S /hpcc-dev/LN -B /hpcc-dev/build -DHPCC_SOURCE_DIR=/hpcc-dev/HPCC-Platform ${{ needs.preamble.outputs.cmake_docker_config }} -DINCLUDE_PLUGINS=ON -DCONTAINERIZED=OFF -DSUPPRESS_REMBED=ON -DSUPPRESS_V8EMBED=ON -DSUPPRESS_SPARK=ON -DCPACK_STRIP_FILES=ON" 
@@ -333,17 +303,10 @@
           sudo rm -f ${{ needs.preamble.outputs.folder_build }}/CMakeCache.txt
           sudo rm -rf ${{ needs.preamble.outputs.folder_build }}/CMakeFiles
           docker run --rm --mount ${{ needs.preamble.outputs.mount_platform }} --mount ${{ needs.preamble.outputs.mount_ln }} --mount ${{ needs.preamble.outputs.mount_build }} ${{ steps.vars.outputs.docker_tag_candidate_base }} "${{ needs.preamble.outputs.gpg_import }} && \
-<<<<<<< HEAD
-            cmake -S /hpcc-dev/LN -B /hpcc-dev/build -DHPCC_SOURCE_DIR=/hpcc-dev/HPCC-Platform ${{ needs.preamble.outputs.cmake_docker_config }} -DSIGN_MODULES_PASSPHRASE=${{ secrets.SIGN_MODULES_PASSPHRASE }} -DSIGN_MODULES_KEYID=${{ secrets.SIGN_MODULES_KEYID }} -DINCLUDE_PLUGINS=ON -DCONTAINERIZED=ON -DSUPPRESS_REMBED=ON -DSUPPRESS_V8EMBED=ON -DSUPPRESS_SPARK=ON -DCPACK_STRIP_FILES=OFF && \
-            cmake --build /hpcc-dev/build --parallel $(nproc) --target package" 
-          docker run --rm --mount ${{ needs.preamble.outputs.mount_platform }} --mount ${{ needs.preamble.outputs.mount_ln }} --mount ${{ needs.preamble.outputs.mount_build }} ${{ steps.vars.outputs.docker_tag_candidate_base }} "${{ needs.preamble.outputs.gpg_import }} && \
-            cmake -S /hpcc-dev/LN -B /hpcc-dev/build -DHPCC_SOURCE_DIR=/hpcc-dev/HPCC-Platform ${{ needs.preamble.outputs.cmake_docker_config }} -DSIGN_MODULES_PASSPHRASE=${{ secrets.SIGN_MODULES_PASSPHRASE }} -DSIGN_MODULES_KEYID=${{ secrets.SIGN_MODULES_KEYID }} -DINCLUDE_PLUGINS=ON -DCONTAINERIZED=ON -DSUPPRESS_REMBED=ON -DSUPPRESS_V8EMBED=ON -DSUPPRESS_SPARK=ON -DCPACK_STRIP_FILES=ON && \
-=======
             cmake -S /hpcc-dev/LN -B /hpcc-dev/build -DHPCC_SOURCE_DIR=/hpcc-dev/HPCC-Platform ${{ needs.preamble.outputs.cmake_docker_config }} -DSIGN_MODULES_PASSPHRASE=${{ secrets.SIGN_MODULES_PASSPHRASE }} -DSIGN_MODULES_KEYID=${{ secrets.SIGN_MODULES_KEYID }} -DINCLUDE_PLUGINS=ON -DCONTAINERIZED=ON -DSUPPRESS_REMBED=ON -DSUPPRESS_V8EMBED=ON -DSUPPRESS_SPARK=ON -DCPACK_STRIP_FILES=OFF ${{ matrix.cmake_options_extra }} && \
             cmake --build /hpcc-dev/build --parallel $(nproc) --target package" 
           docker run --rm --mount ${{ needs.preamble.outputs.mount_platform }} --mount ${{ needs.preamble.outputs.mount_ln }} --mount ${{ needs.preamble.outputs.mount_build }} ${{ steps.vars.outputs.docker_tag_candidate_base }} "${{ needs.preamble.outputs.gpg_import }} && \
             cmake -S /hpcc-dev/LN -B /hpcc-dev/build -DHPCC_SOURCE_DIR=/hpcc-dev/HPCC-Platform ${{ needs.preamble.outputs.cmake_docker_config }} -DSIGN_MODULES_PASSPHRASE=${{ secrets.SIGN_MODULES_PASSPHRASE }} -DSIGN_MODULES_KEYID=${{ secrets.SIGN_MODULES_KEYID }} -DINCLUDE_PLUGINS=ON -DCONTAINERIZED=ON -DSUPPRESS_REMBED=ON -DSUPPRESS_V8EMBED=ON -DSUPPRESS_SPARK=ON -DCPACK_STRIP_FILES=ON ${{ matrix.cmake_options_extra }} && \
->>>>>>> 5cc7b856
             cmake --build /hpcc-dev/build --parallel $(nproc) --target package" 
 
       - name: Upload Assets (internal)
