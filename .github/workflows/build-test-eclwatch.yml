--- conflicted
+++ resolved
@@ -32,14 +32,10 @@
     if: ${{ needs.pre_job.outputs.eclwatch }}
     runs-on: ubuntu-20.04
     steps:
-<<<<<<< HEAD
       - name: Free additional disk space (remove Android SDK + Tools)
         run: |
           sudo rm -rf /usr/local/lib/android
-      - uses: actions/checkout@v2
-=======
       - uses: actions/checkout@v4
->>>>>>> 751647ae
         with:
           submodules: "recursive"
       - uses: actions/setup-node@v4
