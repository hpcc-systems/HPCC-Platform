--- conflicted
+++ resolved
@@ -17,11 +17,7 @@
         type: string
         description: 'Dependencies'
         required: false
-<<<<<<< HEAD
-        default: 'bison flex build-essential binutils-dev curl lsb-release libcppunit-dev python3-dev r-base-dev r-cran-rcpp r-cran-rinside r-cran-inline pkg-config libtool autotools-dev automake git cmake xmlstarlet'
-=======
-        default: 'bison flex build-essential binutils-dev curl lsb-release libcppunit-dev python3-dev default-jdk r-base-dev r-cran-rcpp r-cran-rinside r-cran-inline libtool autotools-dev automake git cmake xmlstarlet'
->>>>>>> cef7a171
+        default: 'bison flex build-essential binutils-dev curl lsb-release libcppunit-dev python3-dev r-base-dev r-cran-rcpp r-cran-rinside r-cran-inline libtool autotools-dev automake git cmake xmlstarlet'
 
 jobs:
 
