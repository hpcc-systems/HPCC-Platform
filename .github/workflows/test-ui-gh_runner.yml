name: UI test Package (gh-runner)

on:
  workflow_call:
    inputs:
      os:
        type: string
        description: 'Operating System'
        required: false
        default: 'ubuntu-22.04'
      asset-name:
        type: string
        description: 'Asset Name'
        required: false
        default: 'build-docker-package'
      dependencies:
        type: string
        description: 'Dependencies'
        required: false
        default: 'bison flex build-essential binutils-dev curl lsb-release libcppunit-dev python3-dev default-jdk r-base-dev r-cran-rcpp r-cran-rinside r-cran-inline libtool autotools-dev automake git cmake xmlstarlet'

jobs:

  main:
    timeout-minutes: 30 # the ui-tests run step has its own timeout, however the job can sometimes take time to download dependencies
    runs-on: ${{ inputs.os }}
    steps:

      - name: Free additional disk space (remove Android SDK + Tools)
        run: |
          sudo rm -rf /usr/local/lib/android

      - name: Download UI Test Files
        uses: actions/download-artifact@v4
        with:
          name: ${{ inputs.asset-name }}-ui_test-files
          path: ${{ inputs.asset-name }}-ui_test-files

      - name: Check ECLWatch UI Test Directory
        id: check
        run: |
          if [[ ! -d ${{ inputs.asset-name }}-ui_test-files ]]
          then
              echo "ECLWatch UI ${{ inputs.asset-name }}-ui_test-files directory missing."
          else
              javaFilesCount=$(find ${{ inputs.asset-name }}-ui_test-files/ -iname '*.java' -type f -print | wc -l )
              echo "Number of test java files is $javaFilesCount"
              if [[ ${javaFilesCount} -eq 0 ]]
              then
                echo "No java files, do nothing."
              else
                echo "runtests=true" >> $GITHUB_OUTPUT
              fi
          fi

      - name: Install Dependencies
        if: steps.check.outputs.runtests
        shell: "bash"
        run: |
          sudo apt-get update
          sudo apt-get install -y \
            git \
            wget \
            net-tools \
            tzdata \
            unzip \
            xvfb \
            libxi6 \
            default-jdk \
            gdb \
            ${{ inputs.dependencies }}

      - name: Download Package
        if: steps.check.outputs.runtests
        uses: actions/download-artifact@v4
        with:
          name: ${{ inputs.asset-name }}
          path: ${{ inputs.asset-name }}

      - name: Download Support Files
        uses: actions/download-artifact@v3
        with:
          name: ${{ inputs.asset-name }}-support-files
          path: ${{ inputs.asset-name }}-support-files

      - name: Install Package
        if: steps.check.outputs.runtests
        shell: "bash"
        run: |
          sudo apt-get install -y -f ./${{ inputs.asset-name }}/*.deb
          sudo chown -R $USER:$USER /opt/HPCCSystems

          sudo xmlstarlet ed -L -u 'Environment/Software/ThorCluster/@slavesPerNode' -v 2 -u 'Environment/Software/ThorCluster/@channelsPerSlave' -v 1 /etc/HPCCSystems/environment.xml

          chmod +x ./${{ inputs.asset-name }}-support-files/*
          sudo cp ./${{ inputs.asset-name }}-support-files/* /opt/HPCCSystems/bin

          chmod +x ./${{ inputs.asset-name }}-ui_test-files/*

      - name: Start HPCC-Platform
        shell: "bash"
        run: |
          export LANG="en_US.UTF-8"
          sudo update-locale
          sudo /etc/init.d/hpcc-init start

      - name: Run Setup
        working-directory: /opt/HPCCSystems/testing/regress
        shell: "bash"
        run: |
          /opt/HPCCSystems/bin/timeoutcmd $((8 * 60)) \
              ./ecl-test setup --preAbort '/opt/HPCCSystems/bin/smoketest-preabort.sh' --pq 2 --generateStackTrace
          grep Failure: /home/runner/HPCCSystems-regression/log/setup_*.log
          if [[ "$(grep -ohP '(?<=^Failure: )[0-9]+$' /home/runner/HPCCSystems-regression/log/setup_*.log | awk '{s+=$1} END {print s}')" -gt 0 ]]; then exit 1; fi

      - name: Run spray tests
        working-directory: /opt/HPCCSystems/testing/regress
        shell: "bash"
        run: |
          # force regression suite to timeout after 28 minutes, so it captures ZAP report of any inflight hung queries
           /opt/HPCCSystems/bin/timeoutcmd $((28 * 60)) \
           ./ecl-test query --preAbort /opt/HPCCSystems/bin/smoketest-preabort.sh --pq 2 --excludeclass python2,embedded-r,embedded-js,3rdpartyservice,mongodb --generateStackTrace *spray*
           # In this stage we don't care about the test results

      - name: Get content
        working-directory:  /home/runner/HPCCSystems-regression/log
        shell: "bash"
        run: |
                curl localhost:8010/WsWorkunits/WUQuery.json | python3 -m json.tool > workunits.json
                curl localhost:8010/WsDfu/DFUQuery.json?PageSize=250 | python3 -m json.tool > files.json
                curl localhost:8010/FileSpray/GetDFUWorkunits.json | python3 -m json.tool > dfu-workunits.json

      - name: Install UI Dependencies
        if: steps.check.outputs.runtests
        shell: "bash"
        run: |
          wget https://dl.google.com/linux/direct/google-chrome-stable_current_amd64.deb
          sudo apt-get install -y ./google-chrome-stable_current_amd64.deb
          wget https://chromedriver.storage.googleapis.com/2.41/chromedriver_linux64.zip
          unzip chromedriver_linux64.zip
          sudo mv chromedriver /usr/bin/chromedriver
          sudo chown root:root /usr/bin/chromedriver
          sudo chmod +x /usr/bin/chromedriver
          wget https://selenium-release.storage.googleapis.com/3.141/selenium-server-standalone-3.141.59.jar
          wget http://www.java2s.com/Code/JarDownload/testng/testng-6.8.7.jar.zip
          unzip testng-6.8.7.jar.zip

      - name: Run Tests
        timeout-minutes: 10 # generous, current runtime is ~1min, this should be increased if new tests are added
        if: steps.check.outputs.runtests
        shell: "bash"
        run: |
          export CLASSPATH=".:${{ github.workspace }}/selenium-server-standalone-3.141.59.jar:${{ github.workspace }}/testng-6.8.7.jar"
          pushd ${{ inputs.asset-name }}-ui_test-files
          ./run.sh tests http://localhost:8010 > eclWatchUiTest.log 2>&1
          retCode=$?
          echo "UI test done"
          [[ $retCode -ne 0 ]] && exit 1
          popd

      - name: eclwatch-ui-test-logs-artifact
        if: ${{ failure() || cancelled() }}
<<<<<<< HEAD
        uses: actions/upload-artifact@v3
=======
        uses: actions/upload-artifact@v4
>>>>>>> 5a7ebfab
        with:
          name: ${{ inputs.asset-name }}-ui_test-logs
          path: |
            ${{ inputs.asset-name }}-ui_test-files/eclWatchUiTest.log
            /home/runner/HPCCSystems-regression/log/*.json
          if-no-files-found: error<|MERGE_RESOLUTION|>--- conflicted
+++ resolved
@@ -160,11 +160,7 @@
 
       - name: eclwatch-ui-test-logs-artifact
         if: ${{ failure() || cancelled() }}
-<<<<<<< HEAD
-        uses: actions/upload-artifact@v3
-=======
         uses: actions/upload-artifact@v4
->>>>>>> 5a7ebfab
         with:
           name: ${{ inputs.asset-name }}-ui_test-logs
           path: |
