name: Test Build

on:
  workflow_dispatch:
    inputs:
      os:
        type: choice
        options:
          - 'ubuntu-24.04'
          - 'ubuntu-22.04'
          - 'ubuntu-20.04'
          - 'rockylinux-8'
          - 'centos-7'
        description: 'Operating System'
        required: false
        default: 'ubuntu-22.04'
      ln:
        type: boolean
        description: 'Internal Build'
        required: false
        default: false
      smoketest:
        type: boolean
        description: 'Run Smoketest'
        required: false
        default: false

  # Do not include "push" in final version (uncomment for testing on users own repo)
  # push:

  pull_request:
    branches:
      - "master"
      - "candidate-*"
      - "!candidate-7.10.*"
      - "!candidate-7.8.*"
      - "!candidate-7.6.*"
      - "!candidate-7.4.*"
      - "!candidate-7.2.*"
      - "!candidate-7.0.*"
      - "!candidate-6.*"

  schedule:
    - cron: "0 0 * * *"

jobs:

  build-workflow-dispatch:
    if: ${{ contains('workflow_dispatch', github.event_name) }}
    uses: ./.github/workflows/build-docker.yml
    with:
      os: ${{ inputs.os }}
      ln: ${{ inputs.ln == true }}
      upload-package: true
      asset-name: 'docker-package'
    secrets: inherit

  test-workflow-dispatch:
    if: ${{ contains('workflow_dispatch', github.event_name) && inputs.smoketest == true }}
    needs: build-workflow-dispatch
    uses: ./.github/workflows/test-smoke-gh_runner.yml
    with:
      os: ${{ inputs.os }}
      asset-name: 'docker-package'
    secrets: inherit

  build-docker-ubuntu-24_04-arm:
    if: ${{ contains('pull_request,push', github.event_name) }}
    uses: ./.github/workflows/build-docker.yml
    with:
      os: ubuntu-24.04
      tag_postfix: "-arm"
    secrets: inherit

  build-docker-ubuntu-24_04:
    if: ${{ contains('pull_request,push', github.event_name) }}
    uses: ./.github/workflows/build-docker.yml
    with:
      os: ubuntu-24.04
    secrets: inherit

  build-docker-ubuntu-22_04-arm:
    if: ${{ contains('pull_request,push', github.event_name) }}
    uses: ./.github/workflows/build-docker.yml
    with:
      os: ubuntu-22.04
      tag_postfix: "-arm"
    secrets: inherit

  build-docker-ubuntu-22_04:
    if: ${{ contains('pull_request,push', github.event_name) }}
    uses: ./.github/workflows/build-docker.yml
    with:
      os: ubuntu-22.04
      upload-package: true
      asset-name: 'docker-ubuntu-22_04'
    secrets: inherit

  test-smoke-docker-ubuntu-22_04:
    if: ${{ contains('pull_request,push', github.event_name) }}
    needs: build-docker-ubuntu-22_04
    uses: ./.github/workflows/test-smoke-gh_runner.yml
    with:
      os: ubuntu-22.04
      asset-name: 'docker-ubuntu-22_04'
    secrets: inherit

  test-regression-suite-k8s-ubuntu-22_04:
    if: ${{ contains('pull_request,push', github.event_name) }}
    uses: ./.github/workflows/test-regression-suite-k8s.yml
    secrets: inherit
    with:
      os: ubuntu-22.04
      asset-name: 'docker-ubuntu-22_04-containerized'

  test-unit-docker-ubuntu-22_04:
    if: ${{ contains('pull_request,push', github.event_name) }}
    needs: build-docker-ubuntu-22_04
    uses: ./.github/workflows/test-unit-gh_runner.yml
    with:
      os: ubuntu-22.04
      asset-name: 'docker-ubuntu-22_04'
    secrets: inherit

  test-ui-docker-ubuntu-22_04:
    if: ${{ contains('pull_request,push', github.event_name) }}
    needs: build-docker-ubuntu-22_04
    uses: ./.github/workflows/test-ui-gh_runner.yml
    with:
      os: ubuntu-22.04
      asset-name: 'docker-ubuntu-22_04'
    secrets: inherit

  test-bundles-on-thor-ubuntu-22_04:
    if: ${{ contains('pull_request,push', github.event_name) }}
    needs: build-docker-ubuntu-22_04
    uses: ./.github/workflows/bundleTest-thor.yml
    with:
      os: ubuntu-22.04
      asset-name: 'docker-ubuntu-22_04'
      generate-zap: ""
    secrets: inherit

  check-documentation-changes:
    if: ${{ contains('pull_request,push', github.event_name) }}
    runs-on: ubuntu-22.04
    outputs:
      documentation_contents_changed: ${{ steps.variables.outputs.documentation_contents_changed }}
    steps:
      - name: Check for Documentation Changes
        id: changed
        uses: dorny/paths-filter@v3
        with:
          filters: |
            src:
              - 'docs/**'
              - '.github/workflows/test-documentation.yml'
      - name: Set Output
        id: variables
        run: |
          echo "documentation_contents_changed=${{ steps.changed.outputs.src }}" >> $GITHUB_OUTPUT
      - name: Print Variables
        run: |
          echo "${{ toJSON(steps.variables.outputs)}}"

  test-documentation-ubuntu-22_04:
    needs: check-documentation-changes
    if: ${{ contains('pull_request,push', github.event_name) && needs.check-documentation-changes.outputs.documentation_contents_changed == 'true' }}
    uses: ./.github/workflows/test-documentation.yml
    with:
      os: 'ubuntu-22.04'
      asset-name: 'Documentation'

  build-docker-ubuntu-20_04:
    if: ${{ contains('schedule,push', github.event_name) }}
    uses: ./.github/workflows/build-docker.yml
    with:
      os: ubuntu-20.04
    secrets: inherit
    
  build-docker-rockylinux-8:
    if: ${{ contains('schedule,push', github.event_name) }}
    uses: ./.github/workflows/build-docker.yml
    with:
      os: rockylinux-8
    secrets: inherit

  build-docker-centos-7:
    if: ${{ contains('pull_request,push', github.event_name) }}
    uses: ./.github/workflows/build-docker.yml
    with:
      os: centos-7
    secrets: inherit

  build-gh_runner-ubuntu-22_04:
    if: ${{ contains('schedule,push', github.event_name) }}
    uses: ./.github/workflows/build-gh_runner.yml
    with:
      os: ubuntu-22.04
    secrets: inherit

  build-gh_runner-ubuntu-20_04:
    if: ${{ contains('schedule,push', github.event_name) }}
    uses: ./.github/workflows/build-gh_runner.yml
    with:
      os: ubuntu-20.04
    secrets: inherit

  build-gh_runner-windows-2022:
    if: ${{ contains('pull_request,push', github.event_name) }}
    uses: ./.github/workflows/build-gh_runner.yml
    with:
      os: windows-2022
      cmake-configuration-ex: '-T host=x64 -A x64 -DUSE_CPPUNIT=OFF -DCLIENTTOOLS_ONLY=ON -DUSE_AZURE=OFF -DINCLUDE_PLUGINS=OFF -DUSE_CASSANDRA=OFF -DUSE_PARQUET=OFF -DUSE_JAVA=OFF -DUSE_OPENLDAP=OFF'
    secrets: inherit

  build-gh_runner-windows-2019:
    if: ${{ contains('schedule,push', github.event_name) }}
    uses: ./.github/workflows/build-gh_runner.yml
    with:
      os: windows-2019
      cmake-configuration-ex: '-T host=x64 -A x64 -DUSE_CPPUNIT=OFF -DCLIENTTOOLS_ONLY=ON -DINCLUDE_PLUGINS=OFF -DUSE_AZURE=OFF -DUSE_CASSANDRA=OFF -DUSE_PARQUET=OFF -DUSE_JAVA=OFF -DUSE_OPENLDAP=OFF'
    secrets: inherit

  build-gh_runner-macos-13:
    if: ${{ contains('pull_request,push', github.event_name) }}
    uses: ./.github/workflows/build-gh_runner.yml
    with:
      os: macos-13
      build-type: 'Release'
<<<<<<< HEAD
      cmake-configuration-ex: '-DCMAKE_POLICY_VERSION_MINIMUM=3.5 -DUSE_CPPUNIT=OFF -DCLIENTTOOLS_ONLY=ON -DINCLUDE_PLUGINS=OFF -DUSE_AZURE=OFF -DUSE_CASSANDRA=OFF -DSUPPRESS_CASSANDRAEMBED=ON -DUSE_JAVA=OFF -DUSE_OPENLDAP=OFF'
    secrets: inherit

  build-gh_runner-macos-14:
    if: ${{ contains('pull_request,push', github.event_name) }}
    uses: ./.github/workflows/build-gh_runner.yml
    with:
      os: macos-14
      build-type: 'Release'
      cmake-configuration-ex: '-DCMAKE_OSX_ARCHITECTURES=arm64 -DUSE_CPPUNIT=OFF -DCLIENTTOOLS_ONLY=ON -DINCLUDE_PLUGINS=OFF -DUSE_AZURE=OFF -DUSE_CASSANDRA=OFF -DSUPPRESS_CASSANDRAEMBED=ON -DUSE_JAVA=OFF -DUSE_OPENLDAP=OFF'
=======
      cmake-configuration-ex: '-DUSE_CPPUNIT=OFF -DCLIENTTOOLS_ONLY=ON -DINCLUDE_PLUGINS=OFF -DUSE_AZURE=OFF -DUSE_CASSANDRA=OFF -DSUPPRESS_CASSANDRAEMBED=ON -DUSE_JAVA=OFF -DUSE_OPENLDAP=OFF'
>>>>>>> 9599156c
    secrets: inherit<|MERGE_RESOLUTION|>--- conflicted
+++ resolved
@@ -228,8 +228,7 @@
     with:
       os: macos-13
       build-type: 'Release'
-<<<<<<< HEAD
-      cmake-configuration-ex: '-DCMAKE_POLICY_VERSION_MINIMUM=3.5 -DUSE_CPPUNIT=OFF -DCLIENTTOOLS_ONLY=ON -DINCLUDE_PLUGINS=OFF -DUSE_AZURE=OFF -DUSE_CASSANDRA=OFF -DSUPPRESS_CASSANDRAEMBED=ON -DUSE_JAVA=OFF -DUSE_OPENLDAP=OFF'
+      cmake-configuration-ex: '-DUSE_CPPUNIT=OFF -DCLIENTTOOLS_ONLY=ON -DINCLUDE_PLUGINS=OFF -DUSE_AZURE=OFF -DUSE_CASSANDRA=OFF -DSUPPRESS_CASSANDRAEMBED=ON -DUSE_JAVA=OFF -DUSE_OPENLDAP=OFF'
     secrets: inherit
 
   build-gh_runner-macos-14:
@@ -239,7 +238,4 @@
       os: macos-14
       build-type: 'Release'
       cmake-configuration-ex: '-DCMAKE_OSX_ARCHITECTURES=arm64 -DUSE_CPPUNIT=OFF -DCLIENTTOOLS_ONLY=ON -DINCLUDE_PLUGINS=OFF -DUSE_AZURE=OFF -DUSE_CASSANDRA=OFF -DSUPPRESS_CASSANDRAEMBED=ON -DUSE_JAVA=OFF -DUSE_OPENLDAP=OFF'
-=======
-      cmake-configuration-ex: '-DUSE_CPPUNIT=OFF -DCLIENTTOOLS_ONLY=ON -DINCLUDE_PLUGINS=OFF -DUSE_AZURE=OFF -DUSE_CASSANDRA=OFF -DSUPPRESS_CASSANDRAEMBED=ON -DUSE_JAVA=OFF -DUSE_OPENLDAP=OFF'
->>>>>>> 9599156c
     secrets: inherit