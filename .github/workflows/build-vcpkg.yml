name: Test Build

on:
  workflow_dispatch:
    inputs:
      os:
        type: choice
        options:
          - 'ubuntu-23.10'
          - 'ubuntu-22.04'
          - 'ubuntu-20.04'
          - 'centos-8'
          - 'centos-7'
          - 'amazonlinux'
        description: 'Operating System'
        required: false
        default: 'ubuntu-22.04'
      ln:
        type: boolean
        description: 'Internal Build'
        required: false
        default: false
      smoketest:
        type: boolean
        description: 'Run Smoketest'
        required: false
        default: false

  # Do not include "push" in final version (uncomment for testing on users own repo)
  # push:

  pull_request:
    branches:
      - "master"
      - "candidate-*"
      - "!candidate-7.10.*"
      - "!candidate-7.8.*"
      - "!candidate-7.6.*"
      - "!candidate-7.4.*"
      - "!candidate-7.2.*"
      - "!candidate-7.0.*"
      - "!candidate-6.*"

  schedule:
    - cron: "0 0 * * *"

jobs:
<<<<<<< HEAD
=======
  preamble:
    name: Check Skip
    runs-on: ubuntu-22.04
    outputs:
      folder_platform: ${{ steps.vars.outputs.folder_platform }}
      mount_platform: ${{ steps.vars.outputs.mount_platform }}
      folder_ln: ${{ steps.vars.outputs.folder_ln }}
      mount_ln: ${{ steps.vars.outputs.mount_ln }}
      folder_build: ${{ steps.vars.outputs.folder_build }}
      mount_build: ${{ steps.vars.outputs.mount_build }}
      community_ref: ${{ steps.vars.outputs.community_ref }}
      internal_ref: ${{ steps.vars.outputs.internal_ref }}
      community_tag: ${{ steps.vars.outputs.community_tag }}
      internal_tag: ${{ steps.vars.outputs.internal_tag }}
      candidate_base_branch: ${{ steps.vars.outputs.candidate_base_branch }}
      cmake_docker_config: ${{ steps.vars.outputs.cmake_docker_config }}
      platform: "1"
      platform_testing_do_not_release: ${{ steps.skip_check.outputs.platform }}
      include_plugins: ${{ (steps.skip_check.outputs.plugins && 'ON') || 'OFF' }}
    steps:
      - name: Calculate vars
        id: vars
        run: |
          echo "folder_platform=${{ github.workspace }}/HPCC-Platform" >> $GITHUB_OUTPUT
          echo 'mount_platform=source="${{ github.workspace }}/HPCC-Platform",target=/hpcc-dev/HPCC-Platform,type=bind,consistency=cached' >> $GITHUB_OUTPUT
          echo "folder_ln=${{ github.workspace }}/LN" >> $GITHUB_OUTPUT
          echo 'mount_ln=source="${{ github.workspace }}/LN",target=/hpcc-dev/LN,type=bind,consistency=cached' >> $GITHUB_OUTPUT
          echo "folder_build=${{ github.workspace }}/build" >> $GITHUB_OUTPUT
          echo 'mount_build=source="${{ github.workspace }}/build",target=/hpcc-dev/build,type=bind,consistency=cached' >> $GITHUB_OUTPUT
          community_ref=${{ github.ref }}
          echo "community_ref=$community_ref" >> $GITHUB_OUTPUT
          echo "internal_ref=${{ github.base_ref }}" >> $GITHUB_OUTPUT
          community_tag=$(echo $community_ref | cut -d'/' -f3)
          echo "community_tag=$community_tag" >> $GITHUB_OUTPUT
          echo "internal_tag=$(echo $community_tag | sed 's/community/internal/')" >> $GITHUB_OUTPUT
          echo "candidate_base_branch=${{ github.base_ref }}" >> $GITHUB_OUTPUT
          echo "cmake_docker_config=-DCMAKE_BUILD_TYPE=RelWithDebInfo -DVCPKG_FILES_DIR=/hpcc-dev -DCPACK_THREADS=0 -DUSE_OPTIONAL=OFF" >> $GITHUB_OUTPUT

      - id: skip_check
        uses: hpcc-systems/github-actions/changed-modules@main
        with:
          github_token: ${{ github.token }}

      - name: Print vars
        run: |
          echo "${{ toJSON(steps.vars.outputs) }})"
          echo "${{ toJSON(steps.skip_check.outputs) }})"

  build-docker:
    name: Build Docker
    needs: preamble
    runs-on: ubuntu-22.04
    strategy:
      matrix:
        include:
          - os: ubuntu-22.04
            name: k8s
            container: true
            event_name: "schedule"
          - os: ubuntu-22.04
            event_name: "schedule"
          - os: ubuntu-20.04
            event_name: "schedule"
          - os: centos-8
            event_name: "schedule"
          - os: centos-7
            event_name: "pull_request"
            cmake_options_extra: "-DVCPKG_TARGET_TRIPLET=x64-centos-7-dynamic"
          - os: amazonlinux
            event_name: "schedule"
            cmake_options_extra: "-DVCPKG_TARGET_TRIPLET=x64-amazonlinux-dynamic"
          - os: centos-7
            name: LN
            cmake_options_extra: "-DVCPKG_TARGET_TRIPLET=x64-centos-7-dynamic"
            ln: true
            event_name: "schedule"
      fail-fast: false

    steps:
      - name: Free additional disk space (remove Android SDK + Tools)
        run: |
          sudo rm -rf /usr/local/lib/android

      - name: Checkout HPCC-Platform
        if: ${{ contains(matrix.event_name, github.event_name) && needs.preamble.outputs.platform }}
        uses: actions/checkout@v4
        with:
          ref: ${{ needs.preamble.outputs.community_ref }}
          submodules: recursive
          path: ${{ needs.preamble.outputs.folder_platform }}

      - name: Checkout LN
        if: ${{ matrix.ln && contains(matrix.event_name, github.event_name) }}
        uses: actions/checkout@v4
        with:
          repository: ${{ github.repository_owner }}/LN
          token: ${{ secrets.LNB_TOKEN }}
          ref: ${{ needs.preamble.outputs.internal_ref }}
          submodules: recursive
          path: ${{ needs.preamble.outputs.folder_ln }}

      - name: Calculate vars
        if: ${{ contains(matrix.event_name, github.event_name) && needs.preamble.outputs.platform }}
        id: vars
        working-directory: ${{ needs.preamble.outputs.folder_platform }}/vcpkg
        run: |
          vcpkg_sha_short=$(git rev-parse --short=8 HEAD)
          echo "vcpkg_sha_short=$vcpkg_sha_short" >> $GITHUB_OUTPUT
          docker_build_label=hpccsystems/platform-build-${{ matrix.os }}
          echo "docker_build_label=$docker_build_label" >> $GITHUB_OUTPUT
          echo "docker_tag=$docker_build_label:$vcpkg_sha_short" >> $GITHUB_OUTPUT
          echo "docker_tag_candidate_base=$docker_build_label:${{ needs.preamble.outputs.candidate_base_branch }}" >> $GITHUB_OUTPUT

      - name: Print vars
        run: |
          echo "${{ toJSON(needs.preamble.outputs) }})"
          echo "${{ toJSON(steps.vars.outputs) }})"

      - name: Set up Docker Buildx
        if: ${{ contains(matrix.event_name, github.event_name) && needs.preamble.outputs.platform }}
        id: buildx
        uses: docker/setup-buildx-action@v3

      - name: Pull previous images
        run: |
          docker pull ${{ steps.vars.outputs.docker_tag_candidate_base }} || true
          docker pull ${{ steps.vars.outputs.docker_tag }} || true

      - name: Create Build Image  
        if: ${{ contains(matrix.event_name, github.event_name) && needs.preamble.outputs.platform }}
        uses: docker/build-push-action@v5
        with:
          builder: ${{ steps.buildx.outputs.name }}
          file: ${{ needs.preamble.outputs.folder_platform }}/dockerfiles/vcpkg/${{ matrix.os }}.dockerfile
          context: ${{ needs.preamble.outputs.folder_platform }}/dockerfiles/vcpkg
          load: true
          build-args: |
            VCPKG_REF=${{ steps.vars.outputs.vcpkg_sha_short }}
          tags: |
            ${{ steps.vars.outputs.docker_tag_candidate_base }}
          cache-from: |
            type=registry,ref=${{ steps.vars.outputs.docker_tag_candidate_base }}
            type=registry,ref=${{ steps.vars.outputs.docker_tag }}
          cache-to: type=inline

      # Communtiy Build 
      - name: CMake Packages
        if: ${{ !matrix.ln && !matrix.container && contains(matrix.event_name, github.event_name) && needs.preamble.outputs.platform }}
        run: |
          mkdir -p ${{ needs.preamble.outputs.folder_build }}
          declare -a plugins
          if [ ${{ needs.preamble.outputs.include_plugins }} == "ON" ]; then
              plugins=("CASSANDRAEMBED" "COUCHBASEEMBED" "ECLBLAS" "H3" "JAVAEMBED" "KAFKA" "MEMCACHED" "MONGODBEMBED" "MYSQLEMBED" "NLP" "REDIS" "REMBED" "SQLITE3EMBED" "SQS" "PLATFORM")
          else
              plugins=("PLATFORM")
          fi
          for plugin in "${plugins[@]}"; do
            sudo rm -f ${{ needs.preamble.outputs.folder_build }}/CMakeCache.txt
            sudo rm -rf ${{ needs.preamble.outputs.folder_build }}/CMakeFiles
            docker run --rm --mount ${{ needs.preamble.outputs.mount_platform }} --mount ${{ needs.preamble.outputs.mount_build }} ${{ steps.vars.outputs.docker_tag_candidate_base }} "\
              cmake -S /hpcc-dev/HPCC-Platform -B /hpcc-dev/build ${{ needs.preamble.outputs.cmake_docker_config }} -D$plugin=ON -DCONTAINERIZED=OFF -DCPACK_STRIP_FILES=OFF ${{ matrix.cmake_options_extra }} && \
              cmake --build /hpcc-dev/build --parallel $(nproc) --target package" 
            # Disabled as not currently needed ---
            # docker run --rm --mount ${{ needs.preamble.outputs.mount_platform }} --mount ${{ needs.preamble.outputs.mount_build }} ${{ steps.vars.outputs.docker_tag_candidate_base }} "cmake -S /hpcc-dev/HPCC-Platform -B /hpcc-dev/build ${{ needs.preamble.outputs.cmake_docker_config }} -D$plugin=ON -DCONTAINERIZED=OFF -DCPACK_STRIP_FILES=ON"
            # docker run --rm --mount ${{ needs.preamble.outputs.mount_platform }} --mount ${{ needs.preamble.outputs.mount_build }} ${{ steps.vars.outputs.docker_tag_candidate_base }} "cmake --build /hpcc-dev/build --parallel $(nproc) --target package" 
          done

      - name: CMake Containerized Packages
        if: ${{ matrix.container && contains(matrix.event_name, github.event_name) && needs.preamble.outputs.platform }}
        run: |
          mkdir -p ${{ needs.preamble.outputs.folder_build }}
          sudo rm -f ${{ needs.preamble.outputs.folder_build }}/CMakeCache.txt
          sudo rm -rf ${{ needs.preamble.outputs.folder_build }}/CMakeFiles
          docker run --rm --mount ${{ needs.preamble.outputs.mount_platform }} --mount ${{ needs.preamble.outputs.mount_build }} ${{ steps.vars.outputs.docker_tag_candidate_base }} "\
            cmake -S /hpcc-dev/HPCC-Platform -B /hpcc-dev/build ${{ needs.preamble.outputs.cmake_docker_config }} -DINCLUDE_PLUGINS=${{ needs.preamble.outputs.include_plugins }} -DCONTAINERIZED=ON -DSUPPRESS_REMBED=ON -DSUPPRESS_V8EMBED=ON -DSUPPRESS_SPARK=ON -DCPACK_STRIP_FILES=OFF ${{ matrix.cmake_options_extra }} && \
            cmake --build /hpcc-dev/build --parallel $(nproc) --target package" 

      #  Internal Build  ---
      - name: CMake LN Packages
        if: ${{ matrix.ln && !matrix.container && contains(matrix.event_name, github.event_name) && needs.preamble.outputs.platform }}
        run: |
          mkdir -p ${{ needs.preamble.outputs.folder_build }}
          sudo rm -f ${{ needs.preamble.outputs.folder_build }}/CMakeCache.txt
          sudo rm -rf ${{ needs.preamble.outputs.folder_build }}/CMakeFiles
          docker run --rm --mount ${{ needs.preamble.outputs.mount_platform }} --mount ${{ needs.preamble.outputs.mount_ln }} --mount ${{ needs.preamble.outputs.mount_build }} ${{ steps.vars.outputs.docker_tag_candidate_base }} "\
            cmake -S /hpcc-dev/LN -B /hpcc-dev/build -DHPCC_SOURCE_DIR=/hpcc-dev/HPCC-Platform ${{ needs.preamble.outputs.cmake_docker_config }} -DINCLUDE_PLUGINS=${{ needs.preamble.outputs.include_plugins }} -DCONTAINERIZED=OFF -DSUPPRESS_REMBED=ON -DSUPPRESS_V8EMBED=ON -DSUPPRESS_SPARK=ON -DCPACK_STRIP_FILES=OFF ${{ matrix.cmake_options_extra }} && \
            cmake --build /hpcc-dev/build --parallel $(nproc) --target package" 
          # Disabled as not currently needed ---
          # docker run --rm --mount ${{ needs.preamble.outputs.mount_platform }} --mount ${{ needs.preamble.outputs.mount_ln }} --mount ${{ needs.preamble.outputs.mount_build }} ${{ steps.vars.outputs.docker_tag_candidate_base }} "cmake -S /hpcc-dev/LN -B /hpcc-dev/build -DHPCC_SOURCE_DIR=/hpcc-dev/HPCC-Platform ${{ needs.preamble.outputs.cmake_docker_config }} -DINCLUDE_PLUGINS=${{ needs.preamble.outputs.include_plugins }} -DCONTAINERIZED=OFF -DSUPPRESS_REMBED=ON -DSUPPRESS_V8EMBED=ON -DSUPPRESS_SPARK=ON -DCPACK_STRIP_FILES=ON" 
          # docker run --rm --mount ${{ needs.preamble.outputs.mount_platform }} --mount ${{ needs.preamble.outputs.mount_ln }} --mount ${{ needs.preamble.outputs.mount_build }} ${{ steps.vars.outputs.docker_tag_candidate_base }} "cmake --build /hpcc-dev/build --parallel $(nproc) --target package"

      #  Common  ---
      - name: Upload error logs
        if: ${{ failure() || cancelled() }}
        uses: actions/upload-artifact@v4
        with:
          name: ${{ matrix.os }}-${{ matrix.ln }}-${{ matrix.container }}-logs
          path: ${{ needs.preamble.outputs.folder_build }}/**/*.log

  build-bare-metal:
    name: Build Bare Metal
    # if: github.repository == 'hpcc-systems/HPCC-Platform'
    needs: preamble
    strategy:
      matrix:
        include:
          - os: "ubuntu-20.04"
            mono: "mono"
            sudo: "sudo"
            cmake_config_options: "-DCMAKE_BUILD_TYPE=RelWithDebInfo -DINCLUDE_PLUGINS=${{ needs.preamble.outputs.include_plugins }} -DSUPPRESS_V8EMBED=ON -DSUPPRESS_REMBED=ON"
            cmake_build_options: "-- -j$(nproc) -k"
            event_name: "schedule"
          - os: "ubuntu-22.04"
            mono: "mono"
            sudo: "sudo"
            cmake_config_options: "-DCMAKE_BUILD_TYPE=RelWithDebInfo -DINCLUDE_PLUGINS=${{ needs.preamble.outputs.include_plugins }} -DSUPPRESS_V8EMBED=ON -DSUPPRESS_REMBED=ON"
            cmake_build_options: "-- -j$(nproc) -k"
            event_name: "pull_request"
          - os: "windows-2019"
            mono: ""
            sudo: ""
            cmake_config_options: '-T host=x64 -A x64 -DUSE_OPTIONAL=OFF -DCLIENTTOOLS_ONLY=ON -DUSE_AZURE=OFF -DUSE_JAVA=OFF -DUSE_OPENLDAP=OFF'
            cmake_build_options: "--config Release --parallel $NUMBER_OF_PROCESSORS"
            event_name: "schedule"
          - os: "windows-2022"
            mono: ""
            sudo: ""
            cmake_config_options: '-T host=x64 -A x64 -DUSE_OPTIONAL=OFF -DCLIENTTOOLS_ONLY=ON -DUSE_AZURE=OFF -DUSE_CASSANDRA=OFF -DUSE_JAVA=OFF -DUSE_OPENLDAP=OFF'
            cmake_build_options: "--config Release --parallel $NUMBER_OF_PROCESSORS"
            event_name: "pull_request"
          - os: "macos-13"
            mono: "mono"
            sudo: "sudo"
            cmake_config_options: "-DCMAKE_BUILD_TYPE=Release -DUSE_OPTIONAL=OFF -DCLIENTTOOLS_ONLY=ON -DUSE_AZURE=OFF -DUSE_JAVA=OFF -DUSE_OPENLDAP=OFF"
            cmake_build_options: "--parallel $(nproc)"
            event_name: "schedule"
          - os: "macos-14"
            mono: "mono"
            sudo: "sudo"
            cmake_config_options: "-DCMAKE_BUILD_TYPE=Release -DUSE_OPTIONAL=OFF -DCLIENTTOOLS_ONLY=ON -DUSE_AZURE=OFF -DUSE_CASSANDRA=OFF -DUSE_JAVA=OFF -DUSE_OPENLDAP=OFF"
            cmake_build_options: "--parallel $(nproc)"
            event_name: "pull_request"
      fail-fast: false

    runs-on: ${{ matrix.os }}
    steps:
      - name: Print vars
        shell: "bash"
        run: |
          echo ${{ matrix.os }}
          echo "${{ toJSON(needs.preamble.outputs) }})"

      - name: Ubuntu Dependencies
        if: ${{ contains(matrix.event_name, github.event_name) && needs.preamble.outputs.platform && contains(matrix.os, 'ubuntu') }}
        shell: "bash"
        run: |
          sudo apt-get update -y
          sudo apt-get install -yq --no-install-recommends \
          apt-transport-https \
          autoconf \
          autoconf-archive \
          automake \
          autotools-dev \
          binutils-dev \
          bison \
          build-essential \
          ca-certificates \
          curl \
          dirmngr \
          flex \
          git \
          gnupg \
          groff-base \
          libtool \
          software-properties-common \
          tar \
          unzip \
          uuid-dev \
          zip

      - name: Ubuntu Mono Dependencies
        if: ${{ matrix.os == 'ubuntu-22.04' && needs.preamble.outputs.platform && contains(matrix.os, 'ubuntu') }}
        shell: "bash"
        run: |
          sudo apt-key adv --keyserver hkp://keyserver.ubuntu.com:80 --recv-keys 3FA7E0328081BFF6A14DA29AA6A19B38D3D831EF
          echo "deb https://download.mono-project.com/repo/ubuntu stable-focal main" | sudo tee /etc/apt/sources.list.d/mono-official-stable.list
          sudo apt-get update -y
          sudo apt-get -yq install -f mono-complete

      - name: OSX Dependencies
        if: ${{ contains(matrix.os, 'macos') && contains(matrix.event_name, github.event_name) && needs.preamble.outputs.platform }}
        shell: "bash"
        run: |
          brew install bison flex pkg-config autoconf autoconf-archive automake libtool cmake openjdk@11

      - name: "Remove builtin vcpkg (old)"
        if: ${{ contains(matrix.event_name, github.event_name) && needs.preamble.outputs.platform }}
        working-directory: .
        shell: "bash"
        run: |
          ${{ matrix.sudo }} rm -rf "$VCPKG_INSTALLATION_ROOT"

      - name: Checkout HPCC-Platform
        if: ${{ contains(matrix.event_name, github.event_name) && needs.preamble.outputs.platform }}
        uses: actions/checkout@v4
        with:
          ref: ${{ needs.preamble.outputs.community_ref }}
          submodules: recursive
          path: ./HPCC-Platform

      - name: "vcpkg Bootstrap"
        if: ${{ contains(matrix.event_name, github.event_name) && needs.preamble.outputs.platform }}
        shell: "bash"
        run: |
          ./HPCC-Platform/vcpkg/bootstrap-vcpkg.sh

      - name: "Setup NuGet credentials"
        if: ${{ contains(matrix.event_name, github.event_name) && needs.preamble.outputs.platform }}
        shell: "bash"
        run: |
          ${{ matrix.mono }} `./HPCC-Platform/vcpkg/vcpkg fetch nuget | tail -n 1` \
            sources add \
            -name "GitHub" \
            -source "https://nuget.pkg.github.com/hpcc-systems/index.json" \
            -storepasswordincleartext \
            -username "${{ github.actor }}" \
            -password "${{ secrets.GITHUB_TOKEN }}"

      - name: CMake Packages
        if: ${{ contains(matrix.event_name, github.event_name) && needs.preamble.outputs.platform }}
        shell: "bash"
        run: |
          mkdir -p ./build
          cmake -S ./HPCC-Platform -B ./build ${{ matrix.cmake_config_options }}
          cmake --build ./build ${{ matrix.cmake_build_options }}
>>>>>>> 1caf9852

  build-workflow-dispatch:
    if: ${{ contains('workflow_dispatch', github.event_name) }}
    uses: ./.github/workflows/build-docker.yml
    with:
      os: ${{ inputs.os }}
      ln: ${{ inputs.ln }}
      upload-package: true
      asset-name: 'docker-package'
    secrets: inherit

  test-workflow-dispatch:
    if: ${{ contains('workflow_dispatch', github.event_name) && inputs.smoketest == true }}
    needs: build-workflow-dispatch
    uses: ./.github/workflows/test-smoke-gh_runner.yml
    with:
      os: ${{ inputs.os }}
      asset-name: 'docker-package'
    secrets: inherit

  build-docker-ubuntu-23_10:
    if: ${{ contains('pull_request,push', github.event_name) }}
    uses: ./.github/workflows/build-docker.yml
    with:
      os: ubuntu-23.10
    secrets: inherit

  build-docker-ubuntu-22_04:
    if: ${{ contains('pull_request,push', github.event_name) }}
    uses: ./.github/workflows/build-docker.yml
    with:
      os: ubuntu-22.04
      upload-package: true
      asset-name: 'docker-ubuntu-22_04'
    secrets: inherit

  test-smoke-docker-ubuntu-22_04:
    if: ${{ contains('pull_request,push', github.event_name) }}
    needs: build-docker-ubuntu-22_04
    uses: ./.github/workflows/test-smoke-gh_runner.yml
    with:
      os: ubuntu-22.04
      asset-name: 'docker-ubuntu-22_04'
    secrets: inherit

  test-regression-suite-k8s-ubuntu-22_04:
    if: ${{ contains('pull_request,push', github.event_name) }}
    uses: ./.github/workflows/test-regression-suite-k8s.yml
    secrets: inherit
    with:
      os: ubuntu-22.04
      asset-name: 'docker-ubuntu-22_04-containerized'

  test-unit-docker-ubuntu-22_04:
    if: ${{ contains('pull_request,push', github.event_name) }}
    needs: build-docker-ubuntu-22_04
    uses: ./.github/workflows/test-unit-gh_runner.yml
    with:
      os: ubuntu-22.04
      asset-name: 'docker-ubuntu-22_04'
    secrets: inherit

  test-ui-docker-ubuntu-22_04:
    if: ${{ contains('pull_request,push', github.event_name) }}
    needs: build-docker-ubuntu-22_04
    uses: ./.github/workflows/test-ui-gh_runner.yml
    with:
      os: ubuntu-22.04
      asset-name: 'docker-ubuntu-22_04'
    secrets: inherit

  build-docker-ubuntu-20_04:
    if: ${{ contains('schedule,push', github.event_name) }}
    uses: ./.github/workflows/build-docker.yml
    with:
      os: ubuntu-20.04
    secrets: inherit

  build-docker-centos-8:
    if: ${{ contains('schedule,push', github.event_name) }}
    uses: ./.github/workflows/build-docker.yml
    with:
      os: centos-8
    secrets: inherit

  build-docker-centos-7:
    if: ${{ contains('pull_request,push', github.event_name) }}
    uses: ./.github/workflows/build-docker.yml
    with:
      os: centos-7
      cmake-configuration-ex: "-DVCPKG_TARGET_TRIPLET=x64-centos-7-dynamic"
    secrets: inherit

  build-docker-amazonlinux:
    if: ${{ contains('schedule,push', github.event_name) }}
    uses: ./.github/workflows/build-docker.yml
    with:
      os: amazonlinux
      cmake-configuration-ex: "-DVCPKG_TARGET_TRIPLET=x64-amazonlinux-dynamic"
    secrets: inherit

  build-gh_runner-ubuntu-22_04:
    if: ${{ contains('schedule,push', github.event_name) }}
    uses: ./.github/workflows/build-gh_runner.yml
    with:
      os: ubuntu-22.04
    secrets: inherit

  build-gh_runner-ubuntu-20_04:
    if: ${{ contains('schedule,push', github.event_name) }}
    uses: ./.github/workflows/build-gh_runner.yml
    with:
      os: ubuntu-20.04
    secrets: inherit

  build-gh_runner-windows-2022:
    if: ${{ contains('pull_request,push', github.event_name) }}
    uses: ./.github/workflows/build-gh_runner.yml
    with:
      os: windows-2022
      cmake-configuration-ex: '-T host=x64 -A x64 -DUSE_CPPUNIT=OFF -DCLIENTTOOLS_ONLY=ON -DUSE_AZURE=OFF -DINCLUDE_PLUGINS=OFF -DUSE_CASSANDRA=OFF -DUSE_JAVA=OFF -DUSE_OPENLDAP=OFF'
    secrets: inherit

  build-gh_runner-windows-2019:
    if: ${{ contains('schedule,push', github.event_name) }}
    uses: ./.github/workflows/build-gh_runner.yml
    with:
      os: windows-2019
      cmake-configuration-ex: '-T host=x64 -A x64 -DUSE_CPPUNIT=OFF -DCLIENTTOOLS_ONLY=ON -DINCLUDE_PLUGINS=OFF -DUSE_AZURE=OFF -DUSE_CASSANDRA=OFF -DUSE_JAVA=OFF -DUSE_OPENLDAP=OFF'
    secrets: inherit

  build-gh_runner-macos-12:
    if: ${{ contains('pull_request,push', github.event_name) }}
    uses: ./.github/workflows/build-gh_runner.yml
    with:
      os: macos-12
      build-type: 'Release'
      cmake-configuration-ex: '-DUSE_CPPUNIT=OFF -DCLIENTTOOLS_ONLY=ON -DINCLUDE_PLUGINS=OFF -DUSE_AZURE=OFF -DUSE_CASSANDRA=OFF -DSUPPRESS_CASSANDRAEMBED=ON -DUSE_JAVA=OFF -DUSE_OPENLDAP=OFF'
    secrets: inherit

  build-gh_runner-macos-11:
    if: ${{ contains('schedule,push', github.event_name) }}
    uses: ./.github/workflows/build-gh_runner.yml
    with:
      os: macos-11
      build-type: 'Release'
      cmake-configuration-ex: '-DUSE_CPPUNIT=OFF -DCLIENTTOOLS_ONLY=ON -DINCLUDE_PLUGINS=OFF -DUSE_AZURE=OFF -DUSE_CASSANDRA=OFF -DSUPPRESS_CASSANDRAEMBED=ON -DUSE_JAVA=OFF -DUSE_OPENLDAP=OFF'
    secrets: inherit<|MERGE_RESOLUTION|>--- conflicted
+++ resolved
@@ -45,344 +45,6 @@
     - cron: "0 0 * * *"
 
 jobs:
-<<<<<<< HEAD
-=======
-  preamble:
-    name: Check Skip
-    runs-on: ubuntu-22.04
-    outputs:
-      folder_platform: ${{ steps.vars.outputs.folder_platform }}
-      mount_platform: ${{ steps.vars.outputs.mount_platform }}
-      folder_ln: ${{ steps.vars.outputs.folder_ln }}
-      mount_ln: ${{ steps.vars.outputs.mount_ln }}
-      folder_build: ${{ steps.vars.outputs.folder_build }}
-      mount_build: ${{ steps.vars.outputs.mount_build }}
-      community_ref: ${{ steps.vars.outputs.community_ref }}
-      internal_ref: ${{ steps.vars.outputs.internal_ref }}
-      community_tag: ${{ steps.vars.outputs.community_tag }}
-      internal_tag: ${{ steps.vars.outputs.internal_tag }}
-      candidate_base_branch: ${{ steps.vars.outputs.candidate_base_branch }}
-      cmake_docker_config: ${{ steps.vars.outputs.cmake_docker_config }}
-      platform: "1"
-      platform_testing_do_not_release: ${{ steps.skip_check.outputs.platform }}
-      include_plugins: ${{ (steps.skip_check.outputs.plugins && 'ON') || 'OFF' }}
-    steps:
-      - name: Calculate vars
-        id: vars
-        run: |
-          echo "folder_platform=${{ github.workspace }}/HPCC-Platform" >> $GITHUB_OUTPUT
-          echo 'mount_platform=source="${{ github.workspace }}/HPCC-Platform",target=/hpcc-dev/HPCC-Platform,type=bind,consistency=cached' >> $GITHUB_OUTPUT
-          echo "folder_ln=${{ github.workspace }}/LN" >> $GITHUB_OUTPUT
-          echo 'mount_ln=source="${{ github.workspace }}/LN",target=/hpcc-dev/LN,type=bind,consistency=cached' >> $GITHUB_OUTPUT
-          echo "folder_build=${{ github.workspace }}/build" >> $GITHUB_OUTPUT
-          echo 'mount_build=source="${{ github.workspace }}/build",target=/hpcc-dev/build,type=bind,consistency=cached' >> $GITHUB_OUTPUT
-          community_ref=${{ github.ref }}
-          echo "community_ref=$community_ref" >> $GITHUB_OUTPUT
-          echo "internal_ref=${{ github.base_ref }}" >> $GITHUB_OUTPUT
-          community_tag=$(echo $community_ref | cut -d'/' -f3)
-          echo "community_tag=$community_tag" >> $GITHUB_OUTPUT
-          echo "internal_tag=$(echo $community_tag | sed 's/community/internal/')" >> $GITHUB_OUTPUT
-          echo "candidate_base_branch=${{ github.base_ref }}" >> $GITHUB_OUTPUT
-          echo "cmake_docker_config=-DCMAKE_BUILD_TYPE=RelWithDebInfo -DVCPKG_FILES_DIR=/hpcc-dev -DCPACK_THREADS=0 -DUSE_OPTIONAL=OFF" >> $GITHUB_OUTPUT
-
-      - id: skip_check
-        uses: hpcc-systems/github-actions/changed-modules@main
-        with:
-          github_token: ${{ github.token }}
-
-      - name: Print vars
-        run: |
-          echo "${{ toJSON(steps.vars.outputs) }})"
-          echo "${{ toJSON(steps.skip_check.outputs) }})"
-
-  build-docker:
-    name: Build Docker
-    needs: preamble
-    runs-on: ubuntu-22.04
-    strategy:
-      matrix:
-        include:
-          - os: ubuntu-22.04
-            name: k8s
-            container: true
-            event_name: "schedule"
-          - os: ubuntu-22.04
-            event_name: "schedule"
-          - os: ubuntu-20.04
-            event_name: "schedule"
-          - os: centos-8
-            event_name: "schedule"
-          - os: centos-7
-            event_name: "pull_request"
-            cmake_options_extra: "-DVCPKG_TARGET_TRIPLET=x64-centos-7-dynamic"
-          - os: amazonlinux
-            event_name: "schedule"
-            cmake_options_extra: "-DVCPKG_TARGET_TRIPLET=x64-amazonlinux-dynamic"
-          - os: centos-7
-            name: LN
-            cmake_options_extra: "-DVCPKG_TARGET_TRIPLET=x64-centos-7-dynamic"
-            ln: true
-            event_name: "schedule"
-      fail-fast: false
-
-    steps:
-      - name: Free additional disk space (remove Android SDK + Tools)
-        run: |
-          sudo rm -rf /usr/local/lib/android
-
-      - name: Checkout HPCC-Platform
-        if: ${{ contains(matrix.event_name, github.event_name) && needs.preamble.outputs.platform }}
-        uses: actions/checkout@v4
-        with:
-          ref: ${{ needs.preamble.outputs.community_ref }}
-          submodules: recursive
-          path: ${{ needs.preamble.outputs.folder_platform }}
-
-      - name: Checkout LN
-        if: ${{ matrix.ln && contains(matrix.event_name, github.event_name) }}
-        uses: actions/checkout@v4
-        with:
-          repository: ${{ github.repository_owner }}/LN
-          token: ${{ secrets.LNB_TOKEN }}
-          ref: ${{ needs.preamble.outputs.internal_ref }}
-          submodules: recursive
-          path: ${{ needs.preamble.outputs.folder_ln }}
-
-      - name: Calculate vars
-        if: ${{ contains(matrix.event_name, github.event_name) && needs.preamble.outputs.platform }}
-        id: vars
-        working-directory: ${{ needs.preamble.outputs.folder_platform }}/vcpkg
-        run: |
-          vcpkg_sha_short=$(git rev-parse --short=8 HEAD)
-          echo "vcpkg_sha_short=$vcpkg_sha_short" >> $GITHUB_OUTPUT
-          docker_build_label=hpccsystems/platform-build-${{ matrix.os }}
-          echo "docker_build_label=$docker_build_label" >> $GITHUB_OUTPUT
-          echo "docker_tag=$docker_build_label:$vcpkg_sha_short" >> $GITHUB_OUTPUT
-          echo "docker_tag_candidate_base=$docker_build_label:${{ needs.preamble.outputs.candidate_base_branch }}" >> $GITHUB_OUTPUT
-
-      - name: Print vars
-        run: |
-          echo "${{ toJSON(needs.preamble.outputs) }})"
-          echo "${{ toJSON(steps.vars.outputs) }})"
-
-      - name: Set up Docker Buildx
-        if: ${{ contains(matrix.event_name, github.event_name) && needs.preamble.outputs.platform }}
-        id: buildx
-        uses: docker/setup-buildx-action@v3
-
-      - name: Pull previous images
-        run: |
-          docker pull ${{ steps.vars.outputs.docker_tag_candidate_base }} || true
-          docker pull ${{ steps.vars.outputs.docker_tag }} || true
-
-      - name: Create Build Image  
-        if: ${{ contains(matrix.event_name, github.event_name) && needs.preamble.outputs.platform }}
-        uses: docker/build-push-action@v5
-        with:
-          builder: ${{ steps.buildx.outputs.name }}
-          file: ${{ needs.preamble.outputs.folder_platform }}/dockerfiles/vcpkg/${{ matrix.os }}.dockerfile
-          context: ${{ needs.preamble.outputs.folder_platform }}/dockerfiles/vcpkg
-          load: true
-          build-args: |
-            VCPKG_REF=${{ steps.vars.outputs.vcpkg_sha_short }}
-          tags: |
-            ${{ steps.vars.outputs.docker_tag_candidate_base }}
-          cache-from: |
-            type=registry,ref=${{ steps.vars.outputs.docker_tag_candidate_base }}
-            type=registry,ref=${{ steps.vars.outputs.docker_tag }}
-          cache-to: type=inline
-
-      # Communtiy Build 
-      - name: CMake Packages
-        if: ${{ !matrix.ln && !matrix.container && contains(matrix.event_name, github.event_name) && needs.preamble.outputs.platform }}
-        run: |
-          mkdir -p ${{ needs.preamble.outputs.folder_build }}
-          declare -a plugins
-          if [ ${{ needs.preamble.outputs.include_plugins }} == "ON" ]; then
-              plugins=("CASSANDRAEMBED" "COUCHBASEEMBED" "ECLBLAS" "H3" "JAVAEMBED" "KAFKA" "MEMCACHED" "MONGODBEMBED" "MYSQLEMBED" "NLP" "REDIS" "REMBED" "SQLITE3EMBED" "SQS" "PLATFORM")
-          else
-              plugins=("PLATFORM")
-          fi
-          for plugin in "${plugins[@]}"; do
-            sudo rm -f ${{ needs.preamble.outputs.folder_build }}/CMakeCache.txt
-            sudo rm -rf ${{ needs.preamble.outputs.folder_build }}/CMakeFiles
-            docker run --rm --mount ${{ needs.preamble.outputs.mount_platform }} --mount ${{ needs.preamble.outputs.mount_build }} ${{ steps.vars.outputs.docker_tag_candidate_base }} "\
-              cmake -S /hpcc-dev/HPCC-Platform -B /hpcc-dev/build ${{ needs.preamble.outputs.cmake_docker_config }} -D$plugin=ON -DCONTAINERIZED=OFF -DCPACK_STRIP_FILES=OFF ${{ matrix.cmake_options_extra }} && \
-              cmake --build /hpcc-dev/build --parallel $(nproc) --target package" 
-            # Disabled as not currently needed ---
-            # docker run --rm --mount ${{ needs.preamble.outputs.mount_platform }} --mount ${{ needs.preamble.outputs.mount_build }} ${{ steps.vars.outputs.docker_tag_candidate_base }} "cmake -S /hpcc-dev/HPCC-Platform -B /hpcc-dev/build ${{ needs.preamble.outputs.cmake_docker_config }} -D$plugin=ON -DCONTAINERIZED=OFF -DCPACK_STRIP_FILES=ON"
-            # docker run --rm --mount ${{ needs.preamble.outputs.mount_platform }} --mount ${{ needs.preamble.outputs.mount_build }} ${{ steps.vars.outputs.docker_tag_candidate_base }} "cmake --build /hpcc-dev/build --parallel $(nproc) --target package" 
-          done
-
-      - name: CMake Containerized Packages
-        if: ${{ matrix.container && contains(matrix.event_name, github.event_name) && needs.preamble.outputs.platform }}
-        run: |
-          mkdir -p ${{ needs.preamble.outputs.folder_build }}
-          sudo rm -f ${{ needs.preamble.outputs.folder_build }}/CMakeCache.txt
-          sudo rm -rf ${{ needs.preamble.outputs.folder_build }}/CMakeFiles
-          docker run --rm --mount ${{ needs.preamble.outputs.mount_platform }} --mount ${{ needs.preamble.outputs.mount_build }} ${{ steps.vars.outputs.docker_tag_candidate_base }} "\
-            cmake -S /hpcc-dev/HPCC-Platform -B /hpcc-dev/build ${{ needs.preamble.outputs.cmake_docker_config }} -DINCLUDE_PLUGINS=${{ needs.preamble.outputs.include_plugins }} -DCONTAINERIZED=ON -DSUPPRESS_REMBED=ON -DSUPPRESS_V8EMBED=ON -DSUPPRESS_SPARK=ON -DCPACK_STRIP_FILES=OFF ${{ matrix.cmake_options_extra }} && \
-            cmake --build /hpcc-dev/build --parallel $(nproc) --target package" 
-
-      #  Internal Build  ---
-      - name: CMake LN Packages
-        if: ${{ matrix.ln && !matrix.container && contains(matrix.event_name, github.event_name) && needs.preamble.outputs.platform }}
-        run: |
-          mkdir -p ${{ needs.preamble.outputs.folder_build }}
-          sudo rm -f ${{ needs.preamble.outputs.folder_build }}/CMakeCache.txt
-          sudo rm -rf ${{ needs.preamble.outputs.folder_build }}/CMakeFiles
-          docker run --rm --mount ${{ needs.preamble.outputs.mount_platform }} --mount ${{ needs.preamble.outputs.mount_ln }} --mount ${{ needs.preamble.outputs.mount_build }} ${{ steps.vars.outputs.docker_tag_candidate_base }} "\
-            cmake -S /hpcc-dev/LN -B /hpcc-dev/build -DHPCC_SOURCE_DIR=/hpcc-dev/HPCC-Platform ${{ needs.preamble.outputs.cmake_docker_config }} -DINCLUDE_PLUGINS=${{ needs.preamble.outputs.include_plugins }} -DCONTAINERIZED=OFF -DSUPPRESS_REMBED=ON -DSUPPRESS_V8EMBED=ON -DSUPPRESS_SPARK=ON -DCPACK_STRIP_FILES=OFF ${{ matrix.cmake_options_extra }} && \
-            cmake --build /hpcc-dev/build --parallel $(nproc) --target package" 
-          # Disabled as not currently needed ---
-          # docker run --rm --mount ${{ needs.preamble.outputs.mount_platform }} --mount ${{ needs.preamble.outputs.mount_ln }} --mount ${{ needs.preamble.outputs.mount_build }} ${{ steps.vars.outputs.docker_tag_candidate_base }} "cmake -S /hpcc-dev/LN -B /hpcc-dev/build -DHPCC_SOURCE_DIR=/hpcc-dev/HPCC-Platform ${{ needs.preamble.outputs.cmake_docker_config }} -DINCLUDE_PLUGINS=${{ needs.preamble.outputs.include_plugins }} -DCONTAINERIZED=OFF -DSUPPRESS_REMBED=ON -DSUPPRESS_V8EMBED=ON -DSUPPRESS_SPARK=ON -DCPACK_STRIP_FILES=ON" 
-          # docker run --rm --mount ${{ needs.preamble.outputs.mount_platform }} --mount ${{ needs.preamble.outputs.mount_ln }} --mount ${{ needs.preamble.outputs.mount_build }} ${{ steps.vars.outputs.docker_tag_candidate_base }} "cmake --build /hpcc-dev/build --parallel $(nproc) --target package"
-
-      #  Common  ---
-      - name: Upload error logs
-        if: ${{ failure() || cancelled() }}
-        uses: actions/upload-artifact@v4
-        with:
-          name: ${{ matrix.os }}-${{ matrix.ln }}-${{ matrix.container }}-logs
-          path: ${{ needs.preamble.outputs.folder_build }}/**/*.log
-
-  build-bare-metal:
-    name: Build Bare Metal
-    # if: github.repository == 'hpcc-systems/HPCC-Platform'
-    needs: preamble
-    strategy:
-      matrix:
-        include:
-          - os: "ubuntu-20.04"
-            mono: "mono"
-            sudo: "sudo"
-            cmake_config_options: "-DCMAKE_BUILD_TYPE=RelWithDebInfo -DINCLUDE_PLUGINS=${{ needs.preamble.outputs.include_plugins }} -DSUPPRESS_V8EMBED=ON -DSUPPRESS_REMBED=ON"
-            cmake_build_options: "-- -j$(nproc) -k"
-            event_name: "schedule"
-          - os: "ubuntu-22.04"
-            mono: "mono"
-            sudo: "sudo"
-            cmake_config_options: "-DCMAKE_BUILD_TYPE=RelWithDebInfo -DINCLUDE_PLUGINS=${{ needs.preamble.outputs.include_plugins }} -DSUPPRESS_V8EMBED=ON -DSUPPRESS_REMBED=ON"
-            cmake_build_options: "-- -j$(nproc) -k"
-            event_name: "pull_request"
-          - os: "windows-2019"
-            mono: ""
-            sudo: ""
-            cmake_config_options: '-T host=x64 -A x64 -DUSE_OPTIONAL=OFF -DCLIENTTOOLS_ONLY=ON -DUSE_AZURE=OFF -DUSE_JAVA=OFF -DUSE_OPENLDAP=OFF'
-            cmake_build_options: "--config Release --parallel $NUMBER_OF_PROCESSORS"
-            event_name: "schedule"
-          - os: "windows-2022"
-            mono: ""
-            sudo: ""
-            cmake_config_options: '-T host=x64 -A x64 -DUSE_OPTIONAL=OFF -DCLIENTTOOLS_ONLY=ON -DUSE_AZURE=OFF -DUSE_CASSANDRA=OFF -DUSE_JAVA=OFF -DUSE_OPENLDAP=OFF'
-            cmake_build_options: "--config Release --parallel $NUMBER_OF_PROCESSORS"
-            event_name: "pull_request"
-          - os: "macos-13"
-            mono: "mono"
-            sudo: "sudo"
-            cmake_config_options: "-DCMAKE_BUILD_TYPE=Release -DUSE_OPTIONAL=OFF -DCLIENTTOOLS_ONLY=ON -DUSE_AZURE=OFF -DUSE_JAVA=OFF -DUSE_OPENLDAP=OFF"
-            cmake_build_options: "--parallel $(nproc)"
-            event_name: "schedule"
-          - os: "macos-14"
-            mono: "mono"
-            sudo: "sudo"
-            cmake_config_options: "-DCMAKE_BUILD_TYPE=Release -DUSE_OPTIONAL=OFF -DCLIENTTOOLS_ONLY=ON -DUSE_AZURE=OFF -DUSE_CASSANDRA=OFF -DUSE_JAVA=OFF -DUSE_OPENLDAP=OFF"
-            cmake_build_options: "--parallel $(nproc)"
-            event_name: "pull_request"
-      fail-fast: false
-
-    runs-on: ${{ matrix.os }}
-    steps:
-      - name: Print vars
-        shell: "bash"
-        run: |
-          echo ${{ matrix.os }}
-          echo "${{ toJSON(needs.preamble.outputs) }})"
-
-      - name: Ubuntu Dependencies
-        if: ${{ contains(matrix.event_name, github.event_name) && needs.preamble.outputs.platform && contains(matrix.os, 'ubuntu') }}
-        shell: "bash"
-        run: |
-          sudo apt-get update -y
-          sudo apt-get install -yq --no-install-recommends \
-          apt-transport-https \
-          autoconf \
-          autoconf-archive \
-          automake \
-          autotools-dev \
-          binutils-dev \
-          bison \
-          build-essential \
-          ca-certificates \
-          curl \
-          dirmngr \
-          flex \
-          git \
-          gnupg \
-          groff-base \
-          libtool \
-          software-properties-common \
-          tar \
-          unzip \
-          uuid-dev \
-          zip
-
-      - name: Ubuntu Mono Dependencies
-        if: ${{ matrix.os == 'ubuntu-22.04' && needs.preamble.outputs.platform && contains(matrix.os, 'ubuntu') }}
-        shell: "bash"
-        run: |
-          sudo apt-key adv --keyserver hkp://keyserver.ubuntu.com:80 --recv-keys 3FA7E0328081BFF6A14DA29AA6A19B38D3D831EF
-          echo "deb https://download.mono-project.com/repo/ubuntu stable-focal main" | sudo tee /etc/apt/sources.list.d/mono-official-stable.list
-          sudo apt-get update -y
-          sudo apt-get -yq install -f mono-complete
-
-      - name: OSX Dependencies
-        if: ${{ contains(matrix.os, 'macos') && contains(matrix.event_name, github.event_name) && needs.preamble.outputs.platform }}
-        shell: "bash"
-        run: |
-          brew install bison flex pkg-config autoconf autoconf-archive automake libtool cmake openjdk@11
-
-      - name: "Remove builtin vcpkg (old)"
-        if: ${{ contains(matrix.event_name, github.event_name) && needs.preamble.outputs.platform }}
-        working-directory: .
-        shell: "bash"
-        run: |
-          ${{ matrix.sudo }} rm -rf "$VCPKG_INSTALLATION_ROOT"
-
-      - name: Checkout HPCC-Platform
-        if: ${{ contains(matrix.event_name, github.event_name) && needs.preamble.outputs.platform }}
-        uses: actions/checkout@v4
-        with:
-          ref: ${{ needs.preamble.outputs.community_ref }}
-          submodules: recursive
-          path: ./HPCC-Platform
-
-      - name: "vcpkg Bootstrap"
-        if: ${{ contains(matrix.event_name, github.event_name) && needs.preamble.outputs.platform }}
-        shell: "bash"
-        run: |
-          ./HPCC-Platform/vcpkg/bootstrap-vcpkg.sh
-
-      - name: "Setup NuGet credentials"
-        if: ${{ contains(matrix.event_name, github.event_name) && needs.preamble.outputs.platform }}
-        shell: "bash"
-        run: |
-          ${{ matrix.mono }} `./HPCC-Platform/vcpkg/vcpkg fetch nuget | tail -n 1` \
-            sources add \
-            -name "GitHub" \
-            -source "https://nuget.pkg.github.com/hpcc-systems/index.json" \
-            -storepasswordincleartext \
-            -username "${{ github.actor }}" \
-            -password "${{ secrets.GITHUB_TOKEN }}"
-
-      - name: CMake Packages
-        if: ${{ contains(matrix.event_name, github.event_name) && needs.preamble.outputs.platform }}
-        shell: "bash"
-        run: |
-          mkdir -p ./build
-          cmake -S ./HPCC-Platform -B ./build ${{ matrix.cmake_config_options }}
-          cmake --build ./build ${{ matrix.cmake_build_options }}
->>>>>>> 1caf9852
 
   build-workflow-dispatch:
     if: ${{ contains('workflow_dispatch', github.event_name) }}
@@ -514,20 +176,20 @@
       cmake-configuration-ex: '-T host=x64 -A x64 -DUSE_CPPUNIT=OFF -DCLIENTTOOLS_ONLY=ON -DINCLUDE_PLUGINS=OFF -DUSE_AZURE=OFF -DUSE_CASSANDRA=OFF -DUSE_JAVA=OFF -DUSE_OPENLDAP=OFF'
     secrets: inherit
 
-  build-gh_runner-macos-12:
+  build-gh_runner-macos-14:
     if: ${{ contains('pull_request,push', github.event_name) }}
     uses: ./.github/workflows/build-gh_runner.yml
     with:
-      os: macos-12
+      os: macos-14
       build-type: 'Release'
       cmake-configuration-ex: '-DUSE_CPPUNIT=OFF -DCLIENTTOOLS_ONLY=ON -DINCLUDE_PLUGINS=OFF -DUSE_AZURE=OFF -DUSE_CASSANDRA=OFF -DSUPPRESS_CASSANDRAEMBED=ON -DUSE_JAVA=OFF -DUSE_OPENLDAP=OFF'
     secrets: inherit
 
-  build-gh_runner-macos-11:
+  build-gh_runner-macos-13:
     if: ${{ contains('schedule,push', github.event_name) }}
     uses: ./.github/workflows/build-gh_runner.yml
     with:
-      os: macos-11
+      os: macos-13
       build-type: 'Release'
       cmake-configuration-ex: '-DUSE_CPPUNIT=OFF -DCLIENTTOOLS_ONLY=ON -DINCLUDE_PLUGINS=OFF -DUSE_AZURE=OFF -DUSE_CASSANDRA=OFF -DSUPPRESS_CASSANDRAEMBED=ON -DUSE_JAVA=OFF -DUSE_OPENLDAP=OFF'
     secrets: inherit