--- conflicted
+++ resolved
@@ -86,8 +86,6 @@
             event_name: "schedule"
           - os: ubuntu-20.04
             event_name: "schedule"
-          - os: ubuntu-18.04
-            event_name: "schedule"
           - os: centos-8
             event_name: "schedule"
           - os: centos-7
@@ -198,26 +196,7 @@
     needs: preamble
     strategy:
       matrix:
-<<<<<<< HEAD
         include:
-          - os: "ubuntu-18.04"
-            mono: "mono"
-            sudo: "sudo"
-            cmake_config_options: "-DCMAKE_BUILD_TYPE=RelWithDebInfo -DINCLUDE_PLUGINS=ON -DSUPPRESS_V8EMBED=ON -DSUPPRESS_REMBED=ON"
-            cmake_build_options: "-- -j$(nproc) -k"
-            event_name: "schedule"
-=======
-        os:
-          [
-            "ubuntu-20.04",
-            "ubuntu-22.04",
-            "windows-2019",
-            "windows-2022",
-            "macos-11",
-            "macos-12",
-          ]
-        include:
->>>>>>> 05d827d7
           - os: "ubuntu-20.04"
             mono: "mono"
             sudo: "sudo"
