name: Test Build

on:
  workflow_dispatch:
    inputs:
      os:
        type: choice
        options:
          - 'ubuntu-24.04'
          - 'ubuntu-22.04'
          - 'ubuntu-20.04'
          - 'rockylinux-8'
          - 'centos-7'
        description: 'Operating System'
        required: false
        default: 'ubuntu-22.04'
      ln:
        type: boolean
        description: 'Internal Build'
        required: false
        default: false
      smoketest:
        type: boolean
        description: 'Run Smoketest'
        required: false
        default: false

  # Do not include "push" in final version (uncomment for testing on users own repo)
  # push:

  pull_request:
    branches:
      - "master"
      - "candidate-*"
      - "!candidate-7.10.*"
      - "!candidate-7.8.*"
      - "!candidate-7.6.*"
      - "!candidate-7.4.*"
      - "!candidate-7.2.*"
      - "!candidate-7.0.*"
      - "!candidate-6.*"

  schedule:
    - cron: "0 0 * * *"

jobs:

  build-workflow-dispatch:
    if: ${{ contains('workflow_dispatch', github.event_name) }}
    uses: ./.github/workflows/build-docker.yml
    with:
      os: ${{ inputs.os }}
      ln: ${{ inputs.ln == true }}
      upload-package: true
      asset-name: 'docker-package'
    secrets: inherit

  test-workflow-dispatch:
    if: ${{ contains('workflow_dispatch', github.event_name) && inputs.smoketest == true }}
    needs: build-workflow-dispatch
    uses: ./.github/workflows/test-smoke-gh_runner.yml
    with:
      os: ${{ inputs.os }}
      asset-name: 'docker-package'
    secrets: inherit

  build-docker-ubuntu-24_04:
    if: ${{ contains('pull_request,push', github.event_name) }}
    uses: ./.github/workflows/build-docker.yml
    with:
      os: ubuntu-24.04
    secrets: inherit

  build-docker-ubuntu-22_04:
    if: ${{ contains('pull_request,push', github.event_name) }}
    uses: ./.github/workflows/build-docker.yml
    with:
      os: ubuntu-22.04
      upload-package: true
      asset-name: 'docker-ubuntu-22_04'
    secrets: inherit

  test-smoke-docker-ubuntu-22_04:
    if: ${{ contains('pull_request,push', github.event_name) }}
    needs: build-docker-ubuntu-22_04
    uses: ./.github/workflows/test-smoke-gh_runner.yml
    with:
      os: ubuntu-22.04
      asset-name: 'docker-ubuntu-22_04'
    secrets: inherit

  test-regression-suite-k8s-ubuntu-22_04:
    if: ${{ contains('pull_request,push', github.event_name) }}
    uses: ./.github/workflows/test-regression-suite-k8s.yml
    secrets: inherit
    with:
      os: ubuntu-22.04
      asset-name: 'docker-ubuntu-22_04-containerized'

  test-unit-docker-ubuntu-22_04:
    if: ${{ contains('pull_request,push', github.event_name) }}
    needs: build-docker-ubuntu-22_04
    uses: ./.github/workflows/test-unit-gh_runner.yml
    with:
      os: ubuntu-22.04
      asset-name: 'docker-ubuntu-22_04'
    secrets: inherit

  test-ui-docker-ubuntu-22_04:
    if: ${{ contains('pull_request,push', github.event_name) }}
    needs: build-docker-ubuntu-22_04
    uses: ./.github/workflows/test-ui-gh_runner.yml
    with:
      os: ubuntu-22.04
      asset-name: 'docker-ubuntu-22_04'
    secrets: inherit

  test-bundles-on-thor-ubuntu-22_04:
    if: ${{ contains('pull_request,push', github.event_name) }}
    needs: build-docker-ubuntu-22_04
    uses: ./.github/workflows/bundleTest-thor.yml
    with:
      os: ubuntu-22.04
      asset-name: 'docker-ubuntu-22_04'
      generate-zap: ""
    secrets: inherit

  check-documentation-changes:
    if: ${{ contains('pull_request,push', github.event_name) }}
    runs-on: ubuntu-22.04
    outputs:
      documentation_contents_changed: ${{ steps.variables.outputs.documentation_contents_changed }}
    steps:
      - name: Check for Documentation Changes
        id: changed
        uses: dorny/paths-filter@v3
        with:
          filters: |
            src:
              - 'docs/**'
              - '.github/workflows/test-documentation.yml'
      - name: Set Output
        id: variables
        run: |
          echo "documentation_contents_changed=${{ steps.changed.outputs.src }}" >> $GITHUB_OUTPUT
      - name: Print Variables
        run: |
          echo "${{ toJSON(steps.variables.outputs)}}"

  test-documentation-ubuntu-22_04:
    needs: check-documentation-changes
    if: ${{ contains('pull_request,push', github.event_name) && needs.check-documentation-changes.outputs.documentation_contents_changed == 'true' }}
    uses: ./.github/workflows/test-documentation.yml
    with:
      os: 'ubuntu-22.04'
      asset-name: 'Documentation'

  build-docker-ubuntu-20_04:
    if: ${{ contains('schedule,push', github.event_name) }}
    uses: ./.github/workflows/build-docker.yml
    with:
      os: ubuntu-20.04
    secrets: inherit
    
  build-docker-rockylinux-8:
    if: ${{ contains('schedule,push', github.event_name) }}
    uses: ./.github/workflows/build-docker.yml
    with:
      os: rockylinux-8
    secrets: inherit

  build-docker-centos-7:
    if: ${{ contains('pull_request,push', github.event_name) }}
    uses: ./.github/workflows/build-docker.yml
    with:
      os: centos-7
<<<<<<< HEAD
=======
      cmake-configuration-ex: "-DVCPKG_TARGET_TRIPLET=x64-centos-7-dynamic"
>>>>>>> e49d43fb
    secrets: inherit

  build-gh_runner-ubuntu-22_04:
    if: ${{ contains('schedule,push', github.event_name) }}
    uses: ./.github/workflows/build-gh_runner.yml
    with:
      os: ubuntu-22.04
    secrets: inherit

  build-gh_runner-ubuntu-20_04:
    if: ${{ contains('schedule,push', github.event_name) }}
    uses: ./.github/workflows/build-gh_runner.yml
    with:
      os: ubuntu-20.04
    secrets: inherit

  build-gh_runner-windows-2022:
    if: ${{ contains('pull_request,push', github.event_name) }}
    uses: ./.github/workflows/build-gh_runner.yml
    with:
      os: windows-2022
      cmake-configuration-ex: '-T host=x64 -A x64 -DUSE_CPPUNIT=OFF -DCLIENTTOOLS_ONLY=ON -DUSE_AZURE=OFF -DINCLUDE_PLUGINS=OFF -DUSE_CASSANDRA=OFF -DUSE_PARQUET=OFF -DUSE_JAVA=OFF -DUSE_OPENLDAP=OFF'
    secrets: inherit

  build-gh_runner-windows-2019:
    if: ${{ contains('schedule,push', github.event_name) }}
    uses: ./.github/workflows/build-gh_runner.yml
    with:
      os: windows-2019
      cmake-configuration-ex: '-T host=x64 -A x64 -DCMAKE_POLICY_VERSION_MINIMUM=3.5 -DUSE_CPPUNIT=OFF -DCLIENTTOOLS_ONLY=ON -DINCLUDE_PLUGINS=OFF -DUSE_AZURE=OFF -DUSE_CASSANDRA=OFF -DUSE_PARQUET=OFF -DUSE_JAVA=OFF -DUSE_OPENLDAP=OFF'
    secrets: inherit

  build-gh_runner-macos-13:
    if: ${{ contains('pull_request,push', github.event_name) }}
    uses: ./.github/workflows/build-gh_runner.yml
    with:
      os: macos-13
      build-type: 'Release'
      cmake-configuration-ex: '-DCMAKE_POLICY_VERSION_MINIMUM=3.5 -DUSE_CPPUNIT=OFF -DCLIENTTOOLS_ONLY=ON -DINCLUDE_PLUGINS=OFF -DUSE_AZURE=OFF -DUSE_CASSANDRA=OFF -DSUPPRESS_CASSANDRAEMBED=ON -DUSE_JAVA=OFF -DUSE_OPENLDAP=OFF'
    secrets: inherit<|MERGE_RESOLUTION|>--- conflicted
+++ resolved
@@ -174,10 +174,6 @@
     uses: ./.github/workflows/build-docker.yml
     with:
       os: centos-7
-<<<<<<< HEAD
-=======
-      cmake-configuration-ex: "-DVCPKG_TARGET_TRIPLET=x64-centos-7-dynamic"
->>>>>>> e49d43fb
     secrets: inherit
 
   build-gh_runner-ubuntu-22_04:
