{{/*

---  DO NOT EDIT THIS FILE - all configuration of HPCC platform should be done via values.yaml ----
  
##############################################################################

    HPCC SYSTEMS software Copyright (C) 2021 HPCC Systems®.

    Licensed under the Apache License, Version 2.0 (the "License");
    you may not use this file except in compliance with the License.
    You may obtain a copy of the License at

       http://www.apache.org/licenses/LICENSE-2.0

    Unless required by applicable law or agreed to in writing, software
    distributed under the License is distributed on an "AS IS" BASIS,
    WITHOUT WARRANTIES OR CONDITIONS OF ANY KIND, either express or implied.
    See the License for the specific language governing permissions and
    limitations under the License.
    
##############################################################################

*/}}
{{/*
Thor configmap
Pass in dict with root and me
*/}}
{{- define "hpcc.thorConfigMap" -}}
{{- $eclAgentType := .me.eclAgentType | default "hthor" }}
{{- $hthorName := printf "%s-%s" .me.name $eclAgentType }}
{{- $eclAgentScope := dict "name" .eclAgentName "type" $eclAgentType "useChildProcesses" .eclAgentUseChildProcesses "replicas" .eclAgentReplicas "maxActive" .me.maxJobs | merge (pick .me "keepJobs" "logging" "tracing" "auxQueues") }}
{{- $thorAgentScope := dict "name" .thorAgentName "replicas" .thorAgentReplicas "maxActive" .me.maxGraphs | merge (pick .me "keepJobs" "logging" "tracing") }}
{{- $eclAgentResources := .me.eclAgentResources | default dict -}}
{{- $hthorScope := dict "name" $hthorName "jobMemorySectionName" "eclAgentMemory" | merge (pick .me "multiJobLinger" "maxGraphStartupTime" "logging" "tracing") | merge (dict "resources" (deepCopy $eclAgentResources)) }}
{{- $thorScope := omit .me "eclagent" "thoragent" "hthor" "env" "eclAgentResources" "eclAgentUseChildProcesses" "eclAgentReplicas" "thorAgentReplicas" "eclAgentType" }}
{{- $misc := .root.Values.global.misc | default dict }}
{{- $postJobCommand := $misc.postJobCommand | default "" }}
{{- $eclAgentJobName := printf "%s-job-_HPCC_JOBNAME_" $eclAgentType }}
{{- $thorManagerJobName := printf "thormanager-job-_HPCC_JOBNAME_" }}
{{- $thorWorkerJobName := printf "thorworker-job-_HPCC_JOBNAME_" }}
{{- $thorManagerNetworkPolicyName := printf "thormanager-networkpolicy-_HPCC_JOBNAME_" }}
{{- $thorWorkerNetworkPolicyName := printf "thorworker-networkpolicy-_HPCC_JOBNAME_" }}
{{- $numWorkersPerPod := .me.numWorkersPerPod | default 1 }}
{{- $configCtx := . -}}
apiVersion: v1 
metadata:
  name: {{ $thorScope.name }}-configmap
data:
  {{ $thorScope.name }}.yaml:
    version: 1.0
    thor:
{{ toYaml (omit $thorScope "logging" "tracing") | indent 6 }}
{{- include "hpcc.generateLoggingConfig" (dict "root" .root "me" $thorScope) | indent 6 }}
{{- include "hpcc.generateTracingConfig" (dict "root" .root "me" $thorScope) | indent 6 }}
{{ include "hpcc.generateVaultConfig" . | indent 6 }}
    {{ $eclAgentType }}: # hthor or roxie
{{ toYaml (omit $hthorScope "logging" "tracing") | indent 6 }}
      platform:
        type: "thor"
        width: {{ mul ($thorScope.numWorkers | default 1) ( $thorScope.channelsPerWorker | default 1) }}
{{- include "hpcc.generateLoggingConfig" (dict "root" .root "me" $hthorScope ) | indent 6 }}
{{- include "hpcc.generateTracingConfig" (dict "root" .root "me" $hthorScope ) | indent 6 }}
{{ include "hpcc.generateVaultConfig" . | indent 6 }}
    eclagent: # main agent Q handler
{{ toYaml (omit $eclAgentScope "logging" "tracing") | indent 6 }}
{{- include "hpcc.generateLoggingConfig" (dict "root" .root "me" $eclAgentScope) | indent 6 }}
{{- include "hpcc.generateTracingConfig" (dict "root" .root "me" $eclAgentScope) | indent 6 }}
    thoragent: # Thor graph handler
{{ toYaml (omit $thorAgentScope "logging" "tracing") | indent 6 }}
{{- include "hpcc.generateLoggingConfig" (dict "root" .root "me" $thorAgentScope) | indent 6 }}
{{- include "hpcc.generateTracingConfig" (dict "root" .root "me" $thorAgentScope) | indent 6 }}
      type: thor
    global:
{{ include "hpcc.generateGlobalConfigMap" .root| indent 6 }}

{{- if not .eclAgentUseChildProcesses }}
  {{ $eclAgentType }}-job.yaml:
    apiVersion: batch/v1
    kind: Job
    metadata:
      name: {{ $eclAgentJobName }}
    spec:
      ttlSecondsAfterFinished: 100
      template:
        metadata:
          labels:
            accessDali: "yes"
            accessEsp: "yes"
<<<<<<< HEAD
            helmVersion: 9.7.0-trunk0
=======
            helmVersion: 9.6.7-closedown0
>>>>>>> 05793e0a
            {{- include "hpcc.addStandardLabels" (dict "root" $ "component" "eclagent" "name" "thor" "instance" $eclAgentJobName "instanceOf" (printf "%s-job" .eclAgentName)) | indent 8 }}
{{- if hasKey .me "labels" }}
{{ toYaml .me.labels | indent 12 }}
{{- end }}
          annotations:
            {{- include "hpcc.generateAnnotations" . | indent 12 }}
        spec:
          {{- include "hpcc.placementsByJobTargetType" (dict "root" .root "job" $eclAgentJobName "target" .me.name "type" "thor") | indent 10 }}
          serviceAccountName: "hpcc-agent"
          initContainers: 
          {{- include "hpcc.createConfigInitContainers" . | indent 10 }}
          {{- include "hpcc.addImagePullSecrets" . | nindent 10 -}}
{{- if $misc.postJobCommandViaSidecar }}
          shareProcessNamespace: true
{{- end }}            
          containers:
{{- if $misc.postJobCommandViaSidecar }}
{{ include "hpcc.addWaitAndRunContainer" (. | merge (dict "command" $misc.postJobCommand)) | indent 10 }}
{{- end }}
          - name: {{ $eclAgentJobName }}
{{- include "hpcc.addSecurityContext" . | indent 12 }}
{{ include "hpcc.addImageAttrs" . | indent 12 }}
{{- $omitResources := hasKey .root.Values.global "omitResources" | ternary .root.Values.global.omitResources .root.Values.global.privileged }}
{{- if not $omitResources }}
{{- include "hpcc.addResources" (dict "me" .eclAgentResources) | indent 12 }}
{{- end }}
{{- $agentCmd := printf "%s %s %s _HPCC_ARGS_" $eclAgentType (include "hpcc.configArg" .me) (include "hpcc.daliArg" (dict "root" .root "component" "Thor" "optional" false)) }}
{{ include "hpcc.addCommandAndLifecycle" (. | merge (dict "command" $agentCmd)) | indent 12 }}
            env:
{{ include "hpcc.mergeEnvironments" .env | indent 12 }}
            workingDir: /var/lib/HPCCSystems
            volumeMounts:
{{ include "hpcc.addConfigMapVolumeMount" .me | indent 12 }}
{{ include "hpcc.addVolumeMounts" . | indent 12 }}
{{ include "hpcc.addSecretVolumeMounts" . | indent 12 }}
{{ include "hpcc.addVaultClientCertificateVolumeMounts" . | indent 8 }}
{{ include "hpcc.addCertificateVolumeMount" (dict "root" .root "name" .me.name "component" "eclagent" "includeRemote" true) | indent 12 }}
{{- if $misc.postJobCommandViaSidecar }}
{{ include "hpcc.addWaitAndRunVolumeMount" . | indent 12 }}
{{- end }}
          volumes:
{{ include "hpcc.addConfigMapVolume" .me | indent 10 }}
{{ include "hpcc.addVolumes" . | indent 10 }}
{{ include "hpcc.addSecretVolumes" . | indent 10 }}
{{ include "hpcc.addVaultClientCertificateVolumes" . | indent 10 }}
{{ include "hpcc.addCertificateVolume" (dict "root" .root "name" .me.name "component" "eclagent" "includeRemote" true) | indent 10 }}
{{- if $misc.postJobCommandViaSidecar }}
{{ include "hpcc.addWaitAndRunVolume" . | indent 10 }}
{{- end }}
          restartPolicy: Never
      backoffLimit: 0
{{- end }}

  thormanager-job.yaml:
    apiVersion: batch/v1
    kind: Job
    metadata:
      name: {{ $thorManagerJobName }}
    spec:
      ttlSecondsAfterFinished: 100
      template:
        metadata:
          labels:
            accessDali: "yes"
            accessEsp: "yes"
            app: "thor"
            component: "thormanager"
<<<<<<< HEAD
            helmVersion: 9.7.0-trunk0
=======
            helmVersion: 9.6.7-closedown0
>>>>>>> 05793e0a
            instance: "_HPCC_JOBNAME_"
            job: "_HPCC_JOBNAME_"
            {{- include "hpcc.addStandardLabels" (dict "root" $ "component" "thormanager" "name" "thor" "instance" $thorManagerJobName "instanceOf" (printf "%s-thormanager-job" .me.name)) | indent 12 }}
{{- if hasKey $thorScope "labels" }}
{{ toYaml $thorScope.labels | indent 12 }}
{{- end }}
          annotations:
            {{- include "hpcc.generateAnnotations" . | indent 12 }}
        spec:
          {{- include "hpcc.placementsByJobTargetType" (dict "root" .root "job" $thorManagerJobName "target" .me.name "type" "thor") | indent 10 }}
          serviceAccountName: hpcc-thoragent
          initContainers:
          {{- include "hpcc.createConfigInitContainers" . | indent 10 }}
          {{- include "hpcc.addImagePullSecrets" . | nindent 10 -}}
{{- if $misc.postJobCommandViaSidecar }}
          shareProcessNamespace: true
{{- end }}            
          containers:
{{- if $misc.postJobCommandViaSidecar }}
{{ include "hpcc.addWaitAndRunContainer" (. | merge (dict "command" $misc.postJobCommand)) | indent 10 }}
{{- end }}
          - name: {{ $thorManagerJobName }}
{{- include "hpcc.addSecurityContext" . | indent 12 }}
{{ include "hpcc.addImageAttrs" . | indent 12 }}
{{- $omitResources := hasKey .root.Values.global "omitResources" | ternary .root.Values.global.omitResources .root.Values.global.privileged }}
{{- if not $omitResources }}
{{- include "hpcc.addResources" (dict "me" $thorScope.managerResources) | indent 12 }}
{{- end }}
{{- $thorManagerCmd := printf "thormaster_lcr %s %s _HPCC_ARGS_" (include "hpcc.configArg" .me) (include "hpcc.daliArg" (dict "root" .root "component" "Thor" "optional" false)) }}
{{ include "hpcc.addCommandAndLifecycle" (. | merge (dict "command" $thorManagerCmd)) | indent 12 }}
            env:
{{ include "hpcc.mergeEnvironments" .env | indent 12 }}
            workingDir: /var/lib/HPCCSystems
            volumeMounts:
{{ include "hpcc.addConfigMapVolumeMount" .me | indent 12 }}
{{ include "hpcc.addVolumeMounts" . | indent 12 }}
{{ include "hpcc.addSecretVolumeMounts" . | indent 12 }}
{{ include "hpcc.addVaultClientCertificateVolumeMounts" . | indent 12 }}
{{ include "hpcc.addCertificateVolumeMount" (dict "root" .root "name" .me.name "component" "thormanager" "includeRemote" true) | indent 12 }}
{{- if $misc.postJobCommandViaSidecar }}
{{ include "hpcc.addWaitAndRunVolumeMount" . | indent 12 }}
{{- end }}
          volumes:
{{ include "hpcc.addConfigMapVolume" .me | indent 10 }}
{{ include "hpcc.addVolumes" . | indent 10 }}
{{ include "hpcc.addSecretVolumes" . | indent 10 }}
{{ include "hpcc.addVaultClientCertificateVolumes" . | indent 10 }}
{{ include "hpcc.addCertificateVolume" (dict "root" .root "name" .me.name "component" "thormanager" "includeRemote" true) | indent 10 }}
{{- if $misc.postJobCommandViaSidecar }}
{{ include "hpcc.addWaitAndRunVolume" . | indent 10 }}
{{- end }}
          restartPolicy: Never
      backoffLimit: 0

  thorworker-job.yaml:
    apiVersion: batch/v1
    kind: Job
    metadata:
      name: {{ $thorWorkerJobName }}
    spec:
      parallelism: _HPCC_NUM_WORKERS_
      ttlSecondsAfterFinished: 100
      template:
        metadata:
          labels:
            accessDali: "yes"
            accessEsp: "yes"
            app: "thor"
            component: "thorworker"
<<<<<<< HEAD
            helmVersion: 9.7.0-trunk0
=======
            helmVersion: 9.6.7-closedown0
>>>>>>> 05793e0a
            instance: "_HPCC_JOBNAME_"
            job: "_HPCC_JOBNAME_"
            {{- include "hpcc.addStandardLabels" (dict "root" $ "component" "thorworker" "name" "thor" "instance" $thorWorkerJobName "instanceOf" (printf "%s-thorworker-job" .me.name)) | indent 12 }}
{{- if hasKey $thorScope "labels" }}
{{ toYaml $thorScope.labels | indent 12 }}
{{- end }}
          annotations:
            {{- include "hpcc.generateAnnotations" . | indent 12 }}
        spec:
          {{- include "hpcc.placementsByJobTargetType" (dict "root" .root "job" $thorWorkerJobName "target" .me.name "type" "thor") | indent 10 }}
          serviceAccountName: hpcc-default
          initContainers:
          {{- include "hpcc.createConfigInitContainers" . | indent 10 }}
          {{- include "hpcc.addImagePullSecrets" . | nindent 10 -}}
{{- if $misc.postJobCommandViaSidecar }}
          shareProcessNamespace: true
{{- end }}            
          containers:
{{- range $containerNum := untilStep 1 (int (add1 $numWorkersPerPod)) 1 }}
{{- $slavePort := add 20100 (mul 100 (sub $containerNum 1)) -}}
{{- if and ($misc.postJobCommandViaSidecar) (eq $containerNum 1) }}
{{ include "hpcc.addWaitAndRunContainer" ($configCtx | merge (dict "command" $misc.postJobCommand)) | indent 10 }}
{{- end }}
          - name: {{ $thorWorkerJobName }}-{{ $containerNum }}
{{- include "hpcc.addSecurityContext" $configCtx | indent 12 }}
{{ include "hpcc.addImageAttrs" $configCtx | indent 12 }}
{{- $omitResources := hasKey $configCtx.root.Values.global "omitResources" | ternary $configCtx.root.Values.global.omitResources $configCtx.root.Values.global.privileged }}
{{- if not $omitResources }}
{{- include "hpcc.addResources" (dict "me" $thorScope.workerResources) | indent 12 }}
{{- end }}
{{- $thorWorkerCmd := printf "thorslave_lcr %s %s _HPCC_ARGS_ --slaveport=%d" (include "hpcc.configArg" $configCtx.me) (include "hpcc.daliArg" (dict "root" $configCtx.root "component" "Thor" "optional" false)) $slavePort }}
{{ include "hpcc.addCommandAndLifecycle" ($configCtx | merge (dict "command" $thorWorkerCmd)) | indent 12 }}
            env:
{{ include "hpcc.mergeEnvironments" $configCtx.me.env | indent 12 }}
            workingDir: /var/lib/HPCCSystems
            volumeMounts:
{{ include "hpcc.addConfigMapVolumeMount" (deepCopy $configCtx.me | merge (dict "tmpSubPath" $containerNum)) | indent 12 }}
{{ include "hpcc.addVolumeMounts" $configCtx | indent 12 }}
{{ include "hpcc.addSecretVolumeMounts" $configCtx | indent 12 }}
{{ include "hpcc.addVaultClientCertificateVolumeMounts" $configCtx | indent 12 }}
{{ include "hpcc.addCertificateVolumeMount" (dict "root" $configCtx.root "name" $configCtx.me.name "component" "thorworker" "includeRemote" true) | indent 12 }}
{{- if and ($misc.postJobCommandViaSidecar) (eq $containerNum 1) }}
{{ include "hpcc.addWaitAndRunVolumeMount" $configCtx | indent 12 }}
{{- end }}
{{- end }}{{/* range */}}
          volumes:
{{ include "hpcc.addConfigMapVolume" .me | indent 10 }}
{{ include "hpcc.addVolumes" . | indent 10 }}
{{ include "hpcc.addSecretVolumes" . | indent 10 }}
{{ include "hpcc.addVaultClientCertificateVolumes" . | indent 10 }}
{{ include "hpcc.addCertificateVolume" (dict "root" .root "name" .me.name "component" "thorworker" "includeRemote" true) | indent 10 }}
{{- if $misc.postJobCommandViaSidecar }}
{{ include "hpcc.addWaitAndRunVolume" . | indent 10 }}
{{- end }}
          restartPolicy: Never
      backoffLimit: 0

  thormanager-networkpolicy.yaml:
    apiVersion: networking.k8s.io/v1
    kind: NetworkPolicy
    metadata:
      name: {{ $thorManagerNetworkPolicyName }}
    spec:
      podSelector:
        matchLabels:
          app: thor
          component: thormanager
          job: "_HPCC_JOBNAME_"
      ingress:
      - from:
        - podSelector:
            matchExpressions:
              - {key: instance, operator: In, values: ["{{.eclAgentName}}", "_HPCC_JOBNAME_"]}
      egress:
      - to:
        - podSelector:
            matchLabels:
              app: thor
              job: "_HPCC_JOBNAME_"

  thorworker-networkpolicy.yaml:
    apiVersion: networking.k8s.io/v1
    kind: NetworkPolicy
    metadata:
      name: {{ $thorWorkerNetworkPolicyName }}
    spec:
      podSelector:
        matchLabels:
          app: thor
          component: thorworker
          job: "_HPCC_JOBNAME_"
      ingress:
      - from:
        - podSelector:
            matchLabels:
              app: thor
              job: "_HPCC_JOBNAME_"
      egress:
      - to:
        - podSelector:
            matchLabels:
              app: thor
              job: "_HPCC_JOBNAME_"
{{- end -}}

{{ range $.Values.thor -}}
{{- if not .disabled -}}
{{- $env := concat ($.Values.global.env | default list) (.env | default list) -}}
{{- $secretsCategories := list "system" "eclUser" "ecl" "storage" }}
{{- $enginePlaneDetails := dict -}}
{{- $_ := include "hpcc.getEnginePlanes" (dict "root" $ "me" . "result" $enginePlaneDetails) -}}
{{- $commonCtx := dict "root" $ "me" . "includeCategories" $enginePlaneDetails.planeCategories "includeNames" $enginePlaneDetails.namedPlanes "secretsCategories" $secretsCategories "env" $env -}}
{{- $_ := set $commonCtx "eclAgentName" (printf "%s-eclagent" .name) -}}
{{- $_ := set $commonCtx "thorAgentName" (printf "%s-thoragent" .name) -}}
{{- $_ := set $commonCtx "eclAgentUseChildProcesses" (hasKey . "eclAgentUseChildProcesses" | ternary .eclAgentUseChildProcesses true) }}
{{- $_ := set $commonCtx "eclAgentReplicas" (.eclAgentReplicas | default 1) }}
{{- $_ := set $commonCtx "thorAgentReplicas" (.thorAgentReplicas | default 1) }}
{{- $configSHA := include "hpcc.getConfigSHA" ($commonCtx | merge (dict "configMapHelper" "hpcc.thorConfigMap" "component" "thor" "excludeKeys" "global")) }}
{{- include "hpcc.checkDefaultStoragePlane" $commonCtx }}
apiVersion: apps/v1
kind: Deployment
metadata:
  name: {{ $commonCtx.eclAgentName | quote }}
spec:
  replicas: {{ $commonCtx.eclAgentReplicas }}
  selector:
    matchLabels:
      instance: {{ $commonCtx.eclAgentName | quote }}
  template:
    metadata:
      labels:
        accessDali: "yes"
        accessEsp: {{ $commonCtx.eclAgentUseChildProcesses | ternary "yes" "no" | quote }}
        app: "thor"
        component: "thor-eclagent"
<<<<<<< HEAD
        helmVersion: 9.7.0-trunk0
=======
        helmVersion: 9.6.7-closedown0
>>>>>>> 05793e0a
        instance: {{ $commonCtx.eclAgentName | quote }}
        {{- include "hpcc.addStandardLabels" (dict "root" $ "component" "eclagent" "name" "thor" "instance" $commonCtx.eclAgentName ) | indent 8 }}
{{- if hasKey $commonCtx.me "labels" }}
{{ toYaml $commonCtx.me.labels | indent 8 }}
{{- end }}
      annotations:
        checksum/config: {{ $configSHA }}
        {{- include "hpcc.generateAnnotations" $commonCtx | indent 8 }}
    spec:
      {{- include "hpcc.placementsByPodTargetType" (dict "root" $ "pod" $commonCtx.eclAgentName "target" .name "type" "thor") | indent 6 }}
      {{- include "hpcc.addImagePullSecrets" $commonCtx | nindent 6 -}}
      serviceAccountName: {{ $commonCtx.eclAgentUseChildProcesses | ternary "hpcc-default" "hpcc-agent" }}
      initContainers:
      {{- include "hpcc.createConfigInitContainers" $commonCtx | indent 6 }}
      {{- include "hpcc.addImagePullSecrets" $commonCtx | nindent 6 -}}
      containers:
      - name: {{ $commonCtx.eclAgentName | quote }}
        workingDir: /var/lib/HPCCSystems
        command: [ {{ include "hpcc.componentCommand" (dict "me" . "root" $ "process" "agentexec") }} ] 
        args: [ {{- include "hpcc.componentStartArgs" (dict "me" . "root" $ "process" "agentexec") | nindent 16 }}
                {{ include "hpcc.configArg" . }},
                {{ include "hpcc.daliArg" (dict "root" $ "component" "Thor" "optional" false) }},
                {{ printf "\"--name=%s\"" .name }}
              ]
        env:
{{ include "hpcc.mergeEnvironments" $env | indent 8 -}}
        - name: "SENTINEL"
          value: "/tmp/{{ $commonCtx.eclAgentName }}.sentinel"
{{- include "hpcc.addSecurityContext" $commonCtx | indent 8 }}
{{- $omitResources := hasKey $.Values.global "omitResources" | ternary $.Values.global.omitResources $.Values.global.privileged }}
{{- if not $omitResources }}
{{-  if $commonCtx.eclAgentUseChildProcesses }}
{{-   include "hpcc.addResources" (dict "me" .eclAgentResources) | indent 8 }}
{{-  else }}
{{-   include "hpcc.addStubResources" ($commonCtx | merge (dict "stubResources" .stubResources)) | indent 8 }}
{{-  end }}
{{- end }}
{{ include "hpcc.addImageAttrs" $commonCtx | indent 8 }}
        volumeMounts:
{{ include "hpcc.addConfigMapVolumeMount" . | indent 8 }}
{{ include "hpcc.addVolumeMounts" $commonCtx | indent 8 }}
{{ include "hpcc.addSecretVolumeMounts" $commonCtx | indent 8 }}
{{ include "hpcc.addVaultClientCertificateVolumeMounts" $commonCtx | indent 8 }}
{{ include "hpcc.addCertificateVolumeMount" (dict "root" $ "name" $commonCtx.eclAgentName "component" "eclagent" "includeRemote" true) | indent 8 }}
      volumes:
{{ include "hpcc.addConfigMapVolume" . | indent 6 }}
{{ include "hpcc.addVolumes" $commonCtx | indent 6 }}
{{ include "hpcc.addSecretVolumes" $commonCtx | indent 6 }}
{{ include "hpcc.addVaultClientCertificateVolumes" $commonCtx | indent 6 }}
{{ include "hpcc.addCertificateVolume" (dict "root" $ "name" $commonCtx.eclAgentName "component" "eclagent" "includeRemote" true) | indent 6 }}
---
apiVersion: apps/v1
kind: Deployment
metadata:
  name: {{ $commonCtx.thorAgentName | quote }}
spec:
  replicas: {{ $commonCtx.thorAgentReplicas }}
  selector:
    matchLabels:
      instance: {{ $commonCtx.thorAgentName | quote }}
  template:
    metadata:
      labels:
        accessDali: "yes"
        accessEsp: "no"
        app: "thor"
        component: "thor-thoragent"
<<<<<<< HEAD
        helmVersion: 9.7.0-trunk0
=======
        helmVersion: 9.6.7-closedown0
>>>>>>> 05793e0a
        instance: {{ $commonCtx.thorAgentName | quote }}
        {{- include "hpcc.addStandardLabels" (dict "root" $ "component" "eclagent" "name" "thor" "instance" $commonCtx.thorAgentName ) | indent 8 }}
{{- if hasKey $commonCtx.me "labels" }}
{{ toYaml $commonCtx.me.labels | indent 8 }}
{{- end }}
      annotations:
        checksum/config: {{ $configSHA }}
        {{- include "hpcc.generateAnnotations" $commonCtx | indent 8 }}
    spec:
      {{- include "hpcc.placementsByPodTargetType" (dict "root" $ "pod" $commonCtx.thorAgentName "target" .name "type" "thor") | indent 6 }}
      {{- include "hpcc.addImagePullSecrets" $commonCtx | nindent 6 -}}
      serviceAccountName: "hpcc-thoragent"
      containers:
      - name: {{ $commonCtx.thorAgentName | quote }}
        workingDir: /var/lib/HPCCSystems
        command: [ {{ include "hpcc.componentCommand" (dict "me" . "root" $ "process" "agentexec") }} ] 
        args: [ {{- include "hpcc.componentStartArgs" (dict "me" . "root" $ "process" "agentexec") | nindent 16 }}
                {{ include "hpcc.configArg" . }},
                {{ "\"--componentTag=thoragent\"" }},
                {{ include "hpcc.daliArg" (dict "root" $ "component" "Thor" "optional" false) }},
                {{ printf "\"--name=%s\"" .name }}
              ]
        env:
{{ include "hpcc.mergeEnvironments" $env | indent 8 -}}
        - name: "SENTINEL"
          value: "/tmp/{{ $commonCtx.thorAgentName }}.sentinel"
{{- include "hpcc.addSecurityContext" $commonCtx | indent 8 }}
{{- $omitResources := hasKey $.Values.global "omitResources" | ternary $.Values.global.omitResources $.Values.global.privileged }}
{{- if not $omitResources }}
{{- include "hpcc.addStubResources" ($commonCtx | merge (dict "stubResources" .stubResources)) | indent 8 }}
{{- end }}
{{ include "hpcc.addImageAttrs" $commonCtx | indent 8 }}
        volumeMounts:
{{ include "hpcc.addConfigMapVolumeMount" . | indent 8 }}
{{ include "hpcc.addVolumeMounts" $commonCtx | indent 8 }}
{{ include "hpcc.addSecretVolumeMounts" $commonCtx | indent 8 }}
{{ include "hpcc.addVaultClientCertificateVolumeMounts" $commonCtx | indent 8 }}
{{ include "hpcc.addCertificateVolumeMount" (dict "root" $ "name" $commonCtx.thorAgentName "component" "thoragent" "includeRemote" true) | indent 8 }}
      volumes:
{{ include "hpcc.addConfigMapVolume" . | indent 6 }}
{{ include "hpcc.addVolumes" $commonCtx | indent 6 }}
{{ include "hpcc.addSecretVolumes" $commonCtx | indent 6 }}
{{ include "hpcc.addVaultClientCertificateVolumes" $commonCtx | indent 6 }}
{{ include "hpcc.addCertificateVolume" (dict "root" $ "name" $commonCtx.thorAgentName "component" "thoragent" "includeRemote" true) | indent 6 }}
---
kind: ConfigMap
{{ include "hpcc.generateConfig" ($commonCtx | merge (dict "configMapHelper" "hpcc.thorConfigMap")) }}
---
{{ include "hpcc.addCertificate" (dict "root" $ "name" $commonCtx.eclAgentName "component" "eclagent" "includeRemote" true) }}
{{ include "hpcc.addCertificate" (dict "root" $ "name" $commonCtx.thorAgentName "component" "thoragent" "includeRemote" true) }}

## thorworker and thormanager jobs generate pods with names based on wuid, the corresponding certificates will be named based on cluster and component.
##   This wouldn't work for a service because the client couldn't identify the cert matched the fqdn used to connect, but will be good enough for our current purposes.

{{ include "hpcc.addCertificate" (dict "root" $ "name" .name "component" "thormanager" "includeRemote" true) }}
{{ include "hpcc.addCertificate" (dict "root" $ "name" .name "component" "thorworker" "includeRemote" true) }}

{{- if $commonCtx.eclAgentUseChildProcesses }}
{{ include "hpcc.addCertificate" (dict "root" $ "name" .name "component" "eclagent" "includeRemote" true) }}
{{- end }}
---
{{- $egressedPodLabels := list (printf "%s-thormanager-job" .name) (printf "%s-thorworker-job" .name) -}}
{{- $egressedPodLabels := append $egressedPodLabels (ternary $commonCtx.eclAgentName (printf "%s-eclagent-job" .name) $commonCtx.eclAgentUseChildProcesses) -}}
{{- include "hpcc.addEgress" (dict "root" $ "me" . "labels" $egressedPodLabels) | nindent 0 -}}
{{- end }}
{{- end }}<|MERGE_RESOLUTION|>--- conflicted
+++ resolved
@@ -86,11 +86,7 @@
           labels:
             accessDali: "yes"
             accessEsp: "yes"
-<<<<<<< HEAD
             helmVersion: 9.7.0-trunk0
-=======
-            helmVersion: 9.6.7-closedown0
->>>>>>> 05793e0a
             {{- include "hpcc.addStandardLabels" (dict "root" $ "component" "eclagent" "name" "thor" "instance" $eclAgentJobName "instanceOf" (printf "%s-job" .eclAgentName)) | indent 8 }}
 {{- if hasKey .me "labels" }}
 {{ toYaml .me.labels | indent 12 }}
@@ -158,11 +154,7 @@
             accessEsp: "yes"
             app: "thor"
             component: "thormanager"
-<<<<<<< HEAD
             helmVersion: 9.7.0-trunk0
-=======
-            helmVersion: 9.6.7-closedown0
->>>>>>> 05793e0a
             instance: "_HPCC_JOBNAME_"
             job: "_HPCC_JOBNAME_"
             {{- include "hpcc.addStandardLabels" (dict "root" $ "component" "thormanager" "name" "thor" "instance" $thorManagerJobName "instanceOf" (printf "%s-thormanager-job" .me.name)) | indent 12 }}
@@ -232,11 +224,7 @@
             accessEsp: "yes"
             app: "thor"
             component: "thorworker"
-<<<<<<< HEAD
             helmVersion: 9.7.0-trunk0
-=======
-            helmVersion: 9.6.7-closedown0
->>>>>>> 05793e0a
             instance: "_HPCC_JOBNAME_"
             job: "_HPCC_JOBNAME_"
             {{- include "hpcc.addStandardLabels" (dict "root" $ "component" "thorworker" "name" "thor" "instance" $thorWorkerJobName "instanceOf" (printf "%s-thorworker-job" .me.name)) | indent 12 }}
@@ -372,11 +360,7 @@
         accessEsp: {{ $commonCtx.eclAgentUseChildProcesses | ternary "yes" "no" | quote }}
         app: "thor"
         component: "thor-eclagent"
-<<<<<<< HEAD
         helmVersion: 9.7.0-trunk0
-=======
-        helmVersion: 9.6.7-closedown0
->>>>>>> 05793e0a
         instance: {{ $commonCtx.eclAgentName | quote }}
         {{- include "hpcc.addStandardLabels" (dict "root" $ "component" "eclagent" "name" "thor" "instance" $commonCtx.eclAgentName ) | indent 8 }}
 {{- if hasKey $commonCtx.me "labels" }}
@@ -444,11 +428,7 @@
         accessEsp: "no"
         app: "thor"
         component: "thor-thoragent"
-<<<<<<< HEAD
         helmVersion: 9.7.0-trunk0
-=======
-        helmVersion: 9.6.7-closedown0
->>>>>>> 05793e0a
         instance: {{ $commonCtx.thorAgentName | quote }}
         {{- include "hpcc.addStandardLabels" (dict "root" $ "component" "eclagent" "name" "thor" "instance" $commonCtx.thorAgentName ) | indent 8 }}
 {{- if hasKey $commonCtx.me "labels" }}
