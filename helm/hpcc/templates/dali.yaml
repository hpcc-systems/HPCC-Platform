{{/*

---  DO NOT EDIT THIS FILE - all configuration of HPCC platform should be done via values.yaml ----
  
##############################################################################

    HPCC SYSTEMS software Copyright (C) 2021 HPCC Systems®.

    Licensed under the Apache License, Version 2.0 (the "License");
    you may not use this file except in compliance with the License.
    You may obtain a copy of the License at

       http://www.apache.org/licenses/LICENSE-2.0

    Unless required by applicable law or agreed to in writing, software
    distributed under the License is distributed on an "AS IS" BASIS,
    WITHOUT WARRANTIES OR CONDITIONS OF ANY KIND, either express or implied.
    See the License for the specific language governing permissions and
    limitations under the License.
    
##############################################################################

*/}}

{{/*
Return true if Dali setup as exposed service with directio enabled
Pass in root and me
*/}}
{{- define "hpcc.isForeignAccessConfigured" }}
{{- $service := .me.service | default dict -}}
{{- $visibility := $service.visibility | default "cluster" -}}
{{- if (not (eq $visibility "cluster")) -}}
 {{ range .root.Values.dafilesrv -}}
  {{- if not .disabled -}}
   {{- if (eq "directio" .application) -}}
true
   {{- end -}}
  {{- end -}}
 {{- end -}}
{{- end }}
{{- end -}}


{{ range $dali := $.Values.dali -}}
{{- if not $dali.disabled -}}
{{- $env := concat ($.Values.global.env | default list) (.env | default list) -}}
{{- $daliPlaneIncludeCategories := list "dali" "debug" -}}
{{- $commonCtx := dict "root" $ "me" $dali "includeCategories" $daliPlaneIncludeCategories "env" $env -}}
{{- $sashaServices := $dali.services | default dict -}}
{{- $daliSecretsCategories := list "system" "authn" -}}
{{- $tmpDaliScope := dict "aggregateSashaSecretsCategories" list "aggregatePlaneCategories" $daliPlaneIncludeCategories "aggregateSashaNamedPlanes" list -}}
{{- if not ($sashaServices.disabled) -}}
 {{- range $sashaName, $_sasha := $dali.services -}}
  {{- $sasha := deepCopy ($_sasha | default dict) -}}
  {{- if not $sasha.disabled -}}
   {{- $_ := set $sasha "name" $sashaName -}}
   {{- $sashaAccess := splitList " " (include "hpcc.getSashaServiceAccess" $sasha) -}}
   {{- $sashaPlaneCategories := list (include "hpcc.getSashaPlanesFromAccess" (dict "access" $sashaAccess)) -}}
   {{- $_ := set $tmpDaliScope "aggregatePlaneCategories" ((concat $tmpDaliScope.aggregatePlaneCategories $sashaPlaneCategories) | uniq) -}}
   {{- $sashaServiceSecretsCategories := concat ((or (has "data" $sashaAccess) (has "dalidata" $sashaAccess)) | ternary (list "storage") list) $daliSecretsCategories -}}
   {{- $_ := set $tmpDaliScope "aggregateSashaSecretsCategories" ((concat $tmpDaliScope.aggregateSashaSecretsCategories $sashaServiceSecretsCategories) | uniq) -}}
   {{- if hasKey $sasha "plane" -}}
    {{- $sashaStoragePlane := $sasha.plane | default (include "hpcc.getFirstPlaneForCategory" (dict "root" $ "category" "sasha")) -}}
    {{- $_ := set $tmpDaliScope "aggregateSashaNamedPlanes" ((append $tmpDaliScope.aggregateSashaNamedPlanes $sashaStoragePlane) | uniq) -}}
   {{- end -}}
  {{- end -}}
 {{- end -}}
{{- end }}
apiVersion: apps/v1
kind: Deployment
metadata:
  name: {{ $dali.name | quote }}
spec:
  replicas: 1
  selector:
    matchLabels:
      run: {{ $dali.name | quote }}
      server: {{ $dali.name | quote }}
      app: dali
  template:
    metadata:
      labels:
        {{- include "hpcc.addStandardLabels" (dict "root" $ "component" "dali" "name" "dali" "instance" $dali.name) | indent 8 }}
        run: {{ $dali.name | quote }}
        server: {{ $dali.name | quote }}
        app: dali
<<<<<<< HEAD
        helmVersion: 8.8.0-closedown0
=======
        helmVersion: 8.6.47-closedown0
>>>>>>> bb9c9828
{{- if hasKey $.Values.global "metrics" }}
 {{- include "hpcc.generateMetricsReporterLabel" $.Values.global.metrics | nindent 8 }}
{{- end }}
{{- if hasKey $dali "labels" }}
{{ toYaml $dali.labels | indent 8 }}
{{- end }}
{{- if or (hasKey $dali "annotations") (hasKey $.Values.global "metrics") }}
      annotations:
 {{- if hasKey $.Values.global "metrics" }}
  {{- include "hpcc.addPrometheusScrapeAnnotations" $.Values.global.metrics | nindent 8 }}
 {{- end }}
 {{- if hasKey $dali "annotations" }}
  {{- toYaml $dali.annotations | nindent 8 }}
 {{- end }}
{{- end }}
    spec:
      {{- include "hpcc.placementsByPodTargetType" (dict "root" $ "pod" $dali.name "type" "dali") | indent 6 }}
      serviceAccountName: "hpcc-dali"
      initContainers: 
      {{- include "hpcc.changePlaneMountPerms" (dict "root" $ "includeCategories" $tmpDaliScope.aggregatePlaneCategories "includeNames" $tmpDaliScope.aggregateSashaNamedPlanes) | indent 6 }}
      {{- include "hpcc.addImagePullSecrets" $commonCtx | nindent 6 -}}
      containers:
      - name: {{ $dali.name | quote }}
        workingDir: /var/lib/HPCCSystems
        command: [ {{ include "hpcc.componentCommand" (dict "me" $dali "root" $ "process" "daserver") }} ] 
        args: [ {{- include "hpcc.componentStartArgs" (dict "me" $dali "root" $ "process" "daserver") | nindent 16 }}
                {{ include "hpcc.configArg" $dali }}
              ]
        env:
{{ include "hpcc.mergeEnvironments" $env | indent 8 -}}
        - name: "SENTINEL"
          value: "/tmp/{{ $dali.name }}.sentinel"
{{ include "hpcc.addSentinelProbes" $dali | indent 8 }}
{{- include "hpcc.addSecurityContext" $commonCtx | indent 8 }}
{{- include "hpcc.addResources" (dict "me" $dali.resources) | indent 8 }}
{{ include "hpcc.addImageAttrs" $commonCtx | indent 8 }}
        volumeMounts:
{{ include "hpcc.addConfigMapVolumeMount" $dali | indent 8 }}
{{ include "hpcc.addVolumeMounts" $commonCtx | indent 8 }}
{{- include "hpcc.addSecretVolumeMounts" (dict "root" $ "secretsCategories" $daliSecretsCategories) | nindent 8 }}
{{- include "hpcc.addCertificateVolumeMount" (dict "root" $ "name" .name "component" "dali" "external" false) | nindent 8 }}
{{- if not $sashaServices.disabled -}}
 {{- range $sashaName, $_sasha := $dali.services -}}
  {{- $sasha := deepCopy ($_sasha | default dict) -}}
  {{- if not $sasha.disabled -}}
   {{- $_ := set $sasha "name" $sashaName -}}
   {{- $thisServiceCtx := dict -}}
   {{- $sashaAccess := splitList " " (include "hpcc.getSashaServiceAccess" $sasha) -}}
   {{- $sashaServiceSecretsCategories := concat ((or (has "data" $sashaAccess) (has "dalidata" $sashaAccess)) | ternary (list "storage") list) $daliSecretsCategories -}}
   {{- if hasKey $sasha "plane" -}}
    {{- $_ := set $thisServiceCtx "sashaStoragePlane" ($sasha.plane | default (include "hpcc.getFirstPlaneForCategory" (dict "root" $ "category" "sasha"))) -}}
   {{- end -}}
   {{- with ($sasha | merge (dict "access" $sashaAccess)) -}}
    {{- include "hpcc.addSashaContainer" (dict "root" $ "me" . "dali" $dali) | nindent 6 }}
        volumeMounts:
    {{- $serviceName := printf "sasha-%s" $sashaName -}}
    {{- with (dict "name" $serviceName) }}
     {{- include "hpcc.addConfigMapVolumeMount" . | nindent 8 }}
    {{ end -}}
    {{- $sashaPlaneCategories := splitList " " (include "hpcc.getSashaPlanesFromAccess" .) -}}
    {{- include "hpcc.addVolumeMounts" (dict "root" $ "includeCategories" $sashaPlaneCategories "includeNames" (list $thisServiceCtx.sashaStoragePlane)) | indent 8 }}
    {{- include "hpcc.addSecretVolumeMounts" (dict "root" $ "secretsCategories" $sashaServiceSecretsCategories) | nindent 8 }}
    {{- include "hpcc.addCertificateVolumeMount" (dict "root" $ "name" $dali.name "component" "dali" "external" false) | nindent 8 }}
   {{- end }}
  {{- end }}
 {{- end }}
{{- end }}
      volumes:
{{- include "hpcc.addConfigMapVolume" $dali | nindent 6 -}}
{{- if not $sashaServices.disabled -}}
 {{- range $sashaName, $_sasha := $sashaServices -}}
  {{- $sasha := ($_sasha | default dict) -}}
  {{- if not $sasha.disabled -}}
   {{- $serviceName := printf "sasha-%s" $sashaName -}}
   {{- with (dict "name" $serviceName) -}}
    {{- include "hpcc.addConfigMapVolume" . | nindent 6 -}}
   {{- end -}}
  {{- end -}}
 {{- end -}}
{{- end -}}
{{- include "hpcc.addVolumes" (dict "root" $ "includeNames" $tmpDaliScope.aggregateSashaNamedPlanes "includeCategories" $tmpDaliScope.aggregatePlaneCategories) | indent 6 }}
{{- include "hpcc.addSecretVolumes" (dict "root" $ "secretsCategories" $tmpDaliScope.aggregateSashaSecretsCategories) | indent 6 }}
{{ include "hpcc.addCertificateVolume" (dict "root" $ "name" .name "component" "dali" "external" false) | indent 6 }}
---
{{- $daliStoragePlane := $dali.daliPlane | default (include "hpcc.getFirstPlaneForCategory" (dict "root" $ "category" "dali")) }}
kind: ConfigMap 
apiVersion: v1 
metadata:
  name: {{ $dali.name }}-configmap 
data:
  {{ $dali.name }}.yaml: |
    version: 1.0
    dali:
{{ toYaml (omit $dali "logging" "services" "env") | indent 6 }}
      dataPath: {{ include "hpcc.getPlanePrefix" (dict "root" $ "planeName" $daliStoragePlane) }}
{{- include "hpcc.generateLoggingConfig" $commonCtx | indent 6 }}
{{- include "hpcc.generateMetricsConfig" $commonCtx | indent 6 }}
{{ include "hpcc.generateVaultConfig" (dict "root" $ "secretsCategories" $daliSecretsCategories ) | indent 6 }}
      foreignAccess: {{ include "hpcc.isForeignAccessConfigured" (dict "root" $ "me" .) | default "false" }}
    global:
{{ include "hpcc.generateGlobalConfigMap" $ | indent 6 }}
---
{{- if not $sashaServices.disabled -}}
{{- range $sashaName, $_sasha := $sashaServices -}}
{{- $sasha := deepCopy ($_sasha | default dict) -}}
{{- if not $sasha.disabled -}}
{{- $_ := set $sasha "name" $sashaName }}
kind: ConfigMap
{{- with ($sasha | merge (pick $dali "logging") | merge (dict "inDaliPod" true "access" (splitList " " (include "hpcc.getSashaServiceAccess" $sasha)))) -}}
{{- $sashaSecretsCategories := append ((or (has "data" .access) (has "dalidata" .access)) | ternary (list "storage") list) "system" -}}
{{ include "hpcc.generateConfig" (dict "root" $ "me" . "secretsCategories" $sashaSecretsCategories "configMapHelper" "hpcc.sashaConfigMap") }}
{{- end }}
---
{{- if hasKey $sasha "service" -}}
{{- if $sasha.service.servicePort -}}
{{ include "hpcc.addService" ( dict "root" $ "name" (printf "sasha-%s" $sasha.name) "service" $sasha.service "selector" $dali.name "defaultPort" 8877 ) }}
---
{{- end }}
{{- end }}

{{- end }}
{{- end }}
{{- end }}
{{/*
Expose dali as a external service, only if there is a service definition and dafilesrv directio service is active.
*/}}
{{- $dafilesrvCtx := dict -}}
{{- $service := deepCopy (.service | default dict) -}}
{{- $_ := set $service "visibility" ($service.visibility | default "cluster") -}}
{{- $_ := set $service "servicePort" ($service.servicePort | default 7070) -}}
{{- if (include "hpcc.isForeignAccessConfigured" (dict "root" $ "me" .)) -}}
 {{- if not (hasKey $service "labels") -}}
  {{- $_ := set $service "labels" dict -}}
 {{- end -}}
 {{- $_ := set $service "labels" (merge $service.labels (dict "server" .name)) -}}
{{- else -}}
 {{- $_ := set $service "visibility" "cluster" -}}
{{- end }}
{{- include "hpcc.addService" ( dict "root" $ "name" .name "service" $service "selector" .name "defaultPort" 7070 ) | nindent 0 }}
---
{{ include "hpcc.addCertificate" (dict "root" $ "name" .name "service" $service "component" "dali" "external" false) }}

{{- end }}
{{- end }}<|MERGE_RESOLUTION|>--- conflicted
+++ resolved
@@ -84,11 +84,7 @@
         run: {{ $dali.name | quote }}
         server: {{ $dali.name | quote }}
         app: dali
-<<<<<<< HEAD
-        helmVersion: 8.8.0-closedown0
-=======
-        helmVersion: 8.6.47-closedown0
->>>>>>> bb9c9828
+        helmVersion: 8.8.1-closedown0
 {{- if hasKey $.Values.global "metrics" }}
  {{- include "hpcc.generateMetricsReporterLabel" $.Values.global.metrics | nindent 8 }}
 {{- end }}
