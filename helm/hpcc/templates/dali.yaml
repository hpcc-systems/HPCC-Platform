{{/*

---  DO NOT EDIT THIS FILE - all configuration of HPCC platform should be done via values.yaml ----
  
##############################################################################

    HPCC SYSTEMS software Copyright (C) 2021 HPCC Systems®.

    Licensed under the Apache License, Version 2.0 (the "License");
    you may not use this file except in compliance with the License.
    You may obtain a copy of the License at

       http://www.apache.org/licenses/LICENSE-2.0

    Unless required by applicable law or agreed to in writing, software
    distributed under the License is distributed on an "AS IS" BASIS,
    WITHOUT WARRANTIES OR CONDITIONS OF ANY KIND, either express or implied.
    See the License for the specific language governing permissions and
    limitations under the License.
    
##############################################################################

*/}}

{{/*
Return true if Dali setup as exposed service with directio enabled
Pass in root and me
*/}}
{{- define "hpcc.isForeignAccessConfigured" }}
{{- $service := .me.service | default dict -}}
{{- $visibility := $service.visibility | default "cluster" -}}
{{- $match := false -}}
{{- if (not (eq $visibility "cluster")) -}}
 {{ range .root.Values.dafilesrv -}}
  {{- if and (not $match) (not .disabled) -}}
   {{- if (eq "directio" .application) -}}
    {{- $match = true -}}
true
   {{- end -}}
  {{- end -}}
 {{- end -}}
{{- end }}
{{- end -}}


{{ range $dali := $.Values.dali -}}
{{- if not $dali.disabled -}}
{{- $env := concat ($.Values.global.env | default list) (.env | default list) -}}
{{- $daliPlaneIncludeCategories := list "dali" "debug" -}}
{{- $commonCtx := dict "root" $ "me" $dali "includeCategories" $daliPlaneIncludeCategories "env" $env -}}
{{- $daliSecretsCategories := list "system" "authn" -}}
{{- $tmpDaliScope := dict "aggregateSashaSecretsCategories" list "aggregatePlaneCategories" $daliPlaneIncludeCategories "aggregateSashaNamedPlanes" list -}}
{{- $daliSashaServicesCtx := dict "services" ($dali.services | default dict) -}}
{{- $daliPort := (.service | default dict).port | default 7070 -}}
{{- include "hpcc.getSashaServices" $daliSashaServicesCtx -}}
{{- range $sashaName, $_sasha := $daliSashaServicesCtx.services -}}
 {{- $sasha := deepCopy ($_sasha | default dict) -}}
 {{- $_ := set $sasha "name" $sashaName -}}
 {{- $sashaAccess := splitList " " (include "hpcc.getSashaServiceAccess" $sasha) -}}
 {{- $sashaPlaneCategories := list (include "hpcc.getSashaPlanesFromAccess" (dict "access" $sashaAccess)) -}}
 {{- $_ := set $tmpDaliScope "aggregatePlaneCategories" ((concat $tmpDaliScope.aggregatePlaneCategories $sashaPlaneCategories) | uniq) -}}
 {{- $sashaServiceSecretsCategories := concat ((or (has "data" $sashaAccess) (has "dalidata" $sashaAccess)) | ternary (list "storage") list) $daliSecretsCategories -}}
 {{- $_ := set $tmpDaliScope "aggregateSashaSecretsCategories" ((concat $tmpDaliScope.aggregateSashaSecretsCategories $sashaServiceSecretsCategories) | uniq) -}}
 {{- if hasKey $sasha "plane" -}}
  {{- $sashaStoragePlane := $sasha.plane | default (include "hpcc.getFirstPlaneForCategory" (dict "root" $ "category" "sasha")) -}}
  {{- $_ := set $tmpDaliScope "aggregateSashaNamedPlanes" ((append $tmpDaliScope.aggregateSashaNamedPlanes $sashaStoragePlane) | uniq) -}}
 {{- end -}}
{{- end }}
apiVersion: apps/v1
kind: StatefulSet
metadata:
  name: {{ $dali.name | quote }}
spec:
  replicas: 1
  selector:
    matchLabels:
      run: {{ $dali.name | quote }}
      server: {{ $dali.name | quote }}
      app: dali
  serviceName: {{ $dali.name | quote }}
  updateStrategy:
    type: RollingUpdate
    rollingUpdate:
      partition: 0
  template:
    metadata:
      labels:
        {{- include "hpcc.addStandardLabels" (dict "root" $ "component" "dali" "name" "dali" "instance" $dali.name) | indent 8 }}
        run: {{ $dali.name | quote }}
        server: {{ $dali.name | quote }}
        app: dali
<<<<<<< HEAD
        helmVersion: 9.4.83-closedown0
=======
        {{- include "hpcc.generateHelmVersion" . | nindent 8 }}
>>>>>>> cba649e4
{{- if hasKey $.Values.global "metrics" }}
 {{- include "hpcc.generateMetricsReporterLabel" $.Values.global.metrics | nindent 8 }}
{{- end }}
{{- if hasKey $dali "labels" }}
{{ toYaml $dali.labels | indent 8 }}
{{- end }}
      annotations:
        {{- include "hpcc.generateAnnotations" $commonCtx | indent 8 }}
        {{- if hasKey $.Values.global "metrics" }}
          {{- include "hpcc.addPrometheusScrapeAnnotations" $.Values.global.metrics | nindent 8 }}
        {{- end }}
    spec:
      affinity:
        podAntiAffinity:
          requiredDuringSchedulingIgnoredDuringExecution:
            - labelSelector:
                matchLabels:
                  app: dali
              topologyKey: "kubernetes.io/hostname"
      {{- include "hpcc.placementsByPodTargetType" (dict "root" $ "pod" $dali.name "type" "dali") | indent 6 }}
      serviceAccountName: "hpcc-dali"
      terminationGracePeriodSeconds: {{ .terminationGracePeriodSeconds | default 3600 }}
      initContainers: 
      {{- include "hpcc.createConfigInitContainers" (dict "root" $ "me" $dali "includeCategories" $tmpDaliScope.aggregatePlaneCategories "includeNames" $tmpDaliScope.aggregateSashaNamedPlanes) | indent 6 }}
      {{- include "hpcc.addImagePullSecrets" $commonCtx | nindent 6 -}}
      containers:
      - name: {{ $dali.name | quote }}
        workingDir: /var/lib/HPCCSystems
        command: [ {{ include "hpcc.componentCommand" (dict "me" $dali "root" $ "process" "daserver") }} ] 
        args: [ {{- include "hpcc.componentStartArgs" (dict "me" $dali "root" $ "process" "daserver") | nindent 16 }}
                {{ include "hpcc.configArg" $dali }}
              ]
        env:
{{ include "hpcc.mergeEnvironments" $env | indent 8 -}}
        - name: "SENTINEL"
          value: "/tmp/{{ $dali.name }}.sentinel"
{{ include "hpcc.addSentinelProbes" $dali | indent 8 }}
{{- include "hpcc.addSecurityContext" $commonCtx | indent 8 }}
{{- include "hpcc.addResources" (dict "me" $dali.resources "root" $) | indent 8 }}
{{ include "hpcc.addImageAttrs" $commonCtx | indent 8 }}
        volumeMounts:
{{ include "hpcc.addConfigMapVolumeMount" $dali | indent 8 }}
{{ include "hpcc.addVolumeMounts" $commonCtx | indent 8 }}
{{- include "hpcc.addSecretVolumeMounts" (dict "root" $ "secretsCategories" $daliSecretsCategories) | nindent 8 }}
{{ include "hpcc.addVaultClientCertificateVolumeMounts" (dict "root" $ "secretsCategories" $daliSecretsCategories) | indent 8 }}
{{ include "hpcc.addCertificateVolumeMount" (dict "root" $ "name" .name "component" "dali" "external" false) | nindent 8 }}
{{- range $sashaName, $_sasha := $daliSashaServicesCtx.services -}}
 {{- $sasha := deepCopy ($_sasha | default dict) -}}
 {{- $_ := set $sasha "name" $sashaName -}}
 {{- $thisServiceCtx := dict -}}
 {{- $sashaAccess := splitList " " (include "hpcc.getSashaServiceAccess" $sasha) -}}
 {{- $sashaServiceSecretsCategories := concat ((or (has "data" $sashaAccess) (has "dalidata" $sashaAccess)) | ternary (list "storage") list) $daliSecretsCategories -}}
 {{- if hasKey $sasha "plane" -}}
  {{- $_ := set $thisServiceCtx "sashaStoragePlane" ($sasha.plane | default (include "hpcc.getFirstPlaneForCategory" (dict "root" $ "category" "sasha"))) -}}
 {{- end -}}
 {{- with ($sasha | merge (dict "access" $sashaAccess)) -}}
  {{- include "hpcc.addSashaContainer" (dict "root" $ "me" . "dali" $dali "overrideDaliHost" "localhost" "overrideDaliPort" $daliPort) | nindent 6 }}
        volumeMounts:
  {{- $serviceName := printf "sasha-%s" $sashaName -}}
  {{- with (dict "name" $serviceName) }}
   {{- include "hpcc.addConfigMapVolumeMount" . | nindent 8 }}
  {{ end -}}
  {{- $sashaPlaneCategories := splitList " " (include "hpcc.getSashaPlanesFromAccess" .) -}}
  {{- include "hpcc.addVolumeMounts" (dict "root" $ "includeCategories" $sashaPlaneCategories "includeNames" (list $thisServiceCtx.sashaStoragePlane)) | indent 8 }}
  {{- include "hpcc.addSecretVolumeMounts" (dict "root" $ "secretsCategories" $sashaServiceSecretsCategories) | nindent 8 }}
  {{ include "hpcc.addVaultClientCertificateVolumeMounts" (dict "root" $ "secretsCategories" $sashaServiceSecretsCategories) | indent 8 }}
  {{ include "hpcc.addCertificateVolumeMount" (dict "root" $ "name" $dali.name "component" "dali" "external" false) | nindent 8 }}
 {{- end }}
{{- end }}
      volumes:
{{- include "hpcc.addConfigMapVolume" $dali | nindent 6 -}}
{{- range $sashaName, $_sasha := $daliSashaServicesCtx.services -}}
 {{- $sasha := ($_sasha | default dict) -}}
 {{- $serviceName := printf "sasha-%s" $sashaName -}}
 {{- with (dict "name" $serviceName) -}}
  {{- include "hpcc.addConfigMapVolume" . | nindent 6 -}}
 {{- end -}}
{{- end -}}
{{- include "hpcc.addVolumes" (dict "root" $ "me" $dali "includeNames" $tmpDaliScope.aggregateSashaNamedPlanes "includeCategories" $tmpDaliScope.aggregatePlaneCategories) | indent 6 }}
{{- include "hpcc.addSecretVolumes" (dict "root" $ "secretsCategories" $tmpDaliScope.aggregateSashaSecretsCategories) | indent 6 }}
{{ include "hpcc.addVaultClientCertificateVolumes" (dict "root" $ "secretsCategories" $tmpDaliScope.aggregateSashaSecretsCategories) | indent 6 }}
{{ include "hpcc.addCertificateVolume" (dict "root" $ "name" .name "component" "dali" "external" false) | indent 6 }}
---
{{- $daliStoragePlane := $dali.daliPlane | default (include "hpcc.getFirstPlaneForCategory" (dict "root" $ "category" "dali")) }}
kind: ConfigMap 
apiVersion: v1 
metadata:
  name: {{ $dali.name }}-configmap 
data:
  {{ $dali.name }}.yaml: |
    version: 1.0
    dali:
{{ toYaml (omit $dali "logging" "tracing" "services" "env") | indent 6 }}
      dataPath: {{ include "hpcc.getPlanePrefix" (dict "root" $ "planeName" $daliStoragePlane) }}
{{- include "hpcc.generateLoggingConfig" $commonCtx | indent 6 }}
{{- include "hpcc.generateTracingConfig" $commonCtx | indent 6 }}
{{- include "hpcc.generateMetricsConfig" $commonCtx | indent 6 }}
{{ include "hpcc.generateVaultConfig" (dict "root" $ "secretsCategories" $daliSecretsCategories ) | indent 6 }}
      foreignAccess: {{ include "hpcc.isForeignAccessConfigured" (dict "root" $ "me" .) | default "false" }}
    global:
{{ include "hpcc.generateGlobalConfigMap" $ | indent 6 }}
---
{{- range $sashaName, $_sasha := $daliSashaServicesCtx.services -}}
{{- $sasha := deepCopy ($_sasha | default dict) -}}
{{- $_ := set $sasha "name" $sashaName }}
kind: ConfigMap
{{- with ($sasha | merge (pick $dali "logging") | merge (dict "inDaliPod" true "access" (splitList " " (include "hpcc.getSashaServiceAccess" $sasha)))) -}}
{{- $sashaSecretsCategories := append ((or (has "data" .access) (has "dalidata" .access)) | ternary (list "storage") list) "system" -}}
{{ include "hpcc.generateConfig" (dict "root" $ "me" . "secretsCategories" $sashaSecretsCategories "configMapHelper" "hpcc.sashaConfigMap") }}
---
{{- if (hasKey $sasha "service") -}}
{{- if $sasha.service.servicePort -}}
{{ include "hpcc.addService" ( dict "root" $ "name" (printf "sasha-%s" $sasha.name) "service" $sasha.service "selector" $dali.name "defaultPort" 8877 ) }}
---
{{- end }}
{{- end }}

{{- end }}
{{- end }}
{{/*
Expose dali as a external service, only if there is a service definition and dafilesrv directio service is active.
*/}}
{{- $service := deepCopy (.service | default dict) -}}
{{- $_ := set $service "visibility" ($service.visibility | default "cluster") -}}
{{- $_ := set $service "servicePort" ($service.servicePort | default 7070) -}}
{{- if (include "hpcc.isForeignAccessConfigured" (dict "root" $ "me" .)) -}}
 {{- if not (hasKey $service "labels") -}}
  {{- $_ := set $service "labels" dict -}}
 {{- end -}}
 {{- $_ := set $service "labels" (merge $service.labels (dict "server" .name)) -}}
{{- else -}}
 {{- $_ := set $service "visibility" "cluster" -}}
{{- end }}
{{- include "hpcc.addService" ( dict "root" $ "name" .name "service" $service "selector" .name "defaultPort" 7070 ) | nindent 0 }}
---
{{ include "hpcc.addCertificate" (dict "root" $ "name" .name "service" $service "component" "dali" "external" false) }}
---
{{ include "hpcc.addEgress" $commonCtx }}
{{- end }}
{{- end }}<|MERGE_RESOLUTION|>--- conflicted
+++ resolved
@@ -89,11 +89,7 @@
         run: {{ $dali.name | quote }}
         server: {{ $dali.name | quote }}
         app: dali
-<<<<<<< HEAD
-        helmVersion: 9.4.83-closedown0
-=======
         {{- include "hpcc.generateHelmVersion" . | nindent 8 }}
->>>>>>> cba649e4
 {{- if hasKey $.Values.global "metrics" }}
  {{- include "hpcc.generateMetricsReporterLabel" $.Values.global.metrics | nindent 8 }}
 {{- end }}
