{{/*

---  DO NOT EDIT THIS FILE - all configuration of HPCC platform should be done via values.yaml ----
  
##############################################################################

    HPCC SYSTEMS software Copyright (C) 2021 HPCC Systems®.

    Licensed under the Apache License, Version 2.0 (the "License");
    you may not use this file except in compliance with the License.
    You may obtain a copy of the License at

       http://www.apache.org/licenses/LICENSE-2.0

    Unless required by applicable law or agreed to in writing, software
    distributed under the License is distributed on an "AS IS" BASIS,
    WITHOUT WARRANTIES OR CONDITIONS OF ANY KIND, either express or implied.
    See the License for the specific language governing permissions and
    limitations under the License.
    
##############################################################################

*/}}
{{- $sashaServicesCtx := dict "services" ($.Values.sasha | default dict) -}}
{{- include "hpcc.getSashaServices" $sashaServicesCtx -}}
{{ range $sashaName, $_sasha := $sashaServicesCtx.services -}}
{{ $sasha := deepCopy ($_sasha | default dict) -}}
{{- $_ := set $sasha "name" $sashaName -}}
{{- $_ := set $sasha "access" (splitList " " (include "hpcc.getSashaServiceAccess" $sasha)) -}}
{{- $secretsCategories := append ((or (has "data" $sasha.access) (has "dalidata" $sasha.access)) | ternary (list "storage") list) "system" -}}
{{- $commonCtx := dict "root" $ "me" $sasha "secretsCategories" $secretsCategories -}}
{{- $_ := set $commonCtx "includeCategories" (splitList " " (include "hpcc.getSashaPlanesFromAccess" $sasha)) -}}
{{- if and (hasKey $sasha "plane") $sasha.plane -}}
{{- $_ := set $commonCtx "includeNames" (list ($sasha.plane | default (include "hpcc.getFirstPlaneForCategory" (dict "root" $ "category" "sasha")))) -}}
{{- end -}}
{{- $configSHA := include "hpcc.getConfigSHA" ($commonCtx | merge (dict "configMapHelper" "hpcc.sashaConfigMap" "component" "sasha" "excludeKeys" "global")) -}}
{{- $serviceName := printf "sasha-%s" $sashaName -}}
apiVersion: apps/v1
kind: Deployment
metadata:
  name: {{ $serviceName | quote }}
spec:
  replicas: {{ $sasha.replicas | default 1 }}
  selector:
    matchLabels:
      run: {{ $serviceName | quote }}
      server: {{ $serviceName | quote }}
  template:
    metadata:
      labels:
        {{- include "hpcc.addStandardLabels" (dict "root" $ "component" "sasha" "name" "sasha" "instance" $serviceName) | indent 8 }}
        run: {{ $serviceName | quote }}
        server: {{ $serviceName | quote }}
        app: sasha
        accessDali: {{ (has "dali" $sasha.access) | ternary "yes" "no" | quote }}
<<<<<<< HEAD
        helmVersion: 9.8.9-closedown0
=======
        {{- include "hpcc.generateHelmVersion" . | nindent 8 }}
>>>>>>> b5d36a89
{{- if hasKey $sasha "labels" }}
{{ toYaml $sasha.labels | indent 8 }}
{{- end }}
      annotations:
        checksum/config: {{ $configSHA }}
        {{- include "hpcc.generateAnnotations" $commonCtx | indent 8 }}
    spec:
      {{- include "hpcc.placementsByPodTargetType" (dict "root" $ "pod" $serviceName "type" "sasha") | indent 6 }}
      serviceAccountName: "hpcc-default"
      {{- if hasKey $sasha "plane" }}
      initContainers:
        {{- include "hpcc.createConfigInitContainers" $commonCtx | indent 6 }}
      {{- end }}
      {{- include "hpcc.addImagePullSecrets" $commonCtx | nindent 6 -}}
      containers:
{{- include "hpcc.addSashaContainer" $commonCtx | indent 6 }}
        volumeMounts:
{{- with (dict "name" $serviceName) }}
 {{- include "hpcc.addConfigMapVolumeMount" . | nindent 8 }}
{{ end -}}
{{- include "hpcc.addVolumeMounts" $commonCtx | indent 8 }}
{{ include "hpcc.addSecretVolumeMounts" $commonCtx | indent 8 }}
{{ include "hpcc.addVaultClientCertificateVolumeMounts" $commonCtx | indent 8 }}
{{ include "hpcc.addCertificateVolumeMount" (dict "root" $ "name" $sashaName "component" "sasha" "external" false) | indent 8 }}
      volumes:
{{- with (dict "name" $serviceName) }}
 {{- include "hpcc.addConfigMapVolume" . | nindent 6 }}
{{ end -}}
{{- include "hpcc.addVolumes" $commonCtx | indent 6 }}
{{- include "hpcc.addSecretVolumes"  $commonCtx | indent 6 }}
{{ include "hpcc.addVaultClientCertificateVolumes" $commonCtx | indent 6 }}
{{ include "hpcc.addCertificateVolume" (dict "root" $ "name" $sashaName "component" "sasha" "external" false) | indent 6 }}
---
{{- if (hasKey $sasha "service") -}}
{{- if $sasha.service.servicePort -}}
{{- include "hpcc.addService" ( dict "root" $ "name" $serviceName "service" $sasha.service "selector" $serviceName "defaultPort" 8877 ) | nindent 0 }}
---
{{- end }}
{{- end }}
kind: ConfigMap 
{{ include "hpcc.generateConfig" ($commonCtx | merge (dict "configMapHelper" "hpcc.sashaConfigMap")) }}
---
{{ include "hpcc.addCertificate" (dict "root" $ "name" $sashaName "component" "sasha" "external" false) }}
---
{{ include "hpcc.addEgress" (dict "root" $ "me" $sasha "labels" $serviceName) }}
{{- end }}<|MERGE_RESOLUTION|>--- conflicted
+++ resolved
@@ -53,11 +53,7 @@
         server: {{ $serviceName | quote }}
         app: sasha
         accessDali: {{ (has "dali" $sasha.access) | ternary "yes" "no" | quote }}
-<<<<<<< HEAD
-        helmVersion: 9.8.9-closedown0
-=======
         {{- include "hpcc.generateHelmVersion" . | nindent 8 }}
->>>>>>> b5d36a89
 {{- if hasKey $sasha "labels" }}
 {{ toYaml $sasha.labels | indent 8 }}
 {{- end }}
