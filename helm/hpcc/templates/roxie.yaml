{{/*

---  DO NOT EDIT THIS FILE - all configuration of HPCC platform should be done via values.yaml ----
  
##############################################################################

    HPCC SYSTEMS software Copyright (C) 2021 HPCC Systems®.

    Licensed under the Apache License, Version 2.0 (the "License");
    you may not use this file except in compliance with the License.
    You may obtain a copy of the License at

       http://www.apache.org/licenses/LICENSE-2.0

    Unless required by applicable law or agreed to in writing, software
    distributed under the License is distributed on an "AS IS" BASIS,
    WITHOUT WARRANTIES OR CONDITIONS OF ANY KIND, either express or implied.
    See the License for the specific language governing permissions and
    limitations under the License.
    
##############################################################################

*/}}

{{/*
roxie configmap
Pass in dict with root and me
*/}}
{{- define "hpcc.roxieConfigMap" -}}
apiVersion: v1
metadata:
  name: {{ .me.name }}-configmap
data:
  {{ .me.name }}.yaml:
    version: 1.0
    roxie:
{{- $root := .root -}}
{{- $component := .me }}
      services:
  {{- range $service := .me.services }}
      - name: {{ $service.name }}
{{ toYaml (omit $service "tls" "name") | indent 8 }}
   {{- if ne (int $service.servicePort) 0 }}
     {{- include "hpcc.addTLSServiceEntries" (dict "root" $root "service" $service "component" $component "visibility" $service.visibility) | indent 6 }}
   {{- end }}
  {{- end }}
{{ toYaml ( omit .me "logging" "topoServer" "encryptInTransit" "env" "services") | indent 6 }}
      numChannels: {{ .numChannels }}
      topologyServers: "{{ .toponame }}:{{ .topoport }}"
      heartbeatInterval: {{ .heartbeatInterval }}
      resolveLocally: false
{{- $mtlsEnabled := (eq (include "hpcc.isMtlsEnabled" (dict "root" .root)) "true") -}}
{{/* By default use encryption if local certificates are enabled, but allow it to be turned off via roxie .encryptInTransit value */}}
{{- if (hasKey .me "encryptInTransit") -}}
  {{- if and (.me.encryptInTransit) (not $mtlsEnabled) -}}
    {{- $_ := fail (printf "Roxie %s encryptInTransit requires local cert-manager configuration." .me.name ) }}
  {{- end }}
      encryptInTransit: {{ .me.encryptInTransit }}
{{ else }}
      encryptInTransit: {{ $mtlsEnabled }}
{{ end -}}
{{- include "hpcc.generateLoggingConfig" (dict "root" .root "me" .me) | indent 6 }}
{{ include "hpcc.generateVaultConfig" . | indent 6 }}
    global:
{{ include "hpcc.generateGlobalConfigMap" .root | indent 6 }}
{{- end -}}

{{- define "hpcc.roxieTopoConfigMap" -}}
apiVersion: v1
metadata:
  name: {{ .toponame }}-configmap
data:
  {{ .toponame }}.yaml:
    version: 1.0
    toposerver:
{{ toYaml ( omit .toposerver "logging" "env") | indent 6 }}
{{- include "hpcc.generateLoggingConfig" (dict "root" .root "me" .toposerver) | indent 6 }}
{{- end -}}

{{ range $roxie := $.Values.roxie -}}
{{- if not $roxie.disabled -}}
{{- $env := concat ($.Values.global.env | default list) (.env | default list) -}}
{{- $secretsCategories := list "system" "eclUser" "ecl" "storage" }}
{{- $toposerver := ($roxie.topoServer | default dict) -}}
{{- $commonCtx := dict "root" $ "me" $roxie "includeCategories" (list "lz" "data" "remote" "spill" "dll" "debug") "secretsCategories" $secretsCategories "toposerver" $toposerver "env" $env }}
{{- $_ := set $commonCtx "toponame" (printf "%s-toposerver" $roxie.name) -}}
{{- $_ := set $commonCtx "numChannels" ($roxie.numChannels | int | default 1) -}}
{{- $_ := set $commonCtx "topoport" ($toposerver.port | int | default 9004) -}}
{{- $_ := set $commonCtx "heartbeatInterval" ($toposerver.heartbeatInterval | int | default 10000) -}}
{{- $_ := set $toposerver "name" $commonCtx.toponame -}}
{{- $configSHA := include "hpcc.getConfigSHA" ($commonCtx | merge (dict "configMapHelper" "hpcc.roxieConfigMap" "component" "roxie" "excludeKeys" "global")) }}
{{- $topoconfigSHA := include "hpcc.getConfigSHA" ($commonCtx | merge (dict "configMapHelper" "hpcc.roxieTopoConfigMap" "component" "toposerver" "excludeKeys" "global")) }}
{{- include "hpcc.checkDefaultStoragePlane" $commonCtx }}
{{- if not $roxie.localAgent -}}
{{- $_ := set $roxie "localAgent" false -}}
{{- $servername := printf "%s-server" $roxie.name -}}
{{- $udpkeyname := $roxie.name -}}
{{- range $service := $roxie.services }}
 {{- if ne (int $service.servicePort)  0 }}
  {{- $_ := set $service "port" $service.servicePort }} 
 {{- end }}
{{- end }}

apiVersion: apps/v1
kind: Deployment
metadata:
  name: {{ $commonCtx.toponame | quote }}
spec:
  replicas: {{ $toposerver.replicas | default 1 }}
  selector:
    matchLabels:
      run: {{ $commonCtx.toponame | quote }}
  template:
    metadata:
      labels:
        {{- include "hpcc.addStandardLabels" (dict "root" $ "component" "topology-server" "name" "roxie" "instance" $commonCtx.toponame) | indent 8 }}
        run: {{ $commonCtx.toponame | quote }}
        roxie-cluster: {{ $roxie.name | quote }}
<<<<<<< HEAD
        helmVersion: 8.9.0-trunk0
=======
        helmVersion: 8.8.5-closedown0
>>>>>>> 69e09c51
{{- if hasKey $.Values.global "metrics" }}
 {{- include "hpcc.generateMetricsReporterLabel"  $.Values.global.metrics | nindent 8}}
{{- end }}
{{- if hasKey $toposerver "labels" }}
{{ toYaml $toposerver.labels | indent 8 }}
{{- end }}
      annotations:
        checksum/config: {{ $topoconfigSHA }}
{{- if hasKey $.Values.global "metrics" }}
 {{- include "hpcc.addPrometheusScrapeAnnotations"  $.Values.global.metrics | nindent 8 }}
{{- end }}
{{- if hasKey $toposerver "annotations" }}
{{ toYaml $toposerver.annotations | indent 8 }}
{{- end }}
    spec:
      {{- include "hpcc.placementsByPodTargetType" (dict "root" $ "pod" $commonCtx.toponame "target" $roxie.name "type" "roxie") | indent 6 }}
      serviceAccountName: "hpcc-default"
      {{- include "hpcc.addImagePullSecrets" $commonCtx | nindent 6 -}}
      containers:
      - name: {{ $commonCtx.toponame | quote }}
{{ include "hpcc.addSentinelProbes" $toposerver | indent 8 }}
{{- include "hpcc.addSecurityContext" $commonCtx | indent 8 }}
{{- if not $.Values.global.privileged }}
{{- include "hpcc.addStubResources" ($commonCtx | merge (dict "instances" 1)) | indent 8 }}
{{- end }}
{{ include "hpcc.addImageAttrs" $commonCtx | indent 8 }}
        workingDir: /var/lib/HPCCSystems
        command: [ {{ include "hpcc.componentCommand" (dict "me" $toposerver "root" $ "process" "toposerver") }} ] 
        args: [ {{- include "hpcc.componentStartArgs" (dict "me" $toposerver "root" $ "process" "toposerver") | nindent 16 }}
                {{ include "hpcc.configArg" $toposerver }}
              ]
        env:
{{ include "hpcc.mergeEnvironments" $env | indent 8 -}}
        - name: "SENTINEL"
          value: "/tmp/{{ $commonCtx.toponame }}.sentinel"
        volumeMounts:
{{ include "hpcc.addConfigMapVolumeMount" $toposerver | indent 8 }}
{{ include "hpcc.addCertificateVolumeMount" (dict "root" $ "component" "topo" "name" $commonCtx.toponame "external" false) | indent 8 }}
      volumes:
{{ include "hpcc.addConfigMapVolume" $toposerver | indent 6 }}
{{ include "hpcc.addCertificateVolume" (dict "root" $ "component" "topo" "name" $commonCtx.toponame "external" false) | indent 6 }}

---
{{ include "hpcc.addCertificate" (dict "root" $ "name" $commonCtx.toponame "servicename" $commonCtx.toponame "component" "topo" "external" false) }}
{{ include "hpcc.addUDPCertificate" (dict "root" $ "name" $udpkeyname "component" "udpkey") }}

---
{{- range $service := $roxie.services }}
{{- if ne (int $service.servicePort)  0 }}
{{ include "hpcc.addService" ( dict "root" $ "name" $service.name "service" $service "selector" $servername "defaultPort" $service.servicePort ) }}
---
{{- end }}
{{- end }}

apiVersion: v1
kind: Service
metadata:
  name: {{ $commonCtx.toponame | quote }}
  labels:
<<<<<<< HEAD
    helmVersion: 8.9.0-trunk0
=======
    helmVersion: 8.8.5-closedown0
    {{- include "hpcc.addStandardLabels" (dict "root" $ "component" "topology-server" "name" "roxie" "instance" $commonCtx.toponame) | indent 4 }}
>>>>>>> 69e09c51
spec:
  ports:
  - port: {{ $commonCtx.topoport  }}
    protocol: TCP
    targetPort: {{ $commonCtx.topoport }}
  selector:
    run: {{ $commonCtx.toponame | quote }}
  clusterIP: None # Headless service
---

apiVersion: networking.k8s.io/v1
kind: NetworkPolicy
metadata:
  name: {{ printf "%s-internal-traffic" $roxie.name }}
spec:
  podSelector:
    matchLabels:
      roxie-cluster: {{ $roxie.name | quote }}
  policyTypes:
  - Ingress
  - Egress
  ingress:
  - from:
    - podSelector:
        matchLabels:
          roxie-cluster: {{ $roxie.name | quote }}
  egress:
  - to:
    - podSelector:
        matchLabels:
          roxie-cluster: {{ $roxie.name | quote }}

---
kind: ConfigMap 
{{ include "hpcc.generateConfig" ($commonCtx | merge (dict "configMapHelper" "hpcc.roxieConfigMap")) }}
---
kind: ConfigMap 
{{ include "hpcc.generateConfig" ($commonCtx | merge (dict "configMapHelper" "hpcc.roxieTopoConfigMap")) }}
---

{{ if $roxie.serverReplicas -}}
apiVersion: apps/v1
kind: Deployment
metadata:
  name: {{ $servername | quote }}
spec:
  replicas: {{ $roxie.serverReplicas }}
  selector:
    matchLabels:
      run: {{ $servername | quote }}
  template:
    metadata:
      labels:
        run: {{ $servername | quote }}
        server: {{ $roxie.name | quote }}
        roxie-cluster: {{ $roxie.name | quote }}
        accessDali: "yes"
        accessEsp: "yes"
<<<<<<< HEAD
        helmVersion: 8.9.0-trunk0
=======
        helmVersion: 8.8.5-closedown0
        {{- include "hpcc.addStandardLabels" (dict "root" $ "component" "roxie-server" "name" "roxie" "instance" $servername) | indent 8 }}
>>>>>>> 69e09c51
{{- if hasKey $.Values.global "metrics" }}
 {{- include "hpcc.generateMetricsReporterLabel" $.Values.global.metrics | nindent 8}}
{{- end }}
{{- if hasKey $roxie "labels" }}
{{ toYaml $roxie.labels | indent 8 }}
{{- end }}
      annotations:
        checksum/config: {{ $configSHA }}
{{- if hasKey $.Values.global "metrics" }}
 {{- include "hpcc.addPrometheusScrapeAnnotations" $.Values.global.metrics | nindent 8 }}
{{- end }}
{{- if hasKey $roxie "annotations" }}
{{ toYaml $roxie.annotations | indent 8 }}
{{- end }}
    spec:
      {{- include "hpcc.placementsByPodTargetType" (dict "root" $ "pod" $servername "target" $roxie.name "type" "roxie") | indent 6 }}
      serviceAccountName: "hpcc-default"
      initContainers:
      {{- include "hpcc.changePlaneMountPerms" $commonCtx | indent 6 }}
      {{- include "hpcc.addImagePullSecrets" $commonCtx | nindent 6 -}}
      terminationGracePeriodSeconds: {{ add ($roxie.agentQueryReleaseDelaySeconds | default 60) 30 }}
      containers:
      - name: {{ $servername | quote }}
        workingDir: /var/lib/HPCCSystems
        command: [ {{ include "hpcc.componentCommand" (dict "me" $roxie "root" $ "process" "roxie") }} ] 
        args: [ {{- include "hpcc.componentStartArgs" (dict "me" $roxie "root" $ "process" "roxie") | nindent 16 }}
                {{ include "hpcc.configArg" . }},
                {{ include "hpcc.daliArg" $ }},
                "--server=true" 
              ]
        env:
{{ include "hpcc.mergeEnvironments" $env | indent 8 -}}
        - name: "SENTINEL"
          value: "/tmp/{{ $roxie.name }}.sentinel"
{{- $local := dict "first" true }}
{{- range $service := $roxie.services }}
{{- if ne (int $service.servicePort)  0 }}
{{- if $local.first }}
{{- $_ := set $local "first" false }}
        ports:
{{- end }}
        - name: {{ $service.name }}
          containerPort: {{ $service.servicePort }}
{{- end }}
{{- end }}
        lifecycle:
          preStop:
            exec:
              command: ["testsocket", ".", "control:closedown"]        
{{ include "hpcc.addSentinelProbes" ( $roxie | merge (dict "readyProbeName" ".ready" )) | indent 8 }}
{{ include "hpcc.addSecurityContext" (dict "root" $ "me" .) | indent 8 }}
{{- include "hpcc.addResources" (dict "me"  ($roxie.serverResources | default $roxie.resources)) | indent 8 }}
{{ include "hpcc.addImageAttrs" $commonCtx | indent 8 }}
        volumeMounts:
{{ include "hpcc.addConfigMapVolumeMount" $roxie | indent 8 }}
{{ include "hpcc.addVolumeMounts" $commonCtx | indent 8 }}
{{ include "hpcc.addSecretVolumeMounts" $commonCtx | indent 8 }}
{{ include "hpcc.addCertificateVolumeMount" (dict "root" $ "component" "roxie-server" "name" $servername "external" false) | indent 8 }}
{{ include "hpcc.addCertificateVolumeMount" (dict "root" $ "component" "roxie-server" "name" $servername "certificate" $roxie.certificate "external" true) | indent 8 }}
{{ include "hpcc.addUDPCertificateVolumeMount" (dict "root" $ "component" "udpkey" "name" $udpkeyname ) | indent 8 }}
      volumes:
{{ include "hpcc.addConfigMapVolume" $roxie | indent 6 }}
{{ include "hpcc.addVolumes" $commonCtx | indent 6 }}
{{ include "hpcc.addSecretVolumes" $commonCtx | indent 6 }}
{{ include "hpcc.addCertificateVolume" (dict "root" $ "component" "roxie-server" "name" $servername "external" false) | indent 6 }}
{{ include "hpcc.addCertificateVolume" (dict "root" $ "component" "roxie-server" "name" $servername "certificate" $roxie.certificate "external" true) | indent 6 }}
{{ include "hpcc.addUDPCertificateVolume" (dict "root" $ "component" "udpkey" "name" $udpkeyname) | indent 6 }}

---
{{ include "hpcc.addCertificate" (dict "root" $ "name" $servername "services" $roxie.services "component" "roxie-server" "external" false) }}
{{ include "hpcc.addCertificate" (dict "root" $ "name" $servername "services" $roxie.services "component" "roxie-server" "external" true) }}
---

{{ end -}}
{{ range $c, $e := until ($commonCtx.numChannels|int) -}}
{{- $channel := add $c 1 -}}
{{- $name := printf "%s-agent-%d" $roxie.name $channel }}

{{ include "hpcc.addCertificate" (dict "root" $ "name" $name "services" $roxie.services "component" "roxie-agent" "external" false) }}
{{ include "hpcc.addCertificate" (dict "root" $ "name" $name "services" $roxie.services "component" "roxie-agent" "external" true) }}
---
apiVersion: apps/v1
kind: Deployment
metadata:
  name: {{ $name | quote}}
spec:
  replicas: {{ (hasKey $roxie "replicas") | ternary $roxie.replicas 1 }}
  selector:
    matchLabels:
      run: {{ $name | quote}}
  template:
    metadata:
      labels:
        {{- include "hpcc.addStandardLabels" (dict "root" $ "component" "roxie-agent" "name" "roxie" "instance" $name) | indent 8 }}
        run: {{ $name | quote}}
{{- if not $roxie.serverReplicas }}        
        server: {{ $servername | quote }}
{{- end }}
        roxie-cluster: {{ $roxie.name | quote }}
        accessDali: "yes"
        accessEsp: "yes"
<<<<<<< HEAD
        helmVersion: 8.9.0-trunk0
=======
        helmVersion: 8.8.5-closedown0
>>>>>>> 69e09c51
{{- if hasKey $.Values.global "metrics" }}
 {{- include "hpcc.generateMetricsReporterLabel" $.Values.global.metrics | nindent 8}}
{{- end }}
{{- if hasKey $roxie "labels" }}
{{ toYaml $roxie.labels | indent 8 }}
{{- end }}
      annotations:
        checksum/config: {{ $configSHA }}
{{- if hasKey $.Values.global "metrics" }}
 {{- include "hpcc.addPrometheusScrapeAnnotations" $.Values.global.metrics | nindent 8 }}
{{- end }}
{{- if hasKey $roxie "annotations" }}
{{ toYaml $roxie.annotations | indent 8 }}
{{- end }}
    spec:
      {{- include "hpcc.placementsByPodTargetType" (dict "root" $ "pod" $name "target" $roxie.name "type" "roxie") | indent 6 }}
      serviceAccountName: "hpcc-default"
      initContainers:
      {{- include "hpcc.changePlaneMountPerms" $commonCtx | indent 6 }}
      {{- include "hpcc.addImagePullSecrets" $commonCtx | nindent 6 -}}
      terminationGracePeriodSeconds: {{ add ($roxie.agentQueryReleaseDelaySeconds | default 60) 30 }}
      containers:
      - name: {{ $name | quote}}
        workingDir: /var/lib/HPCCSystems
        command: [ {{ include "hpcc.componentCommand" (dict "me" $roxie "root" $ "process" "roxie") }} ] 
        args: [ {{- include "hpcc.componentStartArgs" (dict "me" $roxie "root" $ "process" "roxie") | nindent 16 }}
                {{ include "hpcc.configArg" $roxie }},
                {{ include "hpcc.daliArg" $ }},
                "--channels={{ $channel }}", 
                "--server={{ not $roxie.serverReplicas }}",
              ]
        env:
{{ include "hpcc.mergeEnvironments" $env | indent 8 -}}
        - name: "SENTINEL"
          value: "/tmp/{{ $roxie.name }}.sentinel"
{{- if not $roxie.serverReplicas }}
{{- $local := dict "first" true }}
{{- range $service := $roxie.services }}
{{- if ne (int $service.servicePort)  0 }}
{{- if $local.first }}
{{- $_ := set $local "first" false }}
        ports:
{{- end }}
        - name: {{ $service.name }}
          containerPort: {{ $service.servicePort }}
{{- end }}
{{- end }}
        lifecycle:
          preStop:
            exec:
              command: ["testsocket", ".", "control:closedown"]
{{ include "hpcc.addSentinelProbes" ( $roxie | merge (dict "readyProbeName" ".ready" )) | indent 8 }}
{{- end }}
{{ include "hpcc.addSecurityContext" (dict "root" $ "me" .) | indent 8 }}
{{- include "hpcc.addResources" (dict "me" ($roxie.channelResources | default $roxie.resources)) | indent 8 }}
{{ include "hpcc.addImageAttrs" $commonCtx | indent 8 }}
        volumeMounts:
{{ include "hpcc.addConfigMapVolumeMount" $roxie | indent 8 }}
{{ include "hpcc.addVolumeMounts" $commonCtx | indent 8 }}
{{ include "hpcc.addSecretVolumeMounts" $commonCtx | indent 8 }}
{{- if not $roxie.serverReplicas }}
{{ include "hpcc.addCertificateVolumeMount" (dict "root" $ "component" "roxie-agent" "name" $name "external" false) | indent 8 }}
{{ include "hpcc.addCertificateVolumeMount" (dict "root" $ "component" "roxie-agent" "name" $name "certificate" $roxie.certificate "external" true) | indent 8 }}
{{ include "hpcc.addUDPCertificateVolumeMount" (dict "root" $ "component" "udpkey" "name" $udpkeyname ) | indent 8 }}
{{- end }}

      volumes:
{{ include "hpcc.addConfigMapVolume" $roxie | indent 6 }}
{{ include "hpcc.addVolumes" $commonCtx | indent 6 }}
{{ include "hpcc.addSecretVolumes" $commonCtx | indent 6 }}
{{- if not $roxie.serverReplicas }}
{{ include "hpcc.addCertificateVolume" (dict "root" $ "component" "roxie-agent" "name" $name "external" false) | indent 6 }}
{{ include "hpcc.addCertificateVolume" (dict "root" $ "component" "roxie-agent" "name" $name "certificate" $roxie.certificate "external" true) | indent 6 }}
{{ include "hpcc.addUDPCertificateVolume" (dict "root" $ "component" "udpkey" "name" $udpkeyname) | indent 6 }}
{{- end }}

---

{{- end }}
{{- end }}
{{- end }}
{{- end }}
 <|MERGE_RESOLUTION|>--- conflicted
+++ resolved
@@ -116,11 +116,7 @@
         {{- include "hpcc.addStandardLabels" (dict "root" $ "component" "topology-server" "name" "roxie" "instance" $commonCtx.toponame) | indent 8 }}
         run: {{ $commonCtx.toponame | quote }}
         roxie-cluster: {{ $roxie.name | quote }}
-<<<<<<< HEAD
         helmVersion: 8.9.0-trunk0
-=======
-        helmVersion: 8.8.5-closedown0
->>>>>>> 69e09c51
 {{- if hasKey $.Values.global "metrics" }}
  {{- include "hpcc.generateMetricsReporterLabel"  $.Values.global.metrics | nindent 8}}
 {{- end }}
@@ -180,12 +176,8 @@
 metadata:
   name: {{ $commonCtx.toponame | quote }}
   labels:
-<<<<<<< HEAD
     helmVersion: 8.9.0-trunk0
-=======
-    helmVersion: 8.8.5-closedown0
     {{- include "hpcc.addStandardLabels" (dict "root" $ "component" "topology-server" "name" "roxie" "instance" $commonCtx.toponame) | indent 4 }}
->>>>>>> 69e09c51
 spec:
   ports:
   - port: {{ $commonCtx.topoport  }}
@@ -244,12 +236,8 @@
         roxie-cluster: {{ $roxie.name | quote }}
         accessDali: "yes"
         accessEsp: "yes"
-<<<<<<< HEAD
         helmVersion: 8.9.0-trunk0
-=======
-        helmVersion: 8.8.5-closedown0
         {{- include "hpcc.addStandardLabels" (dict "root" $ "component" "roxie-server" "name" "roxie" "instance" $servername) | indent 8 }}
->>>>>>> 69e09c51
 {{- if hasKey $.Values.global "metrics" }}
  {{- include "hpcc.generateMetricsReporterLabel" $.Values.global.metrics | nindent 8}}
 {{- end }}
@@ -351,11 +339,7 @@
         roxie-cluster: {{ $roxie.name | quote }}
         accessDali: "yes"
         accessEsp: "yes"
-<<<<<<< HEAD
         helmVersion: 8.9.0-trunk0
-=======
-        helmVersion: 8.8.5-closedown0
->>>>>>> 69e09c51
 {{- if hasKey $.Values.global "metrics" }}
  {{- include "hpcc.generateMetricsReporterLabel" $.Values.global.metrics | nindent 8}}
 {{- end }}
