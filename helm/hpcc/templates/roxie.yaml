--- conflicted
+++ resolved
@@ -104,11 +104,7 @@
       labels:
         run: {{ $commonCtx.toponame | quote }}
         roxie-cluster: {{ $roxie.name | quote }}
-<<<<<<< HEAD
         helmVersion: 8.3.0-trunk0
-=======
-        helmVersion: 8.2.13-closedown0
->>>>>>> 41d24916
 {{- if hasKey $toposerver "labels" }}
 {{ toYaml $toposerver.labels | indent 8 }}
 {{- end }}
@@ -218,11 +214,7 @@
         roxie-cluster: {{ $roxie.name | quote }}
         accessDali: "yes"
         accessEsp: "yes"
-<<<<<<< HEAD
         helmVersion: 8.3.0-trunk0
-=======
-        helmVersion: 8.2.13-closedown0
->>>>>>> 41d24916
 {{- if hasKey $roxie "labels" }}
 {{ toYaml $roxie.labels | indent 8 }}
 {{- end }}
@@ -324,11 +316,7 @@
         roxie-cluster: {{ $roxie.name | quote }}
         accessDali: "yes"
         accessEsp: "yes"
-<<<<<<< HEAD
         helmVersion: 8.3.0-trunk0
-=======
-        helmVersion: 8.2.13-closedown0
->>>>>>> 41d24916
 {{- if hasKey $roxie "labels" }}
 {{ toYaml $roxie.labels | indent 8 }}
 {{- end }}
