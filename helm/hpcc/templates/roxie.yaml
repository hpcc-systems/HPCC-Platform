{{/*

---  DO NOT EDIT THIS FILE - all configuration of HPCC platform should be done via values.yaml ----
  
##############################################################################

    HPCC SYSTEMS software Copyright (C) 2021 HPCC Systems®.

    Licensed under the Apache License, Version 2.0 (the "License");
    you may not use this file except in compliance with the License.
    You may obtain a copy of the License at

       http://www.apache.org/licenses/LICENSE-2.0

    Unless required by applicable law or agreed to in writing, software
    distributed under the License is distributed on an "AS IS" BASIS,
    WITHOUT WARRANTIES OR CONDITIONS OF ANY KIND, either express or implied.
    See the License for the specific language governing permissions and
    limitations under the License.
    
##############################################################################

*/}}

{{/*
roxie configmap
Pass in dict with root and me
*/}}
{{- define "hpcc.roxieConfigMap" -}}
apiVersion: v1
metadata:
  name: {{ .me.name }}-configmap
data:
  {{ .me.name }}.yaml:
    version: 1.0
    roxie:
{{-  $root := .root -}}
{{-  $component := .me }}
      services:
{{-  range $service := .me.services }}
      - name: {{ $service.name }}
{{    toYaml (omit $service "tls" "name") | indent 8 }}
{{-   if ne (int $service.servicePort) 0 }}
{{-    include "hpcc.addTLSServiceEntries" (dict "root" $root "service" $service "component" $component "visibility" $service.visibility "remoteClients" $service.remoteClients "trustClients" $service.trustClients "includeTrustedPeers" true "incluedRoxieAndEspServices" true) | indent 6 }}
{{-   end }}
{{-  end }}
{{   toYaml ( omit .me "logging" "tracing" "topoServer" "encryptInTransit" "env" "services") | indent 6 }}
      numChannels: {{ .numChannels }}
      topologyServers: "{{ .toponame }}:{{ .topoport }}"
      heartbeatInterval: {{ .heartbeatInterval }}
      resolveLocally: false
{{-  $mtlsEnabled := (eq (include "hpcc.isMtlsEnabled" (dict "root" .root)) "true") -}}
{{/* By default use encryption if local certificates are enabled, but allow it to be turned off via roxie .encryptInTransit value */}}
{{-  if (hasKey .me "encryptInTransit") -}}
{{-   if and (.me.encryptInTransit) (not $mtlsEnabled) -}}
{{-    $_ := fail (printf "Roxie %s encryptInTransit requires local cert-manager configuration." .me.name ) }}
{{-   end }}
      encryptInTransit: {{ .me.encryptInTransit }}
{{   else }}
      encryptInTransit: {{ $mtlsEnabled }}
{{   end -}}
{{-  include "hpcc.generateLoggingConfig" (dict "root" .root "me" .me) | indent 6 }}
{{- include "hpcc.generateTracingConfig" (dict "root" .root "me" .me) | indent 6 }}
{{   include "hpcc.generateVaultConfig" . | indent 6 }}
    global:
{{   include "hpcc.generateGlobalConfigMap" .root | indent 6 }}
{{- end -}}{{/*define "hpcc.roxieConfigMap"*/}}

{{- define "hpcc.roxieTopoConfigMap" -}}
apiVersion: v1
metadata:
  name: {{ .toponame }}-configmap
data:
  {{ .toponame }}.yaml:
    version: 1.0
    toposerver:
{{   toYaml ( omit .toposerver "logging" "tracing" "env") | indent 6 }}
{{-  include "hpcc.generateLoggingConfig" (dict "root" .root "me" .toposerver) | indent 6 }}
{{-  include "hpcc.generateTracingConfig" (dict "root" .root "me" .toposerver) | indent 6 }}
    global:
{{   include "hpcc.generateGlobalConfigMap" .root | indent 6 }}
{{- end -}}{{/*define "hpcc.roxieConfigMap"*/}}

{{  range $roxie := $.Values.roxie -}}
{{-  if not $roxie.disabled -}}
{{-   $env := concat ($.Values.global.env | default list) (.env | default list) -}}
{{-   $secretsCategories := list "system" "eclUser" "ecl" "storage" }}
{{-   $toposerver := ($roxie.topoServer | default dict) -}}
{{-   $enginePlaneDetails := dict -}}
{{-   $_ := include "hpcc.getEnginePlanes" (dict "root" $ "me" . "result" $enginePlaneDetails) -}}
{{-   $commonCtx := dict "root" $ "me" $roxie "includeCategories" $enginePlaneDetails.planeCategories "includeNames" $enginePlaneDetails.namedPlanes "secretsCategories" $secretsCategories "toposerver" $toposerver "env" $env }}
{{-   $_ := set $commonCtx "toponame" (printf "%s-toposerver" $roxie.name) -}}
{{-   $_ := set $commonCtx "numChannels" ($roxie.numChannels | int | default 1) -}}
{{-   $_ := set $commonCtx "topoport" ($toposerver.port | int | default 9004) -}}
{{-   $_ := set $commonCtx "heartbeatInterval" ($toposerver.heartbeatInterval | int | default 10000) -}}
{{-   $_ := set $toposerver "name" $commonCtx.toponame -}}
{{-   $configSHA := include "hpcc.getConfigSHA" ($commonCtx | merge (dict "configMapHelper" "hpcc.roxieConfigMap" "component" "roxie" "excludeKeys" "global")) }}
{{-   $topoconfigSHA := include "hpcc.getConfigSHA" ($commonCtx | merge (dict "configMapHelper" "hpcc.roxieTopoConfigMap" "component" "toposerver" "excludeKeys" "global")) }}
{{-   include "hpcc.checkDefaultStoragePlane" $commonCtx }}
{{-   $singleNode := (hasKey $roxie "singleNode") | ternary $roxie.singleNode ((hasKey $roxie "localAgent") | ternary $roxie.localAgent false) }}
{{-   if not $singleNode -}}
{{-    $servername := printf "%s-server" $roxie.name -}}
{{-    $udpkeyname := $roxie.name -}}
{{-    range $service := $roxie.services }}
{{-     range $remoteClient := $service.remoteClients }}
  {{     include "hpcc.addExternalRemoteClientCertificate" (dict "root" $ "client" $remoteClient.name "organization" $remoteClient.organization "instance" $service.name "component" "roxie" "visibility" $service.visibility "secretTemplate" $remoteClient.secretTemplate) }}
{{-     end }}
{{-     if ne (int $service.servicePort)  0 }}
{{-      $_ := set $service "port" $service.servicePort }} 
{{-     end }}
{{-    end }}

apiVersion: apps/v1
kind: Deployment
metadata:
  name: {{ $commonCtx.toponame | quote }}
spec:
  replicas: {{ $toposerver.replicas | default 1 }}
  selector:
    matchLabels:
      run: {{ $commonCtx.toponame | quote }}
  template:
    metadata:
      labels:
{{-    include "hpcc.addStandardLabels" (dict "root" $ "component" "topology-server" "name" "roxie" "instance" $commonCtx.toponame) | indent 8 }}
        run: {{ $commonCtx.toponame | quote }}
        roxie-cluster: {{ $roxie.name | quote }}
        {{- include "hpcc.generateHelmVersion" . | nindent 8 }}
{{- if hasKey $.Values.global "metrics" }}
{{-     include "hpcc.generateMetricsReporterLabel"  $.Values.global.metrics | nindent 8}}
{{-    end }}
{{-    if hasKey $toposerver "labels" }}
{{      toYaml $toposerver.labels | indent 8 }}
{{-    end }}
      annotations:
        checksum/config: {{ $topoconfigSHA }}
{{-    include "hpcc.generateAnnotations" (dict "root" $commonCtx.root "me" $toposerver) | indent 8 }}
{{-    if hasKey $.Values.global "metrics" }}
{{-     include "hpcc.addPrometheusScrapeAnnotations"  $.Values.global.metrics | nindent 8 }}
{{-    end }}
    spec:
{{-    include "hpcc.placementsByPodTargetType" (dict "root" $ "pod" $commonCtx.toponame "target" $roxie.name "type" "roxie") | indent 6 }}
      serviceAccountName: "hpcc-default"
{{-    include "hpcc.addImagePullSecrets" $commonCtx | nindent 6 -}}
      containers:
      - name: {{ $commonCtx.toponame | quote }}
{{     include "hpcc.addSentinelProbes" $toposerver | indent 8 }}
{{-    include "hpcc.addSecurityContext" $commonCtx | indent 8 }}
{{-    $defaultResources := dict "cpu" "500m" "memory" "200Mi" }}
{{-    include "hpcc.addResources" (dict "me" .topoResources "defaults" $defaultResources "root" $) | indent 8 }}
{{     include "hpcc.addImageAttrs" $commonCtx | indent 8 }}
        workingDir: /var/lib/HPCCSystems
        command: [ {{ include "hpcc.componentCommand" (dict "me" $toposerver "root" $ "process" "toposerver") }} ] 
        args: [ {{- include "hpcc.componentStartArgs" (dict "me" $toposerver "root" $ "process" "toposerver") | nindent 16 }}
                {{ include "hpcc.configArg" $toposerver }}
              ]
        env:
{{     include "hpcc.mergeEnvironments" $env | indent 8 -}}
        - name: "SENTINEL"
          value: "/tmp/{{ $commonCtx.toponame }}.sentinel"
        volumeMounts:
{{     include "hpcc.addConfigMapVolumeMount" $toposerver | indent 8 }}
{{     include "hpcc.addCertificateVolumeMount" (dict "root" $ "component" "topo" "name" $commonCtx.toponame "external" false) | indent 8 }}
      volumes:
{{     include "hpcc.addConfigMapVolume" $toposerver | indent 6 }}
{{     include "hpcc.addCertificateVolume" (dict "root" $ "component" "topo" "name" $commonCtx.toponame "external" false) | indent 6 }}

---
{{     include "hpcc.addCertificate" (dict "root" $ "name" $commonCtx.toponame "servicename" $commonCtx.toponame "component" "topo" "external" false) }}
{{     include "hpcc.addUDPCertificate" (dict "root" $ "name" $udpkeyname "component" "udpkey") }}

---
{{-    range $service := $roxie.services }}
{{-     if ne (int $service.servicePort)  0 }}
{{       include "hpcc.addService" ( dict "root" $ "name" $service.name "service" $service "selector" $servername "defaultPort" $service.servicePort) }}
---
{{-     end }}
{{-    end }}

apiVersion: v1
kind: Service
metadata:
  name: {{ $commonCtx.toponame | quote }}
  labels:
    {{- include "hpcc.generateHelmVersion" . | nindent 4 }}
    {{- include "hpcc.addStandardLabels" (dict "root" $ "component" "topology-server" "name" "roxie" "instance" $commonCtx.toponame) | indent 4 }}
spec:
  ports:
  - port: {{ $commonCtx.topoport  }}
    protocol: TCP
    targetPort: {{ $commonCtx.topoport }}
  selector:
    run: {{ $commonCtx.toponame | quote }}
  clusterIP: None # Headless service
---

apiVersion: networking.k8s.io/v1
kind: NetworkPolicy
metadata:
  name: {{ printf "%s-internal-traffic" $roxie.name }}
spec:
  podSelector:
    matchLabels:
      roxie-cluster: {{ $roxie.name | quote }}
  policyTypes:
  - Ingress
  - Egress
  ingress:
  - from:
    - podSelector:
        matchLabels:
          roxie-cluster: {{ $roxie.name | quote }}
  egress:
  - to:
    - podSelector:
        matchLabels:
          roxie-cluster: {{ $roxie.name | quote }}

---
kind: ConfigMap 
{{     include "hpcc.generateConfig" ($commonCtx | merge (dict "configMapHelper" "hpcc.roxieConfigMap")) }}
---
kind: ConfigMap 
{{     include "hpcc.generateConfig" ($commonCtx | merge (dict "configMapHelper" "hpcc.roxieTopoConfigMap")) }}
---

<<<<<<< HEAD
{{-    $_ := set $commonCtx "instanceNames" list -}}
{{     if $roxie.serverReplicas -}}
{{      $_ := set $commonCtx "instanceNames" (list $servername) -}}
=======
{{- $_ := set $commonCtx "instanceNames" list -}}
{{ if $roxie.serverReplicas -}}
{{ $_ := set $commonCtx "instanceNames" (list $servername) }}
>>>>>>> 3727324d
apiVersion: apps/v1
kind: Deployment
metadata:
  name: {{ $servername | quote }}
spec:
  replicas: {{ $roxie.serverReplicas }}
  selector:
    matchLabels:
      run: {{ $servername | quote }}
  template:
    metadata:
      labels:
        run: {{ $servername | quote }}
        server: {{ $roxie.name | quote }}
        roxie-cluster: {{ $roxie.name | quote }}
        accessDali: "yes"
        accessEsp: "yes"
        {{- include "hpcc.generateHelmVersion" . | nindent 8 }}
        {{- include "hpcc.addStandardLabels" (dict "root" $ "component" "roxie-server" "name" "roxie" "instance" $servername) | indent 8 }}
{{-     if hasKey $.Values.global "metrics" }}
{{-      include "hpcc.generateMetricsReporterLabel" $.Values.global.metrics | nindent 8}}
{{-     end }}
{{-     if hasKey $roxie "labels" }}
{{       toYaml $roxie.labels | indent 8 }}
{{-     end }}
      annotations:
        checksum/config: {{ $configSHA }}
{{-     include "hpcc.generateAnnotations" $commonCtx | indent 8 }}
{{-     if hasKey $.Values.global "metrics" }}
{{-      include "hpcc.addPrometheusScrapeAnnotations" $.Values.global.metrics | nindent 8 }}
{{-     end }}
{{-     if hasKey $roxie "annotations" }}
{{       toYaml $roxie.annotations | indent 8 }}
{{-     end }}
    spec:
{{-     include "hpcc.placementsByPodTargetType" (dict "root" $ "pod" $servername "target" $roxie.name "type" "roxie") | indent 6 }}
      serviceAccountName: "hpcc-default"
      initContainers:
{{-     include "hpcc.createConfigInitContainers" $commonCtx | indent 6 }}
{{-     include "hpcc.addImagePullSecrets" $commonCtx | nindent 6 -}}
      terminationGracePeriodSeconds: {{ add ($roxie.agentQueryReleaseDelaySeconds | default 60) 30 }}
      containers:
      - name: {{ $servername | quote }}
        workingDir: /var/lib/HPCCSystems
        command: [ {{ include "hpcc.componentCommand" (dict "me" $roxie "root" $ "process" "roxie") }} ] 
        args: [ {{- include "hpcc.componentStartArgs" (dict "me" $roxie "root" $ "process" "roxie") | nindent 16 }}
                {{ include "hpcc.daliArg" (dict "root" $ "component" "Roxie" "optional" false) }},
                "--server=true" 
              ]
        env:
{{      include "hpcc.mergeEnvironments" $env | indent 8 -}}
        - name: "SENTINEL"
          value: "/tmp/{{ $roxie.name }}.sentinel"
{{-     $local := dict "first" true }}
{{-     range $service := $roxie.services }}
{{-      if ne (int $service.servicePort)  0 }}
{{-       if $local.first }}
{{- $_ := set $local "first" false }}
        ports:
{{-       end }}
        - name: {{ $service.name }}
          containerPort: {{ $service.servicePort }}
{{-      end }}
{{-     end }}
        lifecycle:
          preStop:
            exec:
              command: ["testsocket", ".", "control:closedown"]        
{{      include "hpcc.addSentinelProbes" ( $roxie | merge (dict "readyProbeName" ".ready" )) | indent 8 }}
{{      include "hpcc.addSecurityContext" (dict "root" $ "me" .) | indent 8 }}
{{-     include "hpcc.addResources" (dict "me"  ($roxie.serverResources | default $roxie.resources) "root" $) | indent 8 }}
{{      include "hpcc.addImageAttrs" $commonCtx | indent 8 }}
        volumeMounts:
{{      include "hpcc.addConfigMapVolumeMount" $roxie | indent 8 }}
{{      include "hpcc.addVolumeMounts" $commonCtx | indent 8 }}
{{      include "hpcc.addSecretVolumeMounts" $commonCtx | indent 8 }}
{{      include "hpcc.addVaultClientCertificateVolumeMounts" $commonCtx | indent 8 }}
{{      include "hpcc.addCertificateVolumeMount" (dict "root" $ "component" "roxie-server" "name" $servername "external" false) | indent 8 }}
{{      include "hpcc.addCertificateVolumeMount" (dict "root" $ "component" "roxie-server" "name" $servername "certificate" $roxie.certificate "external" true "includeRemote" true) | indent 8 }}
{{      include "hpcc.addUDPCertificateVolumeMount" (dict "root" $ "component" "udpkey" "name" $udpkeyname ) | indent 8 }}
      volumes:
{{      include "hpcc.addConfigMapVolume" $roxie | indent 6 }}
{{      include "hpcc.addVolumes" $commonCtx | indent 6 }}
{{      include "hpcc.addSecretVolumes" $commonCtx | indent 6 }}
{{      include "hpcc.addVaultClientCertificateVolumes" $commonCtx | indent 6 }}
{{      include "hpcc.addCertificateVolume" (dict "root" $ "component" "roxie-server" "name" $servername "external" false) | indent 6 }}
{{      include "hpcc.addCertificateVolume" (dict "root" $ "component" "roxie-server" "name" $servername "certificate" $roxie.certificate "external" true "includeRemote" true) | indent 6 }}
{{      include "hpcc.addUDPCertificateVolume" (dict "root" $ "component" "udpkey" "name" $udpkeyname) | indent 6 }}

---
{{      include "hpcc.addCertificate" (dict "root" $ "name" $servername "services" $roxie.services "component" "roxie-server" "external" false) }}
{{      include "hpcc.addCertificate" (dict "root" $ "name" $servername "services" $roxie.services "component" "roxie-server" "external" true "includeRemote" true) }}
---
{{     end -}}{{/* if serverReplicas */}}

{{- $agentPublicCertName := printf "%s-agent" $roxie.name }}
{{     include "hpcc.addCertificate" (dict "root" $ "name" $agentPublicCertName "services" $roxie.services "component" "roxie-agent" "external" true "includeRemote" true) }}

{{     range $c, $e := until ($commonCtx.numChannels|int) -}}
{{- $channel := add $c 1 -}}
{{- $name := printf "%s-agent-%d" $roxie.name $channel }}
{{- $_ := set $commonCtx "instanceNames" (append $commonCtx.instanceNames $name) }}

{{      include "hpcc.addCertificate" (dict "root" $ "name" $name "services" $roxie.services "component" "roxie-agent" "external" false) }}
---
apiVersion: apps/v1
kind: Deployment
metadata:
  name: {{ $name | quote}}
spec:
  replicas: {{ (hasKey $roxie "replicas") | ternary $roxie.replicas 1 }}
  selector:
    matchLabels:
      run: {{ $name | quote}}
  template:
    metadata:
      labels:
{{-     include "hpcc.addStandardLabels" (dict "root" $ "component" "roxie-agent" "name" "roxie" "instance" $name) | indent 8 }}
        run: {{ $name | quote}}
{{-     if not $roxie.serverReplicas }}        
        server: {{ $servername | quote }}
{{-     end }}
        roxie-cluster: {{ $roxie.name | quote }}
        accessDali: "yes"
        accessEsp: "yes"
        {{- include "hpcc.generateHelmVersion" . | nindent 8 }}
{{- if hasKey $.Values.global "metrics" }}
{{-      include "hpcc.generateMetricsReporterLabel" $.Values.global.metrics | nindent 8}}
{{-     end }}
{{-     if hasKey $roxie "labels" }}
{{       toYaml $roxie.labels | indent 8 }}
{{-     end }}
      annotations:
        checksum/config: {{ $configSHA }}
{{-     include "hpcc.generateAnnotations" $commonCtx | indent 8 }}
{{-     if hasKey $.Values.global "metrics" }}
{{-      include "hpcc.addPrometheusScrapeAnnotations" $.Values.global.metrics | nindent 8 }}
{{-     end }}
    spec:
{{-     include "hpcc.placementsByPodTargetType" (dict "root" $ "pod" $name "target" $roxie.name "type" "roxie") | indent 6 }}
      serviceAccountName: "hpcc-default"
      initContainers:
{{-     include "hpcc.createConfigInitContainers" $commonCtx | indent 6 }}
{{-     include "hpcc.addImagePullSecrets" $commonCtx | nindent 6 -}}
      terminationGracePeriodSeconds: {{ add ($roxie.agentQueryReleaseDelaySeconds | default 60) 30 }}
      containers:
      - name: {{ $name | quote}}
        workingDir: /var/lib/HPCCSystems
        command: [ {{ include "hpcc.componentCommand" (dict "me" $roxie "root" $ "process" "roxie") }} ] 
        args: [ {{- include "hpcc.componentStartArgs" (dict "me" $roxie "root" $ "process" "roxie") | nindent 16 }}
                {{ include "hpcc.configArg" $roxie }},
                {{ include "hpcc.daliArg" (dict "root" $ "component" "Roxie" "optional" false) }},
                "--channels={{ $channel }}", 
                "--server={{ not $roxie.serverReplicas }}",
              ]
        env:
{{      include "hpcc.mergeEnvironments" $env | indent 8 -}}
        - name: "SENTINEL"
          value: "/tmp/{{ $roxie.name }}.sentinel"
{{-     if not $roxie.serverReplicas }}
{{- $local := dict "first" true }}
{{-      range $service := $roxie.services }}
{{-       if ne (int $service.servicePort)  0 }}
{{-        if $local.first }}
{{- $_ := set $local "first" false }}
        ports:
{{-        end }}
        - name: {{ $service.name }}
          containerPort: {{ $service.servicePort }}
{{-       end }}
{{-      end }}
        lifecycle:
          preStop:
            exec:
              command: ["testsocket", ".", "control:closedown"]
{{       include "hpcc.addSentinelProbes" ( $roxie | merge (dict "readyProbeName" ".ready" )) | indent 8 }}
{{-     end }}{{/* not serverReplicas */}}
{{      include "hpcc.addSecurityContext" (dict "root" $ "me" .) | indent 8 }}
{{-     include "hpcc.addResources" (dict "me" ($roxie.channelResources | default $roxie.resources) "root" $) | indent 8 }}
{{      include "hpcc.addImageAttrs" $commonCtx | indent 8 }}
        volumeMounts:
{{      include "hpcc.addConfigMapVolumeMount" $roxie | indent 8 }}
{{      include "hpcc.addVolumeMounts" $commonCtx | indent 8 }}
{{      include "hpcc.addSecretVolumeMounts" $commonCtx | indent 8 }}
{{      include "hpcc.addVaultClientCertificateVolumeMounts" $commonCtx | indent 8 }}
{{-     if not $roxie.serverReplicas }}

{{       include "hpcc.addCertificateVolumeMount" (dict "root" $ "component" "roxie-agent" "name" $name "external" false) | indent 8 }}
{{       include "hpcc.addCertificateVolumeMount" (dict "root" $ "component" "roxie-agent" "name" $agentPublicCertName "certificate" $roxie.certificate "external" true "includeRemote" true) | indent 8 }}
{{       include "hpcc.addUDPCertificateVolumeMount" (dict "root" $ "component" "udpkey" "name" $udpkeyname ) | indent 8 }}
{{-     end }}{{/* not serverReplicas */}}

      volumes:
{{      include "hpcc.addConfigMapVolume" $roxie | indent 6 }}
{{      include "hpcc.addVolumes" $commonCtx | indent 6 }}
{{      include "hpcc.addSecretVolumes" $commonCtx | indent 6 }}
{{      include "hpcc.addVaultClientCertificateVolumes" $commonCtx | indent 6 }}
{{-     if not $roxie.serverReplicas }}
{{       include "hpcc.addCertificateVolume" (dict "root" $ "component" "roxie-agent" "name" $name "external" false) | indent 6 }}
{{       include "hpcc.addCertificateVolume" (dict "root" $ "component" "roxie-agent" "name" $agentPublicCertName "certificate" $roxie.certificate "external" true "includeRemote" true) | indent 6 }}
{{       include "hpcc.addUDPCertificateVolume" (dict "root" $ "component" "udpkey" "name" $udpkeyname) | indent 6 }}
{{-     end }}{{/* not serverReplicas */}}
---

{{-    end }}
{{-   end }}{{/* if not singlenode */}}
---
{{    include "hpcc.addEgress" (dict "root" $ "me" $roxie "labels" $commonCtx.instanceNames) }}
{{-   if hasKey . "hpa" }}
{{-    include "hpcc.addHorizontalPodAutoscaler" (dict "name" $roxie.name "kind" "Deployment" "hpa" $roxie.hpa) }}
{{-   end }}
{{-  end }}{{/* if not disabled */}}
{{- end }}{{/* range */}}
<|MERGE_RESOLUTION|>--- conflicted
+++ resolved
@@ -224,15 +224,9 @@
 {{     include "hpcc.generateConfig" ($commonCtx | merge (dict "configMapHelper" "hpcc.roxieTopoConfigMap")) }}
 ---
 
-<<<<<<< HEAD
 {{-    $_ := set $commonCtx "instanceNames" list -}}
 {{     if $roxie.serverReplicas -}}
-{{      $_ := set $commonCtx "instanceNames" (list $servername) -}}
-=======
-{{- $_ := set $commonCtx "instanceNames" list -}}
-{{ if $roxie.serverReplicas -}}
-{{ $_ := set $commonCtx "instanceNames" (list $servername) }}
->>>>>>> 3727324d
+{{      $_ := set $commonCtx "instanceNames" (list $servername) }}
 apiVersion: apps/v1
 kind: Deployment
 metadata:
