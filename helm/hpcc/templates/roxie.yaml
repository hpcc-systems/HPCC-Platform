{{/*

---  DO NOT EDIT THIS FILE - all configuration of HPCC platform should be done via values.yaml ----
  
##############################################################################

    HPCC SYSTEMS software Copyright (C) 2021 HPCC Systems®.

    Licensed under the Apache License, Version 2.0 (the "License");
    you may not use this file except in compliance with the License.
    You may obtain a copy of the License at

       http://www.apache.org/licenses/LICENSE-2.0

    Unless required by applicable law or agreed to in writing, software
    distributed under the License is distributed on an "AS IS" BASIS,
    WITHOUT WARRANTIES OR CONDITIONS OF ANY KIND, either express or implied.
    See the License for the specific language governing permissions and
    limitations under the License.
    
##############################################################################

*/}}

{{/*
roxie configmap
Pass in dict with root and me
*/}}
{{- define "hpcc.roxieConfigMap" -}}
apiVersion: v1
metadata:
  name: {{ .me.name }}-configmap
data:
  {{ .me.name }}.yaml:
    version: 1.0
    roxie:
{{- $root := .root -}}
{{- $component := .me }}
      services:
  {{- range $service := .me.services }}
      - name: {{ $service.name }}
{{ toYaml (omit $service "tls" "name") | indent 8 }}
   {{- if ne (int $service.servicePort) 0 }}
     {{- include "hpcc.addTLSServiceEntries" (dict "root" $root "service" $service "component" $component "visibility" $service.visibility) | indent 6 }}
   {{- end }}
  {{- end }}
{{ toYaml ( omit .me "logging" "topoServer" "encryptInTransit" "env" "services") | indent 6 }}
      numChannels: {{ .numChannels }}
      topologyServers: "{{ .toponame }}:{{ .topoport }}"
      heartbeatInterval: {{ .heartbeatInterval }}
      resolveLocally: false
{{- $mtlsEnabled := (eq (include "hpcc.isMtlsEnabled" (dict "root" .root)) "true") -}}
{{/* By default use encryption if local certificates are enabled, but allow it to be turned off via roxie .encryptInTransit value */}}
{{- if (hasKey .me "encryptInTransit") -}}
  {{- if and (.me.encryptInTransit) (not $mtlsEnabled) -}}
    {{- $_ := fail (printf "Roxie %s encryptInTransit requires local cert-manager configuration." .me.name ) }}
  {{- end }}
      encryptInTransit: {{ .me.encryptInTransit }}
{{ else }}
      encryptInTransit: {{ $mtlsEnabled }}
{{ end -}}
{{- include "hpcc.generateLoggingConfig" (dict "root" .root "me" .me) | indent 6 }}
{{ include "hpcc.generateVaultConfig" . | indent 6 }}
    global:
{{ include "hpcc.generateGlobalConfigMap" .root | indent 6 }}
{{- end -}}

{{- define "hpcc.roxieTopoConfigMap" -}}
apiVersion: v1
metadata:
  name: {{ .toponame }}-configmap
data:
  {{ .toponame }}.yaml:
    version: 1.0
    toposerver:
{{ toYaml ( omit .toposerver "logging" "env") | indent 6 }}
{{- include "hpcc.generateLoggingConfig" (dict "root" .root "me" .toposerver) | indent 6 }}
    global:
{{ include "hpcc.generateGlobalConfigMap" .root | indent 6 }}
{{- end -}}

{{ range $roxie := $.Values.roxie -}}
{{- if not $roxie.disabled -}}
{{- $env := concat ($.Values.global.env | default list) (.env | default list) -}}
{{- $secretsCategories := list "system" "eclUser" "ecl" "storage" }}
{{- $toposerver := ($roxie.topoServer | default dict) -}}
{{- $enginePlaneDetails := dict -}}
{{- $_ := include "hpcc.getEnginePlanes" (dict "root" $ "me" . "result" $enginePlaneDetails) -}}
{{- $commonCtx := dict "root" $ "me" $roxie "includeCategories" $enginePlaneDetails.planeCategories "includeNames" $enginePlaneDetails.namedPlanes "secretsCategories" $secretsCategories "toposerver" $toposerver "env" $env }}
{{- $_ := set $commonCtx "toponame" (printf "%s-toposerver" $roxie.name) -}}
{{- $_ := set $commonCtx "numChannels" ($roxie.numChannels | int | default 1) -}}
{{- $_ := set $commonCtx "topoport" ($toposerver.port | int | default 9004) -}}
{{- $_ := set $commonCtx "heartbeatInterval" ($toposerver.heartbeatInterval | int | default 10000) -}}
{{- $_ := set $toposerver "name" $commonCtx.toponame -}}
{{- $configSHA := include "hpcc.getConfigSHA" ($commonCtx | merge (dict "configMapHelper" "hpcc.roxieConfigMap" "component" "roxie" "excludeKeys" "global")) }}
{{- $topoconfigSHA := include "hpcc.getConfigSHA" ($commonCtx | merge (dict "configMapHelper" "hpcc.roxieTopoConfigMap" "component" "toposerver" "excludeKeys" "global")) }}
{{- include "hpcc.checkDefaultStoragePlane" $commonCtx }}
{{- if not $roxie.localAgent -}}
{{- $_ := set $roxie "localAgent" false -}}
{{- $servername := printf "%s-server" $roxie.name -}}
{{- $udpkeyname := $roxie.name -}}
{{- range $service := $roxie.services }}
 {{- if ne (int $service.servicePort)  0 }}
  {{- $_ := set $service "port" $service.servicePort }} 
 {{- end }}
{{- end }}

apiVersion: apps/v1
kind: Deployment
metadata:
  name: {{ $commonCtx.toponame | quote }}
spec:
  replicas: {{ $toposerver.replicas | default 1 }}
  selector:
    matchLabels:
      run: {{ $commonCtx.toponame | quote }}
  template:
    metadata:
      labels:
        {{- include "hpcc.addStandardLabels" (dict "root" $ "component" "topology-server" "name" "roxie" "instance" $commonCtx.toponame) | indent 8 }}
        run: {{ $commonCtx.toponame | quote }}
        roxie-cluster: {{ $roxie.name | quote }}
<<<<<<< HEAD
        helmVersion: 9.1.0-trunk0
=======
        helmVersion: 9.0.11-closedown0
>>>>>>> 798b65ed
{{- if hasKey $.Values.global "metrics" }}
 {{- include "hpcc.generateMetricsReporterLabel"  $.Values.global.metrics | nindent 8}}
{{- end }}
{{- if hasKey $toposerver "labels" }}
{{ toYaml $toposerver.labels | indent 8 }}
{{- end }}
      annotations:
        checksum/config: {{ $topoconfigSHA }}
{{- if hasKey $.Values.global "metrics" }}
 {{- include "hpcc.addPrometheusScrapeAnnotations"  $.Values.global.metrics | nindent 8 }}
{{- end }}
{{- if hasKey $toposerver "annotations" }}
{{ toYaml $toposerver.annotations | indent 8 }}
{{- end }}
    spec:
      {{- include "hpcc.placementsByPodTargetType" (dict "root" $ "pod" $commonCtx.toponame "target" $roxie.name "type" "roxie") | indent 6 }}
      serviceAccountName: "hpcc-default"
      {{- include "hpcc.addImagePullSecrets" $commonCtx | nindent 6 -}}
      containers:
      - name: {{ $commonCtx.toponame | quote }}
{{ include "hpcc.addSentinelProbes" $toposerver | indent 8 }}
{{- include "hpcc.addSecurityContext" $commonCtx | indent 8 }}
{{- if not $.Values.global.privileged }}
{{- include "hpcc.addStubResources" ($commonCtx | merge (dict "instances" 1)) | indent 8 }}
{{- end }}
{{ include "hpcc.addImageAttrs" $commonCtx | indent 8 }}
        workingDir: /var/lib/HPCCSystems
        command: [ {{ include "hpcc.componentCommand" (dict "me" $toposerver "root" $ "process" "toposerver") }} ] 
        args: [ {{- include "hpcc.componentStartArgs" (dict "me" $toposerver "root" $ "process" "toposerver") | nindent 16 }}
                {{ include "hpcc.configArg" $toposerver }}
              ]
        env:
{{ include "hpcc.mergeEnvironments" $env | indent 8 -}}
        - name: "SENTINEL"
          value: "/tmp/{{ $commonCtx.toponame }}.sentinel"
        volumeMounts:
{{ include "hpcc.addConfigMapVolumeMount" $toposerver | indent 8 }}
{{ include "hpcc.addCertificateVolumeMount" (dict "root" $ "component" "topo" "name" $commonCtx.toponame "external" false) | indent 8 }}
      volumes:
{{ include "hpcc.addConfigMapVolume" $toposerver | indent 6 }}
{{ include "hpcc.addCertificateVolume" (dict "root" $ "component" "topo" "name" $commonCtx.toponame "external" false) | indent 6 }}

---
{{ include "hpcc.addCertificate" (dict "root" $ "name" $commonCtx.toponame "servicename" $commonCtx.toponame "component" "topo" "external" false) }}
{{ include "hpcc.addUDPCertificate" (dict "root" $ "name" $udpkeyname "component" "udpkey") }}

---
{{- range $service := $roxie.services }}
{{- if ne (int $service.servicePort)  0 }}
{{ include "hpcc.addService" ( dict "root" $ "name" $service.name "service" $service "selector" $servername "defaultPort" $service.servicePort "appProtocolHTTP" true) }}
---
{{- end }}
{{- end }}

apiVersion: v1
kind: Service
metadata:
  name: {{ $commonCtx.toponame | quote }}
  labels:
<<<<<<< HEAD
    helmVersion: 9.1.0-trunk0
=======
    helmVersion: 9.0.11-closedown0
>>>>>>> 798b65ed
    {{- include "hpcc.addStandardLabels" (dict "root" $ "component" "topology-server" "name" "roxie" "instance" $commonCtx.toponame) | indent 4 }}
spec:
  ports:
  - port: {{ $commonCtx.topoport  }}
    protocol: TCP
    targetPort: {{ $commonCtx.topoport }}
  selector:
    run: {{ $commonCtx.toponame | quote }}
  clusterIP: None # Headless service
---

apiVersion: networking.k8s.io/v1
kind: NetworkPolicy
metadata:
  name: {{ printf "%s-internal-traffic" $roxie.name }}
spec:
  podSelector:
    matchLabels:
      roxie-cluster: {{ $roxie.name | quote }}
  policyTypes:
  - Ingress
  - Egress
  ingress:
  - from:
    - podSelector:
        matchLabels:
          roxie-cluster: {{ $roxie.name | quote }}
  egress:
  - to:
    - podSelector:
        matchLabels:
          roxie-cluster: {{ $roxie.name | quote }}

---
kind: ConfigMap 
{{ include "hpcc.generateConfig" ($commonCtx | merge (dict "configMapHelper" "hpcc.roxieConfigMap")) }}
---
kind: ConfigMap 
{{ include "hpcc.generateConfig" ($commonCtx | merge (dict "configMapHelper" "hpcc.roxieTopoConfigMap")) }}
---

{{- $_ := set $commonCtx "instanceNames" list -}}
{{ if $roxie.serverReplicas -}}
{{ $_ := set $commonCtx "instanceNames" (list $servername) -}}
apiVersion: apps/v1
kind: Deployment
metadata:
  name: {{ $servername | quote }}
spec:
  replicas: {{ $roxie.serverReplicas }}
  selector:
    matchLabels:
      run: {{ $servername | quote }}
  template:
    metadata:
      labels:
        run: {{ $servername | quote }}
        server: {{ $roxie.name | quote }}
        roxie-cluster: {{ $roxie.name | quote }}
        accessDali: "yes"
        accessEsp: "yes"
<<<<<<< HEAD
        helmVersion: 9.1.0-trunk0
=======
        helmVersion: 9.0.11-closedown0
>>>>>>> 798b65ed
        {{- include "hpcc.addStandardLabels" (dict "root" $ "component" "roxie-server" "name" "roxie" "instance" $servername) | indent 8 }}
{{- if hasKey $.Values.global "metrics" }}
 {{- include "hpcc.generateMetricsReporterLabel" $.Values.global.metrics | nindent 8}}
{{- end }}
{{- if hasKey $roxie "labels" }}
{{ toYaml $roxie.labels | indent 8 }}
{{- end }}
      annotations:
        checksum/config: {{ $configSHA }}
{{- if hasKey $.Values.global "metrics" }}
 {{- include "hpcc.addPrometheusScrapeAnnotations" $.Values.global.metrics | nindent 8 }}
{{- end }}
{{- if hasKey $roxie "annotations" }}
{{ toYaml $roxie.annotations | indent 8 }}
{{- end }}
    spec:
      {{- include "hpcc.placementsByPodTargetType" (dict "root" $ "pod" $servername "target" $roxie.name "type" "roxie") | indent 6 }}
      serviceAccountName: "hpcc-default"
      initContainers:
      {{- include "hpcc.changePlaneMountPerms" $commonCtx | indent 6 }}
      {{- include "hpcc.addImagePullSecrets" $commonCtx | nindent 6 -}}
      terminationGracePeriodSeconds: {{ add ($roxie.agentQueryReleaseDelaySeconds | default 60) 30 }}
      containers:
      - name: {{ $servername | quote }}
        workingDir: /var/lib/HPCCSystems
        command: [ {{ include "hpcc.componentCommand" (dict "me" $roxie "root" $ "process" "roxie") }} ] 
        args: [ {{- include "hpcc.componentStartArgs" (dict "me" $roxie "root" $ "process" "roxie") | nindent 16 }}
                {{ include "hpcc.daliArg" (dict "root" $ "component" "Roxie" "optional" false) }},
                "--server=true" 
              ]
        env:
{{ include "hpcc.mergeEnvironments" $env | indent 8 -}}
        - name: "SENTINEL"
          value: "/tmp/{{ $roxie.name }}.sentinel"
{{- $local := dict "first" true }}
{{- range $service := $roxie.services }}
{{- if ne (int $service.servicePort)  0 }}
{{- if $local.first }}
{{- $_ := set $local "first" false }}
        ports:
{{- end }}
        - name: {{ $service.name }}
          containerPort: {{ $service.servicePort }}
{{- end }}
{{- end }}
        lifecycle:
          preStop:
            exec:
              command: ["testsocket", ".", "control:closedown"]        
{{ include "hpcc.addSentinelProbes" ( $roxie | merge (dict "readyProbeName" ".ready" )) | indent 8 }}
{{ include "hpcc.addSecurityContext" (dict "root" $ "me" .) | indent 8 }}
{{- include "hpcc.addResources" (dict "me"  ($roxie.serverResources | default $roxie.resources)) | indent 8 }}
{{ include "hpcc.addImageAttrs" $commonCtx | indent 8 }}
        volumeMounts:
{{ include "hpcc.addConfigMapVolumeMount" $roxie | indent 8 }}
{{ include "hpcc.addVolumeMounts" $commonCtx | indent 8 }}
{{ include "hpcc.addSecretVolumeMounts" $commonCtx | indent 8 }}
{{ include "hpcc.addCertificateVolumeMount" (dict "root" $ "component" "roxie-server" "name" $servername "external" false) | indent 8 }}
{{ include "hpcc.addCertificateVolumeMount" (dict "root" $ "component" "roxie-server" "name" $servername "certificate" $roxie.certificate "external" true) | indent 8 }}
{{ include "hpcc.addUDPCertificateVolumeMount" (dict "root" $ "component" "udpkey" "name" $udpkeyname ) | indent 8 }}
      volumes:
{{ include "hpcc.addConfigMapVolume" $roxie | indent 6 }}
{{ include "hpcc.addVolumes" $commonCtx | indent 6 }}
{{ include "hpcc.addSecretVolumes" $commonCtx | indent 6 }}
{{ include "hpcc.addCertificateVolume" (dict "root" $ "component" "roxie-server" "name" $servername "external" false) | indent 6 }}
{{ include "hpcc.addCertificateVolume" (dict "root" $ "component" "roxie-server" "name" $servername "certificate" $roxie.certificate "external" true) | indent 6 }}
{{ include "hpcc.addUDPCertificateVolume" (dict "root" $ "component" "udpkey" "name" $udpkeyname) | indent 6 }}

---
{{ include "hpcc.addCertificate" (dict "root" $ "name" $servername "services" $roxie.services "component" "roxie-server" "external" false) }}
{{ include "hpcc.addCertificate" (dict "root" $ "name" $servername "services" $roxie.services "component" "roxie-server" "external" true) }}
---

{{ end -}}
{{ range $c, $e := until ($commonCtx.numChannels|int) -}}
{{- $channel := add $c 1 -}}
{{- $name := printf "%s-agent-%d" $roxie.name $channel }}
{{- $_ := set $commonCtx "instanceNames" (append $commonCtx.instanceNames $name) }}

{{ include "hpcc.addCertificate" (dict "root" $ "name" $name "services" $roxie.services "component" "roxie-agent" "external" false) }}
{{ include "hpcc.addCertificate" (dict "root" $ "name" $name "services" $roxie.services "component" "roxie-agent" "external" true) }}
---
apiVersion: apps/v1
kind: Deployment
metadata:
  name: {{ $name | quote}}
spec:
  replicas: {{ (hasKey $roxie "replicas") | ternary $roxie.replicas 1 }}
  selector:
    matchLabels:
      run: {{ $name | quote}}
  template:
    metadata:
      labels:
        {{- include "hpcc.addStandardLabels" (dict "root" $ "component" "roxie-agent" "name" "roxie" "instance" $name) | indent 8 }}
        run: {{ $name | quote}}
{{- if not $roxie.serverReplicas }}        
        server: {{ $servername | quote }}
{{- end }}
        roxie-cluster: {{ $roxie.name | quote }}
        accessDali: "yes"
        accessEsp: "yes"
<<<<<<< HEAD
        helmVersion: 9.1.0-trunk0
=======
        helmVersion: 9.0.11-closedown0
>>>>>>> 798b65ed
{{- if hasKey $.Values.global "metrics" }}
 {{- include "hpcc.generateMetricsReporterLabel" $.Values.global.metrics | nindent 8}}
{{- end }}
{{- if hasKey $roxie "labels" }}
{{ toYaml $roxie.labels | indent 8 }}
{{- end }}
      annotations:
        checksum/config: {{ $configSHA }}
{{- if hasKey $.Values.global "metrics" }}
 {{- include "hpcc.addPrometheusScrapeAnnotations" $.Values.global.metrics | nindent 8 }}
{{- end }}
{{- if hasKey $roxie "annotations" }}
{{ toYaml $roxie.annotations | indent 8 }}
{{- end }}
    spec:
      {{- include "hpcc.placementsByPodTargetType" (dict "root" $ "pod" $name "target" $roxie.name "type" "roxie") | indent 6 }}
      serviceAccountName: "hpcc-default"
      initContainers:
      {{- include "hpcc.changePlaneMountPerms" $commonCtx | indent 6 }}
      {{- include "hpcc.addImagePullSecrets" $commonCtx | nindent 6 -}}
      terminationGracePeriodSeconds: {{ add ($roxie.agentQueryReleaseDelaySeconds | default 60) 30 }}
      containers:
      - name: {{ $name | quote}}
        workingDir: /var/lib/HPCCSystems
        command: [ {{ include "hpcc.componentCommand" (dict "me" $roxie "root" $ "process" "roxie") }} ] 
        args: [ {{- include "hpcc.componentStartArgs" (dict "me" $roxie "root" $ "process" "roxie") | nindent 16 }}
                {{ include "hpcc.configArg" $roxie }},
                {{ include "hpcc.daliArg" (dict "root" $ "component" "Roxie" "optional" false) }},
                "--channels={{ $channel }}", 
                "--server={{ not $roxie.serverReplicas }}",
              ]
        env:
{{ include "hpcc.mergeEnvironments" $env | indent 8 -}}
        - name: "SENTINEL"
          value: "/tmp/{{ $roxie.name }}.sentinel"
{{- if not $roxie.serverReplicas }}
{{- $local := dict "first" true }}
{{- range $service := $roxie.services }}
{{- if ne (int $service.servicePort)  0 }}
{{- if $local.first }}
{{- $_ := set $local "first" false }}
        ports:
{{- end }}
        - name: {{ $service.name }}
          containerPort: {{ $service.servicePort }}
{{- end }}
{{- end }}
        lifecycle:
          preStop:
            exec:
              command: ["testsocket", ".", "control:closedown"]
{{ include "hpcc.addSentinelProbes" ( $roxie | merge (dict "readyProbeName" ".ready" )) | indent 8 }}
{{- end }}
{{ include "hpcc.addSecurityContext" (dict "root" $ "me" .) | indent 8 }}
{{- include "hpcc.addResources" (dict "me" ($roxie.channelResources | default $roxie.resources)) | indent 8 }}
{{ include "hpcc.addImageAttrs" $commonCtx | indent 8 }}
        volumeMounts:
{{ include "hpcc.addConfigMapVolumeMount" $roxie | indent 8 }}
{{ include "hpcc.addVolumeMounts" $commonCtx | indent 8 }}
{{ include "hpcc.addSecretVolumeMounts" $commonCtx | indent 8 }}
{{- if not $roxie.serverReplicas }}
{{ include "hpcc.addCertificateVolumeMount" (dict "root" $ "component" "roxie-agent" "name" $name "external" false) | indent 8 }}
{{ include "hpcc.addCertificateVolumeMount" (dict "root" $ "component" "roxie-agent" "name" $name "certificate" $roxie.certificate "external" true) | indent 8 }}
{{ include "hpcc.addUDPCertificateVolumeMount" (dict "root" $ "component" "udpkey" "name" $udpkeyname ) | indent 8 }}
{{- end }}

      volumes:
{{ include "hpcc.addConfigMapVolume" $roxie | indent 6 }}
{{ include "hpcc.addVolumes" $commonCtx | indent 6 }}
{{ include "hpcc.addSecretVolumes" $commonCtx | indent 6 }}
{{- if not $roxie.serverReplicas }}
{{ include "hpcc.addCertificateVolume" (dict "root" $ "component" "roxie-agent" "name" $name "external" false) | indent 6 }}
{{ include "hpcc.addCertificateVolume" (dict "root" $ "component" "roxie-agent" "name" $name "certificate" $roxie.certificate "external" true) | indent 6 }}
{{ include "hpcc.addUDPCertificateVolume" (dict "root" $ "component" "udpkey" "name" $udpkeyname) | indent 6 }}
{{- end }}
---

{{- end }}
{{- end }}
---
{{ include "hpcc.addEgress" (dict "root" $ "me" $roxie "labels" $commonCtx.instanceNames) }}
{{- if hasKey . "hpa" }}
 {{- include "hpcc.addHorizontalPodAutoscaler" (dict "name" $roxie.name "kind" "Deployment" "hpa" $roxie.hpa) }}
{{- end }}
{{- end }}
{{- end }}
<|MERGE_RESOLUTION|>--- conflicted
+++ resolved
@@ -120,11 +120,7 @@
         {{- include "hpcc.addStandardLabels" (dict "root" $ "component" "topology-server" "name" "roxie" "instance" $commonCtx.toponame) | indent 8 }}
         run: {{ $commonCtx.toponame | quote }}
         roxie-cluster: {{ $roxie.name | quote }}
-<<<<<<< HEAD
         helmVersion: 9.1.0-trunk0
-=======
-        helmVersion: 9.0.11-closedown0
->>>>>>> 798b65ed
 {{- if hasKey $.Values.global "metrics" }}
  {{- include "hpcc.generateMetricsReporterLabel"  $.Values.global.metrics | nindent 8}}
 {{- end }}
@@ -184,11 +180,7 @@
 metadata:
   name: {{ $commonCtx.toponame | quote }}
   labels:
-<<<<<<< HEAD
     helmVersion: 9.1.0-trunk0
-=======
-    helmVersion: 9.0.11-closedown0
->>>>>>> 798b65ed
     {{- include "hpcc.addStandardLabels" (dict "root" $ "component" "topology-server" "name" "roxie" "instance" $commonCtx.toponame) | indent 4 }}
 spec:
   ports:
@@ -250,11 +242,7 @@
         roxie-cluster: {{ $roxie.name | quote }}
         accessDali: "yes"
         accessEsp: "yes"
-<<<<<<< HEAD
         helmVersion: 9.1.0-trunk0
-=======
-        helmVersion: 9.0.11-closedown0
->>>>>>> 798b65ed
         {{- include "hpcc.addStandardLabels" (dict "root" $ "component" "roxie-server" "name" "roxie" "instance" $servername) | indent 8 }}
 {{- if hasKey $.Values.global "metrics" }}
  {{- include "hpcc.generateMetricsReporterLabel" $.Values.global.metrics | nindent 8}}
@@ -357,11 +345,7 @@
         roxie-cluster: {{ $roxie.name | quote }}
         accessDali: "yes"
         accessEsp: "yes"
-<<<<<<< HEAD
         helmVersion: 9.1.0-trunk0
-=======
-        helmVersion: 9.0.11-closedown0
->>>>>>> 798b65ed
 {{- if hasKey $.Values.global "metrics" }}
  {{- include "hpcc.generateMetricsReporterLabel" $.Values.global.metrics | nindent 8}}
 {{- end }}
