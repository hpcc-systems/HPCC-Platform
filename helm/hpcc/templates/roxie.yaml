{{/*

---  DO NOT EDIT THIS FILE - all configuration of HPCC platform should be done via values.yaml ----
  
##############################################################################

    HPCC SYSTEMS software Copyright (C) 2021 HPCC Systems®.

    Licensed under the Apache License, Version 2.0 (the "License");
    you may not use this file except in compliance with the License.
    You may obtain a copy of the License at

       http://www.apache.org/licenses/LICENSE-2.0

    Unless required by applicable law or agreed to in writing, software
    distributed under the License is distributed on an "AS IS" BASIS,
    WITHOUT WARRANTIES OR CONDITIONS OF ANY KIND, either express or implied.
    See the License for the specific language governing permissions and
    limitations under the License.
    
##############################################################################

*/}}

{{/*
roxie configmap
Pass in dict with root and me
*/}}
{{- define "hpcc.roxieConfigMap" -}}
apiVersion: v1
metadata:
  name: {{ .me.name }}-configmap
data:
  {{ .me.name }}.yaml:
    version: 1.0
    roxie:
{{- $root := .root -}}
{{- $component := .me }}
      services:
  {{- range $service := .me.services }}
      - name: {{ $service.name }}
{{ toYaml (omit $service "tls" "name") | indent 8 }}
   {{- if ne (int $service.servicePort) 0 }}
     {{- include "hpcc.addTLSServiceEntries" (dict "root" $root "service" $service "component" $component "visibility" $service.visibility) | indent 6 }}
   {{- end }}
  {{- end }}
{{ toYaml ( omit .me "logging" "topoServer" "encryptInTransit" "env" "services") | indent 6 }}
      numChannels: {{ .numChannels }}
      topologyServers: "{{ .toponame }}:{{ .topoport }}"
      heartbeatInterval: {{ .heartbeatInterval }}
      resolveLocally: false
{{- $mtlsEnabled := (eq (include "hpcc.isMtlsEnabled" (dict "root" .root)) "true") -}}
{{/* By default use encryption if local certificates are enabled, but allow it to be turned off via roxie .encryptInTransit value */}}
{{- if (hasKey .me "encryptInTransit") -}}
  {{- if and (.me.encryptInTransit) (not $mtlsEnabled) -}}
    {{- $_ := fail (printf "Roxie %s encryptInTransit requires local cert-manager configuration." .me.name ) }}
  {{- end }}
      encryptInTransit: {{ .me.encryptInTransit }}
{{ else }}
      encryptInTransit: {{ $mtlsEnabled }}
{{ end -}}
{{- include "hpcc.generateLoggingConfig" (dict "root" .root "me" .me) | indent 6 }}
{{ include "hpcc.generateVaultConfig" . | indent 6 }}
    global:
{{ include "hpcc.generateGlobalConfigMap" .root | indent 6 }}
{{- end -}}

{{- define "hpcc.roxieTopoConfigMap" -}}
apiVersion: v1
metadata:
  name: {{ .toponame }}-configmap
data:
  {{ .toponame }}.yaml:
    version: 1.0
    toposerver:
{{ toYaml ( omit .toposerver "logging" "env") | indent 6 }}
{{- include "hpcc.generateLoggingConfig" (dict "root" .root "me" .toposerver) | indent 6 }}
{{- end -}}

{{ range $roxie := $.Values.roxie -}}
{{- if not $roxie.disabled -}}
{{- $env := concat ($.Values.global.env | default list) (.env | default list) -}}
{{- $secretsCategories := list "system" "ecl-user" "ecl" "storage" }}
{{- $toposerver := ($roxie.topoServer | default dict) -}}
{{- $commonCtx := dict "root" $ "me" $roxie "includeCategories" (list "lz" "data" "remote" "spill" "dll" "debug") "secretsCategories" $secretsCategories "toposerver" $toposerver "env" $env }}
{{- $_ := set $commonCtx "toponame" (printf "%s-toposerver" $roxie.name) -}}
{{- $_ := set $commonCtx "numChannels" ($roxie.numChannels | int | default 1) -}}
{{- $_ := set $commonCtx "topoport" ($toposerver.port | int | default 9004) -}}
{{- $_ := set $commonCtx "heartbeatInterval" ($toposerver.heartbeatInterval | int | default 10000) -}}
{{- $_ := set $toposerver "name" $commonCtx.toponame -}}
{{- $configSHA := include "hpcc.getConfigSHA" ($commonCtx | merge (dict "configMapHelper" "hpcc.roxieConfigMap" "component" "roxie" "excludeKeys" "global")) }}
{{- $topoconfigSHA := include "hpcc.getConfigSHA" ($commonCtx | merge (dict "configMapHelper" "hpcc.roxieTopoConfigMap" "component" "toposerver" "excludeKeys" "global")) }}
{{- include "hpcc.checkDefaultStoragePlane" $commonCtx }}
{{- if not $roxie.localAgent -}}
{{- $_ := set $roxie "localAgent" false -}}
{{- $servername := printf "%s-server" $roxie.name -}}
{{- $udpkeyname := $roxie.name -}}
{{- range $service := $roxie.services }}
 {{- if ne (int $service.servicePort)  0 }}
  {{- $_ := set $service "port" $service.servicePort }} 
 {{- end }}
{{- end }}

apiVersion: apps/v1
kind: Deployment
metadata:
  name: {{ $commonCtx.toponame | quote }}
spec:
  replicas: {{ $toposerver.replicas | default 1 }}
  selector:
    matchLabels:
      run: {{ $commonCtx.toponame | quote }}
  template:
    metadata:
      labels:
        run: {{ $commonCtx.toponame | quote }}
        roxie-cluster: {{ $roxie.name | quote }}
<<<<<<< HEAD
        helmVersion: 8.7.0-trunk0
=======
        helmVersion: 8.6.5-closedown0
>>>>>>> 8db74865
{{- if hasKey $.Values.global "metrics" }}
 {{- include "hpcc.generateMetricsReporterLabel"  $.Values.global.metrics | nindent 8}}
{{- end }}
{{- if hasKey $toposerver "labels" }}
{{ toYaml $toposerver.labels | indent 8 }}
{{- end }}
      annotations:
        checksum/config: {{ $topoconfigSHA }}
{{- if hasKey $.Values.global "metrics" }}
 {{- include "hpcc.addPrometheusScrapeAnnotations"  $.Values.global.metrics | nindent 8 }}
{{- end }}
{{- if hasKey $toposerver "annotations" }}
{{ toYaml $toposerver.annotations | indent 8 }}
{{- end }}
    spec:
      {{- include "hpcc.placementsByPodTargetType" (dict "root" $ "pod" $commonCtx.toponame "target" $roxie.name "type" "roxie") | indent 6 }}
      serviceAccountName: "hpcc-default"
      {{- include "hpcc.addImagePullSecrets" $commonCtx | nindent 6 -}}
      containers:
      - name: {{ $commonCtx.toponame | quote }}
{{ include "hpcc.addSentinelProbes" $toposerver | indent 8 }}
{{- include "hpcc.addSecurityContext" $commonCtx | indent 8 }}
{{- if not $.Values.global.privileged }}
{{- include "hpcc.addStubResources" ($commonCtx | merge (dict "instances" 1)) | indent 8 }}
{{- end }}
{{ include "hpcc.addImageAttrs" $commonCtx | indent 8 }}
        workingDir: /var/lib/HPCCSystems
        command: [ {{ include "hpcc.componentCommand" (dict "me" $toposerver "root" $ "process" "toposerver") }} ] 
        args: [ {{- include "hpcc.componentStartArgs" (dict "me" $toposerver "root" $ "process" "toposerver") | nindent 16 }}
                {{ include "hpcc.configArg" $toposerver }}
              ]
        env:
{{ include "hpcc.mergeEnvironments" $env | indent 8 -}}
        - name: "SENTINEL"
          value: "/tmp/{{ $commonCtx.toponame }}.sentinel"
        volumeMounts:
{{ include "hpcc.addConfigMapVolumeMount" $toposerver | indent 8 }}
{{ include "hpcc.addCertificateVolumeMount" (dict "root" $ "component" "topo" "name" $commonCtx.toponame "external" false) | indent 8 }}
      volumes:
{{ include "hpcc.addConfigMapVolume" $toposerver | indent 6 }}
{{ include "hpcc.addCertificateVolume" (dict "root" $ "component" "topo" "name" $commonCtx.toponame "external" false) | indent 6 }}

---
{{ include "hpcc.addCertificate" (dict "root" $ "name" $commonCtx.toponame "servicename" $commonCtx.toponame "component" "topo" "external" false) }}
{{ include "hpcc.addUDPCertificate" (dict "root" $ "name" $udpkeyname "component" "udpkey") }}

---
{{- range $service := $roxie.services }}
{{- if ne (int $service.servicePort)  0 }}
{{ include "hpcc.addService" ( dict "root" $ "name" $service.name "service" $service "selector" $servername "defaultPort" $service.servicePort ) }}
---
{{- end }}
{{- end }}

apiVersion: v1
kind: Service
metadata:
  name: {{ $commonCtx.toponame | quote }}
  labels:
<<<<<<< HEAD
    helmVersion: 8.7.0-trunk0
=======
    helmVersion: 8.6.5-closedown0
>>>>>>> 8db74865
spec:
  ports:
  - port: {{ $commonCtx.topoport  }}
    protocol: TCP
    targetPort: {{ $commonCtx.topoport }}
  selector:
    run: {{ $commonCtx.toponame | quote }}
  clusterIP: None # Headless service
---

apiVersion: networking.k8s.io/v1
kind: NetworkPolicy
metadata:
  name: {{ printf "%s-internal-traffic" $roxie.name }}
spec:
  podSelector:
    matchLabels:
      roxie-cluster: {{ $roxie.name | quote }}
  policyTypes:
  - Ingress
  - Egress
  ingress:
  - from:
    - podSelector:
        matchLabels:
          roxie-cluster: {{ $roxie.name | quote }}
  egress:
  - to:
    - podSelector:
        matchLabels:
          roxie-cluster: {{ $roxie.name | quote }}

---
kind: ConfigMap 
{{ include "hpcc.generateConfig" ($commonCtx | merge (dict "configMapHelper" "hpcc.roxieConfigMap")) }}
---
kind: ConfigMap 
{{ include "hpcc.generateConfig" ($commonCtx | merge (dict "configMapHelper" "hpcc.roxieTopoConfigMap")) }}
---

{{ if $roxie.serverReplicas -}}
apiVersion: apps/v1
kind: Deployment
metadata:
  name: {{ $servername | quote }}
spec:
  replicas: {{ $roxie.serverReplicas }}
  selector:
    matchLabels:
      run: {{ $servername | quote }}
  template:
    metadata:
      labels:
        run: {{ $servername | quote }}
        server: {{ $roxie.name | quote }}
        roxie-cluster: {{ $roxie.name | quote }}
        accessDali: "yes"
        accessEsp: "yes"
<<<<<<< HEAD
        helmVersion: 8.7.0-trunk0
=======
        helmVersion: 8.6.5-closedown0
>>>>>>> 8db74865
{{- if hasKey $.Values.global "metrics" }}
 {{- include "hpcc.generateMetricsReporterLabel" $.Values.global.metrics | nindent 8}}
{{- end }}
{{- if hasKey $roxie "labels" }}
{{ toYaml $roxie.labels | indent 8 }}
{{- end }}
      annotations:
        checksum/config: {{ $configSHA }}
{{- if hasKey $.Values.global "metrics" }}
 {{- include "hpcc.addPrometheusScrapeAnnotations" $.Values.global.metrics | nindent 8 }}
{{- end }}
{{- if hasKey $roxie "annotations" }}
{{ toYaml $roxie.annotations | indent 8 }}
{{- end }}
    spec:
      {{- include "hpcc.placementsByPodTargetType" (dict "root" $ "pod" $servername "target" $roxie.name "type" "roxie") | indent 6 }}
      serviceAccountName: "hpcc-default"
      initContainers:
      {{- include "hpcc.changePlaneMountPerms" $commonCtx | indent 6 }}
      {{- include "hpcc.addImagePullSecrets" $commonCtx | nindent 6 -}}
      terminationGracePeriodSeconds: {{ add ($roxie.agentQueryReleaseDelaySeconds | default 60) 30 }}
      containers:
      - name: {{ $servername | quote }}
        workingDir: /var/lib/HPCCSystems
        command: [ {{ include "hpcc.componentCommand" (dict "me" $roxie "root" $ "process" "roxie") }} ] 
        args: [ {{- include "hpcc.componentStartArgs" (dict "me" $roxie "root" $ "process" "roxie") | nindent 16 }}
                {{ include "hpcc.configArg" . }},
                {{ include "hpcc.daliArg" $ }},
                "--server=true" 
              ]
        env:
{{ include "hpcc.mergeEnvironments" $env | indent 8 -}}
        - name: "SENTINEL"
          value: "/tmp/{{ $roxie.name }}.sentinel"
{{- $local := dict "first" true }}
{{- range $service := $roxie.services }}
{{- if ne (int $service.servicePort)  0 }}
{{- if $local.first }}
{{- $_ := set $local "first" false }}
        ports:
{{- end }}
        - name: {{ $service.name }}
          containerPort: {{ $service.servicePort }}
{{- end }}
{{- end }}
        lifecycle:
          preStop:
            exec:
              command: ["testsocket", ".", "control:closedown"]        
{{ include "hpcc.addSentinelProbes" ( $roxie | merge (dict "readyProbeName" ".ready" )) | indent 8 }}
{{ include "hpcc.addSecurityContext" (dict "root" $ "me" .) | indent 8 }}
{{- include "hpcc.addResources" (dict "me" $roxie.serverResources) | indent 8 }}
{{ include "hpcc.addImageAttrs" $commonCtx | indent 8 }}
        volumeMounts:
{{ include "hpcc.addConfigMapVolumeMount" $roxie | indent 8 }}
{{ include "hpcc.addVolumeMounts" $commonCtx | indent 8 }}
{{ include "hpcc.addSecretVolumeMounts" $commonCtx | indent 8 }}
{{ include "hpcc.addCertificateVolumeMount" (dict "root" $ "component" "roxie-server" "name" $servername "external" false) | indent 8 }}
{{ include "hpcc.addCertificateVolumeMount" (dict "root" $ "component" "roxie-server" "name" $servername "certificate" $roxie.certificate "external" true) | indent 8 }}
{{ include "hpcc.addUDPCertificateVolumeMount" (dict "root" $ "component" "udpkey" "name" $udpkeyname ) | indent 8 }}
      volumes:
{{ include "hpcc.addConfigMapVolume" $roxie | indent 6 }}
{{ include "hpcc.addVolumes" $commonCtx | indent 6 }}
{{ include "hpcc.addSecretVolumes" $commonCtx | indent 6 }}
{{ include "hpcc.addCertificateVolume" (dict "root" $ "component" "roxie-server" "name" $servername "external" false) | indent 6 }}
{{ include "hpcc.addCertificateVolume" (dict "root" $ "component" "roxie-server" "name" $servername "certificate" $roxie.certificate "external" true) | indent 6 }}
{{ include "hpcc.addUDPCertificateVolume" (dict "root" $ "component" "udpkey" "name" $udpkeyname) | indent 6 }}

---
{{ include "hpcc.addCertificate" (dict "root" $ "name" $servername "services" $roxie.services "component" "roxie-server" "external" false) }}
{{ include "hpcc.addCertificate" (dict "root" $ "name" $servername "services" $roxie.services "component" "roxie-server" "external" true) }}
---

{{ end -}}
{{ range $c, $e := until ($commonCtx.numChannels|int) -}}
{{- $channel := add $c 1 -}}
{{- $name := printf "%s-agent-%d" $roxie.name $channel }}

{{ include "hpcc.addCertificate" (dict "root" $ "name" $name "services" $roxie.services "component" "roxie-agent" "external" false) }}
{{ include "hpcc.addCertificate" (dict "root" $ "name" $name "services" $roxie.services "component" "roxie-agent" "external" true) }}
---
apiVersion: apps/v1
kind: Deployment
metadata:
  name: {{ $name | quote}}
spec:
  replicas: {{ (hasKey $roxie "replicas") | ternary $roxie.replicas 1 }}
  selector:
    matchLabels:
      run: {{ $name | quote}}
  template:
    metadata:
      labels:
        run: {{ $name | quote}}
{{- if not $roxie.serverReplicas }}        
        server: {{ $servername | quote }}
{{- end }}
        roxie-cluster: {{ $roxie.name | quote }}
        accessDali: "yes"
        accessEsp: "yes"
<<<<<<< HEAD
        helmVersion: 8.7.0-trunk0
=======
        helmVersion: 8.6.5-closedown0
>>>>>>> 8db74865
{{- if hasKey $.Values.global "metrics" }}
 {{- include "hpcc.generateMetricsReporterLabel" $.Values.global.metrics | nindent 8}}
{{- end }}
{{- if hasKey $roxie "labels" }}
{{ toYaml $roxie.labels | indent 8 }}
{{- end }}
      annotations:
        checksum/config: {{ $configSHA }}
{{- if hasKey $.Values.global "metrics" }}
 {{- include "hpcc.addPrometheusScrapeAnnotations" $.Values.global.metrics | nindent 8 }}
{{- end }}
{{- if hasKey $roxie "annotations" }}
{{ toYaml $roxie.annotations | indent 8 }}
{{- end }}
    spec:
      {{- include "hpcc.placementsByPodTargetType" (dict "root" $ "pod" $name "target" $roxie.name "type" "roxie") | indent 6 }}
      serviceAccountName: "hpcc-default"
      initContainers:
      {{- include "hpcc.changePlaneMountPerms" $commonCtx | indent 6 }}
      {{- include "hpcc.addImagePullSecrets" $commonCtx | nindent 6 -}}
      terminationGracePeriodSeconds: {{ add ($roxie.agentQueryReleaseDelaySeconds | default 60) 30 }}
      containers:
      - name: {{ $name | quote}}
        workingDir: /var/lib/HPCCSystems
        command: [ {{ include "hpcc.componentCommand" (dict "me" $roxie "root" $ "process" "roxie") }} ] 
        args: [ {{- include "hpcc.componentStartArgs" (dict "me" $roxie "root" $ "process" "roxie") | nindent 16 }}
                {{ include "hpcc.configArg" $roxie }},
                {{ include "hpcc.daliArg" $ }},
                "--channels={{ $channel }}", 
                "--server={{ not $roxie.serverReplicas }}",
              ]
        env:
{{ include "hpcc.mergeEnvironments" $env | indent 8 -}}
        - name: "SENTINEL"
          value: "/tmp/{{ $roxie.name }}.sentinel"
{{- if not $roxie.serverReplicas }}
{{- $local := dict "first" true }}
{{- range $service := $roxie.services }}
{{- if ne (int $service.servicePort)  0 }}
{{- if $local.first }}
{{- $_ := set $local "first" false }}
        ports:
{{- end }}
        - name: {{ $service.name }}
          containerPort: {{ $service.servicePort }}
{{- end }}
{{- end }}
        lifecycle:
          preStop:
            exec:
              command: ["testsocket", ".", "control:closedown"]
{{ include "hpcc.addSentinelProbes" ( $roxie | merge (dict "readyProbeName" ".ready" )) | indent 8 }}
{{- end }}
{{ include "hpcc.addSecurityContext" (dict "root" $ "me" .) | indent 8 }}
{{- include "hpcc.addResources" (dict "me" $roxie.channelResources) | indent 8 }}
{{ include "hpcc.addImageAttrs" $commonCtx | indent 8 }}
        volumeMounts:
{{ include "hpcc.addConfigMapVolumeMount" $roxie | indent 8 }}
{{ include "hpcc.addVolumeMounts" $commonCtx | indent 8 }}
{{ include "hpcc.addSecretVolumeMounts" $commonCtx | indent 8 }}
{{- if not $roxie.serverReplicas }}
{{ include "hpcc.addCertificateVolumeMount" (dict "root" $ "component" "roxie-agent" "name" $name "external" false) | indent 8 }}
{{ include "hpcc.addCertificateVolumeMount" (dict "root" $ "component" "roxie-agent" "name" $name "certificate" $roxie.certificate "external" true) | indent 8 }}
{{ include "hpcc.addUDPCertificateVolumeMount" (dict "root" $ "component" "udpkey" "name" $udpkeyname ) | indent 8 }}
{{- end }}

      volumes:
{{ include "hpcc.addConfigMapVolume" $roxie | indent 6 }}
{{ include "hpcc.addVolumes" $commonCtx | indent 6 }}
{{ include "hpcc.addSecretVolumes" $commonCtx | indent 6 }}
{{- if not $roxie.serverReplicas }}
{{ include "hpcc.addCertificateVolume" (dict "root" $ "component" "roxie-agent" "name" $name "external" false) | indent 6 }}
{{ include "hpcc.addCertificateVolume" (dict "root" $ "component" "roxie-agent" "name" $name "certificate" $roxie.certificate "external" true) | indent 6 }}
{{ include "hpcc.addUDPCertificateVolume" (dict "root" $ "component" "udpkey" "name" $udpkeyname) | indent 6 }}
{{- end }}

---

{{- end }}
{{- end }}
{{- end }}
{{- end }}
 <|MERGE_RESOLUTION|>--- conflicted
+++ resolved
@@ -115,11 +115,7 @@
       labels:
         run: {{ $commonCtx.toponame | quote }}
         roxie-cluster: {{ $roxie.name | quote }}
-<<<<<<< HEAD
         helmVersion: 8.7.0-trunk0
-=======
-        helmVersion: 8.6.5-closedown0
->>>>>>> 8db74865
 {{- if hasKey $.Values.global "metrics" }}
  {{- include "hpcc.generateMetricsReporterLabel"  $.Values.global.metrics | nindent 8}}
 {{- end }}
@@ -179,11 +175,7 @@
 metadata:
   name: {{ $commonCtx.toponame | quote }}
   labels:
-<<<<<<< HEAD
     helmVersion: 8.7.0-trunk0
-=======
-    helmVersion: 8.6.5-closedown0
->>>>>>> 8db74865
 spec:
   ports:
   - port: {{ $commonCtx.topoport  }}
@@ -242,11 +234,7 @@
         roxie-cluster: {{ $roxie.name | quote }}
         accessDali: "yes"
         accessEsp: "yes"
-<<<<<<< HEAD
         helmVersion: 8.7.0-trunk0
-=======
-        helmVersion: 8.6.5-closedown0
->>>>>>> 8db74865
 {{- if hasKey $.Values.global "metrics" }}
  {{- include "hpcc.generateMetricsReporterLabel" $.Values.global.metrics | nindent 8}}
 {{- end }}
@@ -347,11 +335,7 @@
         roxie-cluster: {{ $roxie.name | quote }}
         accessDali: "yes"
         accessEsp: "yes"
-<<<<<<< HEAD
         helmVersion: 8.7.0-trunk0
-=======
-        helmVersion: 8.6.5-closedown0
->>>>>>> 8db74865
 {{- if hasKey $.Values.global "metrics" }}
  {{- include "hpcc.generateMetricsReporterLabel" $.Values.global.metrics | nindent 8}}
 {{- end }}
