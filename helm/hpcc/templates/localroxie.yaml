--- conflicted
+++ resolved
@@ -68,11 +68,7 @@
         server: {{ $servername | quote }}
         accessDali: "yes"
         accessEsp: "yes"
-<<<<<<< HEAD
         helmVersion: 8.9.0-trunk0
-=======
-        helmVersion: 8.8.9-closedown0
->>>>>>> 6994b726
         {{- include "hpcc.addStandardLabels" (dict "root" $ "component" "roxie-server" "name" "roxie" "instance" $roxie.name) | indent 8 }}
 {{- if hasKey . "labels" }}
 {{ toYaml .labels | indent 8 }}
