{{/*

---  DO NOT EDIT THIS FILE - all configuration of HPCC platform should be done via values.yaml ----
  
##############################################################################

    HPCC SYSTEMS software Copyright (C) 2021 HPCC Systems®.

    Licensed under the Apache License, Version 2.0 (the "License");
    you may not use this file except in compliance with the License.
    You may obtain a copy of the License at

       http://www.apache.org/licenses/LICENSE-2.0

    Unless required by applicable law or agreed to in writing, software
    distributed under the License is distributed on an "AS IS" BASIS,
    WITHOUT WARRANTIES OR CONDITIONS OF ANY KIND, either express or implied.
    See the License for the specific language governing permissions and
    limitations under the License.
    
##############################################################################

*/}}
{{/*
localroxie configmap
Pass in dict with root and me
*/}}
{{- define "hpcc.localroxieConfigMap" }}
apiVersion: v1
metadata:
  name: {{ .me.name }}-configmap
data:
  {{ .me.name }}.yaml:
    version: 1.0
    roxie:
{{ toYaml (omit .me "logging" "env") | indent 6 }}
{{- include "hpcc.generateLoggingConfig" . | indent 6 }}
{{ include "hpcc.generateVaultConfig" . | indent 6 }}
    global:
{{ include "hpcc.generateGlobalConfigMap" .root | indent 6 }}
{{- end -}}

{{ range $roxie := $.Values.roxie -}}
{{- if not $roxie.disabled  -}}
{{- $env := concat ($.Values.global.env | default list) (.env | default list) -}}
{{- $secretsCategories := list "system" "eclUser" "ecl" "storage" }}
{{- $enginePlaneDetails := dict -}}
{{- $_ := include "hpcc.getEnginePlanes" (dict "root" $ "me" . "result" $enginePlaneDetails) -}}
{{- $commonCtx := dict "root" $ "me" $roxie "includeCategories" $enginePlaneDetails.planeCategories "includeNames" $enginePlaneDetails.namedPlanes "secretsCategories" $secretsCategories "env" $env }}
{{- $configSHA := include "hpcc.getConfigSHA" ($commonCtx | merge (dict "configMapHelper" "hpcc.localroxieConfigMap" "component" "roxie" "excludeKeys" "global")) }}
{{- include "hpcc.checkDefaultStoragePlane" $commonCtx }}
{{- if $roxie.localAgent -}}
{{- $name := $roxie.name -}}
{{- $servername := printf "%s-server" $roxie.name -}}

apiVersion: apps/v1
kind: Deployment
metadata:
  name: {{ $roxie.name | quote }}
spec:
  replicas: {{ $roxie.replicas | default 1 }}
  selector:
    matchLabels:
      run: {{ $roxie.name | quote }}
      server: {{ $servername | quote }}
  template:
    metadata:
      labels:
        run: {{ $roxie.name | quote }}
        server: {{ $servername | quote }}
        accessDali: "yes"
        accessEsp: "yes"
<<<<<<< HEAD
        helmVersion: 9.1.0-trunk0
=======
        helmVersion: 9.0.3-closedown0
>>>>>>> e979d271
        {{- include "hpcc.addStandardLabels" (dict "root" $ "component" "roxie-server" "name" "roxie" "instance" $roxie.name) | indent 8 }}
{{- if hasKey . "labels" }}
{{ toYaml .labels | indent 8 }}
{{- end }}
      annotations:
        checksum/config: {{ $configSHA }}
{{- if hasKey . "annotations" }}
{{ toYaml .annotations | indent 8 }}
{{- end }}
    spec:
      {{- include "hpcc.placementsByPodTargetType" (dict "root" $ "pod" $roxie.name "target" $roxie.name "type" "roxie") | indent 6 }}
      serviceAccountName: "hpcc-default"
      initContainers:
      {{- include "hpcc.changePlaneMountPerms" $commonCtx | indent 6 }}
      {{- include "hpcc.addImagePullSecrets" $commonCtx | nindent 6 -}}
      containers:
      - name: {{ $roxie.name | quote }}
        workingDir: /var/lib/HPCCSystems
        command: [ {{ include "hpcc.componentCommand" (dict "me" $roxie "root" $ "process" "roxie") }} ] 
        args: [ {{- include "hpcc.componentStartArgs" (dict "me" $roxie "root" $ "process" "roxie") | nindent 16 }}
                {{ include "hpcc.configArg" $roxie }},
                {{ include "hpcc.daliArg" (dict "root" $ "component" "Local Roxie" "optional" false) }},
                "--server=true", 
                "--localAgent=true",
                "--resolveLocally=false"
              ]
        env:
{{ include "hpcc.mergeEnvironments" $env | indent 8 -}}
        - name: "SENTINEL"
          value: "/tmp/{{ $roxie.name }}.sentinel"
{{- $local := dict "first" true }}
{{- range $service := $roxie.services }}
{{- if ne (int $service.servicePort)  0 }}
{{- if $local.first }}
{{- $_ := set $local "first" false }}
        ports:
{{- end }}
        - name: {{ $service.name }}
          containerPort: {{ $service.servicePort }}
{{- end }}
{{- end }}
{{- include "hpcc.addSecurityContext" $commonCtx | indent 8 }}
{{- include "hpcc.addResources" (dict "me" $roxie.resources) | indent 8 }}
{{ include "hpcc.addImageAttrs" $commonCtx | indent 8 }}
        volumeMounts:
{{ include "hpcc.addConfigMapVolumeMount" . | indent 8 }}
{{ include "hpcc.addVolumeMounts" $commonCtx | indent 8 }}
{{- include "hpcc.addSecretVolumeMounts" $commonCtx | indent 8 }}
{{ include "hpcc.addCertificateVolumeMount" (dict "root" $ "name" $roxie.name "component" "localroxie" "external" false) | indent 8 }}
{{ include "hpcc.addCertificateVolumeMount" (dict "root" $ "name" $roxie.name "component" "localroxie" "external" true) | indent 8 }}
{{ include "hpcc.addUDPCertificateVolumeMount" (dict "root" $ "name" $roxie.name "component" "localudpkey" ) | indent 8 }}
      volumes:
{{ include "hpcc.addConfigMapVolume" . | indent 6 }}
{{ include "hpcc.addVolumes" $commonCtx | indent 6 }}
{{ include "hpcc.addSecretVolumes" $commonCtx | indent 6 }}
{{ include "hpcc.addCertificateVolume" (dict "root" $ "name" $roxie.name "component" "localroxie" "external" false) | indent 6 }}
{{ include "hpcc.addCertificateVolume" (dict "root" $ "name" $roxie.name "component" "localroxie" "external" true) | indent 6 }}
{{ include "hpcc.addUDPCertificateVolume" (dict "root" $ "name" $roxie.name "component" "localudpkey" ) | indent 6 }}
---
{{- range $service := $roxie.services }}
{{- if ne (int $service.servicePort)  0 }}
{{ include "hpcc.addService" ( dict "root" $ "name" $service.name "service" $service "selector" $servername "defaultPort" $service.servicePort ) }}
---
{{- end }}
{{- end }}
kind: ConfigMap 
{{ include "hpcc.generateConfig" ($commonCtx | merge (dict "configMapHelper" "hpcc.localroxieConfigMap")) }}
---
{{ include "hpcc.addCertificate" (dict "root" $ "name" $roxie.name "services" $roxie.services "component" "localroxie" "external" false) }}
{{ include "hpcc.addCertificate" (dict "root" $ "name" $roxie.name "services" $roxie.services "component" "localroxie" "external" true) }}
{{ include "hpcc.addUDPCertificate" (dict "root" $ "name" $roxie.name "component" "localudpkey") }}
---
{{ include "hpcc.addEgress" $commonCtx }}

{{- end }}
{{- end }}
{{- end }}<|MERGE_RESOLUTION|>--- conflicted
+++ resolved
@@ -70,11 +70,7 @@
         server: {{ $servername | quote }}
         accessDali: "yes"
         accessEsp: "yes"
-<<<<<<< HEAD
         helmVersion: 9.1.0-trunk0
-=======
-        helmVersion: 9.0.3-closedown0
->>>>>>> e979d271
         {{- include "hpcc.addStandardLabels" (dict "root" $ "component" "roxie-server" "name" "roxie" "instance" $roxie.name) | indent 8 }}
 {{- if hasKey . "labels" }}
 {{ toYaml .labels | indent 8 }}
