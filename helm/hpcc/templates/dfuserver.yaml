--- conflicted
+++ resolved
@@ -56,11 +56,7 @@
         {{- include "hpcc.addStandardLabels" (dict "root" $ "component" "dfuserver" "name" "dfuserver" "instance" .name) | indent 8 }}
         run: {{ .name | quote }}
         accessDali: "yes"
-<<<<<<< HEAD
         helmVersion: 8.9.0-trunk0
-=======
-        helmVersion: 8.8.5-closedown0
->>>>>>> 69e09c51
 {{- if hasKey . "labels" }}
 {{ toYaml .labels | indent 8 }}
 {{- end }}
