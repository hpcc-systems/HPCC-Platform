{{/*

---  DO NOT EDIT THIS FILE - all configuration of HPCC platform should be done via values.yaml ----
  
##############################################################################

    HPCC SYSTEMS software Copyright (C) 2021 HPCC Systems®.

    Licensed under the Apache License, Version 2.0 (the "License");
    you may not use this file except in compliance with the License.
    You may obtain a copy of the License at

       http://www.apache.org/licenses/LICENSE-2.0

    Unless required by applicable law or agreed to in writing, software
    distributed under the License is distributed on an "AS IS" BASIS,
    WITHOUT WARRANTIES OR CONDITIONS OF ANY KIND, either express or implied.
    See the License for the specific language governing permissions and
    limitations under the License.
    
##############################################################################

*/}}
{{/*
EclScheduler configmap
Pass in dict with root and me
*/}}
{{- define "hpcc.eclSchedulerConfigMap" -}}
apiVersion: v1
metadata:
  name: {{ .me.name }}-configmap
data:
  {{ .me.name }}.yaml:
    version: 1.0
    eclscheduler:
{{ toYaml (omit .me "logging" "env") | indent 6 }}
{{- include "hpcc.generateLoggingConfig" . | indent 6 }}
      queues:
{{ include "hpcc.generateConfigMapQueues" .root | indent 6 }}
{{ include "hpcc.generateVaultConfig" . | indent 6 }}
    global:
{{ include "hpcc.generateGlobalConfigMap" .root | indent 6 }}
{{- end -}}

{{ range $.Values.eclscheduler -}}
{{- if not .disabled -}}
{{- $env := concat ($.Values.global.env | default list) (.env | default list) -}}
{{- $secretsCategories := list "system" }}
{{- $commonCtx := dict "root" $ "me" . "secretsCategories" $secretsCategories "env" $env }}
{{- $configSHA := include "hpcc.getConfigSHA" ($commonCtx | merge (dict "configMapHelper" "hpcc.eclSchedulerConfigMap" "component" "eclscheduler" "excludeKeys" "global")) -}}
apiVersion: apps/v1
kind: Deployment
metadata:
  name: {{ .name | quote }}
spec:
  replicas: {{ .replicas | default 1 }}
  selector:
    matchLabels:
      run: {{ .name | quote }}
  template:
    metadata:
      labels:
        {{- include "hpcc.addStandardLabels" (dict "root" $ "component" "eclscheduler" "name" "eclscheduler" "instance" .name) | indent 8 }}
        run: {{ .name | quote }}
        accessDali: "yes"
        accessEsp: "no"
<<<<<<< HEAD
        helmVersion: 9.2.0-rc2
=======
        helmVersion: 9.2.1-closedown0
>>>>>>> a8064e00
{{- if hasKey . "labels" }}
{{ toYaml .labels | indent 8 }}
{{- end }}
      annotations:
        checksum/config: {{ $configSHA }}
{{- if hasKey . "annotations" }}
{{ toYaml .annotations | indent 8 }}
{{- end }}
    spec:
      {{- include "hpcc.placementsByPodTargetType" (dict "root" $ "pod" .name "target" .name "type" "eclscheduler") | indent 6 }}
      serviceAccountName: "hpcc-default"
      terminationGracePeriodSeconds: {{ .terminationGracePeriodSeconds | default 600 }}
      initContainers:
      {{- include "hpcc.createConfigInitContainers" $commonCtx | indent 6 }}
      {{- include "hpcc.addImagePullSecrets" $commonCtx | nindent 6 -}}
      containers:
      - name: {{ .name | quote }}
        workingDir: /var/lib/HPCCSystems
        command: [ {{ include "hpcc.componentCommand" (dict "me" . "root" $ "process" "eclscheduler") }} ] 
        args: [ {{- include "hpcc.componentStartArgs" (dict "me" . "root" $ "process" "eclscheduler") | nindent 16 }}
                {{ include "hpcc.configArg" . }},
                {{ include "hpcc.daliArg" (dict "root" $ "component" "ECL Scheduler" "optional" false) }}
              ]
        env:
{{ include "hpcc.mergeEnvironments" $env | indent 8 -}}
        - name: "SENTINEL"
          value: "/tmp/{{ .name }}.sentinel"
{{ include "hpcc.addSentinelProbes" . | indent 8 }}
{{- include "hpcc.addSecurityContext" $commonCtx | indent 8 }}
{{- if not $.Values.global.privileged }}
{{- include "hpcc.addStubResources" ($commonCtx | merge (dict "instances" 1)) | indent 8 }}
{{- end }}
{{ include "hpcc.addImageAttrs" $commonCtx | indent 8 }}
        volumeMounts:
{{ include "hpcc.addConfigMapVolumeMount" . | indent 8 }}
{{ include "hpcc.addSecretVolumeMounts" $commonCtx | indent 8 }}
{{ include "hpcc.addCertificateVolumeMount" (dict "root" $ "name" .name "component" "eclscheduler") | indent 8 }}
      volumes:
{{ include "hpcc.addConfigMapVolume" . | indent 6 }}
{{ include "hpcc.addSecretVolumes" $commonCtx | indent 6 }}
{{ include "hpcc.addCertificateVolume" (dict "root" $ "name" .name "component" "eclscheduler") | indent 6 }}
---
kind: ConfigMap
{{ include "hpcc.generateConfig" ($commonCtx | merge (dict "configMapHelper" "hpcc.eclSchedulerConfigMap")) }}
---

{{ include "hpcc.addCertificate" (dict "root" $ "name" .name "component" "eclscheduler") }}

{{- end }}
{{- end }}<|MERGE_RESOLUTION|>--- conflicted
+++ resolved
@@ -64,11 +64,7 @@
         run: {{ .name | quote }}
         accessDali: "yes"
         accessEsp: "no"
-<<<<<<< HEAD
         helmVersion: 9.2.0-rc2
-=======
-        helmVersion: 9.2.1-closedown0
->>>>>>> a8064e00
 {{- if hasKey . "labels" }}
 {{ toYaml .labels | indent 8 }}
 {{- end }}
