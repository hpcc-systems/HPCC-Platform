--- conflicted
+++ resolved
@@ -65,11 +65,7 @@
         run: {{ .name | quote }}
         accessDali: "yes"
         accessEsp: "no"
-<<<<<<< HEAD
-        helmVersion: 9.4.83-closedown0
-=======
         {{- include "hpcc.generateHelmVersion" . | nindent 8 }}
->>>>>>> cba649e4
 {{- if hasKey . "labels" }}
 {{ toYaml .labels | indent 8 }}
 {{- end }}
