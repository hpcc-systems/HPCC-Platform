{{/*

---  DO NOT EDIT THIS FILE - all configuration of HPCC platform should be done via values.yaml ----
  
##############################################################################

    HPCC SYSTEMS software Copyright (C) 2021 HPCC Systems®.

    Licensed under the Apache License, Version 2.0 (the "License");
    you may not use this file except in compliance with the License.
    You may obtain a copy of the License at

       http://www.apache.org/licenses/LICENSE-2.0

    Unless required by applicable law or agreed to in writing, software
    distributed under the License is distributed on an "AS IS" BASIS,
    WITHOUT WARRANTIES OR CONDITIONS OF ANY KIND, either express or implied.
    See the License for the specific language governing permissions and
    limitations under the License.
    
##############################################################################

*/}}
{{/*
EclScheduler configmap
Pass in dict with root and me
*/}}
{{- define "hpcc.eclSchedulerConfigMap" -}}
apiVersion: v1
metadata:
  name: {{ .me.name }}-configmap
data:
  {{ .me.name }}.yaml:
    version: 1.0
    eclscheduler:
{{ toYaml (omit .me "logging" "env") | indent 6 }}
{{- include "hpcc.generateLoggingConfig" . | indent 6 }}
      queues:
{{ include "hpcc.generateConfigMapQueues" .root | indent 6 }}
{{ include "hpcc.generateVaultConfig" . | indent 6 }}
    global:
{{ include "hpcc.generateGlobalConfigMap" .root | indent 6 }}
{{- end -}}


{{ range $.Values.eclscheduler -}}
{{- if not .disabled -}}
{{- $env := concat ($.Values.global.env | default list) (.env | default list) -}}
{{- $secretsCategories := list "system" }}
{{- $commonCtx := dict "root" $ "me" . "secretsCategories" $secretsCategories "env" $env }}
{{- $configSHA := include "hpcc.getConfigSHA" ($commonCtx | merge (dict "configMapHelper" "hpcc.eclSchedulerConfigMap" "component" "eclscheduler" "excludeKeys" "global")) -}}
apiVersion: apps/v1
kind: Deployment
metadata:
  name: {{ .name | quote }}
spec:
  replicas: {{ .replicas | default 1 }}
  selector:
    matchLabels:
      run: {{ .name | quote }}
  template:
    metadata:
      labels:
        run: {{ .name | quote }}
        accessDali: "yes"
        accessEsp: "no"
<<<<<<< HEAD
        helmVersion: 8.7.0-trunk0
=======
        helmVersion: 8.6.5-closedown0
>>>>>>> 8db74865
{{- if hasKey . "labels" }}
{{ toYaml .labels | indent 8 }}
{{- end }}
      annotations:
        checksum/config: {{ $configSHA }}
{{- if hasKey . "annotations" }}
{{ toYaml .annotations | indent 8 }}
{{- end }}
    spec:
      {{- include "hpcc.placementsByPodTargetType" (dict "root" $ "pod" .name "target" .name "type" "eclscheduler") | indent 6 }}
      serviceAccountName: "hpcc-default"
      terminationGracePeriodSeconds: {{ .terminationGracePeriodSeconds | default 600 }}
      initContainers:
      {{- include "hpcc.changePlaneMountPerms" $commonCtx | indent 6 }}
      {{- include "hpcc.addImagePullSecrets" $commonCtx | nindent 6 -}}
      containers:
      - name: {{ .name | quote }}
        workingDir: /var/lib/HPCCSystems
        command: [ {{ include "hpcc.componentCommand" (dict "me" . "root" $ "process" "eclscheduler") }} ] 
        args: [ {{- include "hpcc.componentStartArgs" (dict "me" . "root" $ "process" "eclscheduler") | nindent 16 }}
                {{ include "hpcc.configArg" . }},
                {{ include "hpcc.daliArg" $ }}
              ]
        env:
{{ include "hpcc.mergeEnvironments" $env | indent 8 -}}
        - name: "SENTINEL"
          value: "/tmp/{{ .name }}.sentinel"
{{ include "hpcc.addSentinelProbes" . | indent 8 }}
{{- include "hpcc.addSecurityContext" $commonCtx | indent 8 }}
{{- if not $.Values.global.privileged }}
{{- include "hpcc.addStubResources" ($commonCtx | merge (dict "instances" 1)) | indent 8 }}
{{- end }}
{{ include "hpcc.addImageAttrs" $commonCtx | indent 8 }}
        volumeMounts:
{{ include "hpcc.addConfigMapVolumeMount" . | indent 8 }}
{{ include "hpcc.addSecretVolumeMounts" $commonCtx | indent 8 }}
{{ include "hpcc.addCertificateVolumeMount" (dict "root" $ "name" .name "component" "eclscheduler") | indent 8 }}
      volumes:
{{ include "hpcc.addConfigMapVolume" . | indent 6 }}
{{ include "hpcc.addSecretVolumes" $commonCtx | indent 6 }}
{{ include "hpcc.addCertificateVolume" (dict "root" $ "name" .name "component" "eclscheduler") | indent 6 }}
---
kind: ConfigMap
{{ include "hpcc.generateConfig" ($commonCtx | merge (dict "configMapHelper" "hpcc.eclSchedulerConfigMap")) }}
---

{{ include "hpcc.addCertificate" (dict "root" $ "name" .name "component" "eclscheduler") }}

{{- end }}
{{- end }}<|MERGE_RESOLUTION|>--- conflicted
+++ resolved
@@ -64,11 +64,7 @@
         run: {{ .name | quote }}
         accessDali: "yes"
         accessEsp: "no"
-<<<<<<< HEAD
         helmVersion: 8.7.0-trunk0
-=======
-        helmVersion: 8.6.5-closedown0
->>>>>>> 8db74865
 {{- if hasKey . "labels" }}
 {{ toYaml .labels | indent 8 }}
 {{- end }}
