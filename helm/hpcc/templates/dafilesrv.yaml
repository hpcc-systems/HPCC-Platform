--- conflicted
+++ resolved
@@ -51,11 +51,7 @@
       labels:
         {{- include "hpcc.addStandardLabels" (dict "root" $ "component" "dafilesrv" "name" "dafilesrv" "instance" .name) | indent 8 }}
         server: {{ .name | quote }}
-<<<<<<< HEAD
         helmVersion: 9.7.0-trunk0
-=======
-        helmVersion: 9.6.3-closedown0
->>>>>>> fad0ae89
       annotations:
         checksum/config: {{ $configSHA }}
         {{- include "hpcc.generateAnnotations" $commonCtx | indent 8 }}
