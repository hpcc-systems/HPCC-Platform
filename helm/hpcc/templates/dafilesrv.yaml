--- conflicted
+++ resolved
@@ -50,11 +50,7 @@
       labels:
         {{- include "hpcc.addStandardLabels" (dict "root" $ "component" "dafilesrv" "name" "dafilesrv" "instance" .name) | indent 8 }}
         server: {{ .name | quote }}
-<<<<<<< HEAD
-        helmVersion: 9.2.109-closedown0
-=======
         {{- include "hpcc.generateHelmVersion" . | nindent 8 }}
->>>>>>> 3c25e635
       annotations:
         checksum/config: {{ $configSHA }}
         {{- include "hpcc.generateAnnotations" $commonCtx | indent 8 }}
