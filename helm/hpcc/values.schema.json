--- conflicted
+++ resolved
@@ -436,20 +436,6 @@
       },
       "additionalProperties": false
     },
-    "user": {
-      "type": "object",
-      "properties": {
-        "uid": {
-          "type": "integer",
-          "default": 10000
-        },
-        "gid": {
-          "type": "integer",
-          "default": 10001
-        }
-      },
-      "additionalProperties": false
-    },
     "storagePlanes": {
       "description": "storage plane definitions",
       "type": "array",
@@ -508,11 +494,7 @@
         "category": {
           "description": "the category this plane is usd for, e.g. lz, data",
           "type": "string",
-<<<<<<< HEAD
-          "enum": ["data", "lz", "dali", "sasha", "dll", "spill", "temp", "git", "remote" ]
-=======
           "enum": ["data", "lz", "dali", "sasha", "dll", "spill", "temp", "git", "remote", "debug" ]
->>>>>>> 84f3ef08
         },
         "umask" : {
           "description": "file creation mask (used by despray)",
@@ -1127,13 +1109,10 @@
         "certificate": {
           "type": "string",
           "description": "Name of the secret which contains the TLS certificate.  Custom configuration instead of using, or overriding cert-manager certificate."
-<<<<<<< HEAD
-=======
         },
         "bindingInfo": {
           "description": "Customizable binding options",
           "type": "object"
->>>>>>> 84f3ef08
         }
       }
     },
