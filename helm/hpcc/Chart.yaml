apiVersion: v2
name: hpcc
description: A Helm chart for launching a HPCC cluster using Kubernetes
icon: https://hpccsystems.com/sites/default/files/header-logo_0.png
type: application

# This is the chart version. This version number should be incremented each time you make changes
# to the chart and its templates, including the app version.
<<<<<<< HEAD
version: 8.2.0-rc3
=======
version: 8.2.0-rc5
>>>>>>> 6e336f12

# This is the version number of the application being deployed. This version number should be
# incremented each time you make changes to the application.

<<<<<<< HEAD
appVersion: 8.2.0-rc3
=======
appVersion: 8.2.0-rc5
>>>>>>> 6e336f12
<|MERGE_RESOLUTION|>--- conflicted
+++ resolved
@@ -6,17 +6,8 @@
 
 # This is the chart version. This version number should be incremented each time you make changes
 # to the chart and its templates, including the app version.
-<<<<<<< HEAD
-version: 8.2.0-rc3
-=======
-version: 8.2.0-rc5
->>>>>>> 6e336f12
-
+version: 8.2.1-closedown
 # This is the version number of the application being deployed. This version number should be
 # incremented each time you make changes to the application.
 
-<<<<<<< HEAD
-appVersion: 8.2.0-rc3
-=======
-appVersion: 8.2.0-rc5
->>>>>>> 6e336f12
+appVersion: 8.2.1-closedown