--- conflicted
+++ resolved
@@ -12,12 +12,9 @@
   category: dali
   #sku: "Standard_LRS"
   #shareName: dalishare
-<<<<<<< HEAD
   #volumeId: "100-dali"
-=======
   #secretName: "dali-secret"
   #secretNamespace: "dali-ns"
->>>>>>> 9e6516a5
 - name: dll
   subPath: queries # cannot currently be changed
   size: 1Gi
