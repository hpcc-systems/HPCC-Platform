/*##############################################################################

    HPCC SYSTEMS software Copyright (C) 2012 HPCC Systems®.

    Licensed under the Apache License, Version 2.0 (the "License");
    you may not use this file except in compliance with the License.
    You may obtain a copy of the License at

       http://www.apache.org/licenses/LICENSE-2.0

    Unless required by applicable law or agreed to in writing, software
    distributed under the License is distributed on an "AS IS" BASIS,
    WITHOUT WARRANTIES OR CONDITIONS OF ANY KIND, either express or implied.
    See the License for the specific language governing permissions and
    limitations under the License.
############################################################################## */

#ifndef _DEFTYPEI_INCL
#define _DEFTYPEI_INCL


#include "deftype.hpp"
#include "javahash.hpp"
#include "javahash.tpp"

class CTypeInfo;
class CIntTypeInfo;
class CStringTypeInfo;
class CBoolTypeInfo;
class CVoidTypeInfo;

class CTypeInfo : public CInterfaceOf<ITypeInfo>
{
protected:
    size32_t length;
public:
    CTypeInfo(size32_t _length) : length(_length) {};
    ~CTypeInfo();

    virtual size32_t getAlignment()               { return getSize(); };
    virtual size32_t getSize()                    { return length; };
    virtual const char *queryTypeName()         { assert(false); return "???"; }
    virtual unsigned getBitSize()               { return length*8; };
    virtual unsigned getDigits()                { return getSize(); };
    virtual unsigned getStringLen()             { return getSize(); };
    virtual unsigned getPrecision()             { return 0; }
    virtual unsigned getCardinality();
    virtual bool assignableFrom(ITypeInfo *t2)  { return getTypeCode()==t2->getTypeCode(); };
    virtual StringBuffer &getDescriptiveType(StringBuffer & out) { return getECLType(out); }

    virtual const char *getProxyName()          { return "CTypeInfo"; }

    virtual IValue * castFrom(double value);
    virtual IValue * castFrom(size32_t len, const UChar * text);
    virtual bool isReference()                  { return false; }
    virtual bool isSigned()                     { return false; }
    virtual bool isSwappedEndian()              { return false; }
    virtual ITypeInfo * queryChildType()        { return NULL; }
    virtual ITypeInfo * queryPromotedType()     { return this; }    // very common implementation
    virtual ICharsetInfo * queryCharset()       { return NULL; }
    virtual ICollationInfo * queryCollation()   { return NULL; }
    virtual IAtom * queryLocale()                 { return NULL; }
    virtual ITypeInfo * queryTypeBase()         { return this; }
    virtual unsigned getCrc();
    virtual typemod_t queryModifier()           { return typemod_none; }
    virtual IInterface * queryModifierExtra()   { return NULL; }
    virtual IHqlExpression * castToExpression() { return NULL; }
    virtual IHqlScope * castToScope()           { return NULL; }

    virtual void serialize(MemoryBuffer &tgt)   { tgt.append((unsigned char) getTypeCode()); }
    virtual void deserialize(MemoryBuffer &tgt) { UNIMPLEMENTED; }

    virtual type_t getHashKind() const          { return getTypeCode(); };
    virtual unsigned getHash() const;
    virtual bool equals(const CTypeInfo & other) const;
};

class CHashedTypeInfo : public CTypeInfo
{
public:
    CHashedTypeInfo(size32_t _length) : CTypeInfo(_length) { observed = false; }

    void addObserver(IObserver & observer);
    void removeObserver(IObserver & observer);

    virtual void beforeDispose();

private:
    bool observed;
};

class CStringTypeInfo : public CTypeInfo
{
public:
    CStringTypeInfo(unsigned _length, ICharsetInfo * _charset, ICollationInfo * _collation);

    virtual type_t getTypeCode() const          { return type_string; };

    virtual unsigned getCardinality();
    virtual IValue * castFrom(bool isSignedValue, __int64 value);
    virtual IValue * castFrom(double value);
    virtual IValue * castFrom(size32_t len, const char * text);
    virtual size32_t getAlignment()               { return 1; };
    virtual bool assignableFrom(ITypeInfo *t2);

    virtual StringBuffer &getECLType(StringBuffer & out);
    virtual StringBuffer &getDescriptiveType(StringBuffer & out);
    virtual ICharsetInfo * queryCharset()       { return charset; }
    virtual ICollationInfo * queryCollation()   { return collation; }
    virtual const char *queryTypeName()         { return "char"; }
    virtual bool isInteger()                    { return false; };
    virtual bool isScalar()                     { return true; }
    virtual unsigned getCrc();

    virtual void serialize(MemoryBuffer &tgt)   
    { 
        CTypeInfo::serialize(tgt); 
        tgt.append(length);
        if (collation)
        {
            tgt.append(true);
            collation->serialize(tgt);
        }
        else
            tgt.append(false);
        if (charset)
        {
            tgt.append(true);
            charset->serialize(tgt);
        }
        else
            tgt.append(false);
    }

protected:
    Owned<ICollationInfo> collation;
    Owned<ICharsetInfo> charset;
};

class CUnicodeTypeInfo : public CTypeInfo
{
public:
    CUnicodeTypeInfo(unsigned _length, IAtom * _locale) : CTypeInfo(_length), locale(_locale) {}

    virtual type_t getTypeCode() const { return type_unicode; };
    virtual unsigned getDigits() { return getStringLen(); }
    //N.B. getSize() in bytes, i.e. UChars*2; getStringLen in UChars, i.e. getSize()/2 (where length known)
    virtual unsigned getStringLen() { if(getSize()==UNKNOWN_LENGTH) return UNKNOWN_LENGTH; else return getSize()/2; }
    virtual unsigned getCardinality();
    virtual IValue * castFrom(bool isSignedValue, __int64 value);
    virtual IValue * castFrom(double value);
    virtual IValue * castFrom(size32_t len, const char * text);
    virtual IValue * castFrom(size32_t len, const UChar * text);

    virtual size32_t getAlignment() { return 2; };
    virtual bool assignableFrom(ITypeInfo *t2);

    virtual StringBuffer &getECLType(StringBuffer & out);
    virtual IAtom * queryLocale()         { return locale; }
    virtual const char *queryTypeName()         { return "UChar"; }
    virtual bool isInteger()                    { return false; };
    virtual bool isScalar()                     { return true; }

    virtual void serialize(MemoryBuffer &tgt)   { CTypeInfo::serialize(tgt); tgt.append(getStringLen()).append(str(locale)); }
protected:
    IAtom * locale;
};

class CVarUnicodeTypeInfo : public CUnicodeTypeInfo
{
public:
    CVarUnicodeTypeInfo(unsigned len, IAtom * _locale);
    virtual type_t getTypeCode() const                { return type_varunicode; };
    virtual unsigned getStringLen()             { return length != UNKNOWN_LENGTH ? length/2-1 : UNKNOWN_LENGTH; };

    virtual IValue * castFrom(size32_t len, const char * text);
    virtual IValue * castFrom(size32_t len, const UChar * text);
    virtual StringBuffer &getECLType(StringBuffer & out);
    virtual const char *queryTypeName()         { return "var UChar"; } // ???
};

class CUtf8TypeInfo : public CUnicodeTypeInfo
{
public:
    CUtf8TypeInfo(unsigned len, IAtom * _locale) : CUnicodeTypeInfo(len, _locale) {}

    virtual type_t getTypeCode() const          { return type_utf8; };
    virtual unsigned getSize()                  { return UNKNOWN_LENGTH; };
    virtual unsigned getStringLen()             { return length != UNKNOWN_LENGTH ? length/4 : UNKNOWN_LENGTH; };

    virtual IValue * castFrom(size32_t len, const UChar * text);
    virtual size32_t getAlignment() { return 1; };
    virtual StringBuffer &getECLType(StringBuffer & out);
    virtual const char *queryTypeName()         { return "utf8"; } // ???
};

class CDataTypeInfo : public CStringTypeInfo
{
public:
    CDataTypeInfo(int _length);
    virtual type_t getTypeCode() const                { return type_data; };
    virtual bool assignableFrom(ITypeInfo *t2);
    virtual StringBuffer &getECLType(StringBuffer & out);
    virtual const char *queryTypeName()         { return "data"; } // ???

    virtual void serialize(MemoryBuffer &tgt)   
    { 
        CTypeInfo::serialize(tgt); 
        tgt.append(length);
    }
};

class CVarStringTypeInfo : public CStringTypeInfo
{
public:
    CVarStringTypeInfo(unsigned len, ICharsetInfo * _charset, ICollationInfo * _collation);
    virtual type_t getTypeCode() const                { return type_varstring; };
    virtual unsigned getStringLen()             { return length != UNKNOWN_LENGTH ? length-1 : UNKNOWN_LENGTH; };
    virtual unsigned getDigits()                { return length != UNKNOWN_LENGTH ? length-1 : UNKNOWN_LENGTH; };

    virtual IValue * castFrom(size32_t len, const char * text);
    virtual StringBuffer &getECLType(StringBuffer & out);
    virtual StringBuffer &getDescriptiveType(StringBuffer & out);
    virtual const char *queryTypeName()         { return "var char"; } // ???
};

class CQStringTypeInfo : public CStringTypeInfo
{
public:
    CQStringTypeInfo(unsigned _strLength);
    virtual type_t getTypeCode() const                { return type_qstring; };
    virtual unsigned getStringLen()             { return strLength; }
    virtual unsigned getDigits()                { return strLength; }

//  virtual bool assignableFrom(ITypeInfo *t2);
    virtual IValue * castFrom(size32_t len, const char * text);
    virtual StringBuffer &getECLType(StringBuffer & out);
    virtual const char *queryTypeName()         { return "var char"; } // ???
    virtual void serialize(MemoryBuffer &tgt)   
    { 
        CTypeInfo::serialize(tgt); 
        tgt.append(getStringLen());
    }
protected:
    unsigned strLength;
};

class CCharTypeInfo : public CTypeInfo
{
protected:
    bool caseSensitive;
public:
    CCharTypeInfo(bool _case) : CTypeInfo(1), caseSensitive(_case) {};
    virtual type_t getTypeCode() const             { return type_char; };

    virtual IValue * castFrom(bool isSignedValue, __int64 value);
    virtual IValue * castFrom(size32_t len, const char * text);
    virtual StringBuffer &getECLType(StringBuffer & out);
    virtual const char *queryTypeName()         { return "char"; } 
    virtual bool isInteger()                 { return false; };
    virtual bool isScalar()                     { return true; }

    virtual void serialize(MemoryBuffer &tgt) { CTypeInfo::serialize(tgt); tgt.append(caseSensitive); }
};

class CIntTypeInfo : public CTypeInfo
{
public:
    CIntTypeInfo(int _length, bool _isSigned) : CTypeInfo(_length) { typeIsSigned = _isSigned; };
    virtual type_t getTypeCode() const { return type_int; };
    virtual bool isInteger() { return true; };

    virtual bool assignableFrom(ITypeInfo *t2);
    virtual IValue * castFrom(bool isSignedValue, __int64 value);
    virtual IValue * castFrom(size32_t len, const char * text);
    virtual bool isScalar()                     { return true; }
    virtual bool isSigned()                     { return typeIsSigned; }
    virtual unsigned getStringLen();
    virtual unsigned getDigits();
    virtual const char *queryTypeName() { return "byte"; }
    virtual StringBuffer &getECLType(StringBuffer & out);
    virtual unsigned getCrc();

    virtual void serialize(MemoryBuffer &tgt) { CTypeInfo::serialize(tgt); tgt.append((unsigned char) length).append(typeIsSigned); }
protected:
    bool  typeIsSigned;
};

//Store internally in correct order, but swap when writing to memory
class CSwapIntTypeInfo : public CIntTypeInfo
{
public:
    CSwapIntTypeInfo(int _length, bool _isSigned) : CIntTypeInfo(_length, _isSigned) { };
    virtual type_t getTypeCode() const { return type_swapint; };

    virtual bool isSwappedEndian()                     { return true; }
    virtual StringBuffer &getECLType(StringBuffer & out);
};

class CRealTypeInfo : public CTypeInfo
{
public:
    CRealTypeInfo(int _length) : CTypeInfo(_length) {};
    virtual type_t getTypeCode() const              { return type_real; };
    virtual bool isInteger()                    { return false; };
    virtual bool isSigned()                     { return true; }

    virtual IValue * castFrom(bool isSignedValue, __int64 value);
    virtual IValue * castFrom(double value);
    virtual IValue * castFrom(size32_t len, const char * text);
    virtual unsigned getStringLen();
    virtual unsigned getDigits();
    virtual bool isScalar()                     { return true; }
    virtual const char *queryTypeName() { return "real"; }
    virtual StringBuffer &getECLType(StringBuffer & out);
    virtual bool assignableFrom(ITypeInfo *t2);

    virtual void serialize(MemoryBuffer &tgt) { CTypeInfo::serialize(tgt); tgt.append((unsigned char) length); }
};

class CDecimalTypeInfo : public CHashedTypeInfo
{
protected:
    unsigned char prec;
    unsigned char digits;
    bool  typeIsSigned;

public:
    enum { UNKNOWN_DIGITS = 0xff };
    IValue * createValueFromStack(void);

    CDecimalTypeInfo(unsigned _digits, unsigned _prec, bool _isSigned);
    virtual type_t getTypeCode() const { return type_decimal; };
    virtual bool isInteger() { return false; };

    virtual bool assignableFrom(ITypeInfo *t2);
    virtual IValue * castFrom(bool isSignedValue, __int64 value);
    virtual IValue * castFrom(double value);
    virtual IValue * castFrom(size32_t len, const char * text);
    virtual size32_t getAlignment()               { return 1; };
    virtual StringBuffer &getECLType(StringBuffer & out);
    virtual unsigned getPrecision() { return (prec == UNKNOWN_DIGITS) ? UNKNOWN_LENGTH : prec; };
    virtual unsigned getDigits()    { return (digits == UNKNOWN_DIGITS) ? UNKNOWN_LENGTH : digits; };
    virtual unsigned getStringLen(); 
    virtual unsigned getBitSize();
    virtual bool isSigned()         { return typeIsSigned; }
    virtual bool isScalar()                     { return true; }
    virtual const char *queryTypeName() { return "decimal"; }
    virtual unsigned getCrc();
    virtual unsigned getHash() const;
    virtual bool equals(const CTypeInfo & other) const;

    virtual void serialize(MemoryBuffer &tgt);
};

class CBitfieldTypeInfo : public CTypeInfo
{
private:
    int bitLength;
    ITypeInfo * promoted;
    ITypeInfo * storeType;
public:
    CBitfieldTypeInfo(int _length, ITypeInfo * _storeType);
    
    /* fix memory leak */
    ~CBitfieldTypeInfo() { ::Release(promoted); ::Release(storeType); }
    
    virtual bool assignableFrom(ITypeInfo *t2);
    virtual IValue * castFrom(bool isSignedValue, __int64 value);
    virtual IValue * castFrom(size32_t len, const char * text);
    virtual unsigned getBitSize()      { return bitLength; };
    virtual type_t getTypeCode() const  { return type_bitfield; };
    virtual bool isInteger()      { return true; };
    virtual bool isScalar()                     { return true; }

    virtual unsigned getCardinality()           { return (1 << bitLength); };
    virtual StringBuffer &getECLType(StringBuffer & out);
    virtual ITypeInfo * queryPromotedType()     { return promoted; }
    virtual const char *queryTypeName()         { return "bitfield"; }
    virtual ITypeInfo * queryChildType()        { return storeType; }
    virtual unsigned getCrc();

    virtual void serialize(MemoryBuffer &tgt)   { CTypeInfo::serialize(tgt); tgt.append(bitLength); promoted->serialize(tgt); }
};

class CBlobTypeInfo : public CIntTypeInfo
{
public:
    CBlobTypeInfo() : CIntTypeInfo(8, false) {}
    virtual type_t getTypeCode() const { return type_blob; };

    virtual void serialize(MemoryBuffer &tgt) { CTypeInfo::serialize(tgt); }
};

class CBoolTypeInfo : public CTypeInfo
{
public:
    CBoolTypeInfo() : CTypeInfo(1) {};
    virtual type_t getTypeCode() const { return type_boolean; };
    virtual bool isInteger() { return false; };
    virtual bool isScalar()                     { return true; }

    virtual bool assignableFrom(ITypeInfo *t2);
    virtual IValue * castFrom(bool isSignedValue, __int64 value);
    virtual IValue * castFrom(size32_t len, const char * text);
    virtual unsigned getCardinality() { return 2; };
    virtual StringBuffer &getECLType(StringBuffer & out);
    virtual const char *queryTypeName() { return "boolean"; }

};

class CVoidTypeInfo : public CTypeInfo
{
public:
    CVoidTypeInfo() : CTypeInfo(0) {};
    virtual type_t getTypeCode() const { return type_void; };
    virtual bool isInteger() { return false; };
    virtual bool isScalar()                     { return false; }

    virtual IValue * castFrom(bool isSignedValue, __int64 value);
    virtual IValue * castFrom(size32_t len, const char * text);
    virtual unsigned getCardinality() { return 0; };
    virtual StringBuffer &getECLType(StringBuffer & out);
    virtual const char *queryTypeName()  { return "void"; }

};

class CNullTypeInfo : public CVoidTypeInfo
{
public:
    virtual type_t getTypeCode() const { return type_null; };
    virtual const char *queryTypeName()  { return "null"; }
    virtual unsigned getCrc();
};

class CRecordTypeInfo : public CVoidTypeInfo
{
public:
    virtual type_t getTypeCode() const { return type_record; };
    virtual const char *queryTypeName()  { return "record"; }
};

class CSimpleBaseTypeInfo : public CTypeInfo
{
public:
    CSimpleBaseTypeInfo() : CTypeInfo(0) {};
    virtual bool isInteger()                { return false; };
    virtual bool isScalar()                 { return false; }

    virtual IValue * castFrom(bool isSignedValue, __int64 value)                    { return NULL; }
    virtual IValue * castFrom(size32_t len, const char * text)  { return NULL; }
    virtual unsigned getCardinality()                           { return 0; };
    virtual StringBuffer &getECLType(StringBuffer & out)        { return out.append(queryTypeName()); }

};

class CPatternTypeInfo : public CSimpleBaseTypeInfo
{
public:
    virtual type_t getTypeCode() const          { return type_pattern; };
    virtual const char *queryTypeName()     { return "pattern"; }

};

class CTokenTypeInfo : public CSimpleBaseTypeInfo
{
public:
    virtual type_t getTypeCode() const          { return type_token; };
    virtual const char *queryTypeName()     { return "token"; }

};

class CFeatureTypeInfo : public CSimpleBaseTypeInfo
{
public:
    virtual type_t getTypeCode() const          { return type_feature; };
    virtual const char *queryTypeName()     { return "feature"; }

};

class CEventTypeInfo : public CSimpleBaseTypeInfo
{
public:
    virtual type_t getTypeCode() const          { return type_event; };
    virtual const char *queryTypeName()     { return "event"; }

};
class CAnyTypeInfo : public CTypeInfo
{
public:
    CAnyTypeInfo() : CTypeInfo(UNKNOWN_LENGTH) {};

    virtual type_t getTypeCode() const { return type_any; };
    virtual bool isInteger()                    { return true; };
    virtual bool isScalar()                     { return true; }

    virtual bool assignableFrom(ITypeInfo *t2)                      { return true; }
    virtual IValue * castFrom(bool isSignedValue, __int64 value);
    virtual IValue * castFrom(double value);
    virtual IValue * castFrom(size32_t len, const char * text);
    virtual unsigned getCardinality() { return 0; };
    virtual StringBuffer &getECLType(StringBuffer & out);
    virtual const char *queryTypeName()  { return "void"; }

};

class CEnumeratedTypeInfo : public CTypeInfo, public IEnumeratedTypeBuilder
{
private:
    size32_t numValues;
    KeptHashTable valueMap;
    IArray valueList;
    Owned<ITypeInfo> base;

public:
    IMPLEMENT_IINTERFACE_USING(CTypeInfo)
    CEnumeratedTypeInfo(ITypeInfo *base, size32_t numValues);

//interface ITypeInfo
    virtual type_t getTypeCode() const { return type_enumerated; };
    virtual bool isInteger() { return false; };
    virtual bool isScalar()                     { return true; }

    virtual unsigned getCardinality() { return numValues; };
    virtual IValue * castFrom(bool isSignedValue, __int64 value);
    virtual IValue * castFrom(size32_t len, const char * text);
    virtual StringBuffer &getECLType(StringBuffer & out);
    virtual const char* queryTypeName() { return "enumerated"; } // better: add base->queryTypeName().

//interface IEnumeratedTypeBuilder
    virtual ITypeInfo *getTypeInfo();
    virtual int addValue(IValue *val, size32_t frequency);

// Others
    IValue *queryValue(size32_t index);
    ITypeInfo *queryBase();

    virtual void serialize(MemoryBuffer &tgt) { UNIMPLEMENTED; }
};

class CBasedTypeInfo : public CHashedTypeInfo
{
public:
    CBasedTypeInfo(ITypeInfo *_basetype, int _size) : CHashedTypeInfo(_size), basetype(_basetype) {}

    virtual IValue * castFrom(bool isSignedValue, __int64 value)    { assertThrow(false); return NULL; } 
    virtual IValue * castFrom(size32_t len, const char * text) { assertThrow(false); return NULL; }
    virtual bool isInteger() { return false; }
    virtual ITypeInfo * queryChildType();
    virtual bool assignableFrom(ITypeInfo *t2);

    virtual void serialize(MemoryBuffer &tgt) { CTypeInfo::serialize(tgt); serializeType(tgt, basetype); }
            void serializeSkipChild(MemoryBuffer &tgt);

    virtual unsigned getHash() const;
    virtual bool equals(const CTypeInfo & other) const;

protected:
    Owned<ITypeInfo>    basetype;
};

<<<<<<< HEAD
=======
class CKeyedBlobTypeInfo : public CBasedTypeInfo
{
public:

    virtual void serialize(MemoryBuffer &tgt) { CTypeInfo::serialize(tgt); }
public:
    CKeyedBlobTypeInfo(ITypeInfo * _basetype) : CBasedTypeInfo(_basetype, sizeof(offset_t)) {}
    virtual type_t getTypeCode() const { return type_blob; };

    // Only used for generation of type information so no need to fully implement these
    virtual bool isSwappedEndian()              { return false; }
    virtual bool isInteger()                    { return true; };
    virtual bool isScalar()                     { return true; }
    virtual bool isSigned()                     { return false; }
    virtual unsigned getStringLen()             { return basetype->getStringLen(); }
    virtual unsigned getDigits()                { return 0; }
    virtual const char *queryTypeName()         { return "blob"; }
    virtual ITypeInfo * queryPromotedType()     { return basetype->queryPromotedType(); }
    virtual StringBuffer &getECLType(StringBuffer & out) { return out.append("blob"); }
    virtual unsigned getCrc()                   { return basetype->getCrc(); }
};

>>>>>>> 6921f478
class CFilePosTypeInfo : public CBasedTypeInfo
{
public:
    CFilePosTypeInfo(ITypeInfo * _basetype) : CBasedTypeInfo(_basetype, sizeof(offset_t)) {}
    virtual type_t getTypeCode() const { return type_filepos; };

    // Only used for generation of type information so no need to fully implement these
    virtual bool isInteger()                    { return true; };
    virtual bool isScalar()                     { return true; }
    virtual bool isSigned()                     { return basetype->isSigned(); }
    virtual unsigned getStringLen()             { return basetype->getStringLen(); }
    virtual unsigned getDigits()                { return basetype->getDigits(); }
    virtual const char *queryTypeName()         { return "filepos"; }
    virtual ITypeInfo * queryPromotedType()     { return basetype->queryPromotedType(); }
    virtual StringBuffer &getECLType(StringBuffer & out) { return out.append("filepos"); }
    virtual unsigned getCrc()                   { return basetype->getCrc(); }
};

class CKeyedTypeInfo : public CBasedTypeInfo
{
public:
    CKeyedTypeInfo(ITypeInfo * _basetype) : CBasedTypeInfo(_basetype, _basetype->getSize()) {}
    virtual type_t getTypeCode() const { return type_keyedint; };

    // Only used for generation of type information so no need to fully implement these
    virtual bool isSwappedEndian()              { return true; }
    virtual bool isInteger()                    { return true; };
    virtual bool isScalar()                     { return true; }
    virtual bool isSigned()                     { return basetype->isSigned(); }
    virtual unsigned getStringLen()             { return basetype->getStringLen(); }
    virtual unsigned getDigits()                { return basetype->getDigits(); }
    virtual const char *queryTypeName()         { return "keyed"; }
    virtual ITypeInfo * queryPromotedType()     { return basetype->queryPromotedType(); }
    virtual StringBuffer &getECLType(StringBuffer & out) { return out.append("keyed"); }
    virtual unsigned getCrc()                   { return basetype->getCrc(); }
};

class CPackedIntTypeInfo : public CBasedTypeInfo
{
public:
    CPackedIntTypeInfo(ITypeInfo * _basetype) : CBasedTypeInfo(_basetype, UNKNOWN_LENGTH) { }
    virtual type_t getTypeCode() const { return type_packedint; };

    virtual bool assignableFrom(ITypeInfo *t2);
    virtual IValue * castFrom(bool isSignedValue, __int64 value);
    virtual IValue * castFrom(size32_t len, const char * text);
    virtual bool isInteger() { return true; };
    virtual bool isScalar()                     { return true; }
    virtual bool isSigned()                     { return basetype->isSigned(); }
    virtual unsigned getStringLen()             { return basetype->getStringLen(); }
    virtual unsigned getDigits()                { return basetype->getDigits(); }
    virtual const char *queryTypeName()         { return "byte"; }
    virtual ITypeInfo * queryPromotedType()     { return basetype->queryPromotedType(); }
    virtual StringBuffer &getECLType(StringBuffer & out);
    virtual unsigned getCrc();
};

class CTransformTypeInfo : public CBasedTypeInfo
{
public:
    CTransformTypeInfo(ITypeInfo * _basetype) : CBasedTypeInfo(_basetype, sizeof(char *)) {}

    virtual type_t getTypeCode() const                      { return type_transform; }
    virtual bool isScalar()                                 { return false; }
    virtual const char *queryTypeName()                     { return "transform"; }
    virtual StringBuffer &getECLType(StringBuffer & out)    { out.append(queryTypeName()); 
                                                              if (basetype) 
                                                                  { out.append(" of "); queryChildType()->getECLType(out); } 
                                                              return out; 
                                                            }
    virtual bool assignableFrom(ITypeInfo *t2);
};

class CSortListTypeInfo : public CBasedTypeInfo
{
public:
    CSortListTypeInfo(ITypeInfo * _basetype) : CBasedTypeInfo(_basetype, sizeof(char *)) {}

    virtual type_t getTypeCode() const                      { return type_sortlist; }
    virtual bool isScalar()                                 { return false; }
    virtual const char *queryTypeName()                     { return "sortlist"; }
    virtual StringBuffer &getECLType(StringBuffer & out)    { out.append(queryTypeName()); 
                                                              if (basetype) 
                                                                  { out.append(" of "); queryChildType()->getECLType(out); } 
                                                              return out; 
                                                            }
    virtual bool assignableFrom(ITypeInfo *t2);
};

class CRowTypeInfo : public CBasedTypeInfo
{
public:
    CRowTypeInfo(ITypeInfo * _basetype) : CBasedTypeInfo(_basetype, sizeof(char *)) {}

    virtual type_t getTypeCode() const                          { return type_row; }
    virtual bool isScalar()                                 { return false; }
    virtual size32_t getSize()                              { return basetype ? basetype->getSize() : UNKNOWN_LENGTH; }
    virtual const char *queryTypeName()                     { return "row"; }
    virtual StringBuffer &getECLType(StringBuffer & out)    { out.append(queryTypeName()); 
                                                              if (basetype) 
                                                                  { out.append(" of "); queryChildType()->getECLType(out); } 
                                                              return out; 
                                                            }
    virtual bool assignableFrom(ITypeInfo *t2);
};

class CDictionaryTypeInfo : public CBasedTypeInfo
{
public:
    CDictionaryTypeInfo(ITypeInfo * _basetype)
        : CBasedTypeInfo(_basetype, UNKNOWN_LENGTH)
    {}

    virtual type_t getTypeCode() const                      { return type_dictionary; }
    virtual bool isScalar()                                 { return false; }
    virtual const char *queryTypeName()                     { return "dictionary"; }
    virtual StringBuffer &getECLType(StringBuffer & out);
    virtual bool assignableFrom(ITypeInfo *t2);

    virtual void serialize(MemoryBuffer &tgt);
};

class CTableTypeInfo : public CBasedTypeInfo
{
private:
public:
    CTableTypeInfo(ITypeInfo * _basetype)
        : CBasedTypeInfo(_basetype, UNKNOWN_LENGTH) {}

    virtual type_t getTypeCode() const                          { return type_table; }
    virtual bool isScalar()                                 { return false; }
    virtual const char *queryTypeName()                     { return "table"; }
    virtual StringBuffer &getECLType(StringBuffer & out);
    virtual bool assignableFrom(ITypeInfo *t2);

    virtual void serialize(MemoryBuffer &tgt);
    //MORE: Delete this when persist attributes change again
    virtual unsigned getCrc()                               {
                                                                unsigned crc = getTypeCode();
                                                                size32_t xlength = 0;
                                                                crc = hashc((const byte *)&xlength, sizeof(xlength), crc);
                                                                return crc;
                                                            }

};

class CGroupedTableTypeInfo : public CBasedTypeInfo
{
private:
public:
    CGroupedTableTypeInfo(ITypeInfo * _basetype)
    : CBasedTypeInfo(_basetype, UNKNOWN_LENGTH) {}

    virtual type_t getTypeCode() const                          { return type_groupedtable; }
    virtual StringBuffer &getECLType(StringBuffer & out)    { out.append(queryTypeName()).append(" of "); queryChildType()->getECLType(out); return out; };
    virtual const char *queryTypeName()                     { return "groupedtable"; }
    virtual bool isScalar()                                 { return false; }
    virtual bool assignableFrom(ITypeInfo *t2);

    //MORE: Delete this when persist attributes change again
    virtual unsigned getCrc()                               {
                                                                unsigned crc = getTypeCode();
                                                                size32_t xlength = 0;
                                                                crc = hashc((const byte *)&xlength, sizeof(xlength), crc);
                                                                return crc;
                                                            }

};

class CSetTypeInfo : public CBasedTypeInfo
{
public:
    CSetTypeInfo(ITypeInfo * _basetype) : CBasedTypeInfo(_basetype, UNKNOWN_LENGTH) {}
    virtual type_t getTypeCode() const { return type_set; }
    virtual StringBuffer &getECLType(StringBuffer & out);
    virtual bool isScalar()                     { return false; }
    virtual const char *queryTypeName() { return "set"; }
    virtual bool assignableFrom(ITypeInfo *t2);

};

class CRuleTypeInfo : public CBasedTypeInfo
{
public:
    CRuleTypeInfo(ITypeInfo * _basetype) : CBasedTypeInfo(_basetype, 0) {}
    virtual type_t getTypeCode() const                                  { return type_rule; }
    virtual StringBuffer &getECLType(StringBuffer & out)            { return out.append("rule"); };
    virtual bool isScalar()                                         { return false; }
    virtual const char *queryTypeName()                             { return "rule"; }
    virtual bool assignableFrom(ITypeInfo *t2)                      { return getTypeCode()==t2->getTypeCode(); };
};


class CPointerTypeInfo : public CBasedTypeInfo
{
public:
    CPointerTypeInfo(ITypeInfo * _basetype) : CBasedTypeInfo(_basetype, sizeof(void *)) 
    { // loose format for debug
    }

    virtual type_t getTypeCode() const              { return type_pointer; }
    virtual StringBuffer &getECLType(StringBuffer & out) { return out.append("<pointer>"); }
    virtual bool isScalar()                     { return true; }
    virtual const char *queryTypeName()         { return "pointer"; }
};


class CArrayTypeInfo : public CBasedTypeInfo
{
public:
    CArrayTypeInfo(ITypeInfo * _basetype, unsigned _size) : CBasedTypeInfo(_basetype, _size) { }
    virtual size32_t getAlignment()               { return basetype->getAlignment(); };
    virtual type_t getTypeCode() const              { return type_array; }
    virtual size32_t getSize();
    virtual unsigned getCardinality() { return length; }
    virtual StringBuffer &getECLType(StringBuffer & out) { return out.append("<array>"); }
    virtual bool isScalar()                     { return false; }
    virtual const char *queryTypeName()         { return "array"; }

    virtual void serialize(MemoryBuffer &tgt)   
    { 
        CTypeInfo::serialize(tgt); 
        tgt.append(length);
        serializeType(tgt, basetype);
    }
};

class CClassTypeInfo : public CTypeInfo
{
public:
    CClassTypeInfo(const char * _name) : CTypeInfo(1) { name.set(_name); };
    virtual type_t getTypeCode() const { return type_class; };
    virtual bool isInteger() { return false; };
    virtual bool isScalar()                     { return false; }

    virtual IValue * castFrom(bool isSignedValue, __int64 value)    { assertex(false); return NULL; }
    virtual IValue * castFrom(size32_t len, const char * text)       { assertex(false); return NULL; }
    virtual unsigned getCardinality() { return 0; };
    virtual StringBuffer &getECLType(StringBuffer & out) { return out.append("<class ").append(name).append(">"); };
    virtual const char *queryTypeName()      { return name; }

    virtual void serialize(MemoryBuffer &tgt) { CTypeInfo::serialize(tgt); tgt.append(name); }
private:
    StringAttr name;
};


class CFunctionTypeInfo : public CBasedTypeInfo, implements IFunctionTypeExtra
{
private:
    Owned<IInterface> parameters;
    Owned<IInterface> defaults;
    Owned<IInterface> attrs;
public:
    CFunctionTypeInfo(ITypeInfo * _basetype, IInterface * _parameters, IInterface * _defaults, IInterface *_attrs)
        : CBasedTypeInfo(_basetype, UNKNOWN_LENGTH), parameters(_parameters), defaults(_defaults), attrs(_attrs)
    {}
    IMPLEMENT_IINTERFACE_USING(CBasedTypeInfo)

    virtual type_t getTypeCode() const                      { return type_function; }
    virtual bool isScalar()                                 { return false; }
    virtual const char *queryTypeName()                     { return "function"; }
    virtual StringBuffer &getECLType(StringBuffer & out)    { out.append(queryTypeName()).append(" returning "); queryChildType()->getECLType(out); return out; }
    virtual bool assignableFrom(ITypeInfo *t2);
    virtual IInterface * queryModifierExtra();

    virtual void serialize(MemoryBuffer &tgt);
    virtual unsigned getHash() const;
    virtual bool equals(const CTypeInfo & other) const;

//IFunctionTypeExtra
    virtual IInterface * queryParameters() const { return parameters; }
    virtual IInterface * queryDefaults() const { return defaults; }
    virtual IInterface * queryAttributes() const { return attrs; }
};



class CIndirectTypeInfo : public CHashedTypeInfo
{
public:
    CIndirectTypeInfo(ITypeInfo * _baseType) : CHashedTypeInfo(0), baseType(_baseType)    
    { // loose format for debug: so that we can set conditional breakpoint
    }
    
    ~CIndirectTypeInfo()         { baseType->Release(); }

    virtual type_t getTypeCode() const                                  { return baseType->getTypeCode(); }
    virtual size32_t getSize()                                      { return baseType->getSize(); }
    virtual size32_t getAlignment()                                 { return baseType->getAlignment(); };
    virtual unsigned getStringLen()                                 { return baseType->getStringLen(); }
    virtual unsigned getDigits()                                    { return baseType->getDigits(); }
    virtual unsigned getBitSize()                                   { return baseType->getBitSize(); }
    virtual unsigned getPrecision()                                 { return baseType->getPrecision(); }
    virtual bool assignableFrom(ITypeInfo * source)                 { return baseType->assignableFrom(source); }
    virtual IValue * castFrom(bool isSignedValue, __int64 value)    { return baseType->castFrom(isSignedValue, value); }
    virtual IValue * castFrom(double value)                         { return baseType->castFrom(value); }
    virtual IValue * castFrom(size32_t len, const char * text)      { return baseType->castFrom(len, text); }
    virtual StringBuffer &getECLType(StringBuffer & out)            { return baseType->getECLType(out); };
    virtual const char *queryTypeName()                             { return baseType->queryTypeName(); }
    virtual unsigned getCardinality()                               { return baseType->getCardinality(); }
    virtual bool isInteger()                                        { return baseType->isInteger(); }
    virtual bool isReference()                                      { return baseType->isReference(); }
    virtual bool isScalar()                                         { return baseType->isScalar(); }
    virtual bool isSigned()                                         { return baseType->isSigned(); }
    virtual bool isSwappedEndian()                                  { return baseType->isSwappedEndian(); }
    virtual ITypeInfo * queryChildType()                            { return baseType->queryChildType(); }
    virtual ICharsetInfo * queryCharset()                           { return baseType->queryCharset(); }
    virtual ICollationInfo * queryCollation()                       { return baseType->queryCollation(); }
    virtual IAtom * queryLocale()                                     { return baseType->queryLocale(); }
    virtual ITypeInfo * queryPromotedType()                         { return baseType->queryPromotedType(); }
    virtual ITypeInfo * queryTypeBase()                             { return baseType; }
    virtual unsigned getCrc()                                       { return baseType->getCrc(); }

    virtual void serialize(MemoryBuffer &tgt) { UNIMPLEMENTED; }
    virtual void deserialize(MemoryBuffer &src) { UNIMPLEMENTED; }

protected:
    ITypeInfo * baseType;
};


class CModifierTypeInfo : public CIndirectTypeInfo
{
public:
    CModifierTypeInfo(ITypeInfo * _baseType, typemod_t _kind, IInterface * _extra) : CIndirectTypeInfo(_baseType) { kind = _kind; extra.setown(_extra); }
    
    virtual bool isReference()                                      { if (kind == typemod_ref) return true; return baseType->isReference(); }
    virtual typemod_t queryModifier()                               { return kind; }
    virtual IInterface * queryModifierExtra()                       { return extra; }

    virtual void serialize(MemoryBuffer &tgt)                       { baseType->serialize(tgt); }       // modifiers are lost..


    virtual type_t getHashKind() const          { return type_modifier; };
    virtual unsigned getHash() const;
    virtual bool equals(const CTypeInfo & other) const;

protected:
    typemod_t kind;
    OwnedIInterface extra;
};


//---------------------------------------------------------------------------

class CCharsetInfo : implements ICharsetInfo, public CInterface
{
public:
    CCharsetInfo(IAtom * _name, unsigned char _fillChar, IAtom * _codepage)
    {
        name = _name;
        defaultCollation = NULL;
        fillChar = _fillChar;
        codepage = _codepage;
    }
    ~CCharsetInfo();
    IMPLEMENT_IINTERFACE

    virtual IAtom * queryName()                           { return name; }
    virtual ICollationInfo * queryDefaultCollation();
    virtual unsigned char queryFillChar()               { return fillChar; }
    virtual char const * queryCodepageName()            { return str(codepage); }

    virtual void serialize(MemoryBuffer &tgt) 
    { 
        tgt.append(str(name));
    }
    virtual void deserialize(MemoryBuffer &) { UNIMPLEMENTED; }
protected:
    IAtom *   name;
    IAtom *   codepage;
    ICollationInfo * defaultCollation;
    unsigned char fillChar;
};

class CCollationInfo : implements ICollationInfo, public CInterface
{
public:
    CCollationInfo(IAtom * _name) { name = _name; }
    ~CCollationInfo();
    IMPLEMENT_IINTERFACE

    virtual IAtom * queryName()                           { return name; }
    virtual ICharsetInfo * getCharset();

    virtual void serialize(MemoryBuffer &tgt) 
    { 
        tgt.append(str(name));
    }
    virtual void deserialize(MemoryBuffer &) { UNIMPLEMENTED; }
protected:
    IAtom *   name;
};


class CSimpleCollationInfo : public CCollationInfo
{
public:
    CSimpleCollationInfo(IAtom * _name) : CCollationInfo(_name)
    { // loose format for debug
    }

    virtual int compare(const char * left, const char * right, unsigned len)        { return memcmp(left, right, len); }
    virtual const char * getCompareName(bool varLength)                             { return varLength ? "strcmp" : "memcmp"; }
};


class CNoCaseCollationInfo : public CCollationInfo
{
public:
    CNoCaseCollationInfo(IAtom * _name) : CCollationInfo(_name) {}

    virtual int compare(const char * left, const char * right, unsigned len)        { return memicmp(left, right, len); }
    virtual const char * getCompareName(bool varLength)                             { return varLength ? "stricmp" : "memicmp"; }
};

class CTranslationInfo : implements ITranslationInfo, public CInterface
{
public:
    CTranslationInfo(IAtom * _name, ICharsetInfo * src, ICharsetInfo * tgt);
    IMPLEMENT_IINTERFACE

    virtual IAtom * queryName();
    virtual ICharsetInfo * querySourceCharset();
    virtual ICharsetInfo * queryTargetCharset();

protected:
    IAtom * name;
    Owned<ICharsetInfo> src;
    Owned<ICharsetInfo> tgt;
};

class CAscii2EbcdicTranslationInfo : public CTranslationInfo
{
public:
    CAscii2EbcdicTranslationInfo();

    virtual const char * queryRtlFunction();
    virtual const char * queryVarRtlFunction();
    virtual StringBuffer & translate(StringBuffer & tgt, unsigned len, const char * src);
};

class CEbcdic2AsciiTranslationInfo : public CTranslationInfo
{
public:
    CEbcdic2AsciiTranslationInfo();

    virtual const char * queryRtlFunction();
    virtual const char * queryVarRtlFunction();
    virtual StringBuffer & translate(StringBuffer & tgt, unsigned len, const char * src);
};

//---------------------------------------------------------------------------

class TypeCache : public JavaHashTableOf<CHashedTypeInfo>
{
public:
    TypeCache() : JavaHashTableOf<CHashedTypeInfo>(false) {}

    //hash compare is much quicker, so did it first.
    virtual bool matchesFindParam(const void * et1, const void * et2, unsigned fphash) const
    { 
        const CHashedTypeInfo * element = static_cast<const CHashedTypeInfo *>(et1);
        const CHashedTypeInfo * key = static_cast<const CHashedTypeInfo *>(et2);
        return (element->getHash() == fphash) && element->equals(*key);
    }
};

typedef MapXToIInterface<TypeInfoAttr, ITypeInfo *> TypeToTypeMap;

typedef Linked<IInterface> ExtraInfoAttr;

struct CStringTypeKey
{
    ExtraInfoAttr charset;
    ExtraInfoAttr collation;
    memsize_t length;   // to make sure that there is no random packing in the structure
};
typedef MapXToIInterface<CStringTypeKey, CStringTypeKey &> CStringTypeToTypeMap;

struct CUnicodeTypeKey
{
    ExtraInfoAttr locale;
    memsize_t length;   // to make sure that there is no random packing in the structure
};
typedef MapXToIInterface<CUnicodeTypeKey, CUnicodeTypeKey &> CUnicodeTypeToTypeMap;

#endif<|MERGE_RESOLUTION|>--- conflicted
+++ resolved
@@ -559,8 +559,6 @@
     Owned<ITypeInfo>    basetype;
 };
 
-<<<<<<< HEAD
-=======
 class CKeyedBlobTypeInfo : public CBasedTypeInfo
 {
 public:
@@ -583,7 +581,6 @@
     virtual unsigned getCrc()                   { return basetype->getCrc(); }
 };
 
->>>>>>> 6921f478
 class CFilePosTypeInfo : public CBasedTypeInfo
 {
 public:
