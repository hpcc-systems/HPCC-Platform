--- conflicted
+++ resolved
@@ -1824,14 +1824,11 @@
     return match;
 }
 
-<<<<<<< HEAD
-=======
 extern DEFTYPE_API ITypeInfo *makeKeyedBlobType(ITypeInfo * basetype)
 {
     return commonUpType(new CKeyedBlobTypeInfo(basetype));
 }
 
->>>>>>> 6921f478
 extern DEFTYPE_API ITypeInfo *makeFilePosType(ITypeInfo *basetype)
 {
     assertex(basetype);
