--- conflicted
+++ resolved
@@ -2321,11 +2321,7 @@
                     {
                         isReused = false;
                         keepAlive = true;
-<<<<<<< HEAD
-                        socket.setown(blacklist->connect(connUrl.port, connUrl.host, master->logctx, (unsigned)master->maxRetries, master->timeoutMS, master->roxieAbortMonitor, master->rowProvider));
-=======
-                        socket.setown(blacklist->connect(ep, master->logctx, (unsigned)master->maxRetries, master->timeoutMS, master->roxieAbortMonitor));
->>>>>>> d4a1f705
+                        socket.setown(blacklist->connect(ep, master->logctx, (unsigned)master->maxRetries, master->timeoutMS, master->roxieAbortMonitor, master->rowProvider));
                         if (proto == PersistentProtocol::ProtoTLS)
                         {
 #ifdef _USE_OPENSSL
