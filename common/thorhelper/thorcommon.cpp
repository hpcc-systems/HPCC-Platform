--- conflicted
+++ resolved
@@ -31,10 +31,7 @@
 #include "rtldynfield.hpp"
 #include "eclhelper_dyn.hpp"
 #include "hqlexpr.hpp"
-<<<<<<< HEAD
-=======
 #include "hqlutil.hpp"
->>>>>>> 6921f478
 #include <algorithm>
 #ifdef _USE_NUMA
 #include <numa.h>
@@ -2004,27 +2001,12 @@
 {
     try
     {
-<<<<<<< HEAD
-=======
         Owned<IException> error;
->>>>>>> 6921f478
         bool isGrouped = props.getPropBool("@grouped", false);
         if (props.hasProp("_rtlType"))
         {
             MemoryBuffer layoutBin;
             props.getPropBin("_rtlType", layoutBin);
-<<<<<<< HEAD
-            return createTypeInfoOutputMetaData(layoutBin, isGrouped, nullptr);
-        }
-        else if (props.hasProp("ECL"))
-        {
-            const char *kind = props.queryProp("@kind");
-            if (kind && streq(kind, "key"))
-            {
-                DBGLOG("Cannot deserialize file metadata: index too old");
-                return nullptr;
-            }
-=======
             try
             {
                 return createTypeInfoOutputMetaData(layoutBin, isGrouped);
@@ -2039,20 +2021,12 @@
         {
             const char *kind = props.queryProp("@kind");
             bool isIndex = (kind && streq(kind, "key"));
->>>>>>> 6921f478
             StringBuffer layoutECL;
             props.getProp("ECL", layoutECL);
             MultiErrorReceiver errs;
             Owned<IHqlExpression> expr = parseQuery(layoutECL.str(), &errs);
             if (errs.errCount() == 0)
             {
-<<<<<<< HEAD
-                MemoryBuffer layoutBin;
-                if (exportBinaryType(layoutBin, expr))
-                    return createTypeInfoOutputMetaData(layoutBin, isGrouped, nullptr);
-            }
-        }
-=======
                 if (props.hasProp("_record_layout"))  // Some old indexes need the payload count patched in from here
                 {
                     MemoryBuffer mb;
@@ -2068,7 +2042,6 @@
         {
             throw(error.getClear());
         }
->>>>>>> 6921f478
     }
     catch (IException *E)
     {
