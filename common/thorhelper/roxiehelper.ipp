--- conflicted
+++ resolved
@@ -83,10 +83,7 @@
     virtual void CTXLOGl(LogItem *) const = 0;
     virtual bool isBlind() const = 0;
     virtual void gatherStats(CRuntimeStatisticCollection & merged) const = 0;
-<<<<<<< HEAD
-=======
     virtual bool collectingDetailedStatistics() const = 0;
->>>>>>> 6921f478
 };
 
 //===================================================================================
