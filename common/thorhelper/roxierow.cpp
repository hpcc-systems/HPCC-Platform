--- conflicted
+++ resolved
@@ -388,8 +388,6 @@
         throwUnexpected();
     }
 
-<<<<<<< HEAD
-=======
 protected:
     void * doCreateRow(size32_t initialSize, size32_t & allocatedSize)
     {
@@ -403,7 +401,6 @@
     }
 
 
->>>>>>> 6921f478
 protected:
     Owned<roxiemem::IVariableRowHeap> heap;
 };
