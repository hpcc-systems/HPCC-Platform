/*##############################################################################

    HPCC SYSTEMS software Copyright (C) 2012 HPCC Systems.

    Licensed under the Apache License, Version 2.0 (the "License");
    you may not use this file except in compliance with the License.
    You may obtain a copy of the License at

       http://www.apache.org/licenses/LICENSE-2.0

    Unless required by applicable law or agreed to in writing, software
    distributed under the License is distributed on an "AS IS" BASIS,
    WITHOUT WARRANTIES OR CONDITIONS OF ANY KIND, either express or implied.
    See the License for the specific language governing permissions and
    limitations under the License.
############################################################################## */

#ifndef ROXIEHELPER_HPP
#define ROXIEHELPER_HPP

#include "thorxmlwrite.hpp"
#include "roxiehelper.ipp"
#include "roxiemem.hpp"
#include "mpbase.hpp"
#include "workunit.hpp"
#include "thorhelper.hpp"

//========================================================================================= 

class THORHELPER_API HttpHelper : public CInterface
{
private:
    bool _isHttp;
    StringAttr urlPath;
    StringAttr authToken;
    StringAttr contentType;
    Owned<IProperties> parameters;
private:
    inline void setHttpHeaderValue(StringAttr &s, const char *v, bool ignoreExt)
    {
        if (!v || !*v)
            return;
        unsigned len=0;
        while (v[len] && v[len]!='\r' && (!ignoreExt || v[len]!=';'))
            len++;
        if (len)
            s.set(v, len);
    }
    void gatherUrlParameters();

public:
    IMPLEMENT_IINTERFACE;
<<<<<<< HEAD
    HttpHelper() { _isHttp = false; };
    bool isHttp() { return _isHttp; };
    void setIsHttp(bool __isHttp) { _isHttp = __isHttp; };
    const char *queryAuthToken() { return authToken.str(); };
=======
    HttpHelper() { _isHttp = false; parameters.setown(createProperties(true));}
    bool isHttp() { return _isHttp; }
    bool getTrim() {return parameters->getPropBool(".trim", true); /*http currently defaults to true, maintain compatibility */}
    void setIsHttp(bool __isHttp) { _isHttp = __isHttp; }
    const char *queryAuthToken() { return authToken.sget(); }
>>>>>>> 2565249c
    inline void setAuthToken(const char *v)
    {
        setHttpHeaderValue(authToken, v, false);
    };
<<<<<<< HEAD
    const char *queryContentType() { return contentType.str(); };
=======
    const char *queryContentType() { return contentType.sget(); }
>>>>>>> 2565249c
    inline void setContentType(const char *v)
    {
        setHttpHeaderValue(contentType, v, true);
    };
    inline void setUrlPath(const char *v)
    {
        const char *end = strstr(v, " HTTP");
        if (end)
        {
            urlPath.set(v, end - v);
            gatherUrlParameters();
        }
    }
    TextMarkupFormat queryContentFormat(){return (strieq(queryContentType(), "application/json")) ? MarkupFmt_JSON : MarkupFmt_XML;}
    IProperties *queryUrlParameters(){return parameters;}
};

//========================================================================================= 

interface SafeSocket : extends IInterface
{
    virtual ISocket *querySocket()  = 0;
    virtual size32_t write(const void *buf, size32_t size, bool takeOwnership=false) = 0;
    virtual bool readBlock(MemoryBuffer &ret, unsigned maxBlockSize, unsigned timeout = (unsigned) WAIT_FOREVER) = 0;
    virtual bool readBlock(StringBuffer &ret, unsigned timeout, HttpHelper *pHttpHelper, bool &, bool &, unsigned maxBlockSize) = 0;
    virtual void setHttpMode(const char *queryName, bool arrayMode, TextMarkupFormat txtfmt) = 0;
    virtual void setHeartBeat() = 0;
    virtual bool sendHeartBeat(const IContextLogger &logctx) = 0;
    virtual void flush() = 0;
    virtual unsigned bytesOut() const = 0;
    virtual bool checkConnection() const = 0;
    virtual void sendException(const char *source, unsigned code, const char *message, bool isBlocked, const IContextLogger &logctx) = 0;

    // TO be removed and replaced with better mechanism when SafeSocket merged with tht new output sequencer...
    // until then you may need to lock using this if you are making multiple calls and they need to stay together in the output
    virtual CriticalSection &queryCrit() = 0;
};

class THORHELPER_API CSafeSocket : public CInterface, implements SafeSocket
{
protected:
    Linked<ISocket> sock;
    bool httpMode;
    bool heartbeat;
    TextMarkupFormat mlFmt;
    StringAttr contentHead;
    StringAttr contentTail;
    PointerArray queued;
    UnsignedArray lengths;
    unsigned sent;
    CriticalSection crit;

public:
    IMPLEMENT_IINTERFACE;
    CSafeSocket(ISocket *_sock);
    ~CSafeSocket();
    
    ISocket *querySocket() { return sock; }
    virtual CriticalSection &queryCrit() { return crit; };
    size32_t write(const void *buf, size32_t size, bool takeOwnership=false);
    bool readBlock(MemoryBuffer &ret, unsigned maxBlockSize, unsigned timeout = (unsigned) WAIT_FOREVER);
    bool readBlock(StringBuffer &ret, unsigned timeout, HttpHelper *pHttpHelper, bool &, bool &, unsigned maxBlockSize);
    void setHttpMode(const char *queryName, bool arrayMode, TextMarkupFormat txtfmt);
    void setHeartBeat();
    bool sendHeartBeat(const IContextLogger &logctx);
    void flush();
    unsigned bytesOut() const;
    bool checkConnection() const;
    void sendException(const char *source, unsigned code, const char *message, bool isBlocked, const IContextLogger &logctx);
};

//==============================================================================================================
class THORHELPER_API FlushingStringBuffer : extends CInterface, implements IXmlStreamFlusher, implements IInterface
{
    // MORE this code is yukky. Overdue for cleanup!
protected:
    SafeSocket *sock;
    StringBuffer name;
    StringBuffer tail;
    unsigned sequenceNumber;
    unsigned rowCount;
    unsigned emptyLength;
    const IContextLogger &logctx;
    CriticalSection crit;
    PointerArray queued;
    UnsignedArray lengths;

    bool needsFlush(bool closing);
    void startBlock();
public:
    TextMarkupFormat mlFmt;      // controls whether xml/json elements are output
    bool isRaw;      // controls whether output as binary or ascii
    bool isBlocked;
    bool isHttp;
    bool isSoap;
    bool isEmpty;
    bool extend;
    bool trim;
    bool tagClosed;
    StringAttr queryName;
    StringBuffer s;

    IMPLEMENT_IINTERFACE;

    FlushingStringBuffer(SafeSocket *_sock, bool _isBlocked, TextMarkupFormat _mlFmt, bool _isRaw, bool _isHttp, const IContextLogger &_logctx);
    ~FlushingStringBuffer();
    virtual void append(char data) {append(1, &data);}
    virtual void append(const char *data);
    virtual void append(unsigned len, const char *data);
    virtual void append(double data);
    virtual void appendf(const char *format, ...) __attribute__((format(printf, 2, 3)));
    virtual void encodeString(const char *x, unsigned len, bool utf8=false);
    virtual void encodeData(const void *data, unsigned len);
    virtual void flushXML(StringBuffer &current, bool isClosing);
    virtual void flush(bool closing) ;
    virtual void addPayload(StringBuffer &s, unsigned int reserve=0);
    virtual void *getPayload(size32_t &length);
    virtual void startDataset(const char *elementName, const char *resultName, unsigned sequence, bool _extend = false, const IProperties *xmlns=NULL);
    virtual void startScalar(const char *resultName, unsigned sequence);
    virtual void incrementRowCount();
};

class THORHELPER_API FlushingJsonBuffer : public FlushingStringBuffer
{
public:
    FlushingJsonBuffer(SafeSocket *_sock, bool _isBlocked, bool _isHttp, const IContextLogger &_logctx) :
        FlushingStringBuffer(_sock, _isBlocked, MarkupFmt_JSON, false, _isHttp, _logctx)
    {
    }

    void append(double data);
    void encodeString(const char *x, unsigned len, bool utf8=false);
    void encodeData(const void *data, unsigned len);
    void startDataset(const char *elementName, const char *resultName, unsigned sequence, bool _extend = false, const IProperties *xmlns=NULL);
    void startScalar(const char *resultName, unsigned sequence);
};

inline const char *getFormatName(TextMarkupFormat fmt)
{
    if (fmt==MarkupFmt_XML)
        return "xml";
    if (fmt==MarkupFmt_JSON)
        return "json";
    return "raw";
}
//==============================================================================================================

class THORHELPER_API OwnedRowArray
{
public:
    OwnedRowArray() {}
    ~OwnedRowArray() { clear(); }


    void clear();
    void clearPart(aindex_t from, aindex_t to);
    void replace(const void * row, aindex_t pos);
    void append(const void * row) { buff.append(row); }
    aindex_t ordinality() const { return buff.ordinality(); }
    const void * * getArray() { return buff.getArray(); }
    bool isItem(aindex_t pos) const { return buff.isItem(pos); }
    const void * item(aindex_t pos) { return buff.item(pos); }
    const void * itemClear(aindex_t pos) { const void * ret = buff.item(pos); buff.replace(NULL, pos); return ret; }

protected:
    ConstPointerArray buff;
};

//==============================================================================================================

interface IFileDescriptor;
interface IAgentContext;
class THORHELPER_API ClusterWriteHandler : public CInterface
{
public:
    ClusterWriteHandler(char const * _logicalName, char const * _activityType);
    void addCluster(char const * cluster);
    void getLocalPhysicalFilename(StringAttr & out) const;
    void splitPhysicalFilename(StringBuffer & dir, StringBuffer & base) const;
    void copyPhysical(IFile * source, bool noCopy) const;
    void setDescriptorParts(IFileDescriptor * desc, char const * basename, IPropertyTree * attrs) const;
    void finish(IFile * file) const;
    void getClusters(StringArray &clusters) const;

private:
    virtual void getTempFilename(StringAttr & out) const ;

private:
    StringAttr logicalName;
    StringBuffer physicalName;
    StringBuffer physicalDir;
    StringBuffer physicalBase;
    StringAttr activityType;
    StringAttr localClusterName;
    Owned<IGroup> localCluster; 
    IArrayOf<IGroup> remoteNodes;
    StringArray remoteClusters;
};

//==============================================================================================================

THORHELPER_API StringBuffer & mangleHelperFileName(StringBuffer & out, const char * in, const char * wuid, unsigned int flags);
THORHELPER_API StringBuffer & mangleLocalTempFilename(StringBuffer & out, char const * in);
THORHELPER_API StringBuffer & expandLogicalFilename(StringBuffer & logicalName, const char * fname, IConstWorkUnit * wu, bool resolveLocally);

#endif // ROXIEHELPER_HPP<|MERGE_RESOLUTION|>--- conflicted
+++ resolved
@@ -50,27 +50,16 @@
 
 public:
     IMPLEMENT_IINTERFACE;
-<<<<<<< HEAD
-    HttpHelper() { _isHttp = false; };
-    bool isHttp() { return _isHttp; };
-    void setIsHttp(bool __isHttp) { _isHttp = __isHttp; };
-    const char *queryAuthToken() { return authToken.str(); };
-=======
     HttpHelper() { _isHttp = false; parameters.setown(createProperties(true));}
     bool isHttp() { return _isHttp; }
     bool getTrim() {return parameters->getPropBool(".trim", true); /*http currently defaults to true, maintain compatibility */}
     void setIsHttp(bool __isHttp) { _isHttp = __isHttp; }
-    const char *queryAuthToken() { return authToken.sget(); }
->>>>>>> 2565249c
+    const char *queryAuthToken() { return authToken.str(); }
     inline void setAuthToken(const char *v)
     {
         setHttpHeaderValue(authToken, v, false);
     };
-<<<<<<< HEAD
     const char *queryContentType() { return contentType.str(); };
-=======
-    const char *queryContentType() { return contentType.sget(); }
->>>>>>> 2565249c
     inline void setContentType(const char *v)
     {
         setHttpHeaderValue(contentType, v, true);
