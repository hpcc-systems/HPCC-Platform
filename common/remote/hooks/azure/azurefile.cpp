/*##############################################################################

    HPCC SYSTEMS software Copyright (C) 2019 HPCC Systems®.

    Licensed under the Apache License, Version 2.0 (the "License");
    you may not use this file except in compliance with the License.
    You may obtain a copy of the License at

       http://www.apache.org/licenses/LICENSE-2.0

    Unless required by applicable law or agreed to in writing, software
    distributed under the License is distributed on an "AS IS" BASIS,
    WITHOUT WARRANTIES OR CONDITIONS OF ANY KIND, either express or implied.
    See the License for the specific language governing permissions and
    limitations under the License.
############################################################################## */

#include "platform.h"
#include "jlib.hpp"
#include "jio.hpp"
#include "jmutex.hpp"
#include "jfile.hpp"
#include "jregexp.hpp"
#include "jstring.hpp"
#include "jsecrets.hpp"
#include "jlog.hpp"
#include "jplane.hpp"
#include "azurefile.hpp"
#include "azureapiutils.hpp"

#include <azure/core.hpp>
#include <azure/core/base64.hpp>
#include <azure/identity.hpp>

using namespace Azure::Storage;
using namespace Azure::Storage::Files::Shares;
using namespace std::chrono;

/*
 * Azure Files API implementation
 *
 * This implementation mirrors the Azure Blob API but uses Azure File Shares instead.
 * Azure Files provides SMB-compatible file shares in the cloud.
 */

//---------------------------------------------------------------------------------------------------------------------

using SharedFileClient = std::shared_ptr<Azure::Storage::Files::Shares::ShareFileClient>;

class AzureFile;
//The base class for AzureFileIO.  This class performs NO caching of the data - to avoid problems with
//copying the data too many times.  It is the responsibility of the caller to implement a cache if necessary.
class AzureFileIO : implements CInterfaceOf<IFileIO>
{
public:
    AzureFileIO(AzureFile * _file, const FileIOStats & _stats);
    AzureFileIO(AzureFile * _file);

    virtual void close() override
    {
    }

    virtual unsigned __int64 getStatistic(StatisticKind kind) override;
    virtual IFile * queryFile() const;

protected:
    Linked<AzureFile> file;
    FileIOStats stats;
    SharedFileClient shareFileClient;
};


class AzureFileReadIO final : public AzureFileIO
{
public:
    AzureFileReadIO(AzureFile * _file, const FileIOStats & _stats);

    virtual offset_t size() override;
    virtual size32_t read(offset_t pos, size32_t len, void * data) override;

    // Write methods not implemented - this is a read-only file
    virtual size32_t write(offset_t pos, size32_t len, const void * data) override
    {
        throwUnexpectedX("Writing to read only file");
    }
    virtual void setSize(offset_t size) override
    {
        throwUnexpectedX("Setting size of read only azure file");
    }
    virtual void flush() override
    {
    }
};


class AzureFileWriteIO : public AzureFileIO
{
public:
    AzureFileWriteIO(AzureFile * _file);

    virtual void beforeDispose() override;

    virtual size32_t read(offset_t pos, size32_t len, void * data) override
    {
        throwUnexpectedX("Reading from write only file");
    }
    virtual offset_t size() override;
    virtual void setSize(offset_t size) override;
    virtual void flush() override;

protected:
    CriticalSection cs;
    offset_t offset = 0;
};

class AzureFileShareWriteIO final : implements AzureFileWriteIO
{
public:
    AzureFileShareWriteIO(AzureFile * _file);

    virtual void close() override;
    virtual size32_t write(offset_t pos, size32_t len, const void * data) override;

private:
    void createFileIfNeeded();

    bool fileCreated = false;
    static const offset_t maxFileSize = 1024LL * 1024LL * 1024LL * 1024LL; // 1TB max file size
};


class AzureFile final : implements CInterfaceOf<IFile>
{
    friend class AzureFileIO;
    friend class AzureFileReadIO;
public:
    AzureFile(const char *_azureFileName);
    virtual bool exists() override
    {
        ensureMetaData();
        return fileExists;
    }
    virtual bool getTime(CDateTime * createTime, CDateTime * modifiedTime, CDateTime * accessedTime) override;
    virtual fileBool isDirectory() override
    {
        ensureMetaData();
        if (!fileExists)
            return fileBool::notFound;
        return isDir ? fileBool::foundYes : fileBool::foundNo;
    }
    virtual fileBool isFile() override
    {
        ensureMetaData();
        if (!fileExists)
            return fileBool::notFound;
        return !isDir ? fileBool::foundYes : fileBool::foundNo;
    }
    virtual fileBool isReadOnly() override
    {
        ensureMetaData();
        if (!fileExists)
            return fileBool::notFound;
        return fileBool::foundNo; // Azure Files are not read-only by default
    }
    virtual IFileIO * open(IFOmode mode, IFEflags extraFlags=IFEnone) override
    {
        //Should this be derived from a common base that implements the setShareMode()?
        return openShared(mode,IFSHread,extraFlags);
    }
    virtual IFileAsyncIO * openAsync(IFOmode mode)
    {
        UNIMPLEMENTED;
    }
    virtual IFileIO * openShared(IFOmode mode, IFSHmode shmode, IFEflags extraFlags=IFEnone) override
    {
        if (mode == IFOcreate)
            return createFileWriteIO();
        assertex(mode==IFOread);
        return createFileReadIO();
    }
    virtual const char * queryFilename() override
    {
        return fullName.str();
    }
    virtual offset_t size() override
    {
        ensureMetaData();
        return fileSize;
    }

// Directory functions
    virtual IDirectoryIterator *directoryFiles(const char *mask, bool sub, bool includeDirs) override
    {
        UNIMPLEMENTED_X("AzureFile::directoryFiles");
    }
    virtual bool getInfo(bool &isdir,offset_t &size,CDateTime &modtime) override
    {
        ensureMetaData();
        isdir = isDir;
        size = fileSize;
        modtime.clear();
        return true;
    }

    // Not going to be implemented - this IFile interface is too big..
    virtual bool setTime(const CDateTime * createTime, const CDateTime * modifiedTime, const CDateTime * accessedTime) override
    {
        DBGLOG("AzureFile::setTime ignored");
        return false;
    }
    virtual bool remove() override;
    virtual void rename(const char *newTail) override { UNIMPLEMENTED_X("AzureFile::rename"); }
    virtual void move(const char *newName) override { UNIMPLEMENTED_X("AzureFile::move"); }
    virtual void setReadOnly(bool ro) override { UNIMPLEMENTED_X("AzureFile::setReadOnly"); }
    virtual void setFilePermissions(unsigned fPerms) override
    {
        DBGLOG("AzureFile::setFilePermissions() ignored");
    }
    virtual bool setCompression(bool set) override { UNIMPLEMENTED_X("AzureFile::setCompression"); }
    virtual offset_t compressedSize() override { UNIMPLEMENTED_X("AzureFile::compressedSize"); }
    virtual unsigned getCRC() override { UNIMPLEMENTED_X("AzureFile::getCRC"); }
    virtual void setCreateFlags(unsigned short cflags) override { UNIMPLEMENTED_X("AzureFile::setCreateFlags"); }
    virtual void setShareMode(IFSHmode shmode) override { UNIMPLEMENTED_X("AzureFile::setSharedMode"); }
    virtual bool createDirectory() override;
    virtual IDirectoryDifferenceIterator *monitorDirectory(
                                  IDirectoryIterator *prev=NULL,    // in (NULL means use baseline)
                                  const char *mask=NULL,
                                  bool sub=false,
                                  bool includedirs=false,
                                  unsigned checkinterval=60*1000,
                                  unsigned timeout=(unsigned)-1,
                                  Semaphore *abortsem=NULL) override { UNIMPLEMENTED_X("AzureFile::monitorDirectory"); }
    virtual void copySection(const RemoteFilename &dest, offset_t toOfs=(offset_t)-1, offset_t fromOfs=0, offset_t size=(offset_t)-1, ICopyFileProgress *progress=NULL, CFflags copyFlags=CFnone) override { UNIMPLEMENTED_X("AzureFile::copySection"); }
    virtual void copyTo(IFile *dest, size32_t buffersize=DEFAULT_COPY_BLKSIZE, ICopyFileProgress *progress=NULL, bool usetmp=false, CFflags copyFlags=CFnone) override { UNIMPLEMENTED_X("AzureFile::copyTo"); }
    virtual IMemoryMappedFile *openMemoryMapped(offset_t ofs=0, memsize_t len=(memsize_t)-1, bool write=false) override { UNIMPLEMENTED_X("AzureFile::openMemoryMapped"); }

public:
    SharedFileClient getFileClient() const;
    void invalidateMeta() { haveMeta = false; }

protected:
    std::shared_ptr<StorageSharedKeyCredential> getSharedKeyCredentials() const;
    std::string getFileUrl() const;
    std::shared_ptr<ShareClient> getShareClient() const;

    void ensureMetaData();
    void gatherMetaData();
    IFileIO * createFileReadIO();
    IFileIO * createFileWriteIO();
    void setProperties(int64_t _fileSize, Azure::Nullable<Azure::DateTime> _lastModified, Azure::Nullable<Azure::DateTime> _createdOn);

protected:
    StringBuffer fullName;
    StringAttr accountName;
    StringAttr shareName;
    StringBuffer secretName;
    StringAttr fileName;
    offset_t fileSize = unknownFileSize;
    bool haveMeta = false;
    bool isDir = false;
    bool fileExists = false;
    bool useManagedIdentity = false;
    time_t lastModified = 0;
    time_t createdOn = 0;
    std::string fileUrl;
    CriticalSection cs;
};

<<<<<<< HEAD
//---------------------------------------------------------------------------------------------------------------------

static std::string getShareUrl(const char *account, const char * share)
{
    std::string url("https://");
    return url.append(account).append(".file.core.windows.net/").append(share);
}

static std::string getFileUrl(const char *account, const char * share, const char *file)
{
    std::string url(getShareUrl(account, share));
    return url.append("/").append(file);
}

IFile * createAzureFile(const char * filename)
{
    return new AzureFile(filename);
}

//---------------------------------------------------------------------------------------------------------------------

AzureFile::AzureFile(const char *_azureFileName) : fullName(_azureFileName)
{
    if (startsWith(fullName, azureFilePrefix))
    {
        //format is azurefiles:plane[/device]/sharename/path
        const char * filename = fullName + strlen(azureFilePrefix);
        const char * slash = strchr(filename, '/');
        if (!slash)
            throw makeStringException(99, "Missing / in azurefiles: file reference");

        StringBuffer planeName(slash-filename, filename);
        Owned<const IPropertyTree> plane = getStoragePlaneConfig(planeName, true);
        IPropertyTree * storageapi = plane->queryPropTree("storageapi");
        if (!storageapi)
            throw makeStringExceptionV(99, "No storage api defined for plane %s", planeName.str());

        const char * api = storageapi->queryProp("@type");
        if (!api)
            throw makeStringExceptionV(99, "No storage api defined for plane %s", planeName.str());

        StringBuffer azureFileAPI(strlen(azureFilePrefix) - 1, azureFilePrefix);
        if (!strieq(api, azureFileAPI.str()))
            throw makeStringExceptionV(99, "Storage api for plane %s is not azurefiles", planeName.str());

        useManagedIdentity = storageapi->getPropBool("@managed", false);
        //MORE: We could allow the managed identity/secret to be supplied in the configuration
        if (useManagedIdentity && !areManagedIdentitiesEnabled())
            throw makeStringException(99, "Managed identity is not enabled for this environment");

        unsigned numDevices = plane->getPropInt("@numDevices", 1);
        if (numDevices != 1)
        {
            if (slash[1] != 'd')
                throw makeStringExceptionV(99, "Expected a device number in the filename %s", fullName.str());

            char * endDevice = nullptr;
            unsigned device = strtod(slash+2, &endDevice);
            if ((device == 0) || (device > numDevices))
                throw makeStringExceptionV(99, "Device %d out of range for plane %s", device, planeName.str());

            if (!endDevice || (*endDevice != '/'))
                throw makeStringExceptionV(99, "Unexpected end of device partition %s", fullName.str());

            VStringBuffer childPath("containers[%d]", device);
            IPropertyTree * deviceInfo = storageapi->queryPropTree(childPath);
            if (deviceInfo)
            {
                accountName.set(deviceInfo->queryProp("@account"));
                secretName.set(deviceInfo->queryProp("@secret"));
            }

            //If device-specific information is not provided all defaults come from the storage plane
            if (!accountName)
                accountName.set(storageapi->queryProp("@account"));
            if (!secretName)
                secretName.set(storageapi->queryProp("@secret"));

            filename = endDevice+1;
        }
        else
        {
            accountName.set(storageapi->queryProp("@account"));
            secretName.set(storageapi->queryProp("@secret"));
            filename = slash+1;
        }

        if (isEmptyString(accountName))
            throw makeStringExceptionV(99, "Missing account name for plane %s", planeName.str());

        if (!useManagedIdentity && isEmptyString(secretName))
            throw makeStringExceptionV(99, "Missing secret name for plane %s", planeName.str());

        //Parse the remaining path: sharename/filepath
        slash = strchr(filename, '/');
        if (!slash)
            throw makeStringExceptionV(99, "Missing share name in azurefiles: file reference '%s'", filename);

        shareName.set(filename, slash-filename);
        fileName.set(slash+1);
    }
    else
        throw makeStringExceptionV(99, "Unexpected prefix on azure filename %s", fullName.str());

    fileUrl = ::getFileUrl(accountName, shareName, fileName);
}

SharedFileClient AzureFile::getFileClient() const
{
    if (useManagedIdentity)
    {
        // For managed identity, create client without credentials
        // The Azure SDK will automatically use managed identity when no explicit credentials are provided
        // and the application is running in an Azure environment (VM, App Service, etc.)
        return std::make_shared<ShareFileClient>(getFileUrl());
    }
    else
    {
        auto cred = getSharedKeyCredentials();
        return std::make_shared<ShareFileClient>(getFileUrl(), cred);
    }
}

std::shared_ptr<StorageSharedKeyCredential> AzureFile::getSharedKeyCredentials() const
{
    StringBuffer key;
    getSecretValue(key, "storage", secretName, "key", true);
    //Trim trailing whitespace/newlines in case the secret has been entered by hand e.g. on bare metal
    size32_t len = key.length();
    for (;;)
    {
        if (!len)
            break;
        if (isBase64Char(key.charAt(len-1)))
            break;
        len--;
    }
    key.setLength(len);

    try
    {
        return std::make_shared<StorageSharedKeyCredential>(accountName.str(), key.str());
    }
    catch (const Azure::Core::RequestFailedException& e)
    {
        IException * error = makeStringExceptionV(-1, "Azure access: %s (%d)", e.ReasonPhrase.c_str(), static_cast<int>(e.StatusCode));
        throw error;
    }
}

std::string AzureFile::getFileUrl() const
{
    return fileUrl;
}

std::shared_ptr<ShareClient> AzureFile::getShareClient() const
{
    if (useManagedIdentity)
    {
        // For managed identity, create client without credentials
        // The Azure SDK will automatically use managed identity when no explicit credentials are provided
        // and the application is running in an Azure environment (VM, App Service, etc.)
        return std::make_shared<ShareClient>(getShareUrl(accountName, shareName));
    }
    else
    {
        auto cred = getSharedKeyCredentials();
        return std::make_shared<ShareClient>(getShareUrl(accountName, shareName), cred);
    }
}

void AzureFile::ensureMetaData()
{
    if (haveMeta)
        return;

    CriticalBlock block(cs);
    if (haveMeta)
        return;

    gatherMetaData();
    haveMeta = true;
}

void AzureFile::gatherMetaData()
{
    auto fileClient = getFileClient();
    constexpr unsigned maxRetries = 4;
    unsigned attempt = 0;
    for (;;)
    {
        try
        {
            Azure::Response<Models::FileProperties> response = fileClient->GetProperties();
            Models::FileProperties &props = response.Value;
            setProperties(props.FileSize, props.SmbProperties.LastWrittenOn, props.SmbProperties.CreatedOn);
            break;
        }
        catch (const Azure::Core::RequestFailedException& e)
        {
            if (e.StatusCode == Azure::Core::Http::HttpStatusCode::NotFound)
            {
                fileExists = false;
                fileSize = unknownFileSize;
                break;
            }
            attempt++;
            handleRequestException(e, "AzureFile::gatherMetaData", attempt, maxRetries, queryFilename());
        }
        catch (const std::exception& e)
        {
            attempt++;
            handleRequestException(e, "AzureFile::gatherMetaData", attempt, maxRetries, queryFilename());
        }
    }
}

bool AzureFile::getTime(CDateTime * createTime, CDateTime * modifiedTime, CDateTime * accessedTime)
{
    ensureMetaData();
    if (!fileExists)
        return false;

    if (createTime)
        createTime->setTimeStamp(createdOn);
    if (modifiedTime)
        modifiedTime->setTimeStamp(lastModified);
    if (accessedTime)
        accessedTime->setTimeStamp(lastModified); // Use modified time as accessed time

    return true;
}

IFileIO * AzureFile::createFileReadIO()
{
    FileIOStats stats;
    return new AzureFileReadIO(this, stats);
}

IFileIO * AzureFile::createFileWriteIO()
{
    return new AzureFileShareWriteIO(this);
}

void AzureFile::setProperties(int64_t _blobSize, Azure::Nullable<Azure::DateTime> _lastModified, Azure::Nullable<Azure::DateTime> _createdOn)
{
    haveMeta = true;
    fileExists = true;
    fileSize = _blobSize;
    if (_lastModified.HasValue())
        lastModified = system_clock::to_time_t(system_clock::time_point(*_lastModified));
    else
        lastModified = 0;
    if (_createdOn.HasValue())
        createdOn = system_clock::to_time_t(system_clock::time_point(*_createdOn));
    else
        createdOn = 0;
}

bool AzureFile::remove()
{
    try
    {
        auto fileClient = getFileClient();
        fileClient->Delete();
        invalidateMeta();
        return true;
    }
    catch (const Azure::Core::RequestFailedException& e)
    {
        DBGLOG("Azure Files delete failed: %s", e.Message.c_str());
        return false;
    }
}

bool AzureFile::createDirectory()
{
    std::shared_ptr<ShareClient> shareClient;
    try
    {
        // Try to create the File Share first
        shareClient = getShareClient();
        shareClient->CreateIfNotExists();
    }
    catch (const Azure::Core::RequestFailedException& e)
    {
        DBGLOG("Azure Files directory creation failed: %s", e.Message.c_str());
        return false;
    }

    // Try to create any child directories before creating the file
    const char *start = fileName.str();
    if (!isEmptyString(start))
    {
        auto dirClient = shareClient->GetRootDirectoryClient();
        while (true)
        {
            const char *slash = strchr(start, '/');
            if (!slash)
                break;

            std::string dirName(start, slash - start);
            try
            {
                dirClient = dirClient.GetSubdirectoryClient(dirName);
                dirClient.CreateIfNotExists();
            }
            catch (const Azure::Core::RequestFailedException& e)
            {
                if (e.StatusCode != Azure::Core::Http::HttpStatusCode::Conflict)
                    DBGLOG("AzureFile: Failed to create directory %s: %s", dirName.c_str(), e.Message.c_str());
            }

            start = slash + 1;
            if (!start)
                break;
        }
    }

    return true;
}

//---------------------------------------------------------------------------------------------------------------------

AzureFileIO::AzureFileIO(AzureFile * _file, const FileIOStats & _firstStats)
: file(_file), stats(_firstStats), shareFileClient(file->getFileClient())
{

}

AzureFileIO::AzureFileIO(AzureFile * _file) : file(_file), shareFileClient(file->getFileClient())
{
}


unsigned __int64 AzureFileIO::getStatistic(StatisticKind kind)
{
    return stats.getStatistic(kind);
}

IFile * AzureFileIO::queryFile() const
{
    return file;
}

//---------------------------------------------------------------------------------------------------------------------

AzureFileReadIO::AzureFileReadIO(AzureFile * _file, const FileIOStats & _stats)
    : AzureFileIO(_file, _stats)
{
}


offset_t AzureFileReadIO::size()
{
    file->ensureMetaData();
    return file->size();
}

size32_t AzureFileReadIO::read(offset_t pos, size32_t len, void * data)
{
    CCycleTimer timer;
    offset_t fileSize = file->size();
    if (pos > fileSize)
        return 0;

    if (pos + len > fileSize)
        len = fileSize - pos;

    if (len == 0)
        return 0;

    Azure::Storage::Files::Shares::DownloadFileToOptions options;
    options.Range = Azure::Core::Http::HttpRange();
    options.Range.Value().Offset = pos;
    options.Range.Value().Length = len;
    uint8_t* buffer = reinterpret_cast<uint8_t*>(data);
    long int sizeRead = 0;

    constexpr unsigned maxRetries = 4;
    unsigned attempt = 0;
    for (;;)
    {
        try
        {
            Azure::Response<Models::DownloadFileToResult> result = shareFileClient->DownloadTo(buffer, len, options);
            // result.Value.FileSize is the size of the file share, not the size of the data returned, use ContentRange instead
            Azure::Core::Http::HttpRange range = result.Value.ContentRange;
            if (range.Length.HasValue())
                sizeRead = range.Length.Value();
            else
                sizeRead = 0;
            break;
        }
        catch (const Azure::Core::RequestFailedException& e)
        {
            //Future: update stats if the read fails... - use a local object with a destructor that updates the time
            attempt++;
            handleRequestException(e, "AzureFile::read", attempt, maxRetries, file->queryFilename(), pos, len);
        }
        catch (const std::exception& e)
        {
            attempt++;
            handleRequestException(e, "AzureFile::read", attempt, maxRetries, file->queryFilename(), pos, len);
        }
    }

    stats.ioReads.fastAdd(1);
    stats.ioReadCycles.fastAdd(timer.elapsedCycles());
    stats.ioReadBytes.fastAdd(sizeRead);
    return sizeRead;
}

//---------------------------------------------------------------------------------------------------------------------

AzureFileWriteIO::AzureFileWriteIO(AzureFile * _file) : AzureFileIO(_file)
{
}

void AzureFileWriteIO::beforeDispose()
{
}

offset_t AzureFileWriteIO::size()
{
    CriticalBlock block(cs);
    return offset;
}

void AzureFileWriteIO::setSize(offset_t size)
{
    UNIMPLEMENTED;
}

void AzureFileWriteIO::flush()
{
}

//---------------------------------------------------------------------------------------------------------------------

AzureFileShareWriteIO::AzureFileShareWriteIO(AzureFile * _file) : AzureFileWriteIO(_file)
{
}

void AzureFileShareWriteIO::close()
{
    if (!fileCreated || offset == 0)
        return; // No file created or no data written

    file->invalidateMeta();

    constexpr unsigned maxRetries = 4;
    unsigned attempt = 0;

    for (;;)
    {
        try
        {
            // Resize the file to the actual content size using SetProperties
            Azure::Storage::Files::Shares::Models::FileHttpHeaders httpHeaders;
            Azure::Storage::Files::Shares::Models::FileSmbProperties smbProperties;
            Azure::Storage::Files::Shares::SetFilePropertiesOptions options;
            options.Size = offset;

            shareFileClient->SetProperties(httpHeaders, smbProperties, options);
            break;
        }
        catch (const Azure::Core::RequestFailedException& e)
        {
            attempt++;
            handleRequestException(e, "AzureFile::close", attempt, maxRetries, file->queryFilename(), 0, offset);
        }
        catch (const std::exception& e)
        {
            attempt++;
            handleRequestException(e, "AzureFile::close", attempt, maxRetries, file->queryFilename(), 0, offset);
        }
    }
}

size32_t AzureFileShareWriteIO::write(offset_t pos, size32_t len, const void * data)
{
    if (len == 0)
        return 0;

    if (pos != offset)
        throwUnexpected(); // Non-sequential writes not supported in this implementation

    file->invalidateMeta();
    createFileIfNeeded();

    CCycleTimer timer;

    constexpr unsigned maxRetries = 4;
    unsigned attempt = 0;
    for (;;)
    {
        try
        {
            Azure::Core::IO::MemoryBodyStream stream(static_cast<const uint8_t*>(data), len);
            shareFileClient->UploadRange(pos, stream);
            offset += len;
            break;
        }
        catch (const Azure::Core::RequestFailedException& e)
        {
            attempt++;
            handleRequestException(e, "AzureFile::write", attempt, maxRetries, file->queryFilename(), pos, len);
        }
        catch (const std::exception& e)
        {
            attempt++;
            handleRequestException(e, "AzureFile::write", attempt, maxRetries, file->queryFilename(), pos, len);
        }
    }

    stats.ioWrites.fastAdd(1);
    stats.ioWriteCycles.fastAdd(timer.elapsedCycles());
    stats.ioWriteBytes.fastAdd(len);
    return len;
}


void AzureFileShareWriteIO::createFileIfNeeded()
{
=======
//---------------------------------------------------------------------------------------------------------------------

static std::string getShareUrl(const char *account, const char * share)
{
    std::string url("https://");
    return url.append(account).append(".file.core.windows.net/").append(share);
}

static std::string getFileUrl(const char *account, const char * share, const char *file)
{
    std::string url(getShareUrl(account, share));
    return url.append("/").append(file);
}

IFile * createAzureFile(const char * filename)
{
    return new AzureFile(filename);
}

//---------------------------------------------------------------------------------------------------------------------

AzureFile::AzureFile(const char *_azureFileName) : fullName(_azureFileName)
{
    if (startsWith(fullName, azureFilePrefix))
    {
        //format is azurefiles:plane[/device]/sharename/path
        const char * filename = fullName + strlen(azureFilePrefix);
        const char * slash = strchr(filename, '/');
        if (!slash)
            throw makeStringException(99, "Missing / in azurefiles: file reference");

        StringBuffer planeName(slash-filename, filename);
        Owned<const IPropertyTree> plane = getStoragePlaneConfig(planeName, true);
        const IPropertyTree * storageapi = plane->queryPropTree("storageapi");
        if (!storageapi)
            throw makeStringExceptionV(99, "No storage api defined for plane %s", planeName.str());
        filename = slash+1; // advance past slash

        const char * api = storageapi->queryProp("@type");
        if (!api)
            throw makeStringExceptionV(99, "No storage api defined for plane %s", planeName.str());

        StringBuffer azureFileAPI(strlen(azureFilePrefix) - 1, azureFilePrefix);
        if (!strieq(api, azureFileAPI.str()))
            throw makeStringExceptionV(99, "Storage api for plane %s is not azurefiles", planeName.str());

        useManagedIdentity = storageapi->getPropBool("@managed", false);
        //MORE: We could allow the managed identity/secret to be supplied in the configuration
        if (useManagedIdentity && !areManagedIdentitiesEnabled())
            throw makeStringException(99, "Managed identity is not enabled for this environment");

        unsigned numDevices = plane->getPropInt("@numDevices", 1);
        unsigned device = 1;
        if (numDevices != 1)
        {
            //The device from the path is used to identify which device is in use
            //but it is then stripped from the path
            if (filename[0] != 'd')
                throw makeStringExceptionV(99, "Expected a device number in the filename %s", fullName.str());

            char * endDevice = nullptr;
            device = strtod(filename+1, &endDevice);
            if ((device == 0) || (device > numDevices))
                throw makeStringExceptionV(99, "Device %d out of range for plane %s", device, planeName.str());

            if (!endDevice || (*endDevice != '/'))
                throw makeStringExceptionV(99, "Unexpected end of device partition %s", fullName.str());

            filename = endDevice+1;
        }

        VStringBuffer childPath("containers[%u]", device);
        const IPropertyTree * deviceInfo = storageapi->queryPropTree(childPath);
        if (!deviceInfo)
            throw makeStringExceptionV(99, "Missing container specification for device %u in plane %s", device, planeName.str());

        shareName.set(deviceInfo->queryProp("@name"));
        accountName.set(deviceInfo->queryProp("@account"));
        secretName.set(deviceInfo->queryProp("@secret"));

        if (isEmptyString(shareName))
            throw makeStringExceptionV(99, "Missing share name for plane %s", planeName.str());

        if (isEmptyString(accountName))
            throw makeStringExceptionV(99, "Missing account name for plane %s", planeName.str());

        if (!useManagedIdentity && isEmptyString(secretName))
            throw makeStringExceptionV(99, "Missing secret name for plane %s", planeName.str());

        fileName.set(slash+1);
    }
    else
        throw makeStringExceptionV(99, "Unexpected prefix on azure filename %s", fullName.str());

    fileUrl = ::getFileUrl(accountName, shareName, fileName);
}

SharedFileClient AzureFile::getFileClient() const
{
    if (useManagedIdentity)
    {
        return std::make_shared<ShareFileClient>(getFileUrl(), getAzureManagedIdentityCredential());
    }
    else
    {
        return std::make_shared<ShareFileClient>(getFileUrl(), getSharedKeyCredentials());
    }
}

std::shared_ptr<StorageSharedKeyCredential> AzureFile::getSharedKeyCredentials() const
{
    return getAzureSharedKeyCredential(accountName.str(), secretName.str());
}

std::string AzureFile::getFileUrl() const
{
    return fileUrl;
}

std::shared_ptr<ShareClient> AzureFile::getShareClient() const
{
    if (useManagedIdentity)
    {
        return std::make_shared<ShareClient>(getShareUrl(accountName, shareName), getAzureManagedIdentityCredential());
    }
    else
    {
        return std::make_shared<ShareClient>(getShareUrl(accountName, shareName), getSharedKeyCredentials());
    }
}

void AzureFile::ensureMetaData()
{
    if (haveMeta)
        return;

    CriticalBlock block(cs);
    if (haveMeta)
        return;

    gatherMetaData();
    haveMeta = true;
}

void AzureFile::gatherMetaData()
{
    auto fileClient = getFileClient();
    constexpr unsigned maxRetries = 4;
    unsigned attempt = 0;
    for (;;)
    {
        try
        {
            Azure::Response<Models::FileProperties> response = fileClient->GetProperties();
            Models::FileProperties &props = response.Value;
            setProperties(props.FileSize, props.SmbProperties.LastWrittenOn, props.SmbProperties.CreatedOn);
            break;
        }
        catch (const Azure::Core::RequestFailedException& e)
        {
            if (e.StatusCode == Azure::Core::Http::HttpStatusCode::NotFound)
            {
                fileExists = false;
                fileSize = unknownFileSize;
                break;
            }
            attempt++;
            handleRequestException(e, "AzureFile::gatherMetaData", attempt, maxRetries, queryFilename());
        }
        catch (const std::exception& e)
        {
            attempt++;
            handleRequestException(e, "AzureFile::gatherMetaData", attempt, maxRetries, queryFilename());
        }
    }
}

bool AzureFile::getTime(CDateTime * createTime, CDateTime * modifiedTime, CDateTime * accessedTime)
{
    ensureMetaData();
    if (!fileExists)
        return false;

    if (createTime)
        createTime->setTimeStamp(createdOn);
    if (modifiedTime)
        modifiedTime->setTimeStamp(lastModified);
    if (accessedTime)
        accessedTime->setTimeStamp(lastModified); // Use modified time as accessed time

    return true;
}

IFileIO * AzureFile::createFileReadIO()
{
    FileIOStats stats;
    return new AzureFileReadIO(this, stats);
}

IFileIO * AzureFile::createFileWriteIO()
{
    return new AzureFileShareWriteIO(this);
}

void AzureFile::setProperties(int64_t _blobSize, Azure::Nullable<Azure::DateTime> _lastModified, Azure::Nullable<Azure::DateTime> _createdOn)
{
    haveMeta = true;
    fileExists = true;
    fileSize = _blobSize;
    if (_lastModified.HasValue())
        lastModified = system_clock::to_time_t(system_clock::time_point(*_lastModified));
    else
        lastModified = 0;
    if (_createdOn.HasValue())
        createdOn = system_clock::to_time_t(system_clock::time_point(*_createdOn));
    else
        createdOn = 0;
}

bool AzureFile::remove()
{
    try
    {
        auto fileClient = getFileClient();
        fileClient->Delete();
        invalidateMeta();
        return true;
    }
    catch (const Azure::Core::RequestFailedException& e)
    {
        DBGLOG("Azure Files delete failed: %s", e.Message.c_str());
        return false;
    }
}

bool AzureFile::createDirectory()
{
    std::shared_ptr<ShareClient> shareClient;
    try
    {
        // Try to create the File Share first
        shareClient = getShareClient();
        shareClient->CreateIfNotExists();
    }
    catch (const Azure::Core::RequestFailedException& e)
    {
        DBGLOG("Azure Files directory creation failed: %s", e.Message.c_str());
        return false;
    }

    // Try to create any child directories before creating the file
    const char *start = fileName.str();
    if (!isEmptyString(start))
    {
        auto dirClient = shareClient->GetRootDirectoryClient();
        while (true)
        {
            const char *slash = strchr(start, '/');
            if (!slash)
                break;

            std::string dirName(start, slash - start);
            try
            {
                dirClient = dirClient.GetSubdirectoryClient(dirName);
                dirClient.CreateIfNotExists();
            }
            catch (const Azure::Core::RequestFailedException& e)
            {
                if (e.StatusCode != Azure::Core::Http::HttpStatusCode::Conflict)
                    DBGLOG("AzureFile: Failed to create directory %s: %s", dirName.c_str(), e.Message.c_str());
            }

            start = slash + 1;
            if (!start)
                break;
        }
    }

    return true;
}

//---------------------------------------------------------------------------------------------------------------------

AzureFileIO::AzureFileIO(AzureFile * _file, const FileIOStats & _firstStats)
: file(_file), stats(_firstStats), shareFileClient(file->getFileClient())
{

}

AzureFileIO::AzureFileIO(AzureFile * _file) : file(_file), shareFileClient(file->getFileClient())
{
}


unsigned __int64 AzureFileIO::getStatistic(StatisticKind kind)
{
    return stats.getStatistic(kind);
}

IFile * AzureFileIO::queryFile() const
{
    return file;
}

//---------------------------------------------------------------------------------------------------------------------

AzureFileReadIO::AzureFileReadIO(AzureFile * _file, const FileIOStats & _stats)
    : AzureFileIO(_file, _stats)
{
}


offset_t AzureFileReadIO::size()
{
    file->ensureMetaData();
    return file->size();
}

size32_t AzureFileReadIO::read(offset_t pos, size32_t len, void * data)
{
    CCycleTimer timer;
    offset_t fileSize = file->size();
    if (pos > fileSize)
        return 0;

    if (pos + len > fileSize)
        len = fileSize - pos;

    if (len == 0)
        return 0;

    Azure::Storage::Files::Shares::DownloadFileToOptions options;
    options.Range = Azure::Core::Http::HttpRange();
    options.Range.Value().Offset = pos;
    options.Range.Value().Length = len;
    uint8_t* buffer = reinterpret_cast<uint8_t*>(data);
    long int sizeRead = 0;

    constexpr unsigned maxRetries = 4;
    unsigned attempt = 0;
    for (;;)
    {
        try
        {
            Azure::Response<Models::DownloadFileToResult> result = shareFileClient->DownloadTo(buffer, len, options);
            // result.Value.FileSize is the size of the file share, not the size of the data returned, use ContentRange instead
            Azure::Core::Http::HttpRange range = result.Value.ContentRange;
            if (range.Length.HasValue())
                sizeRead = range.Length.Value();
            else
                sizeRead = 0;
            break;
        }
        catch (const Azure::Core::RequestFailedException& e)
        {
            //Future: update stats if the read fails... - use a local object with a destructor that updates the time
            attempt++;
            handleRequestException(e, "AzureFile::read", attempt, maxRetries, file->queryFilename(), pos, len);
        }
        catch (const std::exception& e)
        {
            attempt++;
            handleRequestException(e, "AzureFile::read", attempt, maxRetries, file->queryFilename(), pos, len);
        }
    }

    stats.ioReads.fastAdd(1);
    stats.ioReadCycles.fastAdd(timer.elapsedCycles());
    stats.ioReadBytes.fastAdd(sizeRead);
    return sizeRead;
}

//---------------------------------------------------------------------------------------------------------------------

AzureFileWriteIO::AzureFileWriteIO(AzureFile * _file) : AzureFileIO(_file)
{
}

void AzureFileWriteIO::beforeDispose()
{
}

offset_t AzureFileWriteIO::size()
{
    CriticalBlock block(cs);
    return offset;
}

void AzureFileWriteIO::setSize(offset_t size)
{
    UNIMPLEMENTED;
}

void AzureFileWriteIO::flush()
{
}

//---------------------------------------------------------------------------------------------------------------------

AzureFileShareWriteIO::AzureFileShareWriteIO(AzureFile * _file) : AzureFileWriteIO(_file)
{
}

void AzureFileShareWriteIO::close()
{
    if (!fileCreated || offset == 0)
        return; // No file created or no data written

    file->invalidateMeta();

    constexpr unsigned maxRetries = 4;
    unsigned attempt = 0;

    for (;;)
    {
        try
        {
            // Resize the file to the actual content size using SetProperties
            Azure::Storage::Files::Shares::Models::FileHttpHeaders httpHeaders;
            Azure::Storage::Files::Shares::Models::FileSmbProperties smbProperties;
            Azure::Storage::Files::Shares::SetFilePropertiesOptions options;
            options.Size = offset;

            shareFileClient->SetProperties(httpHeaders, smbProperties, options);
            break;
        }
        catch (const Azure::Core::RequestFailedException& e)
        {
            attempt++;
            handleRequestException(e, "AzureFile::close", attempt, maxRetries, file->queryFilename(), 0, offset);
        }
        catch (const std::exception& e)
        {
            attempt++;
            handleRequestException(e, "AzureFile::close", attempt, maxRetries, file->queryFilename(), 0, offset);
        }
    }
}

size32_t AzureFileShareWriteIO::write(offset_t pos, size32_t len, const void * data)
{
    if (len == 0)
        return 0;

    if (pos != offset)
        throwUnexpected(); // Non-sequential writes not supported in this implementation

    file->invalidateMeta();
    createFileIfNeeded();

    CCycleTimer timer;

    constexpr unsigned maxRetries = 4;
    unsigned attempt = 0;
    for (;;)
    {
        try
        {
            Azure::Core::IO::MemoryBodyStream stream(static_cast<const uint8_t*>(data), len);
            shareFileClient->UploadRange(pos, stream);
            offset += len;
            break;
        }
        catch (const Azure::Core::RequestFailedException& e)
        {
            attempt++;
            handleRequestException(e, "AzureFile::write", attempt, maxRetries, file->queryFilename(), pos, len);
        }
        catch (const std::exception& e)
        {
            attempt++;
            handleRequestException(e, "AzureFile::write", attempt, maxRetries, file->queryFilename(), pos, len);
        }
    }

    stats.ioWrites.fastAdd(1);
    stats.ioWriteCycles.fastAdd(timer.elapsedCycles());
    stats.ioWriteBytes.fastAdd(len);
    return len;
}


void AzureFileShareWriteIO::createFileIfNeeded()
{
>>>>>>> 18c2b321
    if (fileCreated)
        return;

    constexpr unsigned maxRetries = 4;
    unsigned attempt = 0;

    for (;;)
    {
        try
        {
            // Create the file with maximum size
            shareFileClient->Create(maxFileSize);
            fileCreated = true;
            break;
        }
        catch (const Azure::Core::RequestFailedException& e)
        {
            attempt++;
            handleRequestException(e, "AzureFile::createFileIfNeeded", attempt, maxRetries, file->queryFilename(), 0, 0);
        }
        catch (const std::exception& e)
        {
            attempt++;
            handleRequestException(e, "AzureFile::createFileIfNeeded", attempt, maxRetries, file->queryFilename(), 0, 0);
        }
    }
}<|MERGE_RESOLUTION|>--- conflicted
+++ resolved
@@ -266,7 +266,6 @@
     CriticalSection cs;
 };
 
-<<<<<<< HEAD
 //---------------------------------------------------------------------------------------------------------------------
 
 static std::string getShareUrl(const char *account, const char * share)
@@ -300,9 +299,10 @@
 
         StringBuffer planeName(slash-filename, filename);
         Owned<const IPropertyTree> plane = getStoragePlaneConfig(planeName, true);
-        IPropertyTree * storageapi = plane->queryPropTree("storageapi");
+        const IPropertyTree * storageapi = plane->queryPropTree("storageapi");
         if (!storageapi)
             throw makeStringExceptionV(99, "No storage api defined for plane %s", planeName.str());
+        filename = slash+1; // advance past slash
 
         const char * api = storageapi->queryProp("@type");
         if (!api)
@@ -318,41 +318,36 @@
             throw makeStringException(99, "Managed identity is not enabled for this environment");
 
         unsigned numDevices = plane->getPropInt("@numDevices", 1);
+        unsigned device = 1;
         if (numDevices != 1)
         {
-            if (slash[1] != 'd')
+            //The device from the path is used to identify which device is in use
+            //but it is then stripped from the path
+            if (filename[0] != 'd')
                 throw makeStringExceptionV(99, "Expected a device number in the filename %s", fullName.str());
 
             char * endDevice = nullptr;
-            unsigned device = strtod(slash+2, &endDevice);
+            device = strtod(filename+1, &endDevice);
             if ((device == 0) || (device > numDevices))
                 throw makeStringExceptionV(99, "Device %d out of range for plane %s", device, planeName.str());
 
             if (!endDevice || (*endDevice != '/'))
                 throw makeStringExceptionV(99, "Unexpected end of device partition %s", fullName.str());
 
-            VStringBuffer childPath("containers[%d]", device);
-            IPropertyTree * deviceInfo = storageapi->queryPropTree(childPath);
-            if (deviceInfo)
-            {
-                accountName.set(deviceInfo->queryProp("@account"));
-                secretName.set(deviceInfo->queryProp("@secret"));
-            }
-
-            //If device-specific information is not provided all defaults come from the storage plane
-            if (!accountName)
-                accountName.set(storageapi->queryProp("@account"));
-            if (!secretName)
-                secretName.set(storageapi->queryProp("@secret"));
-
             filename = endDevice+1;
         }
-        else
-        {
-            accountName.set(storageapi->queryProp("@account"));
-            secretName.set(storageapi->queryProp("@secret"));
-            filename = slash+1;
-        }
+
+        VStringBuffer childPath("containers[%u]", device);
+        const IPropertyTree * deviceInfo = storageapi->queryPropTree(childPath);
+        if (!deviceInfo)
+            throw makeStringExceptionV(99, "Missing container specification for device %u in plane %s", device, planeName.str());
+
+        shareName.set(deviceInfo->queryProp("@name"));
+        accountName.set(deviceInfo->queryProp("@account"));
+        secretName.set(deviceInfo->queryProp("@secret"));
+
+        if (isEmptyString(shareName))
+            throw makeStringExceptionV(99, "Missing share name for plane %s", planeName.str());
 
         if (isEmptyString(accountName))
             throw makeStringExceptionV(99, "Missing account name for plane %s", planeName.str());
@@ -360,12 +355,6 @@
         if (!useManagedIdentity && isEmptyString(secretName))
             throw makeStringExceptionV(99, "Missing secret name for plane %s", planeName.str());
 
-        //Parse the remaining path: sharename/filepath
-        slash = strchr(filename, '/');
-        if (!slash)
-            throw makeStringExceptionV(99, "Missing share name in azurefiles: file reference '%s'", filename);
-
-        shareName.set(filename, slash-filename);
         fileName.set(slash+1);
     }
     else
@@ -378,43 +367,17 @@
 {
     if (useManagedIdentity)
     {
-        // For managed identity, create client without credentials
-        // The Azure SDK will automatically use managed identity when no explicit credentials are provided
-        // and the application is running in an Azure environment (VM, App Service, etc.)
-        return std::make_shared<ShareFileClient>(getFileUrl());
+        return std::make_shared<ShareFileClient>(getFileUrl(), getAzureManagedIdentityCredential());
     }
     else
     {
-        auto cred = getSharedKeyCredentials();
-        return std::make_shared<ShareFileClient>(getFileUrl(), cred);
+        return std::make_shared<ShareFileClient>(getFileUrl(), getSharedKeyCredentials());
     }
 }
 
 std::shared_ptr<StorageSharedKeyCredential> AzureFile::getSharedKeyCredentials() const
 {
-    StringBuffer key;
-    getSecretValue(key, "storage", secretName, "key", true);
-    //Trim trailing whitespace/newlines in case the secret has been entered by hand e.g. on bare metal
-    size32_t len = key.length();
-    for (;;)
-    {
-        if (!len)
-            break;
-        if (isBase64Char(key.charAt(len-1)))
-            break;
-        len--;
-    }
-    key.setLength(len);
-
-    try
-    {
-        return std::make_shared<StorageSharedKeyCredential>(accountName.str(), key.str());
-    }
-    catch (const Azure::Core::RequestFailedException& e)
-    {
-        IException * error = makeStringExceptionV(-1, "Azure access: %s (%d)", e.ReasonPhrase.c_str(), static_cast<int>(e.StatusCode));
-        throw error;
-    }
+    return getAzureSharedKeyCredential(accountName.str(), secretName.str());
 }
 
 std::string AzureFile::getFileUrl() const
@@ -426,15 +389,11 @@
 {
     if (useManagedIdentity)
     {
-        // For managed identity, create client without credentials
-        // The Azure SDK will automatically use managed identity when no explicit credentials are provided
-        // and the application is running in an Azure environment (VM, App Service, etc.)
-        return std::make_shared<ShareClient>(getShareUrl(accountName, shareName));
+        return std::make_shared<ShareClient>(getShareUrl(accountName, shareName), getAzureManagedIdentityCredential());
     }
     else
     {
-        auto cred = getSharedKeyCredentials();
-        return std::make_shared<ShareClient>(getShareUrl(accountName, shareName), cred);
+        return std::make_shared<ShareClient>(getShareUrl(accountName, shareName), getSharedKeyCredentials());
     }
 }
 
@@ -792,493 +751,6 @@
 
 void AzureFileShareWriteIO::createFileIfNeeded()
 {
-=======
-//---------------------------------------------------------------------------------------------------------------------
-
-static std::string getShareUrl(const char *account, const char * share)
-{
-    std::string url("https://");
-    return url.append(account).append(".file.core.windows.net/").append(share);
-}
-
-static std::string getFileUrl(const char *account, const char * share, const char *file)
-{
-    std::string url(getShareUrl(account, share));
-    return url.append("/").append(file);
-}
-
-IFile * createAzureFile(const char * filename)
-{
-    return new AzureFile(filename);
-}
-
-//---------------------------------------------------------------------------------------------------------------------
-
-AzureFile::AzureFile(const char *_azureFileName) : fullName(_azureFileName)
-{
-    if (startsWith(fullName, azureFilePrefix))
-    {
-        //format is azurefiles:plane[/device]/sharename/path
-        const char * filename = fullName + strlen(azureFilePrefix);
-        const char * slash = strchr(filename, '/');
-        if (!slash)
-            throw makeStringException(99, "Missing / in azurefiles: file reference");
-
-        StringBuffer planeName(slash-filename, filename);
-        Owned<const IPropertyTree> plane = getStoragePlaneConfig(planeName, true);
-        const IPropertyTree * storageapi = plane->queryPropTree("storageapi");
-        if (!storageapi)
-            throw makeStringExceptionV(99, "No storage api defined for plane %s", planeName.str());
-        filename = slash+1; // advance past slash
-
-        const char * api = storageapi->queryProp("@type");
-        if (!api)
-            throw makeStringExceptionV(99, "No storage api defined for plane %s", planeName.str());
-
-        StringBuffer azureFileAPI(strlen(azureFilePrefix) - 1, azureFilePrefix);
-        if (!strieq(api, azureFileAPI.str()))
-            throw makeStringExceptionV(99, "Storage api for plane %s is not azurefiles", planeName.str());
-
-        useManagedIdentity = storageapi->getPropBool("@managed", false);
-        //MORE: We could allow the managed identity/secret to be supplied in the configuration
-        if (useManagedIdentity && !areManagedIdentitiesEnabled())
-            throw makeStringException(99, "Managed identity is not enabled for this environment");
-
-        unsigned numDevices = plane->getPropInt("@numDevices", 1);
-        unsigned device = 1;
-        if (numDevices != 1)
-        {
-            //The device from the path is used to identify which device is in use
-            //but it is then stripped from the path
-            if (filename[0] != 'd')
-                throw makeStringExceptionV(99, "Expected a device number in the filename %s", fullName.str());
-
-            char * endDevice = nullptr;
-            device = strtod(filename+1, &endDevice);
-            if ((device == 0) || (device > numDevices))
-                throw makeStringExceptionV(99, "Device %d out of range for plane %s", device, planeName.str());
-
-            if (!endDevice || (*endDevice != '/'))
-                throw makeStringExceptionV(99, "Unexpected end of device partition %s", fullName.str());
-
-            filename = endDevice+1;
-        }
-
-        VStringBuffer childPath("containers[%u]", device);
-        const IPropertyTree * deviceInfo = storageapi->queryPropTree(childPath);
-        if (!deviceInfo)
-            throw makeStringExceptionV(99, "Missing container specification for device %u in plane %s", device, planeName.str());
-
-        shareName.set(deviceInfo->queryProp("@name"));
-        accountName.set(deviceInfo->queryProp("@account"));
-        secretName.set(deviceInfo->queryProp("@secret"));
-
-        if (isEmptyString(shareName))
-            throw makeStringExceptionV(99, "Missing share name for plane %s", planeName.str());
-
-        if (isEmptyString(accountName))
-            throw makeStringExceptionV(99, "Missing account name for plane %s", planeName.str());
-
-        if (!useManagedIdentity && isEmptyString(secretName))
-            throw makeStringExceptionV(99, "Missing secret name for plane %s", planeName.str());
-
-        fileName.set(slash+1);
-    }
-    else
-        throw makeStringExceptionV(99, "Unexpected prefix on azure filename %s", fullName.str());
-
-    fileUrl = ::getFileUrl(accountName, shareName, fileName);
-}
-
-SharedFileClient AzureFile::getFileClient() const
-{
-    if (useManagedIdentity)
-    {
-        return std::make_shared<ShareFileClient>(getFileUrl(), getAzureManagedIdentityCredential());
-    }
-    else
-    {
-        return std::make_shared<ShareFileClient>(getFileUrl(), getSharedKeyCredentials());
-    }
-}
-
-std::shared_ptr<StorageSharedKeyCredential> AzureFile::getSharedKeyCredentials() const
-{
-    return getAzureSharedKeyCredential(accountName.str(), secretName.str());
-}
-
-std::string AzureFile::getFileUrl() const
-{
-    return fileUrl;
-}
-
-std::shared_ptr<ShareClient> AzureFile::getShareClient() const
-{
-    if (useManagedIdentity)
-    {
-        return std::make_shared<ShareClient>(getShareUrl(accountName, shareName), getAzureManagedIdentityCredential());
-    }
-    else
-    {
-        return std::make_shared<ShareClient>(getShareUrl(accountName, shareName), getSharedKeyCredentials());
-    }
-}
-
-void AzureFile::ensureMetaData()
-{
-    if (haveMeta)
-        return;
-
-    CriticalBlock block(cs);
-    if (haveMeta)
-        return;
-
-    gatherMetaData();
-    haveMeta = true;
-}
-
-void AzureFile::gatherMetaData()
-{
-    auto fileClient = getFileClient();
-    constexpr unsigned maxRetries = 4;
-    unsigned attempt = 0;
-    for (;;)
-    {
-        try
-        {
-            Azure::Response<Models::FileProperties> response = fileClient->GetProperties();
-            Models::FileProperties &props = response.Value;
-            setProperties(props.FileSize, props.SmbProperties.LastWrittenOn, props.SmbProperties.CreatedOn);
-            break;
-        }
-        catch (const Azure::Core::RequestFailedException& e)
-        {
-            if (e.StatusCode == Azure::Core::Http::HttpStatusCode::NotFound)
-            {
-                fileExists = false;
-                fileSize = unknownFileSize;
-                break;
-            }
-            attempt++;
-            handleRequestException(e, "AzureFile::gatherMetaData", attempt, maxRetries, queryFilename());
-        }
-        catch (const std::exception& e)
-        {
-            attempt++;
-            handleRequestException(e, "AzureFile::gatherMetaData", attempt, maxRetries, queryFilename());
-        }
-    }
-}
-
-bool AzureFile::getTime(CDateTime * createTime, CDateTime * modifiedTime, CDateTime * accessedTime)
-{
-    ensureMetaData();
-    if (!fileExists)
-        return false;
-
-    if (createTime)
-        createTime->setTimeStamp(createdOn);
-    if (modifiedTime)
-        modifiedTime->setTimeStamp(lastModified);
-    if (accessedTime)
-        accessedTime->setTimeStamp(lastModified); // Use modified time as accessed time
-
-    return true;
-}
-
-IFileIO * AzureFile::createFileReadIO()
-{
-    FileIOStats stats;
-    return new AzureFileReadIO(this, stats);
-}
-
-IFileIO * AzureFile::createFileWriteIO()
-{
-    return new AzureFileShareWriteIO(this);
-}
-
-void AzureFile::setProperties(int64_t _blobSize, Azure::Nullable<Azure::DateTime> _lastModified, Azure::Nullable<Azure::DateTime> _createdOn)
-{
-    haveMeta = true;
-    fileExists = true;
-    fileSize = _blobSize;
-    if (_lastModified.HasValue())
-        lastModified = system_clock::to_time_t(system_clock::time_point(*_lastModified));
-    else
-        lastModified = 0;
-    if (_createdOn.HasValue())
-        createdOn = system_clock::to_time_t(system_clock::time_point(*_createdOn));
-    else
-        createdOn = 0;
-}
-
-bool AzureFile::remove()
-{
-    try
-    {
-        auto fileClient = getFileClient();
-        fileClient->Delete();
-        invalidateMeta();
-        return true;
-    }
-    catch (const Azure::Core::RequestFailedException& e)
-    {
-        DBGLOG("Azure Files delete failed: %s", e.Message.c_str());
-        return false;
-    }
-}
-
-bool AzureFile::createDirectory()
-{
-    std::shared_ptr<ShareClient> shareClient;
-    try
-    {
-        // Try to create the File Share first
-        shareClient = getShareClient();
-        shareClient->CreateIfNotExists();
-    }
-    catch (const Azure::Core::RequestFailedException& e)
-    {
-        DBGLOG("Azure Files directory creation failed: %s", e.Message.c_str());
-        return false;
-    }
-
-    // Try to create any child directories before creating the file
-    const char *start = fileName.str();
-    if (!isEmptyString(start))
-    {
-        auto dirClient = shareClient->GetRootDirectoryClient();
-        while (true)
-        {
-            const char *slash = strchr(start, '/');
-            if (!slash)
-                break;
-
-            std::string dirName(start, slash - start);
-            try
-            {
-                dirClient = dirClient.GetSubdirectoryClient(dirName);
-                dirClient.CreateIfNotExists();
-            }
-            catch (const Azure::Core::RequestFailedException& e)
-            {
-                if (e.StatusCode != Azure::Core::Http::HttpStatusCode::Conflict)
-                    DBGLOG("AzureFile: Failed to create directory %s: %s", dirName.c_str(), e.Message.c_str());
-            }
-
-            start = slash + 1;
-            if (!start)
-                break;
-        }
-    }
-
-    return true;
-}
-
-//---------------------------------------------------------------------------------------------------------------------
-
-AzureFileIO::AzureFileIO(AzureFile * _file, const FileIOStats & _firstStats)
-: file(_file), stats(_firstStats), shareFileClient(file->getFileClient())
-{
-
-}
-
-AzureFileIO::AzureFileIO(AzureFile * _file) : file(_file), shareFileClient(file->getFileClient())
-{
-}
-
-
-unsigned __int64 AzureFileIO::getStatistic(StatisticKind kind)
-{
-    return stats.getStatistic(kind);
-}
-
-IFile * AzureFileIO::queryFile() const
-{
-    return file;
-}
-
-//---------------------------------------------------------------------------------------------------------------------
-
-AzureFileReadIO::AzureFileReadIO(AzureFile * _file, const FileIOStats & _stats)
-    : AzureFileIO(_file, _stats)
-{
-}
-
-
-offset_t AzureFileReadIO::size()
-{
-    file->ensureMetaData();
-    return file->size();
-}
-
-size32_t AzureFileReadIO::read(offset_t pos, size32_t len, void * data)
-{
-    CCycleTimer timer;
-    offset_t fileSize = file->size();
-    if (pos > fileSize)
-        return 0;
-
-    if (pos + len > fileSize)
-        len = fileSize - pos;
-
-    if (len == 0)
-        return 0;
-
-    Azure::Storage::Files::Shares::DownloadFileToOptions options;
-    options.Range = Azure::Core::Http::HttpRange();
-    options.Range.Value().Offset = pos;
-    options.Range.Value().Length = len;
-    uint8_t* buffer = reinterpret_cast<uint8_t*>(data);
-    long int sizeRead = 0;
-
-    constexpr unsigned maxRetries = 4;
-    unsigned attempt = 0;
-    for (;;)
-    {
-        try
-        {
-            Azure::Response<Models::DownloadFileToResult> result = shareFileClient->DownloadTo(buffer, len, options);
-            // result.Value.FileSize is the size of the file share, not the size of the data returned, use ContentRange instead
-            Azure::Core::Http::HttpRange range = result.Value.ContentRange;
-            if (range.Length.HasValue())
-                sizeRead = range.Length.Value();
-            else
-                sizeRead = 0;
-            break;
-        }
-        catch (const Azure::Core::RequestFailedException& e)
-        {
-            //Future: update stats if the read fails... - use a local object with a destructor that updates the time
-            attempt++;
-            handleRequestException(e, "AzureFile::read", attempt, maxRetries, file->queryFilename(), pos, len);
-        }
-        catch (const std::exception& e)
-        {
-            attempt++;
-            handleRequestException(e, "AzureFile::read", attempt, maxRetries, file->queryFilename(), pos, len);
-        }
-    }
-
-    stats.ioReads.fastAdd(1);
-    stats.ioReadCycles.fastAdd(timer.elapsedCycles());
-    stats.ioReadBytes.fastAdd(sizeRead);
-    return sizeRead;
-}
-
-//---------------------------------------------------------------------------------------------------------------------
-
-AzureFileWriteIO::AzureFileWriteIO(AzureFile * _file) : AzureFileIO(_file)
-{
-}
-
-void AzureFileWriteIO::beforeDispose()
-{
-}
-
-offset_t AzureFileWriteIO::size()
-{
-    CriticalBlock block(cs);
-    return offset;
-}
-
-void AzureFileWriteIO::setSize(offset_t size)
-{
-    UNIMPLEMENTED;
-}
-
-void AzureFileWriteIO::flush()
-{
-}
-
-//---------------------------------------------------------------------------------------------------------------------
-
-AzureFileShareWriteIO::AzureFileShareWriteIO(AzureFile * _file) : AzureFileWriteIO(_file)
-{
-}
-
-void AzureFileShareWriteIO::close()
-{
-    if (!fileCreated || offset == 0)
-        return; // No file created or no data written
-
-    file->invalidateMeta();
-
-    constexpr unsigned maxRetries = 4;
-    unsigned attempt = 0;
-
-    for (;;)
-    {
-        try
-        {
-            // Resize the file to the actual content size using SetProperties
-            Azure::Storage::Files::Shares::Models::FileHttpHeaders httpHeaders;
-            Azure::Storage::Files::Shares::Models::FileSmbProperties smbProperties;
-            Azure::Storage::Files::Shares::SetFilePropertiesOptions options;
-            options.Size = offset;
-
-            shareFileClient->SetProperties(httpHeaders, smbProperties, options);
-            break;
-        }
-        catch (const Azure::Core::RequestFailedException& e)
-        {
-            attempt++;
-            handleRequestException(e, "AzureFile::close", attempt, maxRetries, file->queryFilename(), 0, offset);
-        }
-        catch (const std::exception& e)
-        {
-            attempt++;
-            handleRequestException(e, "AzureFile::close", attempt, maxRetries, file->queryFilename(), 0, offset);
-        }
-    }
-}
-
-size32_t AzureFileShareWriteIO::write(offset_t pos, size32_t len, const void * data)
-{
-    if (len == 0)
-        return 0;
-
-    if (pos != offset)
-        throwUnexpected(); // Non-sequential writes not supported in this implementation
-
-    file->invalidateMeta();
-    createFileIfNeeded();
-
-    CCycleTimer timer;
-
-    constexpr unsigned maxRetries = 4;
-    unsigned attempt = 0;
-    for (;;)
-    {
-        try
-        {
-            Azure::Core::IO::MemoryBodyStream stream(static_cast<const uint8_t*>(data), len);
-            shareFileClient->UploadRange(pos, stream);
-            offset += len;
-            break;
-        }
-        catch (const Azure::Core::RequestFailedException& e)
-        {
-            attempt++;
-            handleRequestException(e, "AzureFile::write", attempt, maxRetries, file->queryFilename(), pos, len);
-        }
-        catch (const std::exception& e)
-        {
-            attempt++;
-            handleRequestException(e, "AzureFile::write", attempt, maxRetries, file->queryFilename(), pos, len);
-        }
-    }
-
-    stats.ioWrites.fastAdd(1);
-    stats.ioWriteCycles.fastAdd(timer.elapsedCycles());
-    stats.ioWriteBytes.fastAdd(len);
-    return len;
-}
-
-
-void AzureFileShareWriteIO::createFileIfNeeded()
-{
->>>>>>> 18c2b321
     if (fileCreated)
         return;
 
