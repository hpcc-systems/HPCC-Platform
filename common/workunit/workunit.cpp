--- conflicted
+++ resolved
@@ -8998,7 +8998,6 @@
 }
 
 extern WORKUNIT_API IPropertyTree * getQueryById(IPropertyTree * queryRegistry, const char *queryid)
-<<<<<<< HEAD
 {
     if (!queryRegistry || !queryid)
         return NULL;
@@ -9015,24 +9014,6 @@
 
 extern WORKUNIT_API IPropertyTree * resolveQueryAlias(IPropertyTree * queryRegistry, const char * alias)
 {
-=======
-{
-    if (!queryRegistry || !queryid)
-        return NULL;
-    StringBuffer xpath;
-    xpath.append("Query[@id=\"").append(queryid).append("\"]");
-    return queryRegistry->getPropTree(xpath);
-}
-
-extern WORKUNIT_API IPropertyTree * getQueryById(const char *queryset, const char *queryid, bool readonly)
-{
-    Owned<IPropertyTree> queryRegistry = getQueryRegistry(queryset, readonly);
-    return getQueryById(queryRegistry, queryid);
-}
-
-extern WORKUNIT_API IPropertyTree * resolveQueryAlias(IPropertyTree * queryRegistry, const char * alias)
-{
->>>>>>> 2afd7593
     if (!queryRegistry || !alias)
         return NULL;
 
