/*##############################################################################

    HPCC SYSTEMS software Copyright (C) 2012 HPCC Systems.

    Licensed under the Apache License, Version 2.0 (the "License");
    you may not use this file except in compliance with the License.
    You may obtain a copy of the License at

       http://www.apache.org/licenses/LICENSE-2.0

    Unless required by applicable law or agreed to in writing, software
    distributed under the License is distributed on an "AS IS" BASIS,
    WITHOUT WARRANTIES OR CONDITIONS OF ANY KIND, either express or implied.
    See the License for the specific language governing permissions and
    limitations under the License.
############################################################################## */

#include "jlib.hpp"
#include "workunit.hpp"
#include "jprop.hpp"
#include "jmisc.hpp"
#include "jexcept.hpp"
#include "jiter.ipp"
#include "jptree.hpp"
#include "jtime.ipp"
#include "jencrypt.hpp"
#include "junicode.hpp"
#include "jlzw.hpp"
#include "jregexp.hpp"
#include "eclrtl.hpp"
#include "deftype.hpp"
#include <time.h>

#include "mpbase.hpp"
#include "daclient.hpp"
#include "dadfs.hpp"
#include "dafdesc.hpp"
#include "dasds.hpp"
#include "danqs.hpp"
#include "dautils.hpp"
#include "dllserver.hpp"
#include "thorhelper.hpp"
#include "workflow.hpp"

#include "nbcd.hpp"
#include "seclib.hpp"

#include "wuerror.hpp"
#include "wujobq.hpp"
#include "environment.hpp"

#define GLOBAL_WORKUNIT "global"

#define SDS_LOCK_TIMEOUT (5*60*1000) // 5mins, 30s a bit short

static int workUnitTraceLevel = 1;

static StringBuffer &getXPath(StringBuffer &wuRoot, const char *wuid)
{
    // MORE - can fold in the date
    return wuRoot.append("/WorkUnits/").append(wuid);
}

//To be called by eclserver, but esp etc. won't know, so we need to store it.
static StringBuffer & appendLibrarySuffix(StringBuffer & suffix)
{
#ifdef _WIN32
    suffix.append("W");
#else
    suffix.append("L");
#endif
#ifdef __64BIT__
    suffix.append("64");
#else
    suffix.append("32");
 #endif
    return suffix;
}



typedef MapStringTo<bool> UniqueScopes;

static void wuAccessError(const char *username, const char *action, const char *wuscope, const char *wuid, bool excpt, bool log)
{
    StringBuffer err;
    err.append("Workunit Access Denied - action: ").append(action).append(" user:").append(username ? username : "<Unknown>");
    if (wuid)
        err.append(" workunit:").append(wuid);
    if (wuscope)
        err.append(" scope:").append(wuscope);
    //MORE - we would need more information passed in from outside if we want to make the audit message format the same as from higher level ESP calls
    SYSLOG(AUDIT_TYPE_ACCESS_FAILURE, err.str());
    if (log)
        LOG(MCuserError, "%s", err.str());
    if (excpt)
        throw MakeStringException(WUERR_AccessError, "%s", err.str());
}
static bool checkWuScopeSecAccess(const char *wuscope, ISecManager &secmgr, ISecUser *secuser, int required, const char *action, bool excpt, bool log)
{
    bool ret=(!secuser) ? true : (secmgr.authorizeEx(RT_WORKUNIT_SCOPE, *secuser, wuscope)>=required);
    if (!ret && (log || excpt))
        wuAccessError(secuser ? secuser->getName() : NULL, action, wuscope, NULL, excpt, log);
    return ret;
}
static bool checkWuScopeListSecAccess(const char *wuscope, ISecResourceList *scopes, int required, const char *action, bool excpt, bool log)
{
    if (!scopes)
        return true;
    bool ret=true;
    if (wuscope)
    {
        Owned<ISecResource> res=scopes->getResource(wuscope);
        if (!res || res->getAccessFlags()<required)
            ret=false;
    }
    else
    {
        for (int seq=0; ret && seq<scopes->count(); seq++)
        {
            ISecResource *res=scopes->queryResource(seq);
            if (res && res->getAccessFlags()<required)
                return false;
        }
    }
    if (!ret && (log || excpt))
        wuAccessError(NULL, action, wuscope, NULL, excpt, log);
    return ret;
}
static bool checkWuSecAccess(IConstWorkUnit &cw, ISecManager &secmgr, ISecUser *secuser, int required, const char *action, bool excpt, bool log)
{
    SCMStringBuffer wuscope;
    bool ret=(!secuser) ? true : (secmgr.authorizeEx(RT_WORKUNIT_SCOPE, *secuser, cw.getWuScope(wuscope).str())>=required);
    if (!ret && (log || excpt))
    {
        SCMStringBuffer wuid;
        wuAccessError(secuser ? secuser->getName() : NULL, action, wuscope.str(), cw.getWuid(wuid).str(), excpt, log);
    }
    return ret;
}
static bool checkWuSecAccess(const char *wuid, ISecManager &secmgr, ISecUser *secuser, int required, const char *action, bool excpt, bool log)
{
    StringBuffer wuRoot;
    Owned<IRemoteConnection> conn = querySDS().connect(getXPath(wuRoot, wuid).str(), myProcessSession(), 0, SDS_LOCK_TIMEOUT);
    if (conn)
    {
        Owned<IPropertyTree> ptree=conn->getRoot();
        return checkWuScopeSecAccess(ptree->queryProp("@scope"), secmgr, secuser, required, action, excpt, log);
    }

    if (log || excpt)
        wuAccessError(secuser ? secuser->getName() : NULL, action, "Unknown", NULL, excpt, log);
    return false;
}

void doDescheduleWorkkunit(char const * wuid)
{
    StringBuffer xpath;
    xpath.append("*/*/*/");
    ncnameEscape(wuid, xpath);
    Owned<IRemoteConnection> conn = querySDS().connect("/Schedule", myProcessSession(), RTM_LOCK_WRITE, SDS_LOCK_TIMEOUT);
    if(!conn) return;
    Owned<IPropertyTree> root = conn->getRoot();
    bool more;
    do more = root->removeProp(xpath.str()); while(more);
}

#define PROGRESS_FORMAT_V 2



class CConstGraphProgress : public CInterface, implements IConstWUGraphProgress
{
    class CWuGraphStats : public CInterfaceOf<IWUGraphStats>
    {
    public:
        CWuGraphStats(CConstGraphProgress &_parent, StatisticCreatorType _creatorType, const char * _creator, const char * _rootScope, unsigned _id)
            : parent(_parent), creatorType(_creatorType), creator(_creator), id(_id)
        {
            StringBuffer subgraphScopeName;
            subgraphScopeName.append(_rootScope);

            StatisticScopeType scopeType = SSTgraph;
            StatsScopeId rootScopeId;
            verifyex(rootScopeId.setScopeText(_rootScope));
            collector.setown(createStatisticsGatherer(_creatorType, _creator, rootScopeId));
        }
        virtual void beforeDispose()
        {
            Owned<IStatisticCollection> stats = collector->getResult();

            MemoryBuffer compressed;
            {
                MemoryBuffer serialized;
                serializeStatisticCollection(serialized, stats);
                compressToBuffer(compressed, serialized.length(), serialized.toByteArray());
            }

            unsigned minActivity = 0;
            unsigned maxActivity = 0;
            stats->getMinMaxActivity(minActivity, maxActivity);
            parent.setSubgraphStats(creatorType, creator, id, compressed, minActivity, maxActivity);
        }
        virtual IStatisticGatherer & queryStatsBuilder()
        {
            return *collector;
        }

    protected:
        CConstGraphProgress &parent;
        Owned<IStatisticGatherer> collector;
        StringAttr creator;
        StatisticCreatorType creatorType;
        unsigned id;
    };

    class CGraphProgress : public CInterface, implements IWUGraphProgress
    {
        CConstGraphProgress &parent;
    public:
        IMPLEMENT_IINTERFACE;
        CGraphProgress(CConstGraphProgress &_parent) : parent(_parent)
        {
            parent.lockWrite();
        }
        ~CGraphProgress()
        {
            parent.unlock();
        }
        virtual IPropertyTree * getProgressTree() { return parent.getProgressTree(); }
        virtual WUGraphState queryGraphState() { return parent.queryGraphState(); }
        virtual WUGraphState queryNodeState(WUGraphIDType nodeId) { return parent.queryNodeState(nodeId); }
        virtual IWUGraphProgress * update() { throwUnexpected(); }
        virtual IWUGraphStats * update(StatisticCreatorType creatorType, const char * creator, unsigned subgraph) { throwUnexpected(); }
        virtual unsigned queryFormatVersion() { return parent.queryFormatVersion(); }
        virtual void setGraphState(WUGraphState state)
        {
            parent.setGraphState(state);
        }
        virtual void setNodeState(WUGraphIDType nodeId, WUGraphState state)
        {
            parent.setNodeState(nodeId, state);
        }
    };
<<<<<<< HEAD
=======
    IPropertyTree &updateElement(WUGraphIDType nodeId, const char *elemName, const char *id)
    {
        IPropertyTree *elem = NULL;
        if (!connectedWrite) lockWrite();
        StringBuffer path;
        path.append("node[@id=\"").append(nodeId).append("\"]");
        IPropertyTree *node = progress->queryPropTree(path.str());
        if (!node)
        {
            node = progress->addPropTree("node", createPTree());
            node->setPropInt("@id", (int)nodeId);
            elem = node->addPropTree(elemName, createPTree());
            elem->setProp("@id", id);
        }
        else
        {
            path.clear().append(elemName).append("[@id=\"").append(id).append("\"]");
            elem = node->queryPropTree(path.str());
            if (!elem)
            {
                elem = node->addPropTree(elemName, createPTree());
                elem->setProp("@id", id);
            }
        }
        return *elem;
    }
    void clearConnection()
    {
        conn.clear();
        progress.clear();
    }
>>>>>>> 865d49b5
public:
    IMPLEMENT_IINTERFACE;
    static void deleteWuidProgress(const char *wuid)
    {
        StringBuffer path("/GraphProgress/");
        path.append(wuid);
        Owned<IRemoteConnection> conn = querySDS().connect(path.str(), myProcessSession(), RTM_LOCK_WRITE, SDS_LOCK_TIMEOUT);
        if (conn)
            conn->close(true);
    }
    CConstGraphProgress(const char *_wuid, const char *_graphName) : wuid(_wuid), graphName(_graphName)
    {
        rootPath.append("/GraphProgress/").append(wuid).append('/').append(graphName).append('/');
        connected = connectedWrite = false;
        formatVersion = 0;
    }
    CConstGraphProgress(const char *_wuid, const char *_graphName, IPropertyTree *_progress) : wuid(_wuid), graphName(_graphName), progress(_progress)
    {
        formatVersion = progress->getPropInt("@format");
        connectedWrite = false; // should never be
        connected = true;
    }
    void connect()
    {
        clearConnection();
        packProgress(wuid,false);
        conn.setown(querySDS().connect(rootPath.str(), myProcessSession(), RTM_LOCK_READ|RTM_CREATE_QUERY, SDS_LOCK_TIMEOUT));

        progress.set(conn->queryRoot());
        formatVersion = progress->getPropInt("@format");
        connected = true;
    }
    void lockWrite()
    {
        if (connectedWrite) return;
        if (!rootPath.length())
            throw MakeStringException(WUERR_GraphProgressWriteUnsupported, "Writing to graph progress unsupported in this context");
        // JCSMORE - look at using changeMode here.
        if (conn)
            clearConnection();
        else
            packProgress(wuid,false);
        conn.setown(querySDS().connect(rootPath.str(), myProcessSession(), RTM_LOCK_WRITE|RTM_CREATE_QUERY, SDS_LOCK_TIMEOUT));
        progress.set(conn->queryRoot());
        if (!progress->hasChildren()) // i.e. blank.
        {
            formatVersion = PROGRESS_FORMAT_V;
            progress->setPropInt("@format", PROGRESS_FORMAT_V);
        }
        else
            formatVersion = progress->getPropInt("@format");
        connected = connectedWrite = true;
    }
    void unlock()
    {
        connected = false;
        connectedWrite = false;
        clearConnection();
    }
    static bool getRunningGraph(const char *wuid, IStringVal &graphName, WUGraphIDType &subId)
    {
        StringBuffer path;
        Owned<IRemoteConnection> conn = querySDS().connect(path.append("/GraphProgress/").append(wuid).str(), myProcessSession(), RTM_LOCK_READ, SDS_LOCK_TIMEOUT);
        if (!conn) return false;

        const char *name = conn->queryRoot()->queryProp("Running/@graph");
        if (name)
        {
            graphName.set(name);
            subId = conn->queryRoot()->getPropInt64("Running/@subId");
            return true;
        }
        else
            return false;
    }
    void setGraphState(WUGraphState state)
    {
        progress->setPropInt("@_state", (unsigned)state);
    }
    void setNodeState(WUGraphIDType nodeId, WUGraphState state)
    {
        if (!connectedWrite) lockWrite();
        StringBuffer path;
        path.append("node[@id=\"").append(nodeId).append("\"]");
        IPropertyTree *node = progress->queryPropTree(path.str());
        if (!node)
        {
            node = progress->addPropTree("node", createPTree());
            node->setPropInt("@id", (int)nodeId);
        }
        node->setPropInt("@_state", (unsigned)state);
        
        switch (state)
        {
            case WUGraphRunning:
            {
                StringBuffer path;
                Owned<IRemoteConnection> conn = querySDS().connect(path.append("/GraphProgress/").append(wuid).str(), myProcessSession(), RTM_LOCK_WRITE|RTM_CREATE_QUERY, SDS_LOCK_TIMEOUT);
                IPropertyTree *running = conn->queryRoot()->setPropTree("Running", createPTree());
                running->setProp("@graph", graphName);
                running->setPropInt64("@subId", nodeId);
                break;
            }
            case WUGraphComplete:
            {
                StringBuffer path;
                Owned<IRemoteConnection> conn = querySDS().connect(path.append("/GraphProgress/").append(wuid).str(), myProcessSession(), RTM_LOCK_WRITE, SDS_LOCK_TIMEOUT);
                conn->queryRoot()->removeProp("Running"); // only one thing running at any given time and one thing with lockWrite access
                break;
            }
        }
    }
    virtual IPropertyTree * getProgressTree()
    {
        if (!connected) connect();
        if (progress->getPropBool("@stats"))
            return createProcessTreeFromStats();
        return LINK(progress);
    }
    virtual WUGraphState queryGraphState()
    {
        return (WUGraphState)queryProgressStateTree()->getPropInt("@_state", (unsigned)WUGraphUnknown);
    }
    virtual WUGraphState queryNodeState(WUGraphIDType nodeId)
    {
        StringBuffer path;
        path.append("node[@id=\"").append(nodeId).append("\"]/@_state");
        return (WUGraphState)queryProgressStateTree()->getPropInt(path.str(), (unsigned)WUGraphUnknown);
    }
    virtual IWUGraphProgress * update()
    {
        return new CGraphProgress(*this);
    }
    virtual IWUGraphStats * update(StatisticCreatorType creatorType, const char * creator, unsigned subgraph)
    {
        return new CWuGraphStats(*this, creatorType, creator, graphName, subgraph);
    }

    virtual unsigned queryFormatVersion()
    {
        if (!connected) connect();
        return formatVersion;
    }

    static bool packProgress(const char *wuid,bool pack)
    {
        //MORE: This function could be deleted, because progress information is never actually packed
        StringBuffer path;
        path.append("/GraphProgress/").append(wuid);
        Owned<IRemoteConnection> conn(querySDS().connect(path.str(), myProcessSession(), RTM_LOCK_WRITE|RTM_CREATE_QUERY, SDS_LOCK_TIMEOUT));
        if (!conn) 
            return false;
        Owned<IPropertyTree> newt;
        MemoryBuffer buf;
        IPropertyTree *root = conn->queryRoot();
        if (root->getPropBin("Packed",buf)) {
            if (pack)
                return true;
            newt.setown(createPTree(buf));
            IPropertyTree *running = root->queryPropTree("Running");
            if (running)
                newt->setPropTree("Running",createPTreeFromIPT(running));
        }
        else {
            if (!pack)
                return true;
            newt.setown(createPTree(wuid));
            IPropertyTree *running = root->queryPropTree("Running");
            if (running) {
                newt->setPropTree("Running",createPTreeFromIPT(running));
                root->removeTree(running);
            }
            root->serialize(buf);
            newt->setPropBin("Packed",buf.length(),buf.bufferBase());
        }
        root->setPropTree(NULL,newt.getClear());
        return true;
    }

private:
    IPropertyTree * queryProgressStateTree()
    {
        if (!connected) connect();
        return progress;
    }
    static void expandStats(IPropertyTree * target, IStatisticCollection & collection)
    {
        StringBuffer formattedValue;
        unsigned numStats = collection.getNumStatistics();
        for (unsigned i=0; i < numStats; i++)
        {
            StatisticKind kind;
            unsigned __int64 value;
            collection.getStatistic(kind, value, i);
            formatStatistic(formattedValue.clear(), value, kind);
            target->setProp(queryTreeTag(kind), formattedValue);
        }
    }
    void expandProcessTreeFromStats(IPropertyTree * rootTarget, IPropertyTree * target, IStatisticCollection * collection)
    {
        expandStats(target, *collection);

        StringBuffer scopeName;
        Owned<IStatisticCollectionIterator> activityIter = &collection->getScopes(NULL);
        ForEach(*activityIter)
        {
            IStatisticCollection & cur = activityIter->query();
            cur.getScope(scopeName.clear());
            const char * id = scopeName.str();
            const char * tag;
            IPropertyTree * curTarget = target;
            switch (cur.queryScopeType())
            {
            case SSTedge:
                tag = "edge";
                id += strlen(EdgeScopePrefix);
                break;
            case SSTactivity:
                tag = "node";
                id += strlen(ActivityScopePrefix);
                break;
            case SSTsubgraph:
                //All subgraphs are added a root elements in the progress tree
                curTarget = rootTarget;
                tag = "node";
                id += strlen(SubGraphScopePrefix);
                break;
            default:
                throwUnexpected();
            }

            IPropertyTree * next = curTarget->addPropTree(tag, createPTree());
            next->setProp("@id", id);
            expandProcessTreeFromStats(rootTarget, next, &cur);
        }
    }

    IPropertyTree * createProcessTreeFromStats()
    {
        MemoryBuffer compressed;
        MemoryBuffer serialized;
        Owned<IPropertyTree> progressTree = createPTree();
        Owned<IPropertyTreeIterator> iter = progress->getElements("sg*");
        ForEach(*iter)
        {
            IPropertyTree & curSubGraph = iter->query();
            curSubGraph.getPropBin("Stats", compressed.clear());
            //Protect against updates that delete the stats while we are iterating
            if (compressed.length())
            {
                decompressToBuffer(serialized.clear(), compressed);
                Owned<IStatisticCollection> collection = createStatisticCollection(serialized);

                expandProcessTreeFromStats(progressTree, progressTree, collection);
            }
        }
        return progressTree.getClear();
    }

    void setSubgraphStats(StatisticCreatorType creatorType, const char * creator, unsigned id, const MemoryBuffer & compressed, unsigned minActivity, unsigned maxActivity)
    {
        StringBuffer tag;
        tag.append("sg").append(id);

        IPropertyTree * subgraph = createPTree(tag);
        subgraph->setProp("@c", queryCreatorTypeName(creatorType));
        subgraph->setProp("@creator", creator);
        subgraph->setPropInt("@minActivity", minActivity);
        subgraph->setPropInt("@maxActivity", maxActivity);

        //Replace the particular subgraph statistics added by this creator
        tag.append("[@creator='").append(creator).append("']");

        lockWrite();
        subgraph = progress->setPropTree(tag, subgraph);
        subgraph->setPropBin("Stats", compressed.length(), compressed.toByteArray());
        if (!progress->getPropBool("@stats", false))
            progress->setPropBool("@stats", true);
        unlock();
    }

private:
    Owned<IRemoteConnection> conn;
    Linked<IPropertyTree> progress;
    StringAttr wuid, graphName;
    StringBuffer rootPath;
    bool connected, connectedWrite;
    unsigned formatVersion;
};

//--------------------------------------------------------------------------------------------------------------------

class ExtractedStatistic : public CInterfaceOf<IConstWUStatistic>
{
public:
    virtual IStringVal & getDescription(IStringVal & str, bool createDefault) const
    {
        str.set(description);
        return str;
    }
    virtual IStringVal & getCreator(IStringVal & str) const
    {
        str.set(creator);
        return str;
    }
    virtual IStringVal & getScope(IStringVal & str) const
    {
        str.set(scope);
        return str;
    }
    virtual IStringVal & getFormattedValue(IStringVal & str) const
    {
        StringBuffer formatted;
        formatStatistic(formatted, value, measure);
        str.set(formatted);
        return str;
    }
    virtual StatisticMeasure getMeasure() const
    {
        return measure;
    }
    virtual StatisticKind getKind() const
    {
        return kind;
    }
    virtual StatisticCreatorType getCreatorType() const
    {
        return creatorType;
    }
    virtual StatisticScopeType getScopeType() const
    {
        return scopeType;
    }
    virtual unsigned __int64 getValue() const
    {
        return value;
    }
    virtual unsigned __int64 getCount() const
    {
        return count;
    }
    virtual unsigned __int64 getMax() const
    {
        return max;
    }
    virtual unsigned __int64 getTimestamp() const
    {
        return timeStamp;
    }
    virtual bool matches(const IStatisticsFilter * filter) const
    {
        return filter->matches(creatorType, creator, scopeType, scope, measure, kind);
    }

public:
    StringAttr creator;
    StringBuffer scope;
    StringAttr description;
    StatisticMeasure measure;
    StatisticKind kind;
    StatisticCreatorType creatorType;
    StatisticScopeType scopeType;
    unsigned __int64 value;
    unsigned __int64 count;
    unsigned __int64 max;
    unsigned __int64 timeStamp;
};

class CConstGraphProgressStatisticsIterator : public CInterfaceOf<IConstWUStatisticIterator>
{
public:
    CConstGraphProgressStatisticsIterator(const char * wuid, const IStatisticsFilter * _filter) : filter(_filter)
    {
        if (filter)
            scopes.appendList(filter->queryScope(), ":");
        const char * searchGraph = "*";
        if (scopes.ordinality())
            searchGraph = scopes.item(0);

        rootPath.append("/GraphProgress/").append(wuid).append('/');
        bool singleGraph = false;
        if (!containsWildcard(searchGraph))
        {
            rootPath.append(searchGraph).append("/");
            singleGraph = true;
        }

        //Don't lock the statistics while we iterate - any partial updates must not cause problems
        conn.setown(querySDS().connect(rootPath.str(), myProcessSession(), RTM_NONE, SDS_LOCK_TIMEOUT));

        if (conn && !singleGraph)
            graphIter.setown(conn->queryRoot()->getElements("*"));

        curStat.setown(new ExtractedStatistic);
        //These are currently constant for all graph statistics instances
        curStat->count = 1;
        curStat->max = 0;
        valid = false;
    }

    virtual IConstWUStatistic & query()
    {
        return *curStat;
    }

    virtual bool first()
    {
        valid = false;
        if (!conn)
            return false;

        if (graphIter && !graphIter->first())
            return false;
        ensureUniqueStatistic();
        if (!firstSubGraph())
            return false;

        valid = true;
        return true;
    }

    virtual bool next()
    {
        ensureUniqueStatistic();
        if (!nextStatistic())
        {
            if (!nextSubGraph())
            {
                if (!nextGraph())
                {
                    valid = false;
                    return false;
                }
            }
        }
        return true;
    }

    virtual bool isValid()
    {
        return valid;
    }

protected:
    bool firstSubGraph()
    {
        IPropertyTree & graphNode = graphIter ? graphIter->query() : *conn->queryRoot();
        const char * xpath = "sg*";
        StringBuffer childXpath;
        if (scopes.isItem(1))
        {
            const char * scope1 = scopes.item(1);
            if (strnicmp(scope1, "sg", 2) == 0)
            {
                childXpath.append(scope1);
                xpath = childXpath.str();
            }
        }

        subgraphIter.setown(graphNode.getElements(xpath));
        if (!subgraphIter)
            subgraphIter.setown(graphNode.getElements("sg0"));

        if (!subgraphIter->first())
            return false;
        if (firstStat())
            return true;
        return nextSubGraph();
    }

    bool nextSubGraph()
    {
        loop
        {
            if (!subgraphIter->next())
                return false;
            if (firstStat())
                return true;
        }
    }

    bool nextGraph()
    {
        if (!graphIter)
            return false;
        loop
        {
            if (!graphIter->next())
                return false;
            if (firstSubGraph())
                return true;
        }
    }

    bool firstStat()
    {
        IPropertyTree & curSubGraph = subgraphIter->query();
        if (!checkSubGraph())
            return false;

        curSubGraph.getPropBin("Stats", compressed.clear());
        //Don't crash on old format progress...
        if (compressed.length() == 0)
            return false;

        decompressToBuffer(serialized.clear(), compressed);

        Owned<IStatisticCollection> collection = createStatisticCollection(serialized);
        curStat->timeStamp = collection->queryWhenCreated();
        return beginCollection(*collection);
    }

    bool beginCollection(IStatisticCollection & collection)
    {
        collections.append(OLINK(collection));
        numStats = collection.getNumStatistics();
        curStatIndex = 0;
        if (checkScope())
        {
            if (curStatIndex < numStats)
            {
                if (checkStatistic())
                    return true;
                return nextStatistic();
            }
        }
        return nextChildScope();
    }

    bool nextStatistic()
    {
        //Finish iterating the statistics at this level.
        while (++curStatIndex < numStats)
        {
            if (checkStatistic())
                return true;
        }
        return nextChildScope();
    }

    bool nextChildScope()
    {
        loop
        {
            if (collections.ordinality() == 0)
                return false;

            IStatisticCollection * curCollection = &collections.tos();
            if (childIterators.ordinality() < collections.ordinality())
            {
                //Start iterating the children for the current collection
                childIterators.append(curCollection->getScopes(NULL));
                if (!childIterators.tos().first())
                {
                    finishCollection();
                    continue;
                }
            }
            else if (!childIterators.tos().next())
            {
                finishCollection();
                continue;
            }

            if (beginCollection(childIterators.tos().query()))
                return true;
        }
    }

    void finishCollection()
    {
        collections.pop();
        childIterators.pop();
    }

    bool checkSubGraph()
    {
        if (!filter)
            return true;
        IPropertyTree & curSubGraph = subgraphIter->query();
        curStat->creatorType = queryCreatorType(curSubGraph.queryProp("@c"));
        curStat->creator.set(curSubGraph.queryProp("@creator"));
        return filter->matches(curStat->creatorType, curStat->creator, SSTall, NULL, SMeasureAll, StKindAll);
    }

    bool checkScope()
    {
        if (!filter)
            return true;
        IStatisticCollection * collection = &collections.tos();
        curStat->scopeType = collection->queryScopeType();
        collection->getFullScope(curStat->scope.clear());
        return filter->matches(SCTall, NULL, curStat->scopeType, curStat->scope, SMeasureAll, StKindAll);
    }

    bool checkStatistic()
    {
        IStatisticCollection & collection = collections.tos();
        collection.getStatistic(curStat->kind, curStat->value, curStatIndex);
        curStat->measure = queryMeasure(curStat->kind);
        if (!filter)
            return true;
        if (!filter->matches(SCTall, NULL, SSTall, NULL, curStat->measure, curStat->kind))
            return false;
        return true;
    }

    void ensureUniqueStatistic()
    {
        //If something else has linked this statistic, clone a unique one.
        if (curStat->IsShared())
            curStat.setown(new ExtractedStatistic(*curStat));
    }
private:
    Owned<IRemoteConnection> conn;
    Owned<ExtractedStatistic> curStat;
    const IStatisticsFilter * filter;
    StringArray scopes;
    StringBuffer rootPath;
    Owned<IPropertyTreeIterator> graphIter;
    Owned<IPropertyTreeIterator> subgraphIter;
    IArrayOf<IStatisticCollection> collections;
    IArrayOf<IStatisticCollectionIterator> childIterators;
    MemoryBuffer compressed;
    MemoryBuffer serialized;
    unsigned numStats;
    unsigned curStatIndex;
    bool valid;
};

//--------------------------------------------------------------------------------------------------------------------

class CLocalWUAppValue : public CInterface, implements IConstWUAppValue
{
    Owned<IPropertyTree> p;
    StringBuffer prop;
public:
    IMPLEMENT_IINTERFACE;
    CLocalWUAppValue(IPropertyTree *p,unsigned child);

    virtual IStringVal & getApplication(IStringVal & str) const;
    virtual IStringVal & getName(IStringVal & str) const;
    virtual IStringVal & getValue(IStringVal & dt) const;
};


class CLocalWUStatistic : public CInterface, implements IConstWUStatistic
{
    Owned<IPropertyTree> p;
public:
    IMPLEMENT_IINTERFACE;
    CLocalWUStatistic(IPropertyTree *p);

    virtual IStringVal & getCreator(IStringVal & str) const;
    virtual IStringVal & getDescription(IStringVal & str, bool createDefault) const;
    virtual IStringVal & getFormattedValue(IStringVal & str) const;
    virtual IStringVal & getType(IStringVal & str) const;
    virtual IStringVal & getScope(IStringVal & str) const;
    virtual StatisticMeasure getMeasure() const;
    virtual StatisticCreatorType getCreatorType() const;
    virtual StatisticScopeType getScopeType() const;
    virtual StatisticKind getKind() const;
    virtual unsigned __int64 getValue() const;
    virtual unsigned __int64 getCount() const;
    virtual unsigned __int64 getMax() const;
    virtual unsigned __int64 getTimestamp() const;

    virtual bool matches(const IStatisticsFilter * filter) const;
};


class CLocalWULegacyTiming : public CInterface, implements IConstWUStatistic
{
    Owned<IPropertyTree> p;
public:
    IMPLEMENT_IINTERFACE;
    CLocalWULegacyTiming(IPropertyTree *p);

    virtual IStringVal & getCreator(IStringVal & str) const;
    virtual IStringVal & getDescription(IStringVal & str, bool createDefault) const;
    virtual IStringVal & getFormattedValue(IStringVal & str) const;
    virtual IStringVal & getType(IStringVal & str) const;
    virtual IStringVal & getScope(IStringVal & str) const;
    virtual StatisticMeasure getMeasure() const;
    virtual StatisticCreatorType getCreatorType() const;
    virtual StatisticScopeType getScopeType() const;
    virtual StatisticKind getKind() const;
    virtual unsigned __int64 getValue() const;
    virtual unsigned __int64 getCount() const;
    virtual unsigned __int64 getMax() const;
    virtual unsigned __int64 getTimestamp() const;

    virtual bool matches(const IStatisticsFilter * filter) const;
};


template <typename T, typename IT> struct CachedTags
{
    CachedTags(): cached(false) {}
    void load(IPropertyTree* p,const char* xpath)
    {
        if (!cached)
        {
            assertex(tags.length() == 0);
            Owned<IPropertyTreeIterator> r = p->getElements(xpath);
            for (r->first(); r->isValid(); r->next())
            {
                IPropertyTree *rp = &r->query();
                rp->Link();
                tags.append(*new T(rp));
            }
            cached = true;
        }
    }

    void append(IPropertyTree * p)
    {
        tags.append(*new T(p));
    }

    operator IArrayOf<IT>&() { return tags; }
    unsigned ordinality() const { return tags.ordinality(); }

    void kill()
    {
        cached = false;
        tags.kill();
    }

    bool cached;
    IArrayOf<IT> tags;
};

template <>  struct CachedTags<CLocalWUAppValue, IConstWUAppValue>
{
    CachedTags(): cached(false) {}
    void load(IPropertyTree* p,const char* xpath)
    {
        if (!cached)
        {
            assertex(tags.length() == 0);
            Owned<IPropertyTreeIterator> r = p->getElements(xpath);
            for (r->first(); r->isValid(); r->next())
            {
                IPropertyTree *rp = &r->query();
                Owned<IPropertyTreeIterator> v = rp->getElements("*");
                unsigned pos = 1;
                for (v->first(); v->isValid(); v->next())
                {
                    rp->Link();
                    tags.append(*new CLocalWUAppValue(rp,pos++));
                }
            }
            cached = true;
        }
    }

    operator IArrayOf<IConstWUAppValue>&() { return tags; }

    void kill()
    {
        cached = false;
        tags.kill();
    }

    bool cached;
    IArrayOf<IConstWUAppValue> tags;
};


class CLocalWorkUnit : public CInterface, implements IConstWorkUnit , implements ISDSSubscription, implements IExtendedWUInterface
{
    friend StringBuffer &exportWorkUnitToXML(const IConstWorkUnit *wu, StringBuffer &str, bool decodeGraphs, bool includeProgress);
    friend void exportWorkUnitToXMLFile(const IConstWorkUnit *wu, const char * filename, unsigned extraXmlFlags, bool decodeGraphs, bool includeProgress);

    // NOTE - order is important - we need to construct connection before p and (especially) destruct after p
    Owned<IRemoteConnection> connection;
    Owned<IPropertyTree> p;
    bool dirty;
    bool connectAtRoot;
    mutable bool abortDirty;
    mutable bool abortState;
    mutable CriticalSection crit;
    mutable Owned<IWUQuery> query;
    mutable Owned<IWUWebServicesInfo> webServicesInfo;
    mutable Owned<IWURoxieQueryInfo> roxieQueryInfo;
    mutable Owned<IWorkflowItemIterator> workflowIterator;
    mutable bool workflowIteratorCached;
    mutable bool resultsCached;
    mutable bool temporariesCached;
    mutable bool variablesCached;
    mutable bool exceptionsCached;
    mutable bool pluginsCached;
    mutable bool librariesCached;
    mutable bool activitiesCached;
    mutable bool webServicesInfoCached;
    mutable bool roxieQueryInfoCached;
    mutable IArrayOf<IWUPlugin> plugins;
    mutable IArrayOf<IWULibrary> libraries;
    mutable IArrayOf<IWUException> exceptions;
    mutable IArrayOf<IWUGraph> graphs;
    mutable IArrayOf<IWUResult> results;
    mutable IArrayOf<IWUResult> temporaries;
    mutable IArrayOf<IWUResult> variables;
    mutable CachedTags<CLocalWUAppValue,IConstWUAppValue> appvalues;
    mutable CachedTags<CLocalWUStatistic,IConstWUStatistic> statistics;
    mutable CachedTags<CLocalWULegacyTiming,IConstWUStatistic> legacyTimings;
    mutable Owned<IUserDescriptor> userDesc;
    Mutex locked;
    Owned<ISecManager> secMgr;
    Owned<ISecUser> secUser;
    mutable Owned<IPropertyTree> cachedGraphs;


public:
    IMPLEMENT_IINTERFACE;

    CLocalWorkUnit(IRemoteConnection *_conn, ISecManager *secmgr, ISecUser *secuser);
    CLocalWorkUnit(IRemoteConnection *_conn, IPropertyTree* root, ISecManager *secmgr, ISecUser *secuser);
    ~CLocalWorkUnit();
    CLocalWorkUnit(const char *dummyWuid, ISecManager *secmgr, ISecUser *secuser);
    IPropertyTree *getUnpackedTree(bool includeProgress) const;

    ISecManager *querySecMgr(){return secMgr.get();}
    ISecUser *querySecUser(){return secUser.get();}

    void setSecIfcs(ISecManager *mgr, ISecUser*usr){secMgr.set(mgr); secUser.set(usr);}
    
    virtual bool aborting() const;
    virtual void forceReload();
    virtual WUAction getAction() const;
    virtual IStringVal& getActionEx(IStringVal & str) const;
    virtual IStringVal & getApplicationValue(const char * application, const char * propname, IStringVal & str) const;
    virtual int getApplicationValueInt(const char * application, const char * propname, int defVal) const;
    virtual IConstWUAppValueIterator & getApplicationValues() const;
    virtual bool hasWorkflow() const;
    virtual unsigned queryEventScheduledCount() const;
    virtual IPropertyTree * queryWorkflowTree() const;
    virtual IConstWorkflowItemIterator * getWorkflowItems() const;
    virtual IWorkflowItemArray * getWorkflowClone() const;
    virtual IConstLocalFileUploadIterator * getLocalFileUploads() const;
    virtual bool requiresLocalFileUpload() const;
    virtual bool getIsQueryService() const;
    virtual IStringVal & getClusterName(IStringVal & str) const;
    virtual bool hasDebugValue(const char * propname) const;
    virtual IStringVal & getDebugValue(const char * propname, IStringVal & str) const;
    virtual IStringIterator & getDebugValues() const;
    virtual IStringIterator & getDebugValues(const char *prop) const;
    virtual int getDebugValueInt(const char * propname, int defVal) const;
    virtual __int64 getDebugValueInt64(const char * propname, __int64 defVal) const;
    virtual bool getDebugValueBool(const char * propname, bool defVal) const;
    virtual unsigned getExceptionCount() const;
    virtual IConstWUExceptionIterator & getExceptions() const;
    virtual IConstWUResult * getGlobalByName(const char * name) const;
    virtual unsigned getGraphCount() const;
    virtual unsigned getSourceFileCount() const;
    virtual unsigned getResultCount() const;
    virtual unsigned getVariableCount() const;
    virtual unsigned getApplicationValueCount() const;
    virtual IConstWUGraphIterator & getGraphs(WUGraphType type) const;
    virtual IConstWUGraphMetaIterator & getGraphsMeta(WUGraphType type) const;
    virtual IConstWUGraph * getGraph(const char *name) const;
    virtual IConstWUGraphProgress * getGraphProgress(const char * name) const;
    virtual IStringVal & getJobName(IStringVal & str) const;
    virtual IConstWUPlugin * getPluginByName(const char * name) const;
    virtual IConstWUPluginIterator & getPlugins() const;
    virtual IConstWULibraryIterator & getLibraries() const;
    virtual WUPriorityClass getPriority() const;
    virtual int getPriorityLevel() const;
    virtual int getPriorityValue() const;
    virtual IConstWUQuery * getQuery() const;
    virtual bool getRescheduleFlag() const;
    virtual IConstWUResult * getResultByName(const char * name) const;
    virtual IConstWUResult * getResultBySequence(unsigned seq) const;
    virtual unsigned getResultLimit() const;
    virtual IConstWUResultIterator & getResults() const;
    virtual IStringVal & getScope(IStringVal & str) const;
    virtual IStringVal & getSecurityToken(IStringVal & str) const;
    virtual WUState getState() const;
    virtual IStringVal & getStateEx(IStringVal & str) const;
    virtual __int64 getAgentSession() const;
    virtual unsigned getAgentPID() const;
    virtual IStringVal & getStateDesc(IStringVal & str) const;
    virtual IConstWUResult * getTemporaryByName(const char * name) const;
    virtual IConstWUResultIterator & getTemporaries() const;
    virtual IConstWUStatisticIterator & getStatistics(const IStatisticsFilter * filter) const;
    virtual IConstWUStatistic * getStatistic(const char * creator, const char * scope, StatisticKind kind) const;
    virtual IConstWUWebServicesInfo * getWebServicesInfo() const;
    virtual IConstWURoxieQueryInfo * getRoxieQueryInfo() const;
    virtual IStringVal & getXmlParams(IStringVal & params) const;
    virtual const IPropertyTree *getXmlParams() const;
    virtual unsigned __int64 getHash() const;
    virtual IStringIterator *getLogs(const char *type, const char *component) const;
    virtual IStringIterator *getProcesses(const char *type) const;
    virtual IPropertyTreeIterator* getProcesses(const char *type, const char *instance) const;

    virtual bool getWuDate(unsigned & year, unsigned & month, unsigned& day);
    virtual IStringVal & getSnapshot(IStringVal & str) const;

    virtual IStringVal & getUser(IStringVal & str) const;
    virtual IStringVal & getWuScope(IStringVal & str) const;
    virtual IConstWUResult * getVariableByName(const char * name) const;
    virtual IConstWUResultIterator & getVariables() const;
    virtual IStringVal & getWuid(IStringVal & str) const;
    virtual bool getRunningGraph(IStringVal &graphName, WUGraphIDType &subId) const;
    virtual bool isProtected() const;
    virtual bool isPausing() const;
    virtual IWorkUnit& lock();
    virtual bool reload();
    virtual void requestAbort();
    virtual void subscribe(WUSubscribeOptions options);
    virtual unsigned calculateHash(unsigned prevHash);
    virtual void copyWorkUnit(IConstWorkUnit *cached, bool all);
    virtual unsigned queryFileUsage(const char *filename) const;
    virtual bool getCloneable() const;
    virtual IUserDescriptor * queryUserDescriptor() const;
    virtual unsigned getCodeVersion() const;
    virtual unsigned getWuidVersion() const;
    virtual void getBuildVersion(IStringVal & buildVersion, IStringVal & eclVersion) const;
    virtual IPropertyTree * getDiskUsageStats();
    virtual IPropertyTreeIterator & getFileIterator() const;
    virtual bool archiveWorkUnit(const char *base,bool del,bool ignoredllerrors,bool deleteOwned);
    virtual void packWorkUnit(bool pack=true);
    virtual IJlibDateTime & getTimeScheduled(IJlibDateTime &val) const;
    virtual IPropertyTreeIterator & getFilesReadIterator() const;
    virtual void protect(bool protectMode);
    virtual IConstWULibrary * getLibraryByName(const char * name) const;
    virtual unsigned getDebugAgentListenerPort() const;
    virtual IStringVal & getDebugAgentListenerIP(IStringVal &ip) const;

    void clearExceptions();
    void commit();
    IWUException *createException();
    void addProcess(const char *type, const char *instance, unsigned pid, const char *log);
    void setAction(WUAction action);
    void setApplicationValue(const char * application, const char * propname, const char * value, bool overwrite);
    void setApplicationValueInt(const char * application, const char * propname, int value, bool overwrite);
    void incEventScheduledCount();
    void setIsQueryService(bool value);
    void setCloneable(bool value);
    void setIsClone(bool value);
    void setClusterName(const char * value);
    void setCodeVersion(unsigned version, const char * buildVersion, const char * eclVersion);
    void setDebugValue(const char * propname, const char * value, bool overwrite);
    void setDebugValueInt(const char * propname, int value, bool overwrite);
    void setJobName(const char * value);
    void setPriority(WUPriorityClass cls);
    void setPriorityLevel(int level);
    void setRescheduleFlag(bool value);
    void setResultLimit(unsigned value);
    void setState(WUState state);
    void setStateEx(const char * text);
    void setAgentSession(__int64 sessionId);
    void setSecurityToken(const char *value);
    void setStatistic(StatisticCreatorType creatorType, const char * creator, StatisticScopeType scopeType, const char * scope, StatisticKind kind, const char * optDescription, unsigned __int64 value, unsigned __int64 count, unsigned __int64 maxValue, StatsMergeAction mergeAction);
    void setTracingValue(const char * propname, const char * value);
    void setTracingValueInt(const char * propname, int value);
    void setUser(const char * value);
    void setWuScope(const char * value);
    void setSnapshot(const char * value);
    void setDebugAgentListenerPort(unsigned port);
    void setDebugAgentListenerIP(const char * ip);
    void setXmlParams(const char *params);
    void setXmlParams(IPropertyTree *tree);
    void setHash(unsigned __int64 hash);

    IWorkflowItem* addWorkflowItem(unsigned wfid, WFType type, WFMode mode, unsigned success, unsigned failure, unsigned recovery, unsigned retriesAllowed, unsigned contingencyFor);
    IWorkflowItemIterator * updateWorkflowItems();
    void syncRuntimeWorkflow(IWorkflowItemArray * array);
    void resetWorkflow();
    void schedule();
    void deschedule();
    unsigned addLocalFileUpload(LocalFileUploadType type, char const * source, char const * destination, char const * eventTag);
    IWUResult * updateGlobalByName(const char * name);
    IWUGraph * createGraph(const char * name, WUGraphType type, IPropertyTree *xgmml);
    IWUGraph * updateGraph(const char * name);
    IWUQuery * updateQuery();
    IWUWebServicesInfo* updateWebServicesInfo(bool create);
    IWURoxieQueryInfo* updateRoxieQueryInfo(const char *wuid, const char *roxieClusterName);
    IWUPlugin * updatePluginByName(const char * name);
    IWULibrary * updateLibraryByName(const char * name);
    IWUResult * updateResultByName(const char * name);
    IWUResult * updateResultBySequence(unsigned seq);
    IWUResult * updateTemporaryByName(const char * name);
    IWUResult * updateVariableByName(const char * name);
    void addFile(const char *fileName, StringArray *clusters, unsigned usageCount, WUFileKind fileKind, const char *graphOwner);
    void noteFileRead(IDistributedFile *file);
    void releaseFile(const char *fileName);
    void clearGraphProgress();
    void resetBeforeGeneration();
    void deleteTempFiles(const char *graph, bool deleteOwned, bool deleteJobOwned);
    void deleteTemporaries();
    void addDiskUsageStats(__int64 avgNodeUsage, unsigned minNode, __int64 minNodeUsage, unsigned maxNode, __int64 maxNodeUsage, __int64 graphId);
    void setTimeScheduled(const IJlibDateTime &val);

// ILocalWorkUnit - used for debugging etc
    void loadXML(const char *xml);
    void serialize(MemoryBuffer &tgt);
    void deserialize(MemoryBuffer &src);

    IWorkUnit &lockRemote(bool commit);
    void unlockRemote(bool closing);
    void notify(SubscriptionId id, const char *xpath, SDSNotifyFlags flags, unsigned valueLen=0, const void *valueData=NULL);
    void abort();
    void cleanupAndDelete(bool deldll,bool deleteOwned, const StringArray *deleteExclusions=NULL);
    bool switchThorQueue(const char *cluster, IQueueSwitcher *qs);
    void setAllowedClusters(const char *value);
    IStringVal & getAllowedClusters(IStringVal & str) const;
    void remoteCheckAccess(IUserDescriptor *user, bool writeaccess) const;
    void setAllowAutoQueueSwitch(bool val);
    bool getAllowAutoQueueSwitch() const;
    void setLibraryInformation(const char * name, unsigned interfaceHash, unsigned definitionHash);

private:
    void init();
    IWUGraph *createGraph();
    IWUResult *createResult();
    void loadGraphs() const;
    void loadResults() const;
    void loadTemporaries() const;
    void loadVariables() const;
    void loadExceptions() const;
    void loadPlugins() const;
    void loadLibraries() const;
    void loadClusters() const;
    void unsubscribe();
    void checkAgentRunning(WUState & state);

    // MORE - the two could be a bit more similar...

    class CWorkUnitWatcher : public CInterface, implements ISDSSubscription
    {
        ISDSSubscription *parent; // not linked - it links me
        SubscriptionId change;
        bool sub;
    public:
        IMPLEMENT_IINTERFACE;
        CWorkUnitWatcher(ISDSSubscription *_parent, const char *wuid, bool _sub) : parent(_parent), sub(_sub)
        {
            StringBuffer wuRoot;
            getXPath(wuRoot, wuid);
            change = querySDS().subscribe(wuRoot.str(), *this, sub);
        }
        ~CWorkUnitWatcher()
        {
            assertex(change==0);
        }
        bool watchingChildren()
        {
            return sub;
        }
        void unsubscribe()
        {
            querySDS().unsubscribe(change);
            change = 0;
        }

        void notify(SubscriptionId id, const char *xpath, SDSNotifyFlags flags, unsigned valueLen, const void *valueData)
        {
            parent->notify(id, xpath, flags, valueLen, valueData);
        }
    };

    class CWorkUnitAbortWatcher : public CInterface, implements ISDSSubscription
    {
        CLocalWorkUnit *parent; // not linked - it links me
        SubscriptionId abort;
    public:
        IMPLEMENT_IINTERFACE;
        CWorkUnitAbortWatcher(CLocalWorkUnit *_parent, const char *wuid) : parent(_parent)
        {
            StringBuffer wuRoot;
            wuRoot.append("/WorkUnitAborts/").append(wuid);
            abort = querySDS().subscribe(wuRoot.str(), *this);
        }
        ~CWorkUnitAbortWatcher()
        {
            assertex(abort==0);
        }

        void unsubscribe()
        {
            querySDS().unsubscribe(abort);
            abort = 0;
        }

        void notify(SubscriptionId id, const char *xpath, SDSNotifyFlags flags, unsigned valueLen, const void *valueData)
        {
            parent->abort();
        }
    };
    Owned<CWorkUnitAbortWatcher> abortWatcher;
    Owned<CWorkUnitWatcher> changeWatcher;

    void ensureGraphsUnpacked ()
    {
        IPropertyTree *t = p->queryPropTree("PackedGraphs");
        MemoryBuffer buf;
        if (t&&t->getPropBin(NULL,buf)) {
            cachedGraphs.clear();
            IPropertyTree *st = createPTree(buf);
            if (st) {
                p->setPropTree("Graphs",st);
                p->removeTree(t);
            }
        }
    }

};

class CLockedWorkUnit : public CInterface, implements ILocalWorkUnit, implements IExtendedWUInterface
{
public:
    Owned<CLocalWorkUnit> c;

    IMPLEMENT_IINTERFACE;
    CLockedWorkUnit(CLocalWorkUnit *_c) : c(_c) {}
    ~CLockedWorkUnit()
    {
        if (workUnitTraceLevel > 1)
        {
            StringAttr x;
            StringAttrAdaptor strval(x);
            getWuid(strval);
            PrintLog("Releasing locked workunit %s", x.get());
        }
        if (c)
            c->unlockRemote(c->IsShared());
    }

    void setSecIfcs(ISecManager *mgr, ISecUser*usr){c->setSecIfcs(mgr, usr);}

    virtual IConstWorkUnit * unlock()
    {
        c->unlockRemote(c->IsShared());
        return c.getClear();
    }
    virtual bool aborting() const
            { return c->aborting(); }
    virtual void forceReload()
            { UNIMPLEMENTED; }
    virtual WUAction getAction() const
            { return c->getAction(); }
    virtual IStringVal& getActionEx(IStringVal & str) const
            { return c->getActionEx(str); }
    virtual IStringVal & getApplicationValue(const char * application, const char * propname, IStringVal & str) const
            { return c->getApplicationValue(application, propname, str); }
    virtual int getApplicationValueInt(const char * application, const char * propname, int defVal) const
            { return c->getApplicationValueInt(application, propname, defVal); }
    virtual IConstWUAppValueIterator & getApplicationValues() const 
            { return c->getApplicationValues(); }
    virtual bool hasWorkflow() const
            { return c->hasWorkflow(); }
    virtual unsigned queryEventScheduledCount() const
            { return c->queryEventScheduledCount(); }
    virtual IPropertyTree * queryWorkflowTree() const
            { return c->queryWorkflowTree(); }
    virtual IConstWorkflowItemIterator * getWorkflowItems() const
            { return c->getWorkflowItems(); }
    virtual IWorkflowItemArray * getWorkflowClone() const
            { return c->getWorkflowClone(); }
    virtual bool requiresLocalFileUpload() const
            { return c->requiresLocalFileUpload(); }
    virtual IConstLocalFileUploadIterator * getLocalFileUploads() const
            { return c->getLocalFileUploads(); }
    virtual bool getIsQueryService() const
            { return c->getIsQueryService(); }
    virtual bool getCloneable() const
            { return c->getCloneable(); }
    virtual IUserDescriptor * queryUserDescriptor() const
            { return c->queryUserDescriptor(); }
    virtual IStringVal & getClusterName(IStringVal & str) const
            { return c->getClusterName(str); }
    virtual unsigned getCodeVersion() const
            { return c->getCodeVersion(); }
    virtual unsigned getWuidVersion() const
            { return c->getWuidVersion(); }
    virtual void getBuildVersion(IStringVal & buildVersion, IStringVal & eclVersion) const
            { c->getBuildVersion(buildVersion, eclVersion); }
    virtual bool hasDebugValue(const char * propname) const
            { return c->hasDebugValue(propname); }
    virtual IStringVal & getDebugValue(const char * propname, IStringVal & str) const
            { return c->getDebugValue(propname, str); }
    virtual int getDebugValueInt(const char * propname, int defVal) const
            { return c->getDebugValueInt(propname, defVal); }
    virtual __int64 getDebugValueInt64(const char * propname, __int64 defVal) const
            { return c->getDebugValueInt64(propname, defVal); }
    virtual bool getDebugValueBool(const char * propname, bool defVal) const
            { return c->getDebugValueBool(propname, defVal); }
    virtual IStringIterator & getDebugValues() const 
            { return c->getDebugValues(NULL); }
    virtual IStringIterator & getDebugValues(const char *prop) const 
            { return c->getDebugValues(prop); }
    virtual unsigned getExceptionCount() const
            { return c->getExceptionCount(); }
    virtual IConstWUExceptionIterator & getExceptions() const
            { return c->getExceptions(); }
    virtual unsigned getGraphCount() const
            { return c->getGraphCount(); }
    virtual unsigned getSourceFileCount() const
            { return c->getSourceFileCount(); }
    virtual unsigned getResultCount() const
            { return c->getResultCount(); }
    virtual unsigned getVariableCount() const
            { return c->getVariableCount(); }
    virtual unsigned getApplicationValueCount() const
            { return c->getApplicationValueCount(); }
    virtual IConstWUGraphIterator & getGraphs(WUGraphType type) const
            { return c->getGraphs(type); }
    virtual IConstWUGraphMetaIterator & getGraphsMeta(WUGraphType type) const
            { return c->getGraphsMeta(type); }
    virtual IConstWUGraph * getGraph(const char *name) const
            { return c->getGraph(name); }
    virtual IConstWUGraphProgress * getGraphProgress(const char * name) const
            { return c->getGraphProgress(name); }
    virtual IStringVal & getJobName(IStringVal & str) const
            { return c->getJobName(str); }
    virtual IConstWUPlugin * getPluginByName(const char * name) const
            { return c->getPluginByName(name); }
    virtual IConstWUPluginIterator & getPlugins() const
            { return c->getPlugins(); }
    virtual IConstWULibrary* getLibraryByName(const char *name) const
            { return c->getLibraryByName(name); }
    virtual IConstWULibraryIterator & getLibraries() const
            { return c->getLibraries(); }
    virtual WUPriorityClass getPriority() const
            { return c->getPriority(); }
    virtual int getPriorityLevel() const
            { return c->getPriorityLevel(); }
    virtual int getPriorityValue() const
            { return c->getPriorityValue(); }
    virtual IConstWUQuery * getQuery() const
            { return c->getQuery(); }
    virtual IConstWUWebServicesInfo * getWebServicesInfo() const
            { return c->getWebServicesInfo(); }
    virtual IConstWURoxieQueryInfo* getRoxieQueryInfo() const
        { return c->getRoxieQueryInfo(); }
    virtual bool getRescheduleFlag() const
            { return c->getRescheduleFlag(); }
    virtual IConstWUResult * getResultByName(const char * name) const
            { return c->getResultByName(name); }
    virtual IConstWUResult * getResultBySequence(unsigned seq) const
            { return c->getResultBySequence(seq); }
    virtual unsigned getResultLimit() const
            { return c->getResultLimit(); }
    virtual IConstWUResultIterator & getResults() const
            { return c->getResults(); }
    virtual IStringVal & getScope(IStringVal & str) const
            { return c->getScope(str); }
    virtual IStringVal & getSecurityToken(IStringVal & str) const
            { return c->getSecurityToken(str); }
    virtual WUState getState() const
            { return c->getState(); }
    virtual IStringVal & getStateEx(IStringVal & str) const
            { return c->getStateEx(str); }
    virtual __int64 getAgentSession() const
            { return c->getAgentSession(); }
    virtual unsigned getAgentPID() const
            { return c->getAgentPID(); }
    virtual IStringVal & getStateDesc(IStringVal & str) const
            { return c->getStateDesc(str); }
    virtual bool getRunningGraph(IStringVal & graphName, WUGraphIDType & subId) const
            { return c->getRunningGraph(graphName, subId); }
    virtual IConstWUStatisticIterator & getStatistics(const IStatisticsFilter * filter) const
            { return c->getStatistics(filter); }
    virtual IConstWUStatistic * getStatistic(const char * creator, const char * scope, StatisticKind kind) const
            { return c->getStatistic(creator, scope, kind); }
    virtual bool getWuDate(unsigned & year, unsigned & month, unsigned& day)
            { return c->getWuDate(year,month,day);}

    virtual IStringVal & getSnapshot(IStringVal & str) const
            { return c->getSnapshot(str); } 
    virtual IStringVal & getUser(IStringVal & str) const
            { return c->getUser(str); }
    virtual IStringVal & getWuScope(IStringVal & str) const
            { return c->getWuScope(str); }
    virtual IStringVal & getWuid(IStringVal & str) const
            { return c->getWuid(str); }
    virtual IConstWUResult * getGlobalByName(const char * name) const
            { return c->getGlobalByName(name); }
    virtual IConstWUResult * getTemporaryByName(const char * name) const
            { return c->getTemporaryByName(name); }
    virtual IConstWUResultIterator & getTemporaries() const
            { return c->getTemporaries(); }
    virtual IConstWUResult * getVariableByName(const char * name) const
            { return c->getVariableByName(name); }
    virtual IConstWUResultIterator & getVariables() const
            { return c->getVariables(); }
    virtual bool isProtected() const
            { return c->isProtected(); }
    virtual bool isPausing() const
            { return c->isPausing(); }
    virtual IWorkUnit & lock()
            { ((CInterface *)this)->Link(); return (IWorkUnit &) *this; }
    virtual bool reload()
            { UNIMPLEMENTED; }
    virtual void subscribe(WUSubscribeOptions options)
            { c->subscribe(options); }
    virtual void requestAbort()
            { c->requestAbort(); }
    virtual unsigned calculateHash(unsigned prevHash)
            { return c->calculateHash(prevHash); }
    virtual void copyWorkUnit(IConstWorkUnit *cached, bool all)
            { c->copyWorkUnit(cached, all); }
    virtual bool archiveWorkUnit(const char *base,bool del,bool deldll,bool deleteOwned)
            { return c->archiveWorkUnit(base,del,deldll,deleteOwned); }
    virtual void packWorkUnit(bool pack)
            { c->packWorkUnit(pack); }
    virtual unsigned queryFileUsage(const char *filename) const
            { return c->queryFileUsage(filename); }
    virtual IJlibDateTime & getTimeScheduled(IJlibDateTime &val) const
            { return c->getTimeScheduled(val); }
    virtual unsigned getDebugAgentListenerPort() const
            { return c->getDebugAgentListenerPort(); }
    virtual IStringVal & getDebugAgentListenerIP(IStringVal &ip) const
            { return c->getDebugAgentListenerIP(ip); }
    virtual IStringVal & getXmlParams(IStringVal & params) const
            { return c->getXmlParams(params); }
    virtual const IPropertyTree *getXmlParams() const
            { return c->getXmlParams(); }
    virtual unsigned __int64 getHash() const
            { return c->getHash(); }
    virtual IStringIterator *getLogs(const char *type, const char *instance) const
            { return c->getLogs(type, instance); }
    virtual IStringIterator *getProcesses(const char *type) const
            { return c->getProcesses(type); }
    virtual IPropertyTreeIterator* getProcesses(const char *type, const char *instance) const
            { return c->getProcesses(type, instance); }

    virtual void clearExceptions()
            { c->clearExceptions(); }
    virtual void commit()
            { c->commit(); }
    virtual IWUException * createException()
            { return c->createException(); }
    virtual void addProcess(const char *type, const char *instance, unsigned pid, const char *log)
            { c->addProcess(type, instance, pid, log); }
    virtual void protect(bool protectMode)
            { c->protect(protectMode); }
    virtual void setAction(WUAction action)
            { c->setAction(action); }
    virtual void setApplicationValue(const char * application, const char * propname, const char * value, bool overwrite)
            { c->setApplicationValue(application, propname, value, overwrite); }
    virtual void setApplicationValueInt(const char * application, const char * propname, int value, bool overwrite)
            { c->setApplicationValueInt(application, propname, value, overwrite); }
    virtual void incEventScheduledCount()
            { c->incEventScheduledCount(); }
    virtual void setIsQueryService(bool value)
            { c->setIsQueryService(value); }
    virtual void setCloneable(bool value)
            { c->setCloneable(value); }
    virtual void setIsClone(bool value)
            { c->setIsClone(value); }
    virtual void setClusterName(const char * value)
            { c->setClusterName(value); }
    virtual void setCodeVersion(unsigned version, const char * buildVersion, const char * eclVersion)
            { c->setCodeVersion(version, buildVersion, eclVersion); }
    virtual void setDebugValue(const char * propname, const char * value, bool overwrite)
            { c->setDebugValue(propname, value, overwrite); }
    virtual void setDebugValueInt(const char * propname, int value, bool overwrite)
            { c->setDebugValueInt(propname, value, overwrite); }
    virtual void setJobName(const char * value)
            { c->setJobName(value); }
    virtual void setPriority(WUPriorityClass cls)
            { c->setPriority(cls); }
    virtual void setPriorityLevel(int level)
            { c->setPriorityLevel(level); }
    virtual void setRescheduleFlag(bool value)
            { c->setRescheduleFlag(value); }
    virtual void setResultLimit(unsigned value)
            { c->setResultLimit(value); }
    virtual void setSecurityToken(const char *value)
            { c->setSecurityToken(value); }
    virtual void setState(WUState state)
            { c->setState(state); }
    virtual void setStateEx(const char * text)
            { c->setStateEx(text); }
    virtual void setAgentSession(__int64 sessionId)
            { c->setAgentSession(sessionId); }
    virtual void setStatistic(StatisticCreatorType creatorType, const char * creator, StatisticScopeType scopeType, const char * scope, StatisticKind kind, const char * optDescription, unsigned __int64 value, unsigned __int64 count, unsigned __int64 maxValue, StatsMergeAction mergeAction)
            { c->setStatistic(creatorType, creator, scopeType, scope, kind, optDescription, value, count, maxValue, mergeAction); }
    virtual void setTracingValue(const char * propname, const char * value)
            { c->setTracingValue(propname, value); }
    virtual void setTracingValueInt(const char * propname, int value)
            { c->setTracingValueInt(propname, value); }
    virtual void setUser(const char * value)
            { c->setUser(value); }
    virtual void setWuScope(const char * value)
    {
        if (value && *value)
        {
            ISecManager *secmgr=c->querySecMgr();
            ISecUser *secusr=c->querySecUser();
            if (!secmgr || !secusr)
                throw MakeStringException(WUERR_SecurityNotAvailable, "Trying to change workunit scope without security interfaces available");
            if (checkWuScopeSecAccess(value, *secmgr, secusr, SecAccess_Write, "Change Scope", true, true))
                c->setWuScope(value);
        }
    }
    virtual IWorkflowItem* addWorkflowItem(unsigned wfid, WFType type, WFMode mode, unsigned success, unsigned failure, unsigned recovery, unsigned retriesAllowed, unsigned contingencyFor)
            { return c->addWorkflowItem(wfid, type, mode, success, failure, recovery, retriesAllowed, contingencyFor); }
    virtual void syncRuntimeWorkflow(IWorkflowItemArray * array)
            { c->syncRuntimeWorkflow(array); }
    virtual IWorkflowItemIterator * updateWorkflowItems()
            { return c->updateWorkflowItems(); }
    virtual void resetWorkflow()
            { c->resetWorkflow(); }
    virtual void schedule()
            { c->schedule(); }
    virtual void deschedule()
            { c->deschedule(); }
    virtual unsigned addLocalFileUpload(LocalFileUploadType type, char const * source, char const * destination, char const * eventTag)
            { return c->addLocalFileUpload(type, source, destination, eventTag); }
    virtual IWUResult * updateGlobalByName(const char * name)
            { return c->updateGlobalByName(name); }
    virtual IWUGraph * createGraph(const char * name, WUGraphType type, IPropertyTree *xgmml)
            { return c->createGraph(name, type, xgmml); }
    virtual IWUGraph * updateGraph(const char * name) 
            { return c->updateGraph(name); }
    virtual IWUQuery * updateQuery()
            { return c->updateQuery(); }
    virtual IWUWebServicesInfo * updateWebServicesInfo(bool create)
        { return c->updateWebServicesInfo(create); }
    virtual IWURoxieQueryInfo * updateRoxieQueryInfo(const char *wuid, const char *roxieClusterName)
        { return c->updateRoxieQueryInfo(wuid, roxieClusterName); }
    virtual IWUPlugin * updatePluginByName(const char * name)
            { return c->updatePluginByName(name); }
    virtual IWULibrary * updateLibraryByName(const char * name)
            { return c->updateLibraryByName(name); }
    virtual IWUResult * updateResultByName(const char * name)
            { return c->updateResultByName(name); }
    virtual IWUResult * updateResultBySequence(unsigned seq)
            { return c->updateResultBySequence(seq); }
    virtual IWUResult * updateTemporaryByName(const char * name)
            { return c->updateTemporaryByName(name); }
    virtual IWUResult * updateVariableByName(const char * name)
            { return c->updateVariableByName(name); }
    virtual void addFile(const char *fileName, StringArray *clusters, unsigned usageCount, WUFileKind fileKind, const char *graphOwner)
            { c->addFile(fileName, clusters, usageCount, fileKind, graphOwner); }
    virtual void noteFileRead(IDistributedFile *file)
            { c->noteFileRead(file); }
    virtual void releaseFile(const char *fileName)
            { c->releaseFile(fileName); }
    virtual void clearGraphProgress()
            { c->clearGraphProgress(); }
    virtual void resetBeforeGeneration()
            { c->resetBeforeGeneration(); }
    virtual void deleteTempFiles(const char *graph, bool deleteOwned, bool deleteJobOwned)
            { c->deleteTempFiles(graph, deleteOwned, deleteJobOwned); }
    virtual void deleteTemporaries()
            { c->deleteTemporaries(); }
    virtual void addDiskUsageStats(__int64 avgNodeUsage, unsigned minNode, __int64 minNodeUsage, unsigned maxNode, __int64 maxNodeUsage, __int64 graphId)
            { c->addDiskUsageStats(avgNodeUsage, minNode, minNodeUsage, maxNode, maxNodeUsage, graphId); }
    virtual IPropertyTree * getDiskUsageStats()
            { return c->getDiskUsageStats(); }
    virtual IPropertyTreeIterator & getFileIterator() const
            { return c->getFileIterator(); }
    virtual IPropertyTreeIterator & getFilesReadIterator() const
            { return c->getFilesReadIterator(); }

    virtual void setSnapshot(const char * value)
            { c->setSnapshot(value); }
    virtual void setTimeScheduled(const IJlibDateTime &val)
            { c->setTimeScheduled(val); }
    virtual void setDebugAgentListenerPort(unsigned port)
            { c->setDebugAgentListenerPort(port); }
    virtual void setDebugAgentListenerIP(const char * ip)
            { c->setDebugAgentListenerIP(ip); }
    virtual void setXmlParams(const char *params)
            { c->setXmlParams(params); }
    virtual void setXmlParams(IPropertyTree *tree)
            { c->setXmlParams(tree); }
    virtual void setHash(unsigned __int64 hash)
            { c->setHash(hash); }

// ILocalWorkUnit - used for debugging etc
    virtual void loadXML(const char *xml)
            { c->loadXML(xml); }
    virtual void serialize(MemoryBuffer &tgt)
            { c->serialize(tgt); }
    virtual void deserialize(MemoryBuffer &src)
            { c->deserialize(src); }

    virtual bool switchThorQueue(const char *cluster, IQueueSwitcher *qs)
            { return c->switchThorQueue(cluster,qs); }
    virtual void setAllowedClusters(const char *value)
            { c->setAllowedClusters(value); }
    virtual IStringVal& getAllowedClusters(IStringVal &str) const
            { return c->getAllowedClusters(str); }
    virtual void remoteCheckAccess(IUserDescriptor *user, bool writeaccess) const
            { c->remoteCheckAccess(user,writeaccess); }
    virtual void setAllowAutoQueueSwitch(bool val)
            { c->setAllowAutoQueueSwitch(val); }
    virtual bool getAllowAutoQueueSwitch() const
            { return c->getAllowAutoQueueSwitch(); }
    virtual void setLibraryInformation(const char * name, unsigned interfaceHash, unsigned definitionHash)
            { c->setLibraryInformation(name, interfaceHash, definitionHash); }

    virtual void setResultInt(const char * name, unsigned sequence, __int64 val)
    {
        Owned<IWUResult> r = updateResult(name, sequence);
        if (r)
        {
            r->setResultInt(val);   
            r->setResultStatus(ResultStatusCalculated);
        }
    }
    virtual void setResultUInt(const char * name, unsigned sequence, unsigned __int64 val)
    {
        Owned<IWUResult> r = updateResult(name, sequence);
        if (r)
        {
            r->setResultUInt(val);  
            r->setResultStatus(ResultStatusCalculated);
        }
    }
    virtual void setResultReal(const char *name, unsigned sequence, double val)
    {
        Owned<IWUResult> r = updateResult(name, sequence);
        if (r)
        {
            r->setResultReal(val);  
            r->setResultStatus(ResultStatusCalculated);
        }
    }
    virtual void setResultVarString(const char * stepname, unsigned sequence, const char *val)
    {
        setResultString(stepname, sequence, strlen(val), val);
    }
    virtual void setResultVarUnicode(const char * stepname, unsigned sequence, UChar const *val)
    {
        setResultUnicode(stepname, sequence, rtlUnicodeStrlen(val), val);
    }
    virtual void setResultString(const char * stepname, unsigned sequence, int len, const char *val)
    {
        doSetResultString(type_string, stepname, sequence, len, val);
    }
    virtual void setResultData(const char * stepname, unsigned sequence, int len, const void *val)
    {
        doSetResultString(type_data, stepname, sequence, len, (const char *)val);
    }
    virtual void setResultRaw(const char * name, unsigned sequence, int len, const void *val)
    {
        Owned<IWUResult> r = updateResult(name, sequence);
        if (r)
        {
            r->setResultRaw(len, val, ResultFormatRaw); 
            r->setResultStatus(ResultStatusCalculated);
        }
    }
    virtual void setResultSet(const char * name, unsigned sequence, bool isAll, size32_t len, const void *val, ISetToXmlTransformer *)
    {
        Owned<IWUResult> r = updateResult(name, sequence);
        if (r)
        {
            r->setResultIsAll(isAll);
            r->setResultRaw(len, val, ResultFormatRaw); 
            r->setResultStatus(ResultStatusCalculated);
        }
    }
    virtual void setResultUnicode(const char * name, unsigned sequence, int len, UChar const * val)
    {
        Owned<IWUResult> r = updateResult(name, sequence);
        if (r)
        {
            r->setResultUnicode((char const *)val, len);
            r->setResultStatus(ResultStatusCalculated);
        }
    }
    virtual void setResultBool(const char *name, unsigned sequence, bool val)
    {
        Owned<IWUResult> r = updateResult(name, sequence);
        if (r)
        {
            r->setResultBool(val);
            r->setResultStatus(ResultStatusCalculated);
        }
    }
    virtual void setResultDecimal(const char *name, unsigned sequence, int len, int precision, bool isSigned, const void *val)
    {
        Owned<IWUResult> r = updateResult(name, sequence);
        if (r)
        {
            r->setResultDecimal(val, len);
            r->setResultStatus(ResultStatusCalculated);
        }
    }
    virtual void setResultDataset(const char * name, unsigned sequence, size32_t len, const void *val, unsigned numRows, bool extend)
    {
        Owned<IWUResult> r = updateResult(name, sequence);
        if (r)
        {
            __int64 totalRows = numRows;
            if (extend)
            {
                totalRows += r->getResultRowCount();
                r->addResultRaw(len, val, ResultFormatRaw);
            }
            else
                r->setResultRaw(len, val, ResultFormatRaw);

            r->setResultStatus(ResultStatusCalculated);
            r->setResultRowCount(totalRows);
            r->setResultTotalRowCount(totalRows);
        }
    }

protected:
    IWUResult *updateResult(const char *name, unsigned sequence)
    {
        Owned <IWUResult> result = updateWorkUnitResult(this, name, sequence);
        if (result)
        {
            SCMStringBuffer rname;
            if (!result->getResultName(rname).length())
                result->setResultName(name);
        }
        return result.getClear();
    }

    void doSetResultString(type_t type, const char *name, unsigned sequence, int len, const char *val)
    {
        Owned<IWUResult> r = updateResult(name, sequence);
        if (r)
        {
            r->setResultString(val, len);   
            r->setResultStatus(ResultStatusCalculated);
        }
    }

};

class CLocalWUAssociated : public CInterface, implements IConstWUAssociatedFile
{
    Owned<IPropertyTree> p;

public:
    IMPLEMENT_IINTERFACE;
    CLocalWUAssociated(IPropertyTree *p);

    virtual WUFileType getType() const;
    virtual IStringVal & getDescription(IStringVal & ret) const;
    virtual IStringVal & getIp(IStringVal & ret) const;
    virtual IStringVal & getName(IStringVal & ret) const;
    virtual IStringVal & getNameTail(IStringVal & ret) const;
    virtual unsigned getCrc() const;
};

class CLocalWUQuery : public CInterface, implements IWUQuery
{
    Owned<IPropertyTree> p;
    mutable IArrayOf<IConstWUAssociatedFile> associated;
    mutable CriticalSection crit;
    mutable bool associatedCached;

private:
    void addSpecialCaseAssociated(WUFileType type, const char * propname, unsigned crc) const;
    void loadAssociated() const;

public:
    IMPLEMENT_IINTERFACE;
    CLocalWUQuery(IPropertyTree *p);

    virtual WUQueryType getQueryType() const;
    virtual IStringVal& getQueryText(IStringVal &str) const;
    virtual IStringVal& getQueryShortText(IStringVal &str) const;
    virtual IStringVal& getQueryName(IStringVal &str) const;
    virtual IStringVal & getQueryMainDefinition(IStringVal & str) const;
    virtual IStringVal& getQueryDllName(IStringVal &str) const;
    virtual unsigned getQueryDllCrc() const;
    virtual IStringVal& getQueryCppName(IStringVal &str) const;
    virtual IStringVal& getQueryResTxtName(IStringVal &str) const;
    virtual IConstWUAssociatedFile * getAssociatedFile(WUFileType type, unsigned index) const;
    virtual IConstWUAssociatedFileIterator& getAssociatedFiles() const;

    virtual void        setQueryType(WUQueryType qt);
    virtual void        setQueryText(const char *pstr);
    virtual void        setQueryName(const char *);
    virtual void        setQueryMainDefinition(const char * str);
    virtual void        addAssociatedFile(WUFileType type, const char * name, const char * ip, const char * desc, unsigned crc);
    virtual void        removeAssociatedFiles();
};

class CLocalWUWebServicesInfo : public CInterface, implements IWUWebServicesInfo
{
    Owned<IPropertyTree> p;
    mutable CriticalSection crit;

private:
    
public:
    IMPLEMENT_IINTERFACE;
    CLocalWUWebServicesInfo(IPropertyTree *p);

    virtual IStringVal& getModuleName(IStringVal &str) const;
    virtual IStringVal& getAttributeName(IStringVal &str) const;
    virtual IStringVal& getDefaultName(IStringVal &str) const;
    virtual IStringVal& getInfo(const char *name, IStringVal &str) const;
    virtual unsigned getWebServicesCRC() const;
 
    virtual void        setModuleName(const char *);
    virtual void        setAttributeName(const char *);
    virtual void        setDefaultName(const char *);
    virtual void        setInfo(const char *name, const char *info);
    virtual void        setWebServicesCRC(unsigned);
};

class CLocalWURoxieQueryInfo : public CInterface, implements IWURoxieQueryInfo
{
    Owned<IPropertyTree> p;
    mutable CriticalSection crit;

private:
    
public:
    IMPLEMENT_IINTERFACE;
    CLocalWURoxieQueryInfo(IPropertyTree *p);

    virtual IStringVal& getQueryInfo(IStringVal &str) const;
    virtual IStringVal& getDefaultPackageInfo(IStringVal &str) const;
    virtual IStringVal& getRoxieClusterName(IStringVal &str) const;
    virtual IStringVal& getWuid(IStringVal &str) const;

    virtual void        setQueryInfo(const char *info); 
    virtual void        setDefaultPackageInfo(const char *, int len);
    virtual void        setRoxieClusterName(const char *str);
    virtual void        setWuid(const char *str);

};

class CLocalWUResult : public CInterface, implements IWUResult
{
    friend class CLocalWorkUnit;

    mutable CriticalSection crit;
    Owned<IPropertyTree> p;
    Owned<IProperties> xmlns;
    void getSchema(TypeInfoArray &types, StringAttrArray &names, IStringVal * ecl=NULL) const;

public:
    IMPLEMENT_IINTERFACE;
    CLocalWUResult(IPropertyTree *props);
    ~CLocalWUResult() { try { p.clear(); } catch (IException *E) {E->Release();}}

    virtual WUResultStatus getResultStatus() const;
    virtual IStringVal& getResultName(IStringVal &str) const;
    virtual int         getResultSequence() const;
    virtual bool        isResultScalar() const;
    virtual IStringVal& getResultXml(IStringVal &str) const;
    virtual unsigned    getResultFetchSize() const;
    virtual __int64     getResultTotalRowCount() const;
    virtual __int64     getResultRowCount() const;
    virtual void        getResultDataset(IStringVal & ecl, IStringVal & defs) const;
    virtual IStringVal& getResultLogicalName(IStringVal &ecl) const;
    virtual IStringVal& getResultKeyField(IStringVal& ecl) const;
    virtual unsigned    getResultRequestedRows() const;

    virtual __int64     getResultInt() const;
    virtual bool        getResultBool() const;
    virtual double      getResultReal() const;
    virtual IStringVal& getResultString(IStringVal & str) const;
    virtual IDataVal&   getResultRaw(IDataVal & data, IXmlToRawTransformer * xmlTransformer, ICsvToRawTransformer * csvTransformer) const;
    virtual IDataVal&   getResultUnicode(IDataVal & data) const;
    virtual void        getResultDecimal(void * val, unsigned length, unsigned precision, bool isSigned) const;
    virtual IStringVal& getResultEclSchema(IStringVal & str) const;
    virtual __int64     getResultRawSize(IXmlToRawTransformer * xmlTransformer, ICsvToRawTransformer * csvTransformer) const;
    virtual IDataVal&   getResultRaw(IDataVal & data, __int64 from, __int64 length, IXmlToRawTransformer * xmlTransformer, ICsvToRawTransformer * csvTransformer) const;
    virtual IStringVal& getResultRecordSizeEntry(IStringVal & str) const;
    virtual IStringVal& getResultTransformerEntry(IStringVal & str) const;
    virtual __int64     getResultRowLimit() const;
    virtual IStringVal& getResultFilename(IStringVal & str) const;
    virtual WUResultFormat getResultFormat() const;
    virtual unsigned    getResultHash() const;
    virtual bool        getResultIsAll() const;
    virtual IProperties *queryResultXmlns();

    // interface IWUResult
    virtual void        setResultStatus(WUResultStatus status);
    virtual void        setResultName(const char *name);
    virtual void        setResultSequence(unsigned seq);
    virtual void        setResultSchemaRaw(unsigned len, const void *schema);
    virtual void        setResultScalar(bool isScalar);
    virtual void        setResultRaw(unsigned len, const void *xml, WUResultFormat format);
    virtual void        setResultFetchSize(unsigned rows);      // 0 means file-loaded
    virtual void        setResultTotalRowCount(__int64 rows);   // -1 means unknown
    virtual void        setResultRowCount(__int64 rows);
    virtual void        setResultDataset(const char *ecl, const char *defs);        
    virtual void        setResultLogicalName(const char *logicalName);
    virtual void        setResultKeyField(const char * name);
    virtual void        setResultRequestedRows(unsigned req);
    virtual void        setResultRecordSizeEntry(const char * val);
    virtual void        setResultTransformerEntry(const char * val);
    virtual void        setResultInt(__int64 val);
    virtual void        setResultReal(double val);
    virtual void        setResultBool(bool val);
    virtual void        setResultString(const char * val, unsigned length);
    virtual void        setResultUnicode(const void * val, unsigned length);
    virtual void        setResultData(const void * val, unsigned length);
    virtual void        setResultDecimal(const void * val, unsigned length);
    virtual void        addResultRaw(unsigned len, const void * data, WUResultFormat format);
    virtual void        setResultRowLimit(__int64 value);
    virtual void        setResultFilename(const char * name);
    virtual void        setResultUInt(unsigned __int64 val);
    virtual void        setResultIsAll(bool value);
    virtual void        setResultFormat(WUResultFormat format);
    virtual void        setResultXML(const char *val);
    virtual void        setResultRow(unsigned len, const void * data);
    virtual void        setResultXmlns(const char *prefix, const char *uri);
};

class CLocalWUPlugin : public CInterface, implements IWUPlugin
{
    Owned<IPropertyTree> p;

public:
    IMPLEMENT_IINTERFACE;
    CLocalWUPlugin(IPropertyTree *p);

    virtual IStringVal& getPluginName(IStringVal &str) const;
    virtual IStringVal& getPluginVersion(IStringVal &str) const;

    virtual void        setPluginName(const char *str);
    virtual void        setPluginVersion(const char *str);
};

class CLocalWULibrary : public CInterface, implements IWULibrary
{
    Owned<IPropertyTree> p;

public:
    IMPLEMENT_IINTERFACE;
    CLocalWULibrary(IPropertyTree *p);

    virtual IStringVal & getName(IStringVal & str) const;
    virtual void setName(const char * str);
};

class CLocalWUGraph : public CInterface, implements IWUGraph
{
    const CLocalWorkUnit &owner;
    Owned<IPropertyTree> p;
    mutable Owned<IPropertyTree> graph; // cached copy of graph xgmml
    mutable Linked<IConstWUGraphProgress> progress;
    StringAttr wuid;
    unsigned wuidVersion;

    void mergeProgress(IPropertyTree &tree, IPropertyTree &progressTree, const unsigned &progressV) const;

public:
    IMPLEMENT_IINTERFACE;
    CLocalWUGraph(const CLocalWorkUnit &owner, IPropertyTree *p);

    virtual IStringVal & getXGMML(IStringVal & ret, bool mergeProgress) const;
    virtual IStringVal & getName(IStringVal & ret) const;
    virtual IStringVal & getLabel(IStringVal & ret) const;
    virtual IStringVal & getTypeName(IStringVal & ret) const;
    virtual WUGraphType getType() const;
    virtual WUGraphState getState() const;
    virtual IPropertyTree * getXGMMLTree(bool mergeProgress) const;
    virtual IPropertyTree * getXGMMLTreeRaw() const;

    virtual void setName(const char *str);
    virtual void setLabel(const char *str);
    virtual void setType(WUGraphType type);
    virtual void setXGMML(const char *str);
    virtual void setXGMMLTree(IPropertyTree * tree, bool compress=true);
};

class CLocalWUException : public CInterface, implements IWUException
{
    Owned<IPropertyTree> p;

public:
    IMPLEMENT_IINTERFACE;
    CLocalWUException(IPropertyTree *p);

    virtual IStringVal& getExceptionSource(IStringVal &str) const;
    virtual IStringVal& getExceptionMessage(IStringVal &str) const;
    virtual unsigned    getExceptionCode() const;
    virtual WUExceptionSeverity getSeverity() const;
    virtual IStringVal & getTimeStamp(IStringVal & dt) const;
    virtual IStringVal & getExceptionFileName(IStringVal & str) const;
    virtual unsigned    getExceptionLineNo() const;
    virtual unsigned    getExceptionColumn() const;
    virtual void        setExceptionSource(const char *str);
    virtual void        setExceptionMessage(const char *str);
    virtual void        setExceptionCode(unsigned code);
    virtual void        setSeverity(WUExceptionSeverity level);
    virtual void        setTimeStamp(const char * dt);
    virtual void        setExceptionFileName(const char *str);
    virtual void        setExceptionLineNo(unsigned r);
    virtual void        setExceptionColumn(unsigned c);
};

//==========================================================================================

extern WORKUNIT_API bool isSpecialResultSequence(unsigned sequence)
{
    switch (sequence)
    {
    case ResultSequenceInternal:
    case ResultSequenceOnce:
    case ResultSequencePersist:
    case ResultSequenceStored:
        return true;
    default:
        assertex(sequence <= INT_MAX);
        return false;
    }
}

struct mapEnums { int val; const char *str; };

const char *getEnumText(int value, mapEnums *map) 
{
    const char *defval = map->str;
    while (map->str)
    {
        if (value==map->val)
            return map->str;
        map++;
    }
    assertex(!"Unexpected value in setEnum");
    return defval;
}

void setEnum(IPropertyTree *p, const char *propname, int value, mapEnums *map) 
{
    const char *defval = map->str;
    while (map->str)
    {
        if (value==map->val)
        {
            p->setProp(propname, map->str);
            return;
        }
        map++;
    }
    assertex(!"Unexpected value in setEnum");
    p->setProp(propname, defval);
}

static int getEnum(const char *v, mapEnums *map) 
{
    if (v)
    {
        while (map->str)
        {
            if (stricmp(v, map->str)==0)
                return map->val;
            map++;
        }
        assertex(!"Unexpected value in getEnum");
    }
    return 0;
}

static int getEnum(const IPropertyTree *p, const char *propname, mapEnums *map)
{
    return getEnum(p->queryProp(propname),map);
}

//==========================================================================================

class CConstWUArrayIterator : public CInterface, implements IConstWorkUnitIterator
{
    IArrayOf<IPropertyTree> trees;
    Owned<IConstWorkUnit> cur;
    unsigned curTreeNum;
    Linked<IRemoteConnection> conn;
    Linked<ISecManager> secmgr;
    Linked<ISecUser> secuser;

    void setCurrent()
    {
        cur.setown(new CLocalWorkUnit(LINK(conn), LINK(&trees.item(curTreeNum)), secmgr, secuser));
    }
public:
    IMPLEMENT_IINTERFACE;
    CConstWUArrayIterator(IRemoteConnection *_conn, IArrayOf<IPropertyTree> &_trees, ISecManager *_secmgr=NULL, ISecUser *_secuser=NULL)
        : conn(_conn), secmgr(_secmgr), secuser(_secuser)
    {
        ForEachItemIn(t, _trees)
            trees.append(*LINK(&_trees.item(t)));
        curTreeNum = 0;
    }
    bool first()
    {
        curTreeNum = 0;
        return next();
    }
    bool isValid()
    {
        return (NULL != cur.get());
    }
    bool next()
    {
        if (curTreeNum >= trees.ordinality())
        {
            cur.clear();
            return false;
        }
        setCurrent();
        ++curTreeNum;
        return true;
    }
    IConstWorkUnit & query() { return *cur; }
};
//==========================================================================================

class CStringArrayIterator : public CInterface, implements IStringIterator
{
    StringArray strings;
    unsigned idx;
public:
    IMPLEMENT_IINTERFACE;
    CStringArrayIterator() { idx = 0; };
    void append(const char *str) { strings.append(str); }
    virtual bool first() { idx = 0; return strings.isItem(idx); }
    virtual bool next() { idx ++; return strings.isItem(idx); }
    virtual bool isValid() { return strings.isItem(idx); }
    virtual IStringVal & str(IStringVal &s) { s.set(strings.item(idx)); return s; }
};

class CCachedJobNameIterator : public CInterface, implements IStringIterator
{
    Owned<IPropertyTreeIterator> it;
public:
    IMPLEMENT_IINTERFACE;
    CCachedJobNameIterator(IPropertyTreeIterator *p) : it(p) {};
    virtual bool first() { return it->first(); }
    virtual bool next() { return it->next(); }
    virtual bool isValid() { return it->isValid(); }
    virtual IStringVal & str(IStringVal &s) { s.set(it->query().queryName()+1); return s; }
};

class CEmptyStringIterator : public CInterface, implements IStringIterator
{
public:
    IMPLEMENT_IINTERFACE;
    virtual bool first() { return false; }
    virtual bool next() { return false; }
    virtual bool isValid() { return false; }
    virtual IStringVal & str(IStringVal &s) { s.clear(); return s; }
};

mapEnums workunitSortFields[] =
{
   { WUSFuser, "@submitID" },
   { WUSFcluster, "@clusterName" },
   { WUSFjob, "@jobName" },
   { WUSFstate, "@state" },
   { WUSFpriority, "@priorityClass" },
   { WUSFprotected, "@protected" },
   { WUSFwuid, "@" },
   { WUSFecl, "Query/Text" },
   { WUSFfileread, "FilesRead/File/@name" },
   { WUSFroxiecluster, "RoxieQueryInfo/@roxieClusterName" },
   { WUSFtotalthortime, "Statistics/Statistic[@c='summary'][@creator='thor'][@kind='TimeElapsed']/@value|"
                        "Statistics/Statistic[@c='summary'][@creator='hthor'][@kind='TimeElapsed']/@value|"
                        "Statistics/Statistic[@c='summary'][@creator='roxie'][@kind='TimeElapsed']/@value|"
                        "Statistics/Statistic[@desc='Total thor time']/@value|"
                        "Timings/Timing[@name='Total thor time']/@duration"                                 //Use Statistics first. If not found, use Timings
   },
   { WUSFterm, NULL }
};

mapEnums querySortFields[] =
{
   { WUQSFId, "@id" },
   { WUQSFwuid, "@wuid" },
   { WUQSFname, "@name" },
   { WUQSFdll, "@dll" },
   { WUQSFmemoryLimit, "@memoryLimit" },
   { WUQSFmemoryLimitHi, "@memoryLimit" },
   { WUQSFtimeLimit, "@timeLimit" },
   { WUQSFtimeLimitHi, "@timeLimit" },
   { WUQSFwarnTimeLimit, "@warnTimeLimit" },
   { WUQSFwarnTimeLimitHi, "@warnTimeLimit" },
   { WUQSFpriority, "@priority" },
   { WUQSFpriorityHi, "@priority" },
   { WUQSFQuerySet, "../@id" },
   { WUQSFActivited, "@activated" },
   { WUQSFSuspendedByUser, "@suspended" },
   { WUQSFLibrary, "Library"},
   { WUQSFterm, NULL }
};

class asyncRemoveDllWorkItem: public CInterface, implements IWorkQueueItem // class only used in asyncRemoveDll
{
    StringAttr name;
public:
    IMPLEMENT_IINTERFACE;

    asyncRemoveDllWorkItem(const char * _name) : name(_name)
    {
    }
    void execute()
    {
        PROGLOG("WU removeDll %s", name.get());
        queryDllServer().removeDll(name, true, true); // <name>, removeDlls=true, removeDirectory=true
    }
};      

class asyncRemoveRemoteFileWorkItem: public CInterface, implements IWorkQueueItem // class only used in asyncRemoveFile
{
    RemoteFilename name;
public:
    IMPLEMENT_IINTERFACE;

    asyncRemoveRemoteFileWorkItem(const char * _ip, const char * _name)
    {
        SocketEndpoint ep(_ip);
        name.setPath(ep, _name);
    }
    void execute()
    {
        Owned<IFile> file = createIFile(name);
        PROGLOG("WU removeDll %s",file->queryFilename());
        file->remove();
    }
};

//==========================================================================================

class CConstQuerySetQueryIterator : public CInterface, implements IConstQuerySetQueryIterator
{
    IArrayOf<IPropertyTree> trees;
    unsigned index;
public:
    IMPLEMENT_IINTERFACE;
    CConstQuerySetQueryIterator(IArrayOf<IPropertyTree> &_trees)
    {
        ForEachItemIn(t, _trees)
            trees.append(*LINK(&_trees.item(t)));
        index = 0;
    }
    ~CConstQuerySetQueryIterator()
    {
        trees.kill();
    }
    bool first()
    {
        index = 0;
        return (trees.ordinality()!=0);
    }

    bool next()
    {
        index++;
        return (index<trees.ordinality());
    }

    bool isValid()
    {
        return (index<trees.ordinality());
    }

    IPropertyTree &query()
    {
        return trees.item(index);
    }
};

#define WUID_VERSION 2 // recorded in each wuid created, useful for bkwd compat. checks

class CWorkUnitFactory : public CInterface, implements IWorkUnitFactory, implements IDaliClientShutdown
{
    Owned<IWorkQueueThread> deletedllworkq;
public:
    IMPLEMENT_IINTERFACE;

    CWorkUnitFactory()
    {
        // Assumes dali client configuration has already been done
        sdsManager = &querySDS();
        session = myProcessSession();
        deletedllworkq.setown(createWorkQueueThread());
        addShutdownHook(*this);
    }

    ~CWorkUnitFactory()
    {
        removeShutdownHook(*this);
        // deletepool->joinAll();
    }
    void clientShutdown();
    SessionId startSession()
    {
        // Temporary placeholder until startSession is implemented
#ifdef _WIN32
        return GetTickCount();
#else
        struct timeval tm;
        gettimeofday(&tm,NULL);
        return tm.tv_usec;
#endif
    }
    IWorkUnit* ensureNamedWorkUnit(const char *name)
    {
        if (workUnitTraceLevel > 1)
            PrintLog("ensureNamedWorkUnit created %s", name);
        StringBuffer wuRoot;
        getXPath(wuRoot, name);
        IRemoteConnection* conn = sdsManager->connect(wuRoot.str(), session, RTM_LOCK_WRITE|RTM_CREATE_QUERY, SDS_LOCK_TIMEOUT);
        conn->queryRoot()->setProp("@xmlns:xsi", "http://www.w3.org/1999/XMLSchema-instance");
        Owned<CLocalWorkUnit> cw = new CLocalWorkUnit(conn, (ISecManager *)NULL, NULL);
        return &cw->lockRemote(false);
    }

    virtual IWorkUnit* createNamedWorkUnit(const char *wuid, const char *app, const char *user)
    {
        StringBuffer wuRoot;
        getXPath(wuRoot, wuid);
        IRemoteConnection *conn;
        if (queryDaliServerVersion().compare("2.0") >= 0)
             conn = sdsManager->connect(wuRoot.str(), session, RTM_LOCK_WRITE|RTM_CREATE_UNIQUE, SDS_LOCK_TIMEOUT);
        else
            conn = sdsManager->connect(wuRoot.str(), session, RTM_LOCK_WRITE|RTM_CREATE, SDS_LOCK_TIMEOUT);
        conn->queryRoot()->setProp("@xmlns:xsi", "http://www.w3.org/1999/XMLSchema-instance");
        conn->queryRoot()->setPropInt("@wuidVersion", WUID_VERSION);
        Owned<CLocalWorkUnit> cw = new CLocalWorkUnit(conn, (ISecManager*)NULL, NULL);
        IWorkUnit* ret = &cw->lockRemote(false);
        ret->setDebugValue("CREATED_BY", app, true);
        ret->setDebugValue("CREATED_FOR", user, true);
        if (user)
            cw->setWuScope(user);
        return ret;
    }
    virtual IWorkUnit* createWorkUnit(const char *app, const char *user)
    {
        StringBuffer wuid("W");
        char result[32];
        time_t ltime;
        time( &ltime );
        tm *today = localtime( &ltime );   // MORE - this is not threadsafe. But I probably don't care that much!
        strftime(result, sizeof(result), "%Y%m%d-%H%M%S", today);
        wuid.append(result);
        if (queryDaliServerVersion().compare("2.0") < 0)
            wuid.append('-').append(startSession());
        if (workUnitTraceLevel > 1)
            PrintLog("createWorkUnit created %s", wuid.str());
        IWorkUnit* ret = createNamedWorkUnit(wuid.str(), app, user);
        if (workUnitTraceLevel > 1)
        {
            SCMStringBuffer wuidName;
            ret->getWuid(wuidName);
            PrintLog("createWorkUnit created %s", wuidName.str());
        }
        addTimeStamp(ret, SSTglobal, NULL, StWhenCreated);
        return ret;
    }
    bool secDeleteWorkUnit(const char * wuid, ISecManager *secmgr, ISecUser *secuser, bool raiseexceptions)
    {
        if (workUnitTraceLevel > 1)
            PrintLog("deleteWorkUnit %s", wuid);
        StringBuffer wuRoot;
        getXPath(wuRoot, wuid);
        IRemoteConnection *conn = sdsManager->connect(wuRoot.str(), session, RTM_LOCK_WRITE|RTM_LOCK_SUB, SDS_LOCK_TIMEOUT);
        if (!conn)
        {
            if (workUnitTraceLevel > 0)
                PrintLog("deleteWorkUnit %s not found", wuid);
            return false;
        }
        Owned<CLocalWorkUnit> cw = new CLocalWorkUnit(conn, secmgr, secuser); // takes ownership of conn
        if (secmgr && !checkWuSecAccess(*cw.get(), *secmgr, secuser, SecAccess_Full, "delete", true, true)) {
            if (raiseexceptions) {
                // perhaps raise exception here?
            }
            return false;
        }
        if (raiseexceptions) {
            try
            {
                cw->cleanupAndDelete(true,true);
            }
            catch (IException *E)
            {
                StringBuffer s;
                LOG(MCexception(E, MSGCLS_warning), E, s.append("Exception during deleteWorkUnit: ").append(wuid).str());
                E->Release();
                return false;
            }
        }
        else
            cw->cleanupAndDelete(true,true);
        removeWorkUnitFromAllQueues(wuid); //known active workunits wouldn't make it this far
        return true;
    }

    virtual bool deleteWorkUnitEx(const char * wuid)
    {
        return secDeleteWorkUnit(wuid,NULL,NULL,true);
    }
    virtual bool deleteWorkUnit(const char * wuid)
    {
        return secDeleteWorkUnit(wuid,NULL,NULL,false);
    }
    virtual IConstWorkUnitIterator * getWorkUnitsByOwner(const char * owner)
    {
        StringBuffer path("*");
        if (owner && *owner)
            path.append("[@submitID=\"").append(owner).append("\"]");
        return getWorkUnitsByXPath(path.str());
    }
    virtual IConstWorkUnitIterator * getWorkUnitsByState(WUState state);
    virtual IConstWorkUnitIterator * getWorkUnitsByECL(const char* ecl)
    {
        StringBuffer path("*");
        if (ecl && *ecl)
            path.append("[Query/Text=~\"*").append(ecl).append("*\"]");
        return getWorkUnitsByXPath(path.str());
    }
    virtual IConstWorkUnitIterator * getWorkUnitsByCluster(const char* cluster)
    {
        StringBuffer path("*");
        if (cluster && *cluster)
            path.append("[@clusterName=\"").append(cluster).append("\"]");
        return getWorkUnitsByXPath(path.str());
    }

    virtual IConstWorkUnitIterator * getChildWorkUnits(const char *parent)
    {
        StringBuffer path("*[@parent=\"");
        path.append(parent).append("\"]");
        return getWorkUnitsByXPath(path.str());
    }
    virtual IConstWorkUnit* secOpenWorkUnit(const char *wuid, bool lock, ISecManager *secmgr=NULL, ISecUser *secuser=NULL)
    {
        StringBuffer wuidStr(wuid);
        wuidStr.trim();
        if (wuidStr.length() && ('w' == wuidStr.charAt(0)))
            wuidStr.setCharAt(0, 'W');

        if (!wuidStr.length() || ('W' != wuidStr.charAt(0)))
        {
            if (workUnitTraceLevel > 1)
                PrintLog("openWorkUnit %s invalid WUID", nullText(wuidStr.str()));

            return NULL;
        }

        if (workUnitTraceLevel > 1)
            PrintLog("openWorkUnit %s", wuidStr.str());
        StringBuffer wuRoot;
        getXPath(wuRoot, wuidStr.str());
        IRemoteConnection* conn = sdsManager->connect(wuRoot.str(), session, lock ? RTM_LOCK_READ|RTM_LOCK_SUB : 0, SDS_LOCK_TIMEOUT);
        if (conn)
        {
            CLocalWorkUnit *wu = new CLocalWorkUnit(conn, secmgr, secuser);
            if (secmgr && wu)
            {
                if (!checkWuSecAccess(*wu, *secmgr, secuser, SecAccess_Read, "opening", true, true))
                {
                    delete wu;
                    return NULL;
                }
            }
            return wu;
        }
        else
        {
            if (workUnitTraceLevel > 0)
                PrintLog("openWorkUnit %s not found", wuidStr.str());
            return NULL;
        }
    }
    virtual IConstWorkUnit* openWorkUnit(const char *wuid, bool lock)
    {
        return secOpenWorkUnit(wuid, lock);
    }
    virtual IWorkUnit* secUpdateWorkUnit(const char *wuid, ISecManager *secmgr=NULL, ISecUser *secuser=NULL)
    {
        if (workUnitTraceLevel > 1)
            PrintLog("updateWorkUnit %s", wuid);
        StringBuffer wuRoot;
        getXPath(wuRoot, wuid);
        IRemoteConnection* conn = sdsManager->connect(wuRoot.str(), session, RTM_LOCK_WRITE|RTM_LOCK_SUB, SDS_LOCK_TIMEOUT);
        if (conn)
        {
            Owned<CLocalWorkUnit> cw = new CLocalWorkUnit(conn, secmgr, secuser);
            if (secmgr && cw)
            {
                if (!checkWuSecAccess(*cw.get(), *secmgr, secuser, SecAccess_Write, "updating", true, true))
                    return NULL;
            }
            return &cw->lockRemote(false);
        }
        else
        {
            if (workUnitTraceLevel > 0)
                PrintLog("updateWorkUnit %s not found", wuid);
            return NULL;
        }
    }
    virtual IWorkUnit* updateWorkUnit(const char *wuid)
    {
        return secUpdateWorkUnit(wuid);
    }
    virtual int setTracingLevel(int newLevel)
    {
        if (newLevel)
            PrintLog("Setting workunit trace level to %d", newLevel);
        int level = workUnitTraceLevel;
        workUnitTraceLevel = newLevel;
        return level;
    }
    IConstWorkUnitIterator * getWorkUnitsByXPath(const char *xpath)
    {
        return getWorkUnitsByXPath(xpath,NULL,NULL);
    }

    void descheduleAllWorkUnits()
    {
        Owned<IRemoteConnection> conn = querySDS().connect("/Schedule", myProcessSession(), RTM_LOCK_WRITE, SDS_LOCK_TIMEOUT);
        if(!conn) return;
        Owned<IPropertyTree> root(conn->queryRoot()->getBranch("."));
        KeptAtomTable entries;
        Owned<IPropertyTreeIterator> iter(root->getElements("*/*/*/*"));
        StringBuffer wuid;
        for(iter->first(); iter->isValid(); iter->next())
        {
            char const * entry = iter->query().queryName();
            if(!entries.find(entry))
            {
                entries.addAtom(entry);
                ncnameUnescape(entry, wuid.clear());
                Owned<IWorkUnit> wu = updateWorkUnit(wuid);
                if(wu && (wu->getState() == WUStateWait))
                    wu->setState(WUStateCompleted);
            }
        }
        bool more;
        do more = root->removeProp("*"); while(more);
    }

    IConstWorkUnitIterator * getWorkUnitsByXPath(const char *xpath, ISecManager *secmgr, ISecUser *secuser)
    {
        Owned<IRemoteConnection> conn = sdsManager->connect("/WorkUnits", session, 0, SDS_LOCK_TIMEOUT);
        if (conn)
        {
            CDaliVersion serverVersionNeeded("3.2");
            Owned<IPropertyTreeIterator> iter(queryDaliServerVersion().compare(serverVersionNeeded) < 0 ? 
                conn->queryRoot()->getElements(xpath) : 
                conn->getElements(xpath));
            return new CConstWUIterator(conn, iter, secmgr, secuser);
        }
        else
            return NULL;
    }

    IConstWorkUnitIterator* getWorkUnitsSorted( WUSortField *sortorder, // list of fields to sort by (terminated by WUSFterm)
                                                WUSortField *filters,   // NULL or list of fields to folteron (terminated by WUSFterm)
                                                const void *filterbuf,  // (appended) string values for filters
                                                unsigned startoffset,
                                                unsigned maxnum,
                                                const char *queryowner, 
                                                __int64 *cachehint,
                                                ISecManager *secmgr, 
                                                ISecUser *secuser,
                                                unsigned *total)
    {
        class CWorkUnitsPager : public CSimpleInterface, implements IElementsPager
        {
            StringAttr xPath;
            StringAttr sortOrder;
            StringAttr nameFilterLo;
            StringAttr nameFilterHi;
            StringArray unknownAttributes;

        public:
            IMPLEMENT_IINTERFACE_USING(CSimpleInterface);

            CWorkUnitsPager(const char* _xPath, const char *_sortOrder, const char* _nameFilterLo, const char* _nameFilterHi, StringArray& _unknownAttributes)
                : xPath(_xPath), sortOrder(_sortOrder), nameFilterLo(_nameFilterLo), nameFilterHi(_nameFilterHi)
            {
                ForEachItemIn(x, _unknownAttributes)
                    unknownAttributes.append(_unknownAttributes.item(x));
            }
            virtual IRemoteConnection* getElements(IArrayOf<IPropertyTree> &elements)
            {
                Owned<IRemoteConnection> conn = querySDS().connect("WorkUnits", myProcessSession(), 0, SDS_LOCK_TIMEOUT);
                if (!conn)
                    return NULL;
                Owned<IPropertyTreeIterator> iter = conn->getElements(xPath);
                if (!iter)
                    return NULL;
                sortElements(iter, sortOrder.get(), nameFilterLo.get(), nameFilterHi.get(), unknownAttributes, elements);
                return conn.getClear();
            }
        };
        class CScopeChecker : public CSimpleInterface, implements ISortedElementsTreeFilter
        {
            UniqueScopes done;
            ISecManager *secmgr;
            ISecUser *secuser;
            CriticalSection crit;
        public:
            IMPLEMENT_IINTERFACE_USING(CSimpleInterface);

            CScopeChecker(ISecManager *_secmgr,ISecUser *_secuser)
            {
                secmgr = _secmgr;
                secuser = _secuser;
            }
            bool isOK(IPropertyTree &tree)
            {
                const char *scopename = tree.queryProp("@scope");
                if (!scopename||!*scopename)
                    return true;

                {
                    CriticalBlock block(crit);
                    const bool *b = done.getValue(scopename);
                    if (b)
                        return *b;
                }
                bool ret = checkWuScopeSecAccess(scopename,*secmgr,secuser,SecAccess_Read,"iterating",false,false);
                {
                    // conceivably could have already been checked and added, but ok.
                    CriticalBlock block(crit);
                    done.setValue(scopename,ret);
                }
                return ret;
            }
        };
        Owned<ISortedElementsTreeFilter> sc = new CScopeChecker(secmgr,secuser);
        StringBuffer query;
        StringBuffer so;
        StringAttr namefilter("*");
        StringAttr namefilterlo;
        StringAttr namefilterhi;
        StringArray unknownAttributes;
        if (filters) {
            const char *fv = (const char *)filterbuf;
            for (unsigned i=0;filters[i]!=WUSFterm;i++) {
                int fmt = filters[i];
                int subfmt = (fmt&0xff);
                if (subfmt==WUSFwuid) 
                    namefilterlo.set(fv);
                else if (subfmt==WUSFwuidhigh) 
                    namefilterhi.set(fv);
                else if (subfmt==WUSFwildwuid)
                    namefilter.set(fv);
                else if (subfmt==WUSFcustom)
                    query.append("[").append(fv).append("]");
                else if (!fv || !*fv)
                    unknownAttributes.append(getEnumText(subfmt,workunitSortFields));
                else {
                    query.append('[').append(getEnumText(subfmt,workunitSortFields)).append('=');
                    if (fmt&WUSFnocase)
                        query.append('?');
                    if (fmt&WUSFwild)
                        query.append('~');
                    query.append('"').append(fv).append("\"]");
                }
                fv = fv + strlen(fv)+1;
            }
        }
        query.insert(0, namefilter.get());
        if (sortorder) {
            for (unsigned i=0;sortorder[i]!=WUSFterm;i++) {
                if (so.length())
                    so.append(',');
                int fmt = sortorder[i];
                if (fmt&WUSFreverse) 
                    so.append('-');
                if (fmt&WUSFnocase) 
                    so.append('?');
                if (fmt&WUSFnumeric) 
                    so.append('#');
                so.append(getEnumText(fmt&0xff,workunitSortFields));
            }
        }
        IArrayOf<IPropertyTree> results;
        Owned<IElementsPager> elementsPager = new CWorkUnitsPager(query.str(), so.length()?so.str():NULL, namefilterlo.get(), namefilterhi.get(), unknownAttributes);
        Owned<IRemoteConnection> conn=getElementsPaged(elementsPager,startoffset,maxnum,secmgr?sc:NULL,queryowner,cachehint,results,total);
        return new CConstWUArrayIterator(conn, results, secmgr, secuser);
    }

    
    IConstWorkUnitIterator* getWorkUnitsSorted( WUSortField *sortorder, // list of fields to sort by (terminated by WUSFterm)
                                                WUSortField *filters,   // NULL or list of fields to filter on (terminated by WUSFterm)
                                                const void *filterbuf,  // (appended) string values for filters
                                                unsigned startoffset,
                                                unsigned maxnum,
                                                const char *queryowner, 
                                                __int64 *cachehint,
                                                unsigned *total)
    {
        return getWorkUnitsSorted(sortorder,filters,filterbuf,startoffset,maxnum,queryowner,cachehint, NULL, NULL, total);
    }

    IConstQuerySetQueryIterator* getQuerySetQueriesSorted( WUQuerySortField *sortorder, // list of fields to sort by (terminated by WUSFterm)
                                                WUQuerySortField *filters,   // NULL or list of fields to filter on (terminated by WUSFterm)
                                                const void *filterbuf,  // (appended) string values for filters
                                                unsigned startoffset,
                                                unsigned maxnum,
                                                __int64 *cachehint,
                                                unsigned *total,
                                                const MapStringTo<bool> *_subset)
    {
        struct PostFilters
        {
            WUQueryFilterBoolean activatedFilter;
            WUQueryFilterBoolean suspendedByUserFilter;
            PostFilters()
            {
                activatedFilter = WUQFSAll;
                suspendedByUserFilter = WUQFSAll;
            };
        } postFilters;

        class CQuerySetQueriesPager : public CSimpleInterface, implements IElementsPager
        {
            StringAttr querySet;
            StringAttr xPath;
            StringAttr sortOrder;
            PostFilters postFilters;
            StringArray unknownAttributes;
            const MapStringTo<bool> *subset;

            void populateQueryTree(const IPropertyTree* querySetTree, IPropertyTree* queryTree)
            {
                const char* querySetId = querySetTree->queryProp("@id");
                VStringBuffer path("Query%s", xPath.get());
                Owned<IPropertyTreeIterator> iter = querySetTree->getElements(path.str());
                ForEach(*iter)
                {
                    IPropertyTree &query = iter->query();

                    bool activated = false;
                    const char* queryId = query.queryProp("@id");
                    if (queryId && *queryId)
                    {
                        if (subset)
                        {
                            VStringBuffer match("%s/%s", querySetId, queryId);
                            if (!subset->getValue(match))
                                continue;
                        }
                        VStringBuffer aliasXPath("Alias[@id='%s']", queryId);
                        IPropertyTree *alias = querySetTree->queryPropTree(aliasXPath.str());
                        if (alias)
                            activated = true;
                    }
                    if (activated && (postFilters.activatedFilter == WUQFSNo))
                        continue;
                    if (!activated && (postFilters.activatedFilter == WUQFSYes))
                        continue;
                    if ((postFilters.suspendedByUserFilter == WUQFSNo) && query.hasProp(getEnumText(WUQSFSuspendedByUser,querySortFields)))
                        continue;
                    if ((postFilters.suspendedByUserFilter == WUQFSYes) && !query.hasProp(getEnumText(WUQSFSuspendedByUser,querySortFields)))
                        continue;

                    IPropertyTree *queryWithSetId = queryTree->addPropTree("Query", createPTreeFromIPT(&query));
                    queryWithSetId->setProp("@querySetId", querySetId);
                    queryWithSetId->setPropBool("@activated", activated);
                }
            }
            IRemoteConnection* populateQueryTree(IPropertyTree* queryTree)
            {
                StringBuffer querySetXPath("QuerySets");
                if (!querySet.isEmpty())
                    querySetXPath.appendf("/QuerySet[@id=\"%s\"]", querySet.get());
                Owned<IRemoteConnection> conn = querySDS().connect(querySetXPath.str(), myProcessSession(), RTM_LOCK_READ, SDS_LOCK_TIMEOUT);
                if (!conn)
                    return NULL;

                if (querySet.isEmpty())
                {
                    Owned<IPropertyTreeIterator> querySetIter = conn->queryRoot()->getElements("*");
                    ForEach(*querySetIter)
                        populateQueryTree(&querySetIter->query(), queryTree);
                }
                else
                    populateQueryTree(conn->queryRoot(), queryTree);
                return conn.getClear();
            }
        public:
            IMPLEMENT_IINTERFACE_USING(CSimpleInterface);

            CQuerySetQueriesPager(const char* _querySet, const char* _xPath, const char *_sortOrder, PostFilters& _postFilters, StringArray& _unknownAttributes, const MapStringTo<bool> *_subset)
                : querySet(_querySet), xPath(_xPath), sortOrder(_sortOrder), subset(_subset)
            {
                postFilters.activatedFilter = _postFilters.activatedFilter;
                postFilters.suspendedByUserFilter = _postFilters.suspendedByUserFilter;
                ForEachItemIn(x, _unknownAttributes)
                    unknownAttributes.append(_unknownAttributes.item(x));
            }
            virtual IRemoteConnection* getElements(IArrayOf<IPropertyTree> &elements)
            {
                Owned<IPropertyTree> elementTree = createPTree("Queries");
                Owned<IRemoteConnection> conn = populateQueryTree(elementTree);
                if (!conn)
                    return NULL;
                Owned<IPropertyTreeIterator> iter = elementTree->getElements("*");
                if (!iter)
                    return NULL;
                sortElements(iter, sortOrder.get(), NULL, NULL, unknownAttributes, elements);
                return conn.getClear();
            }
        };
        StringAttr querySet;
        StringBuffer xPath;
        StringBuffer so;
        StringArray unknownAttributes;
        if (filters)
        {
            const char *fv = (const char *)filterbuf;
            for (unsigned i=0;filters[i]!=WUQSFterm;i++) {
                int fmt = filters[i];
                int subfmt = (fmt&0xff);
                if (subfmt==WUQSFQuerySet)
                    querySet.set(fv);
                else if ((subfmt==WUQSFmemoryLimit) || (subfmt==WUQSFtimeLimit) || (subfmt==WUQSFwarnTimeLimit) || (subfmt==WUQSFpriority))
                    xPath.append('[').append(getEnumText(subfmt,querySortFields)).append(">=").append(fv).append("]");
                else if ((subfmt==WUQSFmemoryLimitHi) || (subfmt==WUQSFtimeLimitHi) || (subfmt==WUQSFwarnTimeLimitHi) || (subfmt==WUQSFpriorityHi))
                    xPath.append('[').append(getEnumText(subfmt,querySortFields)).append("<=").append(fv).append("]");
                else if (subfmt==WUQSFActivited)
                    postFilters.activatedFilter = (WUQueryFilterBoolean) atoi(fv);
                else if (subfmt==WUQSFSuspendedByUser)
                    postFilters.suspendedByUserFilter = (WUQueryFilterBoolean) atoi(fv);
                else if (!fv || !*fv)
                    unknownAttributes.append(getEnumText(subfmt,querySortFields));
                else {
                    xPath.append('[').append(getEnumText(subfmt,querySortFields)).append('=');
                    if (fmt&WUQSFnocase)
                        xPath.append('?');
                    if (fmt&WUQSFnumeric)
                        xPath.append('#');
                    if (fmt&WUQSFwild)
                        xPath.append('~');
                    xPath.append('"').append(fv).append("\"]");
                }
                fv = fv + strlen(fv)+1;
            }
        }
        if (sortorder) {
            for (unsigned i=0;sortorder[i]!=WUQSFterm;i++) {
                if (so.length())
                    so.append(',');
                int fmt = sortorder[i];
                if (fmt&WUQSFreverse)
                    so.append('-');
                if (fmt&WUQSFnocase)
                    so.append('?');
                if (fmt&WUQSFnumeric)
                    so.append('#');
                so.append(getEnumText(fmt&0xff,querySortFields));
            }
        }
        IArrayOf<IPropertyTree> results;
        Owned<IElementsPager> elementsPager = new CQuerySetQueriesPager(querySet.get(), xPath.str(), so.length()?so.str():NULL, postFilters, unknownAttributes, _subset);
        Owned<IRemoteConnection> conn=getElementsPaged(elementsPager,startoffset,maxnum,NULL,"",cachehint,results,total);
        return new CConstQuerySetQueryIterator(results);
    }

    virtual unsigned numWorkUnits()
    {
        Owned<IRemoteConnection> conn = sdsManager->connect("/WorkUnits", session, 0, SDS_LOCK_TIMEOUT);
        if (!conn) 
            return 0;
        IPropertyTree *root = conn->queryRoot();
        return root->numChildren();
    }

    virtual unsigned numWorkUnitsFiltered(WUSortField *filters,
                                        const void *filterbuf,
                                        ISecManager *secmgr, 
                                        ISecUser *secuser)
    {
        unsigned total;
        Owned<IConstWorkUnitIterator> iter =  getWorkUnitsSorted( NULL,filters,filterbuf,0,0x7fffffff,NULL,NULL,secmgr,secuser,&total);
        return total;
    }

    virtual unsigned numWorkUnitsFiltered(WUSortField *filters,const void *filterbuf)
    {
        if (!filters)
            return numWorkUnits();
        return numWorkUnitsFiltered(filters,filterbuf,NULL,NULL);
    }

    void asyncRemoveDll(const char * name)
    {
        deletedllworkq->post(new asyncRemoveDllWorkItem(name));
    }

    void asyncRemoveFile(const char * ip, const char * name)
    {
        deletedllworkq->post(new asyncRemoveRemoteFileWorkItem(ip, name));
    }

    ISDSManager *sdsManager;
    SessionId session;
    ISecManager *secMgr;

private:
    void deleteChildren(IPropertyTree *root, const char *wuid)
    {
        StringBuffer kids("*[@parent=\"");
        kids.append(wuid).append("\"]");
        Owned<IPropertyTreeIterator> it = root->getElements(kids.str());
        ForEach (*it)
        {
            deleteChildren(root, it->query().queryName());
        }
        root->removeProp(wuid);
    }
    class CConstWUIterator : public CInterface, implements IConstWorkUnitIterator
    {
        Owned<IConstWorkUnit> cur;
        Linked<IRemoteConnection> conn;
        Linked<IPropertyTreeIterator> ptreeIter;
        Linked<ISecManager> secmgr;
        Linked<ISecUser> secuser;
        Owned<ISecResourceList> scopes;

        void setCurrent()
        {
            cur.setown(new CLocalWorkUnit(LINK(conn), LINK(&ptreeIter->query()), secmgr, secuser));
        }
        bool getNext() // scan for a workunit with permissions
        {
            if (!scopes)
            {
                setCurrent();
                return true;
            }
            do
            {
                const char *scopeName = ptreeIter->query().queryProp("@scope");
                if (!scopeName || !*scopeName || checkWuScopeListSecAccess(scopeName, scopes, SecAccess_Read, "iterating", false, false))
                {
                    setCurrent();
                    return true;
                }
            }
            while (ptreeIter->next());
            cur.clear();
            return false;
        }
    public:
        IMPLEMENT_IINTERFACE;
        CConstWUIterator(IRemoteConnection *_conn, IPropertyTreeIterator *_ptreeIter, ISecManager *_secmgr=NULL, ISecUser *_secuser=NULL)
            : conn(_conn), ptreeIter(_ptreeIter), secmgr(_secmgr), secuser(_secuser)
        {
            UniqueScopes us;
            if (secmgr /* && secmgr->authTypeRequired(RT_WORKUNIT_SCOPE) tbd */)
            {
                scopes.setown(secmgr->createResourceList("wuscopes"));
                ForEach(*ptreeIter)
                {
                    const char *scopeName = ptreeIter->query().queryProp("@scope");
                    if (scopeName && *scopeName && !us.getValue(scopeName))
                    {
                        scopes->addResource(scopeName);
                        us.setValue(scopeName, true);
                    }
                }
                if (scopes->count())
                    secmgr->authorizeEx(RT_WORKUNIT_SCOPE, *secuser, scopes);
                else
                    scopes.clear();
            }
        }
        bool first()
        {
            if (!ptreeIter->first())
            {
                cur.clear();
                return false;
            }
            return getNext();
        }
        bool isValid()
        {
            return (NULL != cur.get());
        }
        bool next()
        {
            if (!ptreeIter->next())
            {
                cur.clear();
                return false;
            }
            return getNext();
        }
        IConstWorkUnit & query() { return *cur; }
    };
    IRemoteConnection* connect(const char *xpath, unsigned flags)
    {
        return sdsManager->connect(xpath, session, flags, SDS_LOCK_TIMEOUT);
    }

};

static Owned<CWorkUnitFactory> factory;

void CWorkUnitFactory::clientShutdown()
{
    factory.clear();
}

void clientShutdownWorkUnit()
{
    factory.clear();
}

extern WORKUNIT_API IWorkUnitFactory * getWorkUnitFactory()
{
    if (!factory)
        factory.setown(new CWorkUnitFactory());
    return factory.getLink();
}

class CSecureWorkUnitFactory : public CInterface, implements IWorkUnitFactory
{
public:
    IMPLEMENT_IINTERFACE;

    CSecureWorkUnitFactory(ISecManager &secmgr, ISecUser &secuser)
    {
        if (!factory)
            factory.setown(new CWorkUnitFactory());
        secMgr.set(&secmgr);
        secUser.set(&secuser);
    }
    virtual IWorkUnit* createNamedWorkUnit(const char *wuid, const char *app, const char *user)
    {
        checkWuScopeSecAccess(user, *secMgr.get(), secUser.get(), SecAccess_Write, "Create", true, true);
        IWorkUnit *wu=factory->createNamedWorkUnit(wuid, app, user);
        if (wu)
        {
            CLockedWorkUnit* lw = dynamic_cast<CLockedWorkUnit*>(wu);
            if (lw)
                lw->setSecIfcs(secMgr.get(), secUser.get());
        }
        return wu;
    }
    virtual IWorkUnit* createWorkUnit(const char *app, const char *user)
    {
        checkWuScopeSecAccess(user, *secMgr.get(), secUser.get(), SecAccess_Write, "Create", true, true);
        IWorkUnit *wu=factory->createWorkUnit(app, user);
        if (wu)
        {
            CLockedWorkUnit* lw = dynamic_cast<CLockedWorkUnit*>(wu);
            if (lw)
                lw->setSecIfcs(secMgr.get(), secUser.get());
        }
        return wu;
    }
    virtual bool deleteWorkUnitEx(const char * wuid)
    {
        return factory->secDeleteWorkUnit(wuid, secMgr.get(), secUser.get(), true);
    }
    virtual bool deleteWorkUnit(const char * wuid)
    {
        return factory->secDeleteWorkUnit(wuid, secMgr.get(), secUser.get(), false);
    }
    virtual IConstWorkUnit* openWorkUnit(const char *wuid, bool lock)
    {
        return factory->secOpenWorkUnit(wuid, lock, secMgr.get(), secUser.get());
    }
    virtual IWorkUnit* updateWorkUnit(const char *wuid)
    {
        return factory->secUpdateWorkUnit(wuid, secMgr.get(), secUser.get());
    }

    //make cached workunits a non secure pass through for now.
    virtual IConstWorkUnitIterator * getWorkUnitsByOwner(const char * owner)
    {
        StringBuffer path("*");
        if (owner && *owner)
            path.append("[@submitID=\"").append(owner).append("\"]");
        return factory->getWorkUnitsByXPath(path.str(), secMgr.get(), secUser.get());
    }
    virtual IConstWorkUnitIterator * getWorkUnitsByState(WUState state);
    virtual IConstWorkUnitIterator * getWorkUnitsByECL(const char* ecl)
    {   
        return factory->getWorkUnitsByECL(ecl);
    }

    virtual IConstWorkUnitIterator * getWorkUnitsByCluster(const char* cluster)
    {   
        return factory->getWorkUnitsByCluster(cluster);
    }

    virtual IConstWorkUnitIterator * getWorkUnitsByXPath(const char * xpath)
    {
        return factory->getWorkUnitsByXPath(xpath, secMgr.get(), secUser.get());
    }

    virtual void descheduleAllWorkUnits()
    {
        factory->descheduleAllWorkUnits();
    }

    virtual IConstWorkUnitIterator * getChildWorkUnits(const char *parent)
    {
        StringBuffer path("*[@parent=\"");
        path.append(parent).append("\"]");
        return factory->getWorkUnitsByXPath(path.str(), secMgr.get(), secUser.get());
    }
    virtual int setTracingLevel(int newLevel)
    {
        return factory->setTracingLevel(newLevel);
    }

    virtual IConstWorkUnitIterator* getWorkUnitsSorted( WUSortField *sortorder, // list of fields to sort by (terminated by WUSFterm)
                                                        WUSortField *filters,   // NULL or list of fields to filter on (terminated by WUSFterm)
                                                        const void *filterbuf,  // (appended) string values for filters
                                                        unsigned startoffset,
                                                        unsigned maxnum,
                                                        const char *queryowner, 
                                                        __int64 *cachehint,
                                                        unsigned *total)
    {
        return factory->getWorkUnitsSorted(sortorder,filters,filterbuf,startoffset,maxnum,queryowner,cachehint, secMgr.get(), secUser.get(), total);
    }

    virtual IConstQuerySetQueryIterator* getQuerySetQueriesSorted( WUQuerySortField *sortorder,
                                                WUQuerySortField *filters,
                                                const void *filterbuf,
                                                unsigned startoffset,
                                                unsigned maxnum,
                                                __int64 *cachehint,
                                                unsigned *total,
                                                const MapStringTo<bool> *subset)
    {
        return factory->getQuerySetQueriesSorted(sortorder,filters,filterbuf,startoffset,maxnum,cachehint,total, subset);
    }

    virtual unsigned numWorkUnits()
    {
        return factory->numWorkUnits();
    }

    virtual unsigned numWorkUnitsFiltered(WUSortField *filters,
                                        const void *filterbuf)
    {
        return factory->numWorkUnitsFiltered(filters,filterbuf,secMgr.get(), secUser.get());
    }


private:
    Owned<CWorkUnitFactory> base_factory;
    Owned<ISecManager> secMgr;
    Owned<ISecUser> secUser;
};

extern WORKUNIT_API IWorkUnitFactory * getSecWorkUnitFactory(ISecManager &secmgr, ISecUser &secuser)
{
    return new CSecureWorkUnitFactory(secmgr, secuser);
}

extern WORKUNIT_API IWorkUnitFactory * getWorkUnitFactory(ISecManager *secmgr, ISecUser *secuser)
{
    if (secmgr && secuser)
        return getSecWorkUnitFactory(*secmgr, *secuser);
    else
        return getWorkUnitFactory();
}

//==========================================================================================

class CStringPTreeIterator : public CInterface, implements IStringIterator
{
    Owned<IPropertyTreeIterator> it;
public:
    IMPLEMENT_IINTERFACE;
    CStringPTreeIterator(IPropertyTreeIterator *p) : it(p) {};
    virtual bool first() { return it->first(); }
    virtual bool next() { return it->next(); }
    virtual bool isValid() { return it->isValid(); }
    virtual IStringVal & str(IStringVal &s) { s.set(it->query().queryProp(NULL)); return s; }
};

class CStringPTreeTagIterator : public CInterface, implements IStringIterator
{
    Owned<IPropertyTreeIterator> it;
public:
    IMPLEMENT_IINTERFACE;
    CStringPTreeTagIterator(IPropertyTreeIterator *p) : it(p) {};
    virtual bool first() { return it->first(); }
    virtual bool next() { return it->next(); }
    virtual bool isValid() { return it->isValid(); }
    virtual IStringVal & str(IStringVal &s) { s.set(it->query().queryName()); return s; }
};

class CStringPTreeAttrIterator : public CInterface, implements IStringIterator
{
    Owned<IPropertyTreeIterator> it;
    StringAttr name;
public:
    IMPLEMENT_IINTERFACE;
    CStringPTreeAttrIterator(IPropertyTreeIterator *p, const char *_name) : it(p), name(_name) {};
    virtual bool first() { return it->first(); }
    virtual bool next() { return it->next(); }
    virtual bool isValid() { return it->isValid(); }
    virtual IStringVal & str(IStringVal &s) { s.set(it->query().queryProp(name)); return s; }
};
//==========================================================================================

CLocalWorkUnit::CLocalWorkUnit(IRemoteConnection *_conn, ISecManager *secmgr, ISecUser *secuser) : connection(_conn)
{
    connectAtRoot = true;
    init();
    p.setown(connection->getRoot());
    secMgr.set(secmgr);
    secUser.set(secuser);
}

CLocalWorkUnit::CLocalWorkUnit(IRemoteConnection *_conn, IPropertyTree* root, ISecManager *secmgr, ISecUser *secuser) : connection(_conn)
{
    connectAtRoot = false;
    init();
    p.setown(root);
    secMgr.set(secmgr);
    secUser.set(secuser);
}

void CLocalWorkUnit::init()
{
    p.clear();
    cachedGraphs.clear();
    workflowIterator.clear();
    query.clear();
    graphs.kill();
    results.kill();
    variables.kill();
    plugins.kill();
    libraries.kill();
    exceptions.kill();
    temporaries.kill();
    roxieQueryInfo.clear();
    webServicesInfo.clear();
    workflowIteratorCached = false;
    resultsCached = false;
    temporariesCached = false;
    variablesCached = false;
    exceptionsCached = false;
    pluginsCached = false;
    librariesCached = false;
    activitiesCached = false;
    webServicesInfoCached = false;
    roxieQueryInfoCached = false;
    dirty = false;
    abortDirty = true;
    abortState = false;
}

// Dummy workunit support
CLocalWorkUnit::CLocalWorkUnit(const char *_wuid, ISecManager *secmgr, ISecUser *secuser)
{
    connectAtRoot = true;
    init();
    p.setown(createPTree(_wuid));
    p->setProp("@xmlns:xsi", "http://www.w3.org/1999/XMLSchema-instance");
    secMgr.set(secmgr);
    secUser.set(secuser);
}

CLocalWorkUnit::~CLocalWorkUnit() 
{
    if (workUnitTraceLevel > 1)
    {
        PrintLog("Releasing workunit %s mode %x", p->queryName(), connection ? connection->queryMode() :0);
    }
    try
    {
        unsubscribe();
        query.clear();
        webServicesInfo.clear();
        roxieQueryInfo.clear();
        workflowIterator.clear();

        plugins.kill();
        libraries.kill();
        exceptions.kill();
        graphs.kill();
        results.kill();
        temporaries.kill();
        variables.kill();
        appvalues.kill();
        statistics.kill();

        userDesc.clear();
        secMgr.clear();
        secUser.clear();
        cachedGraphs.clear();
        p.clear();
        connection.clear();
    }
    catch (IException *E) { LOG(MCexception(E, MSGCLS_warning), E, "Exception during ~CLocalWorkUnit"); E->Release(); }
}

void CLocalWorkUnit::cleanupAndDelete(bool deldll, bool deleteOwned, const StringArray *deleteExclusions)
{
    TIME_SECTION("WUDELETE cleanupAndDelete total");
    // Delete any related things in SDS etc that might otherwise be forgotten
    assertex(connectAtRoot); // make sure we don't delete entire workunit tree!
    if (p->getPropBool("@protected", false))
        throw MakeStringException(WUERR_WorkunitProtected, "%s: Workunit is protected",p->queryName());
    switch (getState())
    {
    case WUStateAborted:
    case WUStateCompleted:
    case WUStateFailed:
    case WUStateArchived:
        break;
    case WUStateCompiled:
        if (getAction()==WUActionRun || getAction()==WUActionUnknown)
            throw MakeStringException(WUERR_WorkunitActive, "%s: Workunit is active",p->queryName());
        break;
    case WUStateWait:
        throw MakeStringException(WUERR_WorkunitScheduled, "%s: Workunit is scheduled",p->queryName());
    default:
        throw MakeStringException(WUERR_WorkunitActive, "%s: Workunit is active",p->queryName());
        break;
    }
    if (getIsQueryService())
    {
        Owned<IPropertyTree> registry = getQueryRegistryRoot();
        if (registry)
        {
            VStringBuffer xpath("QuerySet/Query[@wuid='%s']", p->queryName());
            if (registry->hasProp(xpath.str()))
                throw MakeStringException(WUERR_WorkunitPublished, "%s: Workunit is published",p->queryName());
        }
    }
    try
    {
        if (deldll && !p->getPropBool("@isClone", false))
        {
            Owned<IConstWUQuery> q = getQuery();
            if (q)
            {
                Owned<IConstWUAssociatedFileIterator> iter = &q->getAssociatedFiles();
                SCMStringBuffer name;
                ForEach(*iter)
                {
                    IConstWUAssociatedFile & cur = iter->query();
                    cur.getNameTail(name);
                    if (!deleteExclusions || (NotFound == deleteExclusions->find(name.str())))
                    {
                        Owned<IDllEntry> entry = queryDllServer().getEntry(name.str());
                        if (entry.get())
                            factory->asyncRemoveDll(name.str());
                        else
                        {
                            SCMStringBuffer ip, localPath;
                            cur.getName(localPath);
                            cur.getIp(ip);
                            factory->asyncRemoveFile(ip.str(), localPath.str());
                        }
                    }
                }
            }
        }
        StringBuffer apath;
//      PROGLOG("wuid dll files removed");
        {
            apath.append("/WorkUnitAborts/").append(p->queryName());
            Owned<IRemoteConnection> acon = factory->sdsManager->connect(apath.str(), factory->session, RTM_LOCK_WRITE | RTM_DELETE_ON_DISCONNECT, SDS_LOCK_TIMEOUT);
            acon.clear();
        }
//      PROGLOG("wuid WorkUnitAborts entry removed");

        deleteTempFiles(NULL, deleteOwned, true); // all, any remaining.
    }
    catch(IException *E)
    {
        StringBuffer s;
        LOG(MCexception(E, MSGCLS_warning), E, s.append("Exception during cleanupAndDelete: ").append(p->queryName()).str());
        E->Release();
    }
    catch (...) 
    { 
        WARNLOG("Unknown exception during cleanupAndDelete: %s", p->queryName()); 
    }
    CConstGraphProgress::deleteWuidProgress(p->queryName());
    connection->close(true);  
    PROGLOG("WUID %s removed",p->queryName());
    connection.clear();
}

void CLocalWorkUnit::setTimeScheduled(const IJlibDateTime &val)
{
    SCMStringBuffer strval;
    val.getGmtString(strval);
    p->setProp("@timescheduled",strval.str());
}

IJlibDateTime & CLocalWorkUnit::getTimeScheduled(IJlibDateTime &val) const
{
    StringBuffer str;
    p->getProp("@timescheduled",str);
    if(str.length())
        val.setGmtString(str.str());
    return val; 
}

bool modifyAndWriteWorkUnitXML(char const * wuid, StringBuffer & buf, StringBuffer & extra, IFileIO * fileio)
{
    // kludge in extra chunks of XML such as GraphProgress and GeneratedDlls
    if(extra.length())
    {
        size32_t l = (size32_t)strlen(wuid);
        size32_t p = buf.length()-l-4; // bit of a kludge
        assertex(memcmp(buf.str()+p+2,wuid,l)==0);
        StringAttr tail(buf.str()+p);
        buf.setLength(p);
        buf.append(extra);
        buf.append(tail);
    }
    return (fileio->write(0,buf.length(),buf.str()) == buf.length());
}

bool CLocalWorkUnit::archiveWorkUnit(const char *base,bool del,bool ignoredllerrors,bool deleteOwned)
{
    CriticalBlock block(crit);
    StringBuffer path(base);
    if (!p)
        return false;
    const char *wuid = p->queryName();
    if (!wuid||!*wuid)
        return false;
    addPathSepChar(path).append(wuid).append(".xml");
    Owned<IFile> file = createIFile(path.str());
    if (!file)
        return false;
    Owned<IFileIO> fileio = file->open(IFOcreate);
    if (!fileio)
        return false;

    StringBuffer buf;
    exportWorkUnitToXML(this, buf, false, false);

    StringBuffer extraWorkUnitXML;
    StringBuffer xpath("/GraphProgress/");
    xpath.append(wuid);
    Owned<IRemoteConnection> conn = querySDS().connect(xpath.str(), myProcessSession(), RTM_LOCK_WRITE, SDS_LOCK_TIMEOUT);
    if (conn)
    {
        Owned<IPropertyTree> tmp = createPTree("GraphProgress");
        mergePTree(tmp,conn->queryRoot());
        toXML(tmp,extraWorkUnitXML,1,XML_Format);
        conn->close();
    }

    Owned<IConstWUQuery> q = getQuery();
    if (!q)
    {
        if (!modifyAndWriteWorkUnitXML(wuid, buf, extraWorkUnitXML, fileio))
           return false;
        if (del)
        {
            if (getState()==WUStateUnknown)
                setState(WUStateArchived);  // to allow delete
            cleanupAndDelete(false,deleteOwned);    // no query, may as well delete 
        }
        return false;
    }

    StringArray deleteExclusions; // associated files not to delete, added if failure to copy
    Owned<IConstWUAssociatedFileIterator> iter = &q->getAssociatedFiles();
    Owned<IPropertyTree> generatedDlls = createPTree("GeneratedDlls");
    ForEach(*iter)
    {
        IConstWUAssociatedFile & cur = iter->query();
        SCMStringBuffer name;
        cur.getNameTail(name);
        if (name.length())
        {
            Owned<IDllEntry> entry = queryDllServer().getEntry(name.str());
            SCMStringBuffer curPath, curIp;
            cur.getName(curPath);
            cur.getIp(curIp);
            SocketEndpoint curEp(curIp.str());
            RemoteFilename curRfn;
            curRfn.setPath(curEp, curPath.str());
            StringBuffer dst(base);
            addPathSepChar(dst);
            curRfn.getTail(dst);
            Owned<IFile> dstFile = createIFile(dst.str());
            if (entry.get())
            {
                Owned<IException> exception;
                Owned<IDllLocation> loc;
                Owned<IPropertyTree> generatedDllBranch = createPTree();
                generatedDllBranch->setProp("@name", entry->queryName());
                generatedDllBranch->setProp("@kind", entry->queryKind());
                try
                {
                    loc.setown(entry->getBestLocation()); //throws exception if no readable locations
                }
                catch(IException * e)
                {
                    exception.setown(e);
                    loc.setown(entry->getBestLocationCandidate()); //this will be closest of the unreadable locations
                }
                RemoteFilename filename;
                loc->getDllFilename(filename);
                if (!exception)
                {
                    Owned<IFile> srcfile = createIFile(filename);
                    try
                    {
                        if (dstFile->exists())
                        {
                            if (streq(srcfile->queryFilename(), dstFile->queryFilename()))
                                deleteExclusions.append(name.str()); // restored workunit, referencing archive location for query dll (no longer true post HPCC-11191 fix)
                            // still want to delete if already archived but there are source file copies
                        }
                        else
                            copyFile(dstFile, srcfile);
                    }
                    catch(IException * e)
                    {
                        exception.setown(e);
                    }
                }
                if (exception)
                {
                    if (ignoredllerrors)
                    {
                        EXCLOG(exception.get(), "archiveWorkUnit (copying associated file)");
                        //copy failed, so don't delete the registred dll files
                        deleteExclusions.append(name.str());
                    }
                    else
                        throw exception.getClear();
                }
                // Record Associated path to restore back to
                StringBuffer restorePath;
                curRfn.getRemotePath(restorePath);
                generatedDllBranch->setProp("@location", restorePath.str());
                generatedDlls->addPropTree("GeneratedDll", generatedDllBranch.getClear());
            }
            else // no generated dll entry
            {
                Owned<IFile> srcFile = createIFile(curRfn);
                try
                {
                    copyFile(dstFile, srcFile);
                }
                catch (IException *e)
                {
                    VStringBuffer msg("Failed to archive associated file '%s' to destination '%s'", srcFile->queryFilename(), dstFile->queryFilename());
                    EXCLOG(e, msg.str());
                    e->Release();
                    deleteExclusions.append(name.str());
                }
            }
        }
    }
    iter.clear();
    if (generatedDlls->numChildren())
        toXML(generatedDlls, extraWorkUnitXML, 1, XML_Format);

    if (!modifyAndWriteWorkUnitXML(wuid, buf, extraWorkUnitXML, fileio))
       return false;

    if (del)
    {
        //setState(WUStateArchived);    // this isn't useful as about to delete it!
        q.clear();
        cleanupAndDelete(true, deleteOwned, &deleteExclusions);
    }

    return true;
}

void CLocalWorkUnit::packWorkUnit(bool pack)
{
    // only packs Graph info currently
    CriticalBlock block(crit);
    if (!p)
        return;
    const char *wuid = p->queryName();
    if (!wuid||!*wuid)
        return;
    if (pack) {
        if (!p->hasProp("PackedGraphs")) {
            cachedGraphs.clear();
            IPropertyTree *t = p->queryPropTree("Graphs");
            if (t) {
                MemoryBuffer buf;
                t->serialize(buf);
                p->setPropBin("PackedGraphs",buf.length(),buf.bufferBase());
                p->removeTree(t);
            }
        }
    }
    else {
        ensureGraphsUnpacked();
    }
    CConstGraphProgress::packProgress(wuid,pack);
}

IPropertyTree * pruneBranch(IPropertyTree * from, char const * xpath)
{
    Owned<IPropertyTree> ret;
    IPropertyTree * branch = from->queryPropTree(xpath);
    if(branch) {
        ret.setown(createPTreeFromIPT(branch));
        from->removeTree(branch);
    }
    return ret.getClear();
}

bool restoreWorkUnit(const char *base,const char *wuid)
{
    StringBuffer path(base);
    if (!wuid||!*wuid)
        return false;
    addPathSepChar(path).append(wuid).append(".xml");
    Owned<IFile> file = createIFile(path.str());
    if (!file)
        return false;
    Owned<IFileIO> fileio = file->open(IFOread);
    if (!fileio)
        return false;
    Owned<IPropertyTree> pt = createPTree(*fileio);
    if (!pt)
        return false;
    CDateTime dt;
    dt.setNow();
    StringBuffer dts;
    dt.getString(dts);
    pt->setProp("@restoredDate", dts.str());
    VStringBuffer xpath("/WorkUnits/%s", wuid);
    Owned<IRemoteConnection> conn = querySDS().connect(xpath.str(), myProcessSession(), RTM_LOCK_WRITE|RTM_CREATE_QUERY, SDS_LOCK_TIMEOUT);
    if (!conn)
    {
        ERRLOG("restoreWorkUnit could not create to %s", xpath.str());
        return false;
    }
    IPropertyTree *root = conn->queryRoot();
    if (root->hasChildren())
    {
        ERRLOG("restoreWorkUnit WUID %s already exists", wuid);
        return false;
    }
    Owned<IPropertyTree> gprogress = pruneBranch(pt, "GraphProgress[1]");
    Owned<IPropertyTree> generatedDlls = pruneBranch(pt, "GeneratedDlls[1]");
    Owned<IPropertyTree> associatedFiles;
    IPropertyTree *srcAssociated = pt->queryPropTree("Query/Associated");
    if (srcAssociated)
        associatedFiles.setown(createPTreeFromIPT(srcAssociated));
    root->setPropTree(NULL, pt.getClear());
    conn.clear();

    // now kludge back GraphProgress and GeneratedDlls
    if (gprogress)
    {
        VStringBuffer xpath("/GraphProgress/%s", wuid);
        conn.setown(querySDS().connect(xpath, myProcessSession(), RTM_LOCK_WRITE|RTM_CREATE_QUERY, SDS_LOCK_TIMEOUT));
        if (conn)
        {
            IPropertyTree *groot = conn->queryRoot();
            if (groot->hasChildren())
                WARNLOG("restoreWorkUnit WUID %s graphprogress already exists, replacing",wuid);
            groot->setPropTree(NULL, gprogress.getClear());
        }
    }

    if (generatedDlls)
    {
        Owned<IPropertyTreeIterator> dlls = generatedDlls->getElements("GeneratedDll");
        for(dlls->first(); dlls->isValid(); dlls->next())
        {
            IPropertyTree & dll = dlls->query();
            char const * name = dll.queryProp("@name");
            char const * kind = dll.queryProp("@kind");
            char const * location = dll.queryProp("@location");
            Owned<IDllEntry> got = queryDllServer().getEntry(name);
            if (!got)
            {
                RemoteFilename dstRfn;
                dstRfn.setRemotePath(location);
                StringBuffer srcPath(base);
                addPathSepChar(srcPath);
                dstRfn.getTail(srcPath);
                OwnedIFile srcFile = createIFile(srcPath);
                OwnedIFile dstFile = createIFile(dstRfn);
                copyFile(dstFile, srcFile);
                queryDllServer().registerDll(name, kind, location);
            }
        }
    }
    if (associatedFiles)
    {
        Owned<IPropertyTreeIterator> associated = associatedFiles->getElements("*");
        ForEach(*associated)
        {
            IPropertyTree &file = associated->query();
            const char *filename = file.queryProp("@filename");
            SocketEndpoint ep(file.queryProp("@ip"));
            RemoteFilename rfn;
            rfn.setPath(ep, filename);
            OwnedIFile dstFile = createIFile(rfn);
            StringBuffer srcPath(base), name;
            addPathSepChar(srcPath);
            rfn.getTail(name);
            srcPath.append(name);
            if (generatedDlls)
            {
                VStringBuffer gDllPath("GeneratedDll[@name=\"%s\"]", name.str());
                if (generatedDlls->hasProp(gDllPath))
                    continue; // generated dlls handled separately - see above
            }

            OwnedIFile srcFile = createIFile(srcPath);
            if (srcFile->exists())
            {
                try
                {
                    copyFile(dstFile, srcFile);
                }
                catch (IException *e)
                {
                    VStringBuffer msg("Failed to restore associated file '%s' to destination '%s'", srcFile->queryFilename(), dstFile->queryFilename());
                    EXCLOG(e, msg.str());
                    e->Release();
                }
            }
        }
    }
    return true;
}

void CLocalWorkUnit::loadXML(const char *xml)
{
    CriticalBlock block(crit);
    init();
    assertex(xml);
    p.setown(createPTreeFromXMLString(xml));
}

void CLocalWorkUnit::serialize(MemoryBuffer &tgt)
{
    CriticalBlock block(crit);
    StringBuffer x;
    tgt.append(exportWorkUnitToXML(this, x, false, false).str());
}

void CLocalWorkUnit::deserialize(MemoryBuffer &src)
{
    CriticalBlock block(crit);
    StringAttr value;
    src.read(value);
    loadXML(value);
}

void CLocalWorkUnit::notify(SubscriptionId id, const char *xpath, SDSNotifyFlags flags, unsigned valueLen, const void *valueData)
{
    dirty = true;
}

void CLocalWorkUnit::abort()
{
    abortDirty = true;
}

void CLocalWorkUnit::requestAbort()
{
    CriticalBlock block(crit);
    abortWorkUnit(p->queryName());
}

void CLocalWorkUnit::subscribe(WUSubscribeOptions options)
{
    CriticalBlock block(crit);
    bool subscribeAbort = false;
    bool subscribeChange = false;
    bool needChildren = true;
    switch (options)
    {
    case SubscribeOptionAbort:
        subscribeAbort = true;
        break;
    case SubscribeOptionRunningState:
        needChildren = false;
    case SubscribeOptionAnyState:
        subscribeAbort = true;
        subscribeChange = true;
        break;
    case SubscribeOptionProgress:
    case SubscribeOptionAll:
        subscribeChange = true;
        break;
    }
    if (subscribeChange)
    {
        if (changeWatcher && changeWatcher->watchingChildren() != needChildren)
        {
            changeWatcher->unsubscribe();
            changeWatcher.clear();
        }
        if (!changeWatcher)
        {
            changeWatcher.setown(new CWorkUnitWatcher(this, p->queryName(), needChildren));
            dirty = true;
        }
    }
    if (subscribeAbort && !abortWatcher)
    {
        abortWatcher.setown(new CWorkUnitAbortWatcher(this, p->queryName()));
        abortDirty = true;
    }
}

void CLocalWorkUnit::forceReload()
{
    dirty = true;
    reload();
}

bool CLocalWorkUnit::reload()
{
    CriticalBlock block(crit);
    if (dirty)
    {
        if (!connectAtRoot)
        {
            StringBuffer wuRoot;
            getXPath(wuRoot, p->queryName());
            IRemoteConnection *newconn = factory->sdsManager->connect(wuRoot.str(), factory->session, 0, SDS_LOCK_TIMEOUT);
            if (!newconn)
                throw MakeStringException(WUERR_ConnectFailed, "Could not connect to workunit %s (deleted?)",p->queryName());
            connection.setown(newconn);
            connectAtRoot = true;
        }
        else
            connection->reload();
        init();
        p.setown(connection->getRoot());
        return true;
    }
    return false;
}

void CLocalWorkUnit::unsubscribe()
{
    CriticalBlock block(crit);
    if (abortWatcher)
    {
        abortWatcher->unsubscribe();
        abortWatcher.clear();
    }
    if (changeWatcher)
    {
        changeWatcher->unsubscribe();
        changeWatcher.clear();
    }
}

void CLocalWorkUnit::unlockRemote(bool commit)
{
    CriticalBlock block(crit);
    locked.unlock();
    if (commit)  
    {
        try
        {
            assertex(connectAtRoot);
            //MORE: I'm not convinced this is useful...
            setStatistic(queryStatisticsComponentType(), queryStatisticsComponentName(), SSTglobal, NULL, StWhenWorkunitModified, NULL, getTimeStampNowValue(), 1, 0, StatsMergeReplace);
            try { connection->commit(); }
            catch (IException *e)
            { 
                EXCLOG(e, "Error during workunit commit");
                connection->rollback();
                connection->changeMode(0, SDS_LOCK_TIMEOUT);
                throw;
            }
            connection->changeMode(0, SDS_LOCK_TIMEOUT);
        }
        catch (IException *E)
        {
            StringBuffer s;
            PrintLog("Failed to release write lock on workunit: %s", E->errorMessage(s).str());
            throw;
        }
    }
}

IWorkUnit &CLocalWorkUnit::lockRemote(bool commit)
{
    if (secMgr)
        checkWuSecAccess(*this, *secMgr.get(), secUser.get(), SecAccess_Write, "write lock", true, true);
    locked.lock();
    CriticalBlock block(crit);
    if (commit)
    {
        try
        {
            StringBuffer wuRoot;
            getXPath(wuRoot, p->queryName());
            if (connection&&connectAtRoot) 
                connection->changeMode(RTM_LOCK_WRITE,SDS_LOCK_TIMEOUT);
            else 
                connection.setown(factory->sdsManager->connect(wuRoot.str(), factory->session, RTM_LOCK_WRITE, SDS_LOCK_TIMEOUT));
            if (!connection)
                throw MakeStringException(WUERR_LockFailed, "Failed to get connection for xpath %s", wuRoot.str());
            connectAtRoot = true;
            init();
            p.setown(connection->getRoot());
        }
        catch (IException *E)
        {
            StringBuffer s;
            PrintLog("Failed to get write lock on workunit: %s", E->errorMessage(s).str());
            locked.unlock();
            throw;
        }
    }
    return *new CLockedWorkUnit(LINK(this));
}

void CLocalWorkUnit::commit()
{
    CriticalBlock block(crit);
    assertex(connectAtRoot);
    if (connection)
        connection->commit();
}

IWorkUnit& CLocalWorkUnit::lock()
{
    return lockRemote(true);
}

IStringVal& CLocalWorkUnit::getWuid(IStringVal &str) const
{
    CriticalBlock block(crit);
    str.set(p->queryName());
    return str;
}

unsigned CLocalWorkUnit::getDebugAgentListenerPort() const
{
    CriticalBlock block(crit);
    return p->getPropInt("@DebugListenerPort", 0);
}

void CLocalWorkUnit::setDebugAgentListenerPort(unsigned port)
{
    CriticalBlock block(crit);
    p->setPropInt("@DebugListenerPort", port);
}

IStringVal& CLocalWorkUnit::getDebugAgentListenerIP(IStringVal &ip) const
{
    CriticalBlock block(crit);
    ip.set(p->queryProp("@DebugListenerIP"));
    return ip;
}

void CLocalWorkUnit::setDebugAgentListenerIP(const char * ip)
{
    CriticalBlock block(crit);
    p->setProp("@DebugListenerIP", ip);
}

IStringVal& CLocalWorkUnit::getSecurityToken(IStringVal &str) const
{
    CriticalBlock block(crit);
    str.set(p->queryProp("@token"));
    return str;
}

void CLocalWorkUnit::setSecurityToken(const char *value)
{
    CriticalBlock block(crit);
    p->setProp("@token", value);
}

bool CLocalWorkUnit::getRunningGraph(IStringVal &graphName, WUGraphIDType &subId) const
{
    return CConstGraphProgress::getRunningGraph(p->queryName(), graphName, subId);
}

void CLocalWorkUnit::setJobName(const char *value)
{
    CriticalBlock block(crit);
    p->setProp("@jobName", value);
}

IStringVal& CLocalWorkUnit::getJobName(IStringVal &str) const
{
    CriticalBlock block(crit);
    str.set(p->queryProp("@jobName"));
    return str;
}

void CLocalWorkUnit::setClusterName(const char *value)
{
    CriticalBlock block(crit);
    p->setProp("@clusterName", value);
}

IStringVal& CLocalWorkUnit::getClusterName(IStringVal &str) const
{
    CriticalBlock block(crit);
    str.set(p->queryProp("@clusterName"));
    return str;
}

void CLocalWorkUnit::setAllowedClusters(const char *value)
{
    setDebugValue("allowedclusters",value, true);
}

IStringVal& CLocalWorkUnit::getAllowedClusters(IStringVal &str) const
{
    CriticalBlock block(crit);
    getDebugValue("allowedclusters",str);
    if (str.length()!=0)
        return str;
    str.set(p->queryProp("@clusterName"));
    return str;
}

void CLocalWorkUnit::setAllowAutoQueueSwitch(bool val)
{ 
    setDebugValueInt("allowautoqueueswitch",val?1:0,true);
}
    
bool CLocalWorkUnit::getAllowAutoQueueSwitch() const
{ 
    CriticalBlock block(crit);
    return getDebugValueBool("allowautoqueueswitch",false);
}


void CLocalWorkUnit::setLibraryInformation(const char * name, unsigned interfaceHash, unsigned definitionHash)
{
    StringBuffer suffix;

    if (name && *name)
        setApplicationValue("LibraryModule", "name", name, true);
    setApplicationValueInt("LibraryModule", "interfaceHash", interfaceHash, true);
    setApplicationValueInt("LibraryModule", "definitionHash", definitionHash, true);
    setApplicationValue("LibraryModule", "platform", appendLibrarySuffix(suffix).str(), true);
}

void CLocalWorkUnit::remoteCheckAccess(IUserDescriptor *user, bool writeaccess) const
{
    unsigned auditflags = DALI_LDAP_AUDIT_REPORT|DALI_LDAP_READ_WANTED;
    if (writeaccess)
        auditflags |= DALI_LDAP_WRITE_WANTED;
    int perm = 255;
    const char *scopename = p->queryProp("@scope");
    if (scopename&&*scopename) {
        if (!user)
            user = queryUserDescriptor();
        perm = querySessionManager().getPermissionsLDAP("workunit",scopename,user,auditflags);
        if (perm<0) {
            if (perm==-1) 
                perm = 255;
            else 
                perm = 0;
        }
    }
    if (!HASREADPERMISSION(perm)) {
        SCMStringBuffer wuid;
        getWuid(wuid);
        throw MakeStringException(WUERR_WorkunitAccessDenied, "Read access denied for workunit %s",wuid.s.str());
    }
    if (writeaccess&&!HASWRITEPERMISSION(perm)) {
        SCMStringBuffer wuid;
        getWuid(wuid);
        throw MakeStringException(WUERR_WorkunitAccessDenied, "Write access denied for workunit %s",wuid.s.str());
    }
}


void CLocalWorkUnit::setUser(const char * value) 
{ 
    CriticalBlock block(crit);
    p->setProp("@submitID", value); 
}

IStringVal& CLocalWorkUnit::getUser(IStringVal &str) const 
{
    CriticalBlock block(crit);
    str.set(p->queryProp("@submitID"));
    return str;
}

void CLocalWorkUnit::setWuScope(const char * value) 
{ 
    CriticalBlock block(crit);
    p->setProp("@scope", value); 
}

IStringVal& CLocalWorkUnit::getWuScope(IStringVal &str) const 
{
    CriticalBlock block(crit);
    str.set(p->queryProp("@scope"));
    return str;
}

mapEnums priorityClasses[] = {
   { PriorityClassUnknown, "unknown" },
   { PriorityClassLow, "low" },
   { PriorityClassNormal, "normal" },
   { PriorityClassHigh, "high" },
   { PriorityClassSize, NULL },
};

void CLocalWorkUnit::setPriority(WUPriorityClass cls) 
{
    CriticalBlock block(crit);
    setEnum(p, "@priorityClass", cls, priorityClasses);
}

WUPriorityClass CLocalWorkUnit::getPriority() const 
{
    CriticalBlock block(crit);
    return (WUPriorityClass) getEnum(p, "@priorityClass", priorityClasses);
}

mapEnums states[] = {
   { WUStateUnknown, "unknown" },
   { WUStateCompiled, "compiled" },
   { WUStateRunning, "running" },
   { WUStateCompleted, "completed" },
   { WUStateFailed, "failed" },
   { WUStateArchived, "archived" },
   { WUStateAborting, "aborting" },
   { WUStateAborted, "aborted" },
   { WUStateBlocked, "blocked" },
   { WUStateSubmitted, "submitted" },
   { WUStateScheduled, "scheduled" },
   { WUStateCompiling, "compiling" },
   { WUStateWait, "wait" },
   { WUStateUploadingFiles, "uploading_files" },
   { WUStateDebugPaused, "debugging" },
   { WUStateDebugRunning, "debug_running" },
   { WUStatePaused, "paused" },
   { WUStateSize, NULL }
};

const char * getWorkunitStateStr(WUState state)
{
    return states[state].str;
}

IConstWorkUnitIterator * CWorkUnitFactory::getWorkUnitsByState(WUState state)
{
    StringBuffer path("*");
    path.append("[@state=\"").append(getEnumText(state, states)).append("\"]");
    return getWorkUnitsByXPath(path.str());
}
IConstWorkUnitIterator * CSecureWorkUnitFactory::getWorkUnitsByState(WUState state)
{
    StringBuffer path("*");
    path.append("[@state=\"").append(getEnumText(state, states)).append("\"]");
    return factory->getWorkUnitsByXPath(path.str(), secMgr.get(), secUser.get());
}

void CLocalWorkUnit::setState(WUState value) 
{
    CriticalBlock block(crit);
    if (value==WUStateAborted || value==WUStatePaused || value==WUStateCompleted || value==WUStateFailed || value==WUStateSubmitted || value==WUStateWait)
    {
        if (abortWatcher)
        {
            abortWatcher->unsubscribe();
            abortWatcher.clear();
        }
        StringBuffer apath;
        apath.append("/WorkUnitAborts/").append(p->queryName());
        if(factory)
        {
            Owned<IRemoteConnection> acon = factory->sdsManager->connect(apath.str(), factory->session, RTM_LOCK_WRITE|RTM_LOCK_SUB, SDS_LOCK_TIMEOUT);
            if (acon)
                acon->close(true);
        }
    }
    setEnum(p, "@state", value, states);
    if (getDebugValueBool("monitorWorkunit", false))
    {
        switch(value)
        {
        case WUStateAborted:
            FLLOG(MCoperatorWarning, "Workunit %s aborted", p->queryName());
            break;
        case WUStateCompleted:
            FLLOG(MCoperatorProgress, "Workunit %s completed", p->queryName());
            break;
        case WUStateFailed:
            FLLOG(MCoperatorProgress, "Workunit %s failed", p->queryName());
            break;
        }
    }
    p->removeProp("@stateEx");
}

void CLocalWorkUnit::setStateEx(const char * text)
{
    CriticalBlock block(crit);
    p->setProp("@stateEx", text);
}

void CLocalWorkUnit::setAgentSession(__int64 sessionId)
{
    CriticalBlock block(crit);
    p->setPropInt64("@agentSession", sessionId);
}

bool CLocalWorkUnit::aborting() const 
{
    CriticalBlock block(crit);
    if (abortDirty)
    {
        if (factory)
        {
            StringBuffer apath;
            apath.append("/WorkUnitAborts/").append(p->queryName());
            Owned<IRemoteConnection> acon = factory->sdsManager->connect(apath.str(), factory->session, 0, SDS_LOCK_TIMEOUT);
            if (acon)
                abortState = acon->queryRoot()->getPropInt(NULL)!=0;
            else
                abortState = false;
        }
        abortDirty = false;
    }
    return abortState;
}

bool CLocalWorkUnit::getIsQueryService() const 
{
    CriticalBlock block(crit);
    return p->getPropBool("@isQueryService", false);
}

void CLocalWorkUnit::setIsQueryService(bool value) 
{
    CriticalBlock block(crit);
    p->setPropBool("@isQueryService", value);
}

void CLocalWorkUnit::checkAgentRunning(WUState & state) 
{
    if (queryDaliServerVersion().compare("2.1")<0)
        return;
    switch(state)
    {
    case WUStateRunning:
    case WUStateDebugPaused:
    case WUStateDebugRunning:
    case WUStateBlocked:
    case WUStateAborting:
    case WUStateCompiling:
    case WUStatePaused:
        {
            SessionId agent = getAgentSession();
            if((agent>0) && querySessionManager().sessionStopped(agent, 0))
            {
                forceReload();
                state = (WUState) getEnum(p, "@state", states);
                bool isecl=state==WUStateCompiling;
                if (aborting())
                    state = WUStateAborted;
                else if (state==WUStateRunning || state==WUStatePaused || state==WUStateDebugPaused || state==WUStateDebugRunning || state==WUStateBlocked || state==WUStateCompiling)
                    state = WUStateFailed;
                else
                    return;
                WARNLOG("checkAgentRunning terminated: %"I64F"d state = %d",(__int64)agent,(int)state);
                Owned<IWorkUnit> w = &lock();
                w->setState(state);
                Owned<IWUException> e = w->createException();
                WUAction action = w->getAction();
                switch (action)
                {
                    case WUActionPause:
                    case WUActionPauseNow:
                    case WUActionResume:
                        w->setAction(WUActionUnknown);
                }
                if(isecl)
                {
                    e->setExceptionCode(1001);
                    e->setExceptionMessage("EclServer terminated unexpectedly");
                }
                else
                {
                    e->setExceptionCode(1000);
                    e->setExceptionMessage("Workunit terminated unexpectedly");
                }
            }
        }
    }
}

WUState CLocalWorkUnit::getState() const 
{
    CriticalBlock block(crit);
    WUState state = (WUState) getEnum(p, "@state", states);
    switch (state)
    {
    case WUStateRunning:
    case WUStateDebugPaused:
    case WUStateDebugRunning:
    case WUStateBlocked:
    case WUStateCompiling:
        if (aborting())
            state = WUStateAborting;
        break;
    case WUStateSubmitted:
        if (aborting())
            state = WUStateAborted;
        break;
    }
    const_cast<CLocalWorkUnit *>(this)->checkAgentRunning(state); //need const_cast as will change state if agent has died
    return state;
}

IStringVal& CLocalWorkUnit::getStateEx(IStringVal & str) const 
{
    CriticalBlock block(crit);
    str.set(p->queryProp("@stateEx"));
    return str;
}

__int64 CLocalWorkUnit::getAgentSession() const
{
    CriticalBlock block(crit);
    return p->getPropInt64("@agentSession", -1);
}

unsigned CLocalWorkUnit::getAgentPID() const
{
    CriticalBlock block(crit);
    return p->getPropInt("@agentPID", -1);
}

IStringVal& CLocalWorkUnit::getStateDesc(IStringVal &str) const 
{
    // MORE - not sure about this - may prefer a separate interface
    CriticalBlock block(crit);
    try
    {
        str.set(getEnumText(getState(), states));
    }
    catch (...)
    {
        str.set("???");
    }
    return str;
}

mapEnums actions[] = {
   { WUActionUnknown, "unknown" },
   { WUActionCompile, "compile" },
   { WUActionCheck, "check" },
   { WUActionRun, "run" },
   { WUActionExecuteExisting, "execute" },
   { WUActionPause, "pause" },
   { WUActionPauseNow, "pausenow" },
   { WUActionResume, "resume" },
   { WUActionSize, NULL },
};

void CLocalWorkUnit::setAction(WUAction value) 
{
    CriticalBlock block(crit);
    setEnum(p, "Action", value, actions);
}

WUAction CLocalWorkUnit::getAction() const 
{
    CriticalBlock block(crit);
    return (WUAction) getEnum(p, "Action", actions);
}

IStringVal& CLocalWorkUnit::getActionEx(IStringVal & str) const
{
    CriticalBlock block(crit);
    str.set(p->queryProp("Action"));
    return str;
}

IStringVal& CLocalWorkUnit::getApplicationValue(const char *app, const char *propname, IStringVal &str) const
{
    CriticalBlock block(crit);
    StringBuffer prop("Application/");
    prop.append(app).append('/').append(propname);
    str.set(p->queryProp(prop.str())); 
    return str;
}

int CLocalWorkUnit::getApplicationValueInt(const char *app, const char *propname, int defVal) const
{
    CriticalBlock block(crit);
    StringBuffer prop("Application/");
    prop.append(app).append('/').append(propname);
    return p->getPropInt(prop.str(), defVal); 
}

IConstWUAppValueIterator& CLocalWorkUnit::getApplicationValues() const
{
    CriticalBlock block(crit);
    appvalues.load(p,"Application/*");
    return *new CArrayIteratorOf<IConstWUAppValue,IConstWUAppValueIterator> (appvalues, 0, (IConstWorkUnit *) this);
}


void CLocalWorkUnit::setApplicationValue(const char *app, const char *propname, const char *value, bool overwrite)
{
    CriticalBlock block(crit);
    StringBuffer prop("Application/");
    prop.append(app).append('/').append(propname);
    if (overwrite || !p->hasProp(prop.str()))
    {
        // MORE - not sure these lines should be needed....
        StringBuffer sp;
        p->setProp(sp.append("Application").str(), ""); 
        p->setProp(sp.append('/').append(app).str(), ""); 
        p->setProp(prop.str(), value); 
    }
}

void CLocalWorkUnit::setApplicationValueInt(const char *app, const char *propname, int value, bool overwrite)
{
    CriticalBlock block(crit);
    StringBuffer prop("Application/");
    prop.append(app).append('/').append(propname);
    if (overwrite || !p->hasProp(prop.str()))
    {
        // MORE - not sure these lines should be needed....
        StringBuffer sp;
        p->setProp(sp.append("Application").str(), ""); 
        p->setProp(sp.append('/').append(app).str(), ""); 
        p->setPropInt(prop.str(), value); 
    }
}

void CLocalWorkUnit::setPriorityLevel(int level) 
{
    CriticalBlock block(crit);
    p->setPropInt("PriorityFlag",  level);
}

int CLocalWorkUnit::getPriorityLevel() const 
{
    CriticalBlock block(crit);
    return p->getPropInt("PriorityFlag"); 
}

int calcPriorityValue(const IPropertyTree * p)
{
    int priority = p->getPropInt("PriorityFlag");
    switch((WUPriorityClass) getEnum(p, "@priorityClass", priorityClasses))
    {
    case PriorityClassLow:
        priority -= 100;
        break;
    case PriorityClassHigh:
        priority += 100;
        break;
    }
    return priority;
}


int CLocalWorkUnit::getPriorityValue() const 
{
    CriticalBlock block(crit);
    return calcPriorityValue(p);
}

void CLocalWorkUnit::setRescheduleFlag(bool value) 
{
    CriticalBlock block(crit);
    p->setPropInt("RescheduleFlag", (int) value); 
}

bool CLocalWorkUnit::getRescheduleFlag() const 
{
    CriticalBlock block(crit);
    return p->getPropInt("RescheduleFlag") != 0; 
}

class NullIStringIterator : public CInterface, extends IStringIterator
{
public:
    IMPLEMENT_IINTERFACE;
    bool first() { return false; }
    bool next()  { return false; }
    bool isValid()  { return false; }
    IStringVal & str(IStringVal & str) { return str; }

};

ClusterType getClusterType(const char * platform, ClusterType dft)
{
    if (stricmp(platform, "thor") == 0)
        return ThorLCRCluster;
    if (stricmp(platform, "thorlcr") == 0)
        return ThorLCRCluster;
    if (stricmp(platform, "hthor") == 0)
        return HThorCluster;
    if (stricmp(platform, "roxie") == 0)
        return RoxieCluster;
    return dft;
}

const char *clusterTypeString(ClusterType clusterType, bool lcrSensitive)
{
    switch (clusterType)
    {
    case ThorLCRCluster:
        if (lcrSensitive)
            return "thorlcr";
        return "thor";
    case RoxieCluster:
        return "roxie";
    case HThorCluster:
        return "hthor";
    }
    throwUnexpected();
}

IPropertyTree *queryRoxieProcessTree(IPropertyTree *environment, const char *process)
{
    if (!process || !*process)
        return NULL;
    VStringBuffer xpath("Software/RoxieCluster[@name=\"%s\"]", process);
    return environment->queryPropTree(xpath.str());
}

void getRoxieProcessServers(IPropertyTree *roxie, SocketEndpointArray &endpoints)
{
    if (!roxie)
        return;
    Owned<IPropertyTreeIterator> servers = roxie->getElements("RoxieServerProcess");
    ForEach(*servers)
    {
        IPropertyTree &server = servers->query();
        const char *netAddress = server.queryProp("@netAddress");
        if (netAddress && *netAddress)
        {
            SocketEndpoint ep(netAddress, server.getPropInt("@port", 9876));
            endpoints.append(ep);
        }
    }
}

void getRoxieProcessServers(const char *process, SocketEndpointArray &servers)
{
    Owned<IEnvironmentFactory> factory = getEnvironmentFactory();
    Owned<IConstEnvironment> env = factory->openEnvironment();
    if (!env)
        return;
    Owned<IPropertyTree> root = &env->getPTree();
    getRoxieProcessServers(queryRoxieProcessTree(root, process), servers);
}

class CEnvironmentClusterInfo: public CInterface, implements IConstWUClusterInfo
{
    StringAttr name;
    StringAttr serverQueue;
    StringAttr agentQueue;
    StringAttr roxieProcess;
    SocketEndpointArray roxieServers;
    StringAttr thorQueue;
    StringArray thorProcesses;
    StringArray primaryThorProcesses;
    StringAttr prefix;
    StringAttr ldapUser;
    StringBuffer ldapPassword;
    ClusterType platform;
    unsigned clusterWidth;

public:
    IMPLEMENT_IINTERFACE;
    CEnvironmentClusterInfo(const char *_name, const char *_prefix, IPropertyTree *agent, IArrayOf<IPropertyTree> &thors, IPropertyTree *roxie)
        : name(_name), prefix(_prefix)
    {
        StringBuffer queue;
        if (thors.ordinality())
        {
            thorQueue.set(getClusterThorQueueName(queue.clear(), name));
            clusterWidth = 0;
            bool isMultiThor = (thors.length() > 1);
            ForEachItemIn(i,thors) 
            {
                IPropertyTree &thor = thors.item(i);
                const char* thorName = thor.queryProp("@name");
                thorProcesses.append(thorName);
                if (!isMultiThor)
                    primaryThorProcesses.append(thorName);
                else
                {
                    const char *nodeGroup = thor.queryProp("@nodeGroup");
                    if (!nodeGroup || strieq(nodeGroup, thorName))
                        primaryThorProcesses.append(thorName);
                }
                unsigned nodes = thor.getCount("ThorSlaveProcess");
                if (!nodes)
                    throw MakeStringException(WUERR_MismatchClusterSize,"CEnvironmentClusterInfo: Thor cluster can not have 0 slave processes");
                unsigned ts = nodes * thor.getPropInt("@slavesPerNode", 1);
                if (clusterWidth && (ts!=clusterWidth)) 
                    throw MakeStringException(WUERR_MismatchClusterSize,"CEnvironmentClusterInfo: mismatched thor sizes in cluster");
                clusterWidth = ts;
                bool islcr = !thor.getPropBool("@Legacy");
                if (!islcr)
                    throw MakeStringException(WUERR_MismatchThorType,"CEnvironmentClusterInfo: Legacy Thor no longer supported");
            }
            platform = ThorLCRCluster;
        }
        else if (roxie)
        {
            roxieProcess.set(roxie->queryProp("@name"));
            platform = RoxieCluster;
            getRoxieProcessServers(roxie, roxieServers);
            clusterWidth = roxieServers.length();
            ldapUser.set(roxie->queryProp("@ldapUser"));
            StringBuffer encPassword = roxie->queryProp("@ldapPassword");
            if (encPassword.length())
                decrypt(ldapPassword, encPassword);
        }
        else 
        {
            clusterWidth = 1;
            platform = HThorCluster;
        }

        if (agent)
        {
            assertex(!roxie);
            agentQueue.set(getClusterEclAgentQueueName(queue.clear(), name));
        }
        else if (roxie)
            agentQueue.set(getClusterRoxieQueueName(queue.clear(), name));
        // MORE - does this need to be conditional?
        serverQueue.set(getClusterEclCCServerQueueName(queue.clear(), name));
    }
    IStringVal & getName(IStringVal & str) const
    {
        str.set(name.get());
        return str;
    }
    IStringVal & getScope(IStringVal & str) const
    {
        str.set(prefix.get());
        return str;
    }
    IStringVal & getAgentQueue(IStringVal & str) const
    {
        str.set(agentQueue);
        return str;
    }
    virtual IStringVal & getServerQueue(IStringVal & str) const
    {
        str.set(serverQueue);
        return str;
    }
    IStringVal & getThorQueue(IStringVal & str) const
    {
        str.set(thorQueue);
        return str;
    }
    unsigned getSize() const 
    {
        return clusterWidth;
    }
    virtual ClusterType getPlatform() const
    {
        return platform;
    }
    IStringVal & getRoxieProcess(IStringVal & str) const
    {
        str.set(roxieProcess.get());
        return str;
    }
    const StringArray & getThorProcesses() const
    {
        return thorProcesses;
    }
    const StringArray & getPrimaryThorProcesses() const
    {
        return primaryThorProcesses;
    }

    const SocketEndpointArray & getRoxieServers() const
    {
        return roxieServers;
    }
    const char *getLdapUser() const
    {
        return ldapUser.get();
    }
    virtual const char *getLdapPassword() const
    {
        return ldapPassword.str();
    }
};

IStringVal &getProcessQueueNames(IStringVal &ret, const char *process, const char *type, const char *suffix)
{
    if (process)
    {
        Owned<IEnvironmentFactory> factory = getEnvironmentFactory();
        Owned<IConstEnvironment> env = factory->openEnvironment();
        if (env)
        {
            Owned<IPropertyTree> root = &env->getPTree();
            StringBuffer queueNames;
            StringBuffer xpath;
            xpath.appendf("%s[@process=\"%s\"]", type, process);
            Owned<IPropertyTreeIterator> targets = root->getElements("Software/Topology/Cluster");
            ForEach(*targets)
            {
                IPropertyTree &target = targets->query();
                if (target.hasProp(xpath))
                {
                    if (queueNames.length())
                        queueNames.append(',');
                    queueNames.append(target.queryProp("@name")).append(suffix);
                }
            }
            ret.set(queueNames);
        }
    }
    return ret;
}

#define ROXIE_QUEUE_EXT ".roxie"
#define THOR_QUEUE_EXT ".thor"
#define ECLCCSERVER_QUEUE_EXT ".eclserver"
#define ECLSERVER_QUEUE_EXT ECLCCSERVER_QUEUE_EXT
#define ECLSCHEDULER_QUEUE_EXT ".eclscheduler"
#define ECLAGENT_QUEUE_EXT ".agent"

extern WORKUNIT_API IStringVal &getEclCCServerQueueNames(IStringVal &ret, const char *process)
{
    return getProcessQueueNames(ret, process, "EclCCServerProcess", ECLCCSERVER_QUEUE_EXT);
}

extern WORKUNIT_API IStringVal &getEclServerQueueNames(IStringVal &ret, const char *process)
{
    return getProcessQueueNames(ret, process, "EclServerProcess", ECLSERVER_QUEUE_EXT); // shares queue name with EclCCServer
}

extern WORKUNIT_API IStringVal &getEclSchedulerQueueNames(IStringVal &ret, const char *process)
{
    return getProcessQueueNames(ret, process, "EclSchedulerProcess", ECLSCHEDULER_QUEUE_EXT); // Shares deployment/config with EclCCServer
}

extern WORKUNIT_API IStringVal &getAgentQueueNames(IStringVal &ret, const char *process)
{
    return getProcessQueueNames(ret, process, "EclAgentProcess", ECLAGENT_QUEUE_EXT);
}

extern WORKUNIT_API IStringVal &getRoxieQueueNames(IStringVal &ret, const char *process)
{
    return getProcessQueueNames(ret, process, "RoxieCluster", ROXIE_QUEUE_EXT);
}

extern WORKUNIT_API IStringVal &getThorQueueNames(IStringVal &ret, const char *process)
{
    return getProcessQueueNames(ret, process, "ThorCluster", THOR_QUEUE_EXT);
}

extern WORKUNIT_API StringBuffer &getClusterThorQueueName(StringBuffer &ret, const char *cluster)
{
    return ret.append(cluster).append(THOR_QUEUE_EXT);
}

extern WORKUNIT_API StringBuffer &getClusterThorGroupName(StringBuffer &ret, const char *cluster)
{
    Owned<IEnvironmentFactory> factory = getEnvironmentFactory();
    Owned<IConstEnvironment> env = factory->openEnvironment();
    if (env)
    {
        Owned<IPropertyTree> root = &env->getPTree();
        StringBuffer path;
        path.append("Software/ThorCluster[@name=\"").append(cluster).append("\"]");
        IPropertyTree * child = root->queryPropTree(path);
        if (child)
            getClusterGroupName(*child, ret);
    }

    return ret;
}

extern WORKUNIT_API StringBuffer &getClusterRoxieQueueName(StringBuffer &ret, const char *cluster)
{
    return ret.append(cluster).append(ROXIE_QUEUE_EXT);
}

extern WORKUNIT_API StringBuffer &getClusterEclCCServerQueueName(StringBuffer &ret, const char *cluster)
{
    return ret.append(cluster).append(ECLCCSERVER_QUEUE_EXT);
}

extern WORKUNIT_API StringBuffer &getClusterEclServerQueueName(StringBuffer &ret, const char *cluster)
{
    return ret.append(cluster).append(ECLSERVER_QUEUE_EXT);
}

extern WORKUNIT_API StringBuffer &getClusterEclAgentQueueName(StringBuffer &ret, const char *cluster)
{
    return ret.append(cluster).append(ECLAGENT_QUEUE_EXT);
}

extern WORKUNIT_API IStringIterator *getTargetClusters(const char *processType, const char *processName)
{
    Owned<CStringArrayIterator> ret = new CStringArrayIterator;
    Owned<IEnvironmentFactory> factory = getEnvironmentFactory();
    Owned<IConstEnvironment> env = factory->openEnvironment();
    if (env)
    {
        Owned<IPropertyTree> root = &env->getPTree();
        StringBuffer xpath;
        xpath.appendf("%s", processType ? processType : "*");
        if (processName && *processName)
            xpath.appendf("[@process=\"%s\"]", processName);
        Owned<IPropertyTreeIterator> targets = root->getElements("Software/Topology/Cluster");
        ForEach(*targets)
        {
            IPropertyTree &target = targets->query();
            if (target.hasProp(xpath))
            {
                ret->append(target.queryProp("@name"));
            }
        }
    }
    return ret.getClear();
}

extern WORKUNIT_API bool isProcessCluster(const char *process)
{
    if (!process || !*process)
        return false;
    Owned<IEnvironmentFactory> factory = getEnvironmentFactory();
    Owned<IConstEnvironment> env = factory->openEnvironment();
    if (!env)
        return false;

    Owned<IPropertyTree> root = &env->getPTree();
    VStringBuffer xpath("Software/*Cluster[@name=\"%s\"]", process);
    return root->hasProp(xpath.str());
}

extern WORKUNIT_API bool isProcessCluster(const char *remoteDali, const char *process)
{
    if (!remoteDali || !*remoteDali)
        return isProcessCluster(process);
    if (!process || !*process)
        return false;
    Owned<INode> remote = createINode(remoteDali, 7070);
    if (!remote)
        return false;

    //Cannot use getEnvironmentFactory() since it is using a remotedali
    VStringBuffer xpath("Environment/Software/*Cluster[@name=\"%s\"]/@name", process);
    try
    {
        Owned<IPropertyTreeIterator> clusters = querySDS().getElementsRaw(xpath, remote, 1000*60*1);
        return clusters->first();
    }
    catch (IException *E)
    {
        StringBuffer msg;
        E->errorMessage(msg);
        DBGLOG("Exception validating cluster %s/%s: %s", remoteDali, xpath.str(), msg.str());
        E->Release();
    }
    return true;
}

IConstWUClusterInfo* getTargetClusterInfo(IPropertyTree *environment, IPropertyTree *cluster)
{
    const char *clustname = cluster->queryProp("@name");

    // MORE - at the moment configenf specifies eclagent and thor queues by (in effect) placing an 'example' thor or eclagent in the topology 
    // that uses the queue that will be used.
    // We should and I hope will change that, at which point the code below gets simpler

    StringBuffer prefix(cluster->queryProp("@prefix"));
    prefix.toLowerCase();

    StringBuffer xpath;
    StringBuffer querySetName;
    
    IPropertyTree *agent = NULL;
    const char *agentName = cluster->queryProp("EclAgentProcess/@process");
    if (agentName) 
    {
        xpath.clear().appendf("Software/EclAgentProcess[@name=\"%s\"]", agentName);
        agent = environment->queryPropTree(xpath.str());
    }
    Owned<IPropertyTreeIterator> ti = cluster->getElements("ThorCluster");
    IArrayOf<IPropertyTree> thors;
    ForEach(*ti) 
    {
        const char *thorName = ti->query().queryProp("@process");
        if (thorName) 
        {
            xpath.clear().appendf("Software/ThorCluster[@name=\"%s\"]", thorName);
            thors.append(*environment->getPropTree(xpath.str()));
        }
    }
    const char *roxieName = cluster->queryProp("RoxieCluster/@process");
    return new CEnvironmentClusterInfo(clustname, prefix, agent, thors, queryRoxieProcessTree(environment, roxieName));
}

IPropertyTree* getTopologyCluster(Owned<IPropertyTree> &envRoot, const char *clustname)
{
    if (!clustname || !*clustname)
        return NULL;
    Owned<IEnvironmentFactory> factory = getEnvironmentFactory();
    Owned<IConstEnvironment> env = factory->openEnvironment();
    if (!env)
        return NULL;

    envRoot.setown(&env->getPTree());
    StringBuffer xpath;
    xpath.appendf("Software/Topology/Cluster[@name=\"%s\"]", clustname);
    return envRoot->getPropTree(xpath.str());
}

bool validateTargetClusterName(const char *clustname)
{
    Owned<IPropertyTree> envRoot;
    Owned<IPropertyTree> cluster = getTopologyCluster(envRoot, clustname);
    return (cluster.get()!=NULL);
}

IConstWUClusterInfo* getTargetClusterInfo(const char *clustname)
{
    Owned<IPropertyTree> envRoot;
    Owned<IPropertyTree> cluster = getTopologyCluster(envRoot, clustname);
    if (!cluster)
        return NULL;
    return getTargetClusterInfo(envRoot, cluster);
}

unsigned getEnvironmentClusterInfo(CConstWUClusterInfoArray &clusters)
{
    Owned<IEnvironmentFactory> factory = getEnvironmentFactory();
    Owned<IConstEnvironment> env = factory->openEnvironment();
    if (!env)
        return 0;

    Owned<IPropertyTree> root = &env->getPTree();
    return getEnvironmentClusterInfo(root, clusters);
}

unsigned getEnvironmentClusterInfo(IPropertyTree* environmentRoot, CConstWUClusterInfoArray &clusters)
{
    if (!environmentRoot)
        return 0;

    Owned<IPropertyTreeIterator> clusterIter = environmentRoot->getElements("Software/Topology/Cluster");
    ForEach(*clusterIter)
    {
        IPropertyTree &node = clusterIter->query();
        Owned<IConstWUClusterInfo> cluster = getTargetClusterInfo(environmentRoot, &node);
        clusters.append(*cluster.getClear());
    }
    return clusters.ordinality();
}

const char *getTargetClusterComponentName(const char *clustname, const char *processType, StringBuffer &name)
{
    if (!clustname)
        return NULL;

    Owned<IEnvironmentFactory> factory = getEnvironmentFactory();
    Owned<IConstEnvironment> env = factory->openEnvironment();
    if (!env)
        return NULL;

    Owned<IPropertyTree> root = &env->getPTree();
    StringBuffer xpath;

    xpath.appendf("Software/Topology/Cluster[@name=\"%s\"]", clustname);
    Owned<IPropertyTree> cluster = root->getPropTree(xpath.str());
    if (!cluster) 
        return NULL;

    StringBuffer xpath1;
    xpath1.appendf("%s/@process", processType);
    name.append(cluster->queryProp(xpath1.str()));
    return name.str();
}

unsigned getEnvironmentThorClusterNames(StringArray &thorNames, StringArray &groupNames, StringArray &targetNames, StringArray &queueNames)
{
    Owned<IEnvironmentFactory> factory = getEnvironmentFactory();
    Owned<IConstEnvironment> env = factory->openEnvironment();
    if (!env)
        return 0;

    Owned<IPropertyTree> root = &env->getPTree();
    Owned<IPropertyTreeIterator> allTargets = root->getElements("Software/Topology/Cluster");
    ForEach(*allTargets)
    {
        IPropertyTree &target = allTargets->query();
        const char *targetName = target.queryProp("@name");
        if (targetName && *targetName)
        {
            Owned<IPropertyTreeIterator> thorClusters = target.getElements("ThorCluster");
            ForEach(*thorClusters)
            {
                const char *thorName = thorClusters->query().queryProp("@process");
                VStringBuffer query("Software/ThorCluster[@name=\"%s\"]",thorName);
                IPropertyTree *thorCluster = root->queryPropTree(query.str());
                if (thorCluster)
                {
                    const char *groupName = thorCluster->queryProp("@nodeGroup");
                    if (!groupName||!*groupName)
                        groupName = thorName;
                    thorNames.append(thorName);
                    groupNames.append(groupName);
                    targetNames.append(targetName);
                    StringBuffer queueName(targetName);
                    queueNames.append(queueName.append(THOR_QUEUE_EXT));
                }
            }
        }
    }
    return thorNames.ordinality();
}


unsigned getEnvironmentHThorClusterNames(StringArray &eclAgentNames, StringArray &groupNames, StringArray &targetNames)
{
    Owned<IEnvironmentFactory> factory = getEnvironmentFactory();
    Owned<IConstEnvironment> env = factory->openEnvironment();
    if (!env)
        return 0;

    Owned<IPropertyTree> root = &env->getPTree();
    Owned<IPropertyTreeIterator> allEclAgents = root->getElements("Software/EclAgentProcess");
    ForEach(*allEclAgents)
    {
        IPropertyTree &eclAgent = allEclAgents->query();
        const char *eclAgentName = eclAgent.queryProp("@name");
        if (eclAgentName && *eclAgentName)
        {
            Owned<IPropertyTreeIterator> allTargets = root->getElements("Software/Topology/Cluster");
            ForEach(*allTargets)
            {
                IPropertyTree &target = allTargets->query();
                const char *targetName = target.queryProp("@name");
                if (targetName && *targetName)
                {
                    StringBuffer xpath;
                    xpath.appendf("EclAgentProcess[@process=\"%s\"]", eclAgentName);
                    if (target.hasProp(xpath) && !target.hasProp("ThorCluster"))
                    {
                        StringBuffer groupName("hthor__");
                        groupName.append(eclAgentName);

                        groupNames.append(groupName);
                        eclAgentNames.append(eclAgentName);
                        targetNames.append(targetName);
                    }
                }
            }
        }
    }
    return eclAgentNames.ordinality();
}


IStringVal& CLocalWorkUnit::getScope(IStringVal &str) const 
{
    CriticalBlock block(crit);
    if (p->hasProp("Debug/ForceScope"))
    {
        StringBuffer prefix(p->queryProp("Debug/ForceScope"));
        str.set(prefix.toLowerCase().str()); 
    }
    else
    {
        Owned <IConstWUClusterInfo> ci = getTargetClusterInfo(p->queryProp("@clusterName"));
        if (ci)
            ci->getScope(str); 
        else
            str.clear();
    }
    return str;
}

//Queries
void CLocalWorkUnit::setCodeVersion(unsigned codeVersion, const char * buildVersion, const char * eclVersion) 
{
    CriticalBlock block(crit);
    p->setPropInt("@codeVersion", codeVersion);
    p->setProp("@buildVersion", buildVersion);
    p->setProp("@eclVersion", eclVersion);
}

unsigned CLocalWorkUnit::getCodeVersion() const 
{
    CriticalBlock block(crit);
    return p->getPropInt("@codeVersion");
}

unsigned CLocalWorkUnit::getWuidVersion() const 
{
    CriticalBlock block(crit);
    return p->getPropInt("@wuidVersion");
}

void CLocalWorkUnit::getBuildVersion(IStringVal & buildVersion, IStringVal & eclVersion) const 
{
    CriticalBlock block(crit);
    buildVersion.set(p->queryProp("@buildVersion"));
    eclVersion.set(p->queryProp("@eclVersion"));
}

void CLocalWorkUnit::setCloneable(bool value) 
{
    CriticalBlock block(crit);
    p->setPropInt("@cloneable", value);
}

void CLocalWorkUnit::setIsClone(bool value) 
{
    CriticalBlock block(crit);
    p->setPropInt("@isClone", value);
}

bool CLocalWorkUnit::getCloneable() const 
{
    CriticalBlock block(crit);
    return p->getPropBool("@cloneable", false);
}

IUserDescriptor *CLocalWorkUnit::queryUserDescriptor() const
{
    CriticalBlock block(crit);
    if (!userDesc)
    {
        SCMStringBuffer token, user, password;
        getSecurityToken(token);
        SCMStringBuffer wuid;
        getWuid(wuid);
        extractToken(token.str(), wuid.str(), user, password);
        userDesc.setown(createUserDescriptor());
        userDesc->set(user.str(), password.str());
    }
    return userDesc;
}

bool CLocalWorkUnit::isProtected() const
{
    CriticalBlock block(crit);
    return p->getPropBool("@protected", false);
}

bool CLocalWorkUnit::isPausing() const
{
    CriticalBlock block(crit);
    if (WUActionPause == getAction())
    {
        switch (getState())
        {
            case WUStateRunning:
            case WUStateAborting:
                return true;
        }
    }
    return false;
}

void CLocalWorkUnit::protect(bool protectMode)
{
    CriticalBlock block(crit);
    p->setPropBool("@protected", protectMode);
}

void CLocalWorkUnit::setResultLimit(unsigned value)
{
    CriticalBlock block(crit);
    p->setPropInt("resultLimit", value);
}

unsigned CLocalWorkUnit::getResultLimit() const
{
    CriticalBlock block(crit);
    return p->getPropInt("resultLimit");
}

IStringVal & CLocalWorkUnit::getSnapshot(IStringVal & str) const
{
    CriticalBlock block(crit);
    str.set(p->queryProp("SNAPSHOT")); 
    return str;
}

void CLocalWorkUnit::setSnapshot(const char * val)
{
    CriticalBlock block(crit);
    p->setProp("SNAPSHOT", val);
}

static int comparePropTrees(IInterface * const *ll, IInterface * const *rr)
{
    IPropertyTree *l = (IPropertyTree *) *ll;
    IPropertyTree *r = (IPropertyTree *) *rr;
    return stricmp(l->queryName(), r->queryName());
};

unsigned CLocalWorkUnit::calculateHash(unsigned crc)
{
    // Any other values in the WU that could affect generated code should be crc'ed here
    IPropertyTree *tree = p->queryBranch("Debug");
    if (tree)
    {
        Owned<IPropertyTreeIterator> sub = tree->getElements("*");
        ICopyArrayOf<IPropertyTree> subs;
        for(sub->first(); sub->isValid(); sub->next())
            subs.append(sub->query());
        subs.sort(comparePropTrees);
        ForEachItemIn(idx, subs)
        {
            const char *name = subs.item(idx).queryName();
            const char *val = subs.item(idx).queryProp(NULL);
            crc = crc32(name, (size32_t)strlen(name), crc);
            if (val)
                crc = crc32(val, (size32_t)strlen(val), crc);
        }
    }
    Owned<IConstWUPluginIterator> plugins = &getPlugins();
    for (plugins->first();plugins->isValid();plugins->next())
    {
        IConstWUPlugin &thisplugin = plugins->query();
        SCMStringBuffer version;
        thisplugin.getPluginVersion(version);
        crc = crc32(version.str(), version.length(), crc);
    }
    return crc;
}

static void updateProp(IPropertyTree * to, const IPropertyTree * from, const char * xpath)
{
    if (!to->hasProp(xpath) && from->hasProp(xpath))
        to->setProp(xpath, from->queryProp(xpath));
}

static void setProp(IPropertyTree * to, const IPropertyTree * from, const char * xpath)
{
    if (from->hasProp(xpath))
        to->setProp(xpath, from->queryProp(xpath));
}

static void copyTree(IPropertyTree * to, const IPropertyTree * from, const char * xpath)
{
    IPropertyTree * match = from->getBranch(xpath); 
    if (match) 
        to->setPropTree(xpath, match);
}

void CLocalWorkUnit::copyWorkUnit(IConstWorkUnit *cached, bool all)
{
    CLocalWorkUnit *from = QUERYINTERFACE(cached, CLocalWorkUnit);
    if (!from)
    {
        CLockedWorkUnit *fl = QUERYINTERFACE(cached, CLockedWorkUnit);
        if (!fl)
            throw MakeStringException(WUERR_InternalUnknownImplementation, "Cached workunit not created using workunit dll");
        from = fl->c;
    }
    // Need to copy the query, the results, and the graphs from the cached query.
    // The cache is made before the query is executed so there is no need to clear them.
    if (!cached->getCloneable())
        throw MakeStringException(WUERR_CannotCloneWorkunit, "Source work unit not marked as clonable");

    const IPropertyTree * fromP = from->p;
    IPropertyTree *pt;

    CriticalBlock block(crit);
    query.clear();
    updateProp(p, fromP, "@jobName");
    copyTree(p, fromP, "Query");
    pt = fromP->getBranch("Application/LibraryModule"); 
    if (pt)
    {
        ensurePTree(p, "Application");
        p->setPropTree("Application/LibraryModule", pt);
    }

    pt = fromP->queryBranch("Debug"); 
    if (pt)
    {
        IPropertyTree *curDebug = p->queryPropTree("Debug");
        if (curDebug)
        {
            Owned<IPropertyTreeIterator> elems = pt->getElements("*");
            ForEach(*elems)
            {
                IPropertyTree *elem = &elems->query();
                if (!curDebug->hasProp(elem->queryName()))
                    curDebug->setPropTree(elem->queryName(),LINK(elem));
            }
        }
        else
            p->setPropTree("Debug", LINK(pt));
    }
    copyTree(p, fromP, "Plugins");
    copyTree(p, fromP, "Libraries");
    copyTree(p, fromP, "Results");
    copyTree(p, fromP, "Graphs");
    copyTree(p, fromP, "Workflow");
    if (all)
    {
        // 'all' mode is used when setting up a dali WU from the embedded wu in a workunit dll

        // Merge timing info from both branches
        pt = fromP->getBranch("Timings");
        if (pt)
        {
            IPropertyTree *tgtTimings = ensurePTree(p, "Timings");
            mergePTree(tgtTimings, pt);
            pt->Release();
        }
        pt = fromP->getBranch("Statistics");
        if (pt)
        {
            IPropertyTree *tgtStatistics = ensurePTree(p, "Statistics");
            mergePTree(tgtStatistics, pt);
            pt->Release();
        }
    }

    updateProp(p, fromP, "@clusterName");
    updateProp(p, fromP, "allowedclusters");
    updateProp(p, fromP, "@submitID");
    updateProp(p, fromP, "SNAPSHOT");

    //MORE: This is very adhoc.  All options that should be cloned should really be in a common branch
    if (all)
    {
        setProp(p, fromP, "PriorityFlag");
        setProp(p, fromP, "@priorityClass");
        setProp(p, fromP, "@protected");
        setProp(p, fromP, "@clusterName");
        updateProp(p, fromP, "@scope");
    }

    //Variables may have been set up as parameters to the query - so need to preserve any values that were supplied.
    pt = fromP->getBranch("Variables");
    if (pt)
    {
        IPropertyTree *ptTgtVariables = ensurePTree(p, "Variables");

        Owned<IPropertyTreeIterator> ptiVariable = pt->getElements("Variable");
        for (ptiVariable->first(); ptiVariable->isValid(); ptiVariable->next())
        {
            IPropertyTree *ptSrcVariable = &ptiVariable->query();
            const char *name = ptSrcVariable->queryProp("@name");
            assertex(name);
            StringBuffer xpath;
            xpath.append("Variable[@name='").append(name).append("']");
            IPropertyTree *ptTgtVariable = ptTgtVariables->queryPropTree(xpath.str());
            IPropertyTree *merged = createPTreeFromIPT(ptSrcVariable); // clone entire source info...
            merged->removeProp("Value"); // except value and status
            merged->setProp("@status", "undefined");
            if (!merged->getPropBool("@isScalar"))
                merged->removeProp("totalRowCount");
            merged->removeProp("rowCount");
            // If there are any other fields that get set ONLY by eclagent, strip them out here...

            if (ptTgtVariable)
            {
                // copy status and Value from what is already set in target
                merged->setProp("@status", ptTgtVariable->queryProp("@status"));
                MemoryBuffer value;
                if (ptTgtVariable->getPropBin("Value", value))
                    merged->setPropBin("Value", value.length(), value.toByteArray());
                ptTgtVariable->removeProp(xpath.str());

                // If there are any other fields in a variable that get set by ws_ecl before submitting, copy them across here...
            }
            ptTgtVariables->addPropTree("Variable", merged);
        }
        pt->Release();
    }

    p->setProp("@codeVersion", fromP->queryProp("@codeVersion"));
    p->setPropBool("@cloneable", true);
    p->setPropBool("@isClone", true);
    resetWorkflow();  // the source Workflow section may have had some parts already executed...
    // resetResults(); // probably should be resetting the results as well... rather than waiting for the rerun to overwrite them
}

bool CLocalWorkUnit::hasDebugValue(const char *propname) const
{
    StringBuffer lower;
    lower.append(propname).toLowerCase();
    CriticalBlock block(crit);
    StringBuffer prop("Debug/");
    return p->hasProp(prop.append(lower));
}

IStringVal& CLocalWorkUnit::getDebugValue(const char *propname, IStringVal &str) const
{
    StringBuffer lower;
    lower.append(propname).toLowerCase();
    CriticalBlock block(crit);
    StringBuffer prop("Debug/");
    str.set(p->queryProp(prop.append(lower).str())); 
    return str;
}

IStringIterator& CLocalWorkUnit::getDebugValues() const
{
    return getDebugValues(NULL);
}

IStringIterator& CLocalWorkUnit::getDebugValues(const char *prop) const
{
    CriticalBlock block(crit);
    StringBuffer path("Debug/");
    if (prop)
    {
        StringBuffer lower;
        lower.append(prop).toLowerCase();
        path.append(lower);
    }
    else
        path.append("*");
    return *new CStringPTreeTagIterator(p->getElements(path.str()));
}

int CLocalWorkUnit::getDebugValueInt(const char *propname, int defVal) const
{
    StringBuffer lower;
    lower.append(propname).toLowerCase();
    CriticalBlock block(crit);
    StringBuffer prop("Debug/");
    prop.append(lower);
    return p->getPropInt(prop.str(), defVal); 
}

__int64 CLocalWorkUnit::getDebugValueInt64(const char *propname, __int64 defVal) const
{
    StringBuffer lower;
    lower.append(propname).toLowerCase();
    CriticalBlock block(crit);
    StringBuffer prop("Debug/");
    prop.append(lower);
    return p->getPropInt64(prop.str(), defVal); 
}

bool CLocalWorkUnit::getDebugValueBool(const char * propname, bool defVal) const
{
    StringBuffer lower;
    lower.append(propname).toLowerCase();
    CriticalBlock block(crit);
    StringBuffer prop("Debug/");
    prop.append(lower);
    return p->getPropBool(prop.str(), defVal); 
}

IStringIterator *CLocalWorkUnit::getLogs(const char *type, const char *instance) const
{
    VStringBuffer xpath("Process/%s/", type);
    if (instance)
        xpath.append(instance);
    else
        xpath.append("*");
    CriticalBlock block(crit);
    if (p->getPropInt("@wuidVersion") < 1) // legacy wuid
    {
        // NB: instance unused
        if (streq("EclAgent", type))
            return new CStringPTreeIterator(p->getElements("Debug/eclagentlog"));
        else if (streq("Thor", type))
            return new CStringPTreeIterator(p->getElements("Debug/thorlog*"));
        VStringBuffer xpath("Debug/%s", type);
        return new CStringPTreeIterator(p->getElements(xpath.str()));
    }
    else
        return new CStringPTreeAttrIterator(p->getElements(xpath.str()), "@log");
}

IPropertyTreeIterator* CLocalWorkUnit::getProcesses(const char *type, const char *instance) const
{
    VStringBuffer xpath("Process/%s/", type);
    if (instance)
        xpath.append(instance);
    else
        xpath.append("*");
    CriticalBlock block(crit);
    return p->getElements(xpath.str());
}

IStringIterator *CLocalWorkUnit::getProcesses(const char *type) const
{
    VStringBuffer xpath("Process/%s/*", type);
    CriticalBlock block(crit);
    return new CStringPTreeTagIterator(p->getElements(xpath.str()));
}

void CLocalWorkUnit::addProcess(const char *type, const char *instance, unsigned pid, const char *log)
{
    VStringBuffer processType("Process/%s", type);
    VStringBuffer xpath("%s/%s", processType.str(), instance);
    if (log)
        xpath.appendf("[@log=\"%s\"]", log);
    CriticalBlock block(crit);
    if (!p->hasProp(xpath))
    {
        IPropertyTree *node = ensurePTree(p, processType.str());
        node = node->addPropTree(instance, createPTree());
        node->setProp("@log", log);
        node->setPropInt("@pid", pid);
    }
}

void CLocalWorkUnit::setDebugValue(const char *propname, const char *value, bool overwrite)
{
    StringBuffer lower;
    lower.append(propname).toLowerCase();
    CriticalBlock block(crit);
    StringBuffer prop("Debug/");
    prop.append(lower);
    if (overwrite || !p->hasProp(prop.str()))
    {
        // MORE - not sure this line should be needed....
        p->setProp("Debug", ""); 
        p->setProp(prop.str(), value); 
    }
}

void CLocalWorkUnit::setDebugValueInt(const char *propname, int value, bool overwrite)
{
    StringBuffer lower;
    lower.append(propname).toLowerCase();
    CriticalBlock block(crit);
    StringBuffer prop("Debug/");
    prop.append(lower);
    if (overwrite || !p->hasProp(prop.str()))
    {
        // MORE - not sure this line should be needed....
        p->setProp("Debug", ""); 
        p->setPropInt(prop.str(), value); 
    }
}

void CLocalWorkUnit::setTracingValue(const char *propname, const char *value)
{
    CriticalBlock block(crit);
    // MORE - not sure this line should be needed....
    p->setProp("Tracing", ""); 
    StringBuffer prop("Tracing/");
    p->setProp(prop.append(propname).str(), value); 
}

void CLocalWorkUnit::setTracingValueInt(const char *propname, int value)
{
    CriticalBlock block(crit);
    StringBuffer prop("Tracing/");
    p->setPropInt(prop.append(propname).str(), value); 
}

IConstWUQuery* CLocalWorkUnit::getQuery() const
{
    // For this to be legally called, we must have the read-able interface. So we are already locked for (at least) read.
    CriticalBlock block(crit);
    if (!query)
    {
        IPropertyTree *s = p->getPropTree("Query");
        if (s)
            query.setown(new CLocalWUQuery(s)); // NB takes ownership of 's'
    }
    return query.getLink();
}

IWUQuery* CLocalWorkUnit::updateQuery()
{
    // For this to be legally called, we must have the write-able interface. So we are already locked for write.
    CriticalBlock block(crit);
    if (!query)
    {
        IPropertyTree *s = p->queryPropTree("Query");
        if (!s)
            s = p->addPropTree("Query", createPTreeFromXMLString("<Query fetchEntire='1'/>"));
        s->Link();
        query.setown(new CLocalWUQuery(s)); 
    }
    return query.getLink();
}

void CLocalWorkUnit::loadPlugins() const
{
    CriticalBlock block(crit);
    if (!pluginsCached)
    {
        assertex(plugins.length() == 0);
        Owned<IPropertyTreeIterator> r = p->getElements("Plugins/Plugin");
        for (r->first(); r->isValid(); r->next())
        {
            IPropertyTree *rp = &r->query();
            rp->Link();
            plugins.append(*new CLocalWUPlugin(rp));
        }
        pluginsCached = true;
    }
}

IConstWUPluginIterator& CLocalWorkUnit::getPlugins() const
{
    CriticalBlock block(crit);
    loadPlugins();
    return *new CArrayIteratorOf<IConstWUPlugin,IConstWUPluginIterator> (plugins, 0, (IConstWorkUnit *) this);
}

void CLocalWorkUnit::loadLibraries() const
{
    CriticalBlock block(crit);
    if (!librariesCached)
    {
        assertex(libraries.length() == 0);
        Owned<IPropertyTreeIterator> r = p->getElements("Libraries/Library");
        ForEach(*r)
        {
            IPropertyTree *rp = &r->query();
            rp->Link();
            libraries.append(*new CLocalWULibrary(rp));
        }
        librariesCached = true;
    }
}

IConstWULibraryIterator& CLocalWorkUnit::getLibraries() const
{
    CriticalBlock block(crit);
    loadLibraries();
    return *new CArrayIteratorOf<IConstWULibrary,IConstWULibraryIterator> (libraries, 0, (IConstWorkUnit *) this);
}

IConstWULibrary * CLocalWorkUnit::getLibraryByName(const char * search) const
{
    CriticalBlock block(crit);
    loadLibraries();
    ForEachItemIn(idx, libraries)
    {
        SCMStringBuffer name;
        IConstWULibrary &cur = libraries.item(idx);
        cur.getName(name);
        if (stricmp(name.str(), search)==0)
            return &OLINK(cur);
    }
    return NULL;
}

StringBuffer &formatGraphTimerLabel(StringBuffer &str, const char *graphName, unsigned subGraphNum, unsigned __int64 subId)
{
    str.append("Graph ").append(graphName);
    if (subGraphNum) str.append(" - ").append(subGraphNum).append(" (").append(subId).append(")");
    else if (subId) str.append(" - id(").append(subId).append(")");
    return str;
}

StringBuffer &formatGraphTimerScope(StringBuffer &str, const char *graphName, unsigned subGraphNum, unsigned __int64 subId)
{
    str.append(graphName);
    if (subId) str.append(":sg").append(subId);
    return str;
}

bool parseGraphTimerLabel(const char *label, StringAttr &graphName, unsigned & graphNum, unsigned &subGraphNum, unsigned &subId)
{
    // expects format: "Graph <graphname>[ - <subgraphnum> (<subgraphid>)]"
    unsigned len = (size32_t)strlen(label);
    if (len < 6 || (0 != memcmp(label, "Graph ", 6)))
        return false;
    graphNum = 0;
    subGraphNum = 0;
    subId = 0;
    const char *finger = label+6;
    const char *finger2 = strchr(finger, '-');

    if (NULL == finger2) // just graphName
        graphName.set(finger);
    else
    {
        graphName.set(finger, (size32_t)((finger2-1)-finger));
        finger = finger2+2; // skip '-' and space
        finger2 = strchr(finger, ' ');
        if (finger2)
        {
            subGraphNum = atoi_l(finger, (size32_t)(finger2-finger));
            finger = finger2+2; // skip space and '('
            finger2 = strchr(finger, ')');
            if (finger2)
                subId = atoi_l(finger, (size32_t)(finger2-finger));
        }
        else if (((len-(finger-label))>3) && 0 == memcmp(finger, "id(", 3)) // subgraph id only, new format.
        {
            finger += 3;
            finger2 = strchr(finger, ')');
            if (finger2)
                subId = atoi_l(finger, (size32_t)(finger2-finger));
        }
    }

    if (graphName && !memicmp(graphName, "graph", 5))
        graphNum = atoi(graphName + 5);

    return true;
}

bool parseGraphScope(const char *scope, StringAttr &graphName, unsigned & graphNum, unsigned &subGraphId)
{
    if (!MATCHES_CONST_PREFIX(scope, GraphScopePrefix))
        return false;

    graphNum = atoi(scope + CONST_STRLEN(GraphScopePrefix));

    const char * colon = strchr(scope, ':');
    if (!colon)
    {
        graphName.set(scope);
        subGraphId = 0;
        return true;
    }

    const char * subgraph = colon+1;
    graphName.set(scope, (size32_t)(colon - scope));
    if (MATCHES_CONST_PREFIX(subgraph, SubGraphScopePrefix))
        subGraphId = atoi(subgraph+CONST_STRLEN(SubGraphScopePrefix));

    return true;
}


class WorkUnitStatisticsIterator : public CArrayIteratorOf<IConstWUStatistic,IConstWUStatisticIterator>
{
    typedef CArrayIteratorOf<IConstWUStatistic,IConstWUStatisticIterator> PARENT;
public:
    WorkUnitStatisticsIterator(const IArray &a, aindex_t start, IInterface *owner, const IStatisticsFilter * _filter)
        : PARENT(a,start, owner), filter(_filter)
    {
    }

    virtual bool first()
    {
        if (!PARENT::first())
            return false;
        if (matchesFilter())
            return true;
        return next();
    }

    virtual bool next()
    {
        loop
        {
            if (!PARENT::next())
                return false;
            if (matchesFilter())
                return true;
        }
    }

protected:
    bool matchesFilter()
    {
        if (!filter)
            return true;
        return query().matches(filter);
    }

protected:
    Linked<const IStatisticsFilter> filter;
};

void CLocalWorkUnit::setStatistic(StatisticCreatorType creatorType, const char * creator, StatisticScopeType scopeType, const char * scope, StatisticKind kind, const char * optDescription, unsigned __int64 value, unsigned __int64 count, unsigned __int64 maxValue, StatsMergeAction mergeAction)
{
    if (!scope || !*scope) scope = GLOBAL_SCOPE;

    const char * kindName = queryStatisticName(kind);
    StatisticMeasure measure = queryMeasure(kind);

    //creator. scope and name must all be present, and must not contain semi colons.
    assertex(creator && scope);

    CriticalBlock block(crit);
    IPropertyTree * stats = p->queryPropTree("Statistics");
    if (!stats)
        stats = p->addPropTree("Statistics", createPTree("Statistics"));

    IPropertyTree * statTree = NULL;
    if (mergeAction != StatsMergeAppend)
    {
        StringBuffer xpath;
        xpath.append("Statistic[@creator='").append(creator).append("'][@scope='").append(scope).append("'][@kind='").append(kindName).append("']");
        statTree = stats->queryPropTree(xpath.str());
    }

    if (!statTree)
    {
        statTree = stats->addPropTree("Statistic", createPTree("Statistic"));
        statTree->setProp("@creator", creator);
        statTree->setProp("@scope", scope);
        statTree->setProp("@kind", kindName);
        //These items are primarily here to facilitate filtering.
        statTree->setProp("@unit", queryMeasureName(measure));
        statTree->setProp("@c", queryCreatorTypeName(creatorType));
        statTree->setProp("@s", queryScopeTypeName(scopeType));
        statTree->setPropInt64("@ts", getTimeStampNowValue());

        if (optDescription)
            statTree->setProp("@desc", optDescription);

        if (statistics.cached)
            statistics.append(LINK(statTree));

        mergeAction = StatsMergeAppend;
    }

    if (mergeAction != StatsMergeAppend)
    {
        unsigned __int64 oldValue = statTree->getPropInt64("@value", 0);
        unsigned __int64 oldCount = statTree->getPropInt64("@count", 0);
        unsigned __int64 oldMax = statTree->getPropInt64("@max", 0);
        if (oldMax < oldValue)
            oldMax = oldValue;

        statTree->setPropInt64("@value", mergeStatisticValue(oldValue, value, mergeAction));
        statTree->setPropInt64("@count", count + oldCount);
        if (maxValue > oldMax)
            statTree->setPropInt64("@max", maxValue);
    }
    else
    {
        statTree->setPropInt64("@value", value);
        statTree->setPropInt64("@count", count);
        if (maxValue)
            statTree->setPropInt64("@max", maxValue);
        else
            statTree->removeProp("@max");
    }
}

IConstWUStatisticIterator& CLocalWorkUnit::getStatistics(const IStatisticsFilter * filter) const
{
    CriticalBlock block(crit);
    //This should be deleted in version 6.0 when support for 4.x is no longer required
    legacyTimings.load(p,"Timings/*");
    if (legacyTimings.ordinality())
        return *new WorkUnitStatisticsIterator(legacyTimings, 0, (IConstWorkUnit *) this, filter);

    statistics.load(p,"Statistics/*");
    Owned<IConstWUStatisticIterator> localStats = new WorkUnitStatisticsIterator(statistics, 0, (IConstWorkUnit *) this, filter);
    if (filter && !filter->queryMergeSources())
        return *localStats.getClear();

    const char * wuid = p->queryName();
    Owned<IConstWUStatisticIterator> graphStats = new CConstGraphProgressStatisticsIterator(wuid, filter);
    return * new CCompoundIteratorOf<IConstWUStatisticIterator, IConstWUStatistic>(localStats, graphStats);
}

IConstWUStatistic * CLocalWorkUnit::getStatistic(const char * creator, const char * scope, StatisticKind kind) const
{
    //MORE: Optimize this....
    StatisticsFilter filter;
    filter.setCreator(creator);
    filter.setScope(scope);
    filter.setKind(kind);
    Owned<IConstWUStatisticIterator> stats = &getStatistics(&filter);
    if (stats->first())
        return LINK(&stats->query());
    return NULL;
}

bool CLocalWorkUnit::getWuDate(unsigned & year, unsigned & month, unsigned& day)
{
    CriticalBlock block(crit);
    SCMStringBuffer wuidstr;
    const char *wuid = getWuid(wuidstr).str();

    if (sscanf(wuid, "W%4u%2u%2u", &year, &month, &day)==3)
    {
    }
    
    return false;
}

IWUPlugin* CLocalWorkUnit::updatePluginByName(const char *qname)
{
    CriticalBlock block(crit);
    IConstWUPlugin *existing = getPluginByName(qname);
    if (existing)
        return (IWUPlugin *) existing;
    if (!plugins.length())
        p->addPropTree("Plugins", createPTree("Plugins"));
    IPropertyTree *pl = p->queryPropTree("Plugins");
    IPropertyTree *s = pl->addPropTree("Plugin", createPTree("Plugin"));
    s->Link();
    IWUPlugin* q = new CLocalWUPlugin(s); 
    q->Link();
    plugins.append(*q);
    q->setPluginName(qname);
    return q;
}

IConstWUPlugin* CLocalWorkUnit::getPluginByName(const char *qname) const
{
    CriticalBlock block(crit);
    loadPlugins();
    ForEachItemIn(idx, plugins)
    {
        SCMStringBuffer name;
        IConstWUPlugin &cur = plugins.item(idx);
        cur.getPluginName(name);
        if (stricmp(name.str(), qname)==0)
        {
            cur.Link();
            return &cur;
        }
    }
    return NULL;
}

IWULibrary* CLocalWorkUnit::updateLibraryByName(const char *qname)
{
    CriticalBlock block(crit);
    IConstWULibrary *existing = getLibraryByName(qname);
    if (existing)
        return (IWULibrary *) existing;
    if (!libraries.length())
        p->addPropTree("Libraries", createPTree("Libraries"));
    IPropertyTree *pl = p->queryPropTree("Libraries");
    IPropertyTree *s = pl->addPropTree("Library", createPTree("Library"));
    s->Link();
    IWULibrary* q = new CLocalWULibrary(s); 
    q->Link();
    libraries.append(*q);
    q->setName(qname);
    return q;
}

void CLocalWorkUnit::loadExceptions() const
{
    CriticalBlock block(crit);
    if (!exceptionsCached)
    {
        
        assertex(exceptions.length() == 0);
        Owned<IPropertyTreeIterator> r = p->getElements("Exceptions/Exception");


        for (r->first(); r->isValid(); r->next())
        {
            IPropertyTree *rp = &r->query();
            rp->Link();
            exceptions.append(*new CLocalWUException(rp));
        }
        exceptionsCached = true;
    }
}

IConstWUExceptionIterator& CLocalWorkUnit::getExceptions() const
{
    CriticalBlock block(crit);
    loadExceptions();
    return *new CArrayIteratorOf<IConstWUException,IConstWUExceptionIterator> (exceptions, 0, (IConstWorkUnit *) this);
}

unsigned CLocalWorkUnit::getExceptionCount() const
{
    CriticalBlock block(crit);
    loadExceptions();
    return exceptions.length();
}

void CLocalWorkUnit::clearExceptions()
{
    CriticalBlock block(crit);
    // For this to be legally called, we must have the write-able interface. So we are already locked for write.
    exceptions.kill();
    exceptionsCached = true;
    p->removeProp("Exceptions");
}


IWUException* CLocalWorkUnit::createException()
{
    CriticalBlock block(crit);
    // For this to be legally called, we must have the write-able interface. So we are already locked for write.
    loadExceptions();

    if (!exceptions.length())
        p->addPropTree("Exceptions", createPTree("Exceptions"));
    IPropertyTree *r = p->queryPropTree("Exceptions");
    IPropertyTree *s = r->addPropTree("Exception", createPTree("Exception"));
    IWUException* q = new CLocalWUException(LINK(s)); 
    exceptions.append(*LINK(q));

    Owned<IJlibDateTime> now = createDateTimeNow();
    SCMStringBuffer temp;
    now->getString(temp);
    q->setTimeStamp(temp.str());
    return q;
}


IConstWUWebServicesInfo* CLocalWorkUnit::getWebServicesInfo() const
{
    // For this to be legally called, we must have the read-able interface. So we are already locked for (at least) read.
    CriticalBlock block(crit);
    if (!webServicesInfoCached)
    {
        assertex(!webServicesInfo);
        IPropertyTree *s = p->getPropTree("WebServicesInfo");
        if (s)
            webServicesInfo.setown(new CLocalWUWebServicesInfo(s)); // NB takes ownership of 's'
        webServicesInfoCached = true;
    }
    return webServicesInfo.getLink();
}

IWUWebServicesInfo* CLocalWorkUnit::updateWebServicesInfo(bool create)
{
    // For this to be legally called, we must have the write-able interface. So we are already locked for write.
    CriticalBlock block(crit);
    if (!webServicesInfoCached)
    {
        IPropertyTree *s = p->queryPropTree("WebServicesInfo");
        if (!s)
        {
            if (create)
                s = p->addPropTree("WebServicesInfo", createPTreeFromXMLString("<WebServicesInfo />"));
            else
                return NULL;
        }
        s->Link();
        webServicesInfo.setown(new CLocalWUWebServicesInfo(s)); 
        webServicesInfoCached = true;
    }
    return webServicesInfo.getLink();
}

IConstWURoxieQueryInfo* CLocalWorkUnit::getRoxieQueryInfo() const
{
    // For this to be legally called, we must have the read-able interface. So we are already locked for (at least) read.
    CriticalBlock block(crit);
    if (!roxieQueryInfoCached)
    {
        assertex(!roxieQueryInfo);
        IPropertyTree *s = p->getPropTree("RoxieQueryInfo");
        if (s)
            roxieQueryInfo.setown(new CLocalWURoxieQueryInfo(s)); // NB takes ownership of 's'
        roxieQueryInfoCached = true;
    }
    return roxieQueryInfo.getLink();
}

IWURoxieQueryInfo* CLocalWorkUnit::updateRoxieQueryInfo(const char *wuid, const char *roxieClusterName)
{
    // For this to be legally called, we must have the write-able interface. So we are already locked for write.
    CriticalBlock block(crit);
    if (!roxieQueryInfoCached)
    {
        IPropertyTree *s = p->queryPropTree("RoxieQueryInfo");
        if (!s)
            s = p->addPropTree("RoxieQueryInfo", createPTreeFromXMLString("<RoxieQueryInfo />"));
        if (wuid && *wuid)
            s->addProp("@wuid", wuid);

        if (roxieClusterName && *roxieClusterName)
            s->addProp("@roxieClusterName", roxieClusterName);

        s->Link();
        roxieQueryInfo.setown(new CLocalWURoxieQueryInfo(s)); 
        roxieQueryInfoCached = true;
    }
    return roxieQueryInfo.getLink();
}

static int compareResults(IInterface * const *ll, IInterface * const *rr)
{
    CLocalWUResult *l = (CLocalWUResult *) *ll;
    CLocalWUResult *r = (CLocalWUResult *) *rr;
    return l->getResultSequence() - r->getResultSequence();
}

void CLocalWorkUnit::loadResults() const
{
    CriticalBlock block(crit);
    if (!resultsCached)
    {
        assertex(results.length() == 0);
        Owned<IPropertyTreeIterator> r = p->getElements("Results/Result");
        for (r->first(); r->isValid(); r->next())
        {
            IPropertyTree *rp = &r->query();
            rp->Link();
            results.append(*new CLocalWUResult(rp));
        }
        results.sort(compareResults);
        resultsCached = true;
    }
}

void CLocalWorkUnit::loadVariables() const
{
    CriticalBlock block(crit);
    if (!variablesCached)
    {
        assertex(variables.length() == 0);
        Owned<IPropertyTreeIterator> r = p->getElements("Variables/Variable");
        for (r->first(); r->isValid(); r->next())
        {
            IPropertyTree *rp = &r->query();
            rp->Link();
            variables.append(*new CLocalWUResult(rp));
        }
        variablesCached = true;
    }
}

void CLocalWorkUnit::loadTemporaries() const
{
    CriticalBlock block(crit);
    if (!temporariesCached)
    {
        assertex(temporaries.length() == 0);
        Owned<IPropertyTreeIterator> r = p->getElements("Temporaries/Variable");
        for (r->first(); r->isValid(); r->next())
        {
            IPropertyTree *rp = &r->query();
            rp->Link();
            temporaries.append(*new CLocalWUResult(rp));
        }
        temporariesCached = true;
    }
}

void CLocalWorkUnit::deleteTemporaries()
{
    CriticalBlock block(crit);
    if (temporariesCached)
    {
        temporaries.kill();
        temporariesCached = false;
    }
    p->removeProp("Temporaries");
}

IWUResult* CLocalWorkUnit::createResult()
{
    CriticalBlock block(crit);
    // For this to be legally called, we must have the write-able interface. So we are already locked for write.
    loadResults();
    if (!results.length())
        p->addPropTree("Results", createPTree("Results"));
    IPropertyTree *r = p->queryPropTree("Results");
    IPropertyTree *s = r->addPropTree("Result", createPTree());

    s->Link();
    IWUResult* q = new CLocalWUResult(s); 
    q->Link();
    results.append(*q);
    return q;
}

IWUResult* CLocalWorkUnit::updateResultByName(const char *qname)
{
    CriticalBlock block(crit);
    IConstWUResult *existing = getResultByName(qname);
    if (existing)
        return (IWUResult *) existing;
    IWUResult* q = createResult(); 
    q->setResultName(qname);
    return q;
}

IWUResult* CLocalWorkUnit::updateResultBySequence(unsigned seq)
{
    CriticalBlock block(crit);
    IConstWUResult *existing = getResultBySequence(seq);
    if (existing)
        return (IWUResult *) existing;
    IWUResult* q = createResult(); 
    q->setResultSequence(seq);
    return q;
}

IConstWUResultIterator& CLocalWorkUnit::getResults() const
{
    CriticalBlock block(crit);
    loadResults();
    return *new CArrayIteratorOf<IConstWUResult,IConstWUResultIterator> (results, 0, (IConstWorkUnit *) this);
}

IConstWUResult* CLocalWorkUnit::getResultByName(const char *qname) const
{
    CriticalBlock block(crit);
    loadResults();
    ForEachItemIn(idx, results)
    {
        SCMStringBuffer name;
        IConstWUResult &cur = results.item(idx);
        cur.getResultName(name);
        if (stricmp(name.str(), qname)==0)
        {
            cur.Link();
            return &cur;
        }
    }
    return NULL;
}

IConstWUResult* CLocalWorkUnit::getResultBySequence(unsigned seq) const
{
    CriticalBlock block(crit);
    loadResults();
    ForEachItemIn(idx, results)
    {
        IConstWUResult &cur = results.item(idx);
        if (cur.getResultSequence() == seq)
        {
            cur.Link();
            return &cur;
        }
    }
    return NULL;
}

IConstWUResultIterator& CLocalWorkUnit::getVariables() const
{
    CriticalBlock block(crit);
    loadVariables();
    return *new CArrayIteratorOf<IConstWUResult,IConstWUResultIterator> (variables, 0, (IConstWorkUnit *) this);
}

IConstWUResult* CLocalWorkUnit::getGlobalByName(const char *qname) const
{
    CriticalBlock block(crit);
    if (strcmp(p->queryName(), GLOBAL_WORKUNIT)==0)
        return getVariableByName(qname);

    Owned <IWorkUnit> global = factory->ensureNamedWorkUnit(GLOBAL_WORKUNIT);
    return global->getVariableByName(qname);
}

IWUResult* CLocalWorkUnit::updateGlobalByName(const char *qname)
{
    CriticalBlock block(crit);
    if (strcmp(p->queryName(), GLOBAL_WORKUNIT)==0)
        return updateVariableByName(qname);

    Owned <IWorkUnit> global = factory->ensureNamedWorkUnit(GLOBAL_WORKUNIT);
    return global->updateVariableByName(qname);
}

IConstWUResult* CLocalWorkUnit::getVariableByName(const char *qname) const
{
    CriticalBlock block(crit);
    loadVariables();
    ForEachItemIn(idx, variables)
    {
        SCMStringBuffer name;
        IConstWUResult &cur = variables.item(idx);
        cur.getResultName(name);
        if (stricmp(name.str(), qname)==0)
        {
            cur.Link();
            return &cur;
        }
    }
    return NULL;
}

IConstWUResult* CLocalWorkUnit::getTemporaryByName(const char *qname) const
{
    CriticalBlock block(crit);
    loadTemporaries();
    ForEachItemIn(idx, temporaries)
    {
        SCMStringBuffer name;
        IConstWUResult &cur = temporaries.item(idx);
        cur.getResultName(name);
        if (stricmp(name.str(), qname)==0)
        {
            cur.Link();
            return &cur;
        }
    }
    return NULL;
}

IConstWUResultIterator& CLocalWorkUnit::getTemporaries() const
{
    CriticalBlock block(crit);
    loadTemporaries();
    return *new CArrayIteratorOf<IConstWUResult,IConstWUResultIterator> (temporaries, 0, (IConstWorkUnit *) this);
}

IWUResult* CLocalWorkUnit::updateTemporaryByName(const char *qname)
{
    CriticalBlock block(crit);
    IConstWUResult *existing = getTemporaryByName(qname);
    if (existing)
        return (IWUResult *) existing;
    if (!temporaries.length())
        p->addPropTree("Temporaries", createPTree("Temporaries"));
    IPropertyTree *vars = p->queryPropTree("Temporaries");
    IPropertyTree *s = vars->addPropTree("Variable", createPTree("Variable"));
    s->Link();
    IWUResult* q = new CLocalWUResult(s); 
    q->Link();
    temporaries.append(*q);
    q->setResultName(qname);
    return q;
}

IWUResult* CLocalWorkUnit::updateVariableByName(const char *qname)
{
    CriticalBlock block(crit);
    IConstWUResult *existing = getVariableByName(qname);
    if (existing)
        return (IWUResult *) existing;
    if (!variables.length())
        p->addPropTree("Variables", createPTree("Variables"));
    IPropertyTree *vars = p->queryPropTree("Variables");
    IPropertyTree *s = vars->addPropTree("Variable", createPTree("Variable"));
    s->Link();
    IWUResult* q = new CLocalWUResult(s); 
    q->Link();
    variables.append(*q);
    q->setResultName(qname);
    return q;
}

void CLocalWorkUnit::deleteTempFiles(const char *graph, bool deleteOwned, bool deleteJobOwned)
{
    CriticalBlock block(crit);
    IPropertyTree *files = p->queryPropTree("Files");
    if (!files) return;
    Owned<IPropertyTreeIterator> iter = files->getElements("File");
    ICopyArrayOf<IPropertyTree> toRemove;
    ForEach (*iter)
    {
        IPropertyTree &file = iter->query();
        WUFileKind fileKind = (WUFileKind) file.getPropInt("@kind", WUFileStandard);
        if(file.getPropBool("@temporary")) fileKind = WUFileTemporary; // @temporary, legacy check
        bool needDelete;
        switch(fileKind)
        {
        case WUFileTemporary:
            if(graph==NULL)
                needDelete = true;
            else
            {
                const char *graphOwner = file.queryProp("@graph");
                needDelete = ((graphOwner==NULL) || (strcmp(graph, graphOwner)==0));
            }
            break;
        case WUFileJobOwned:
            needDelete = ((graph==NULL) && deleteJobOwned);
            break;
        case WUFileOwned:
            needDelete = ((graph==NULL) && deleteOwned);
            break;
        default:
            needDelete = false;
        }
        if(needDelete)
        {
            const char *name = file.queryProp("@name");
            LOG(MCdebugProgress, unknownJob, "Removing workunit file %s from DFS", name);
            queryDistributedFileDirectory().removeEntry(name, queryUserDescriptor());
            toRemove.append(file);
        }
    }
    ForEachItemIn(r, toRemove) files->removeTree(&toRemove.item(r));
}

static void _noteFileRead(IDistributedFile *file, IPropertyTree *filesRead)
{
    IDistributedSuperFile *super = file->querySuperFile();
    StringBuffer fname;
    file->getLogicalName(fname);
    StringBuffer path("File[@name=\"");
    path.append(fname).append("\"]");
    IPropertyTree *fileTree = filesRead->queryPropTree(path.str());
    if (fileTree)
        fileTree->setPropInt("@useCount", fileTree->getPropInt("@useCount")+1);
    else
    {
        StringBuffer cluster;
        file->getClusterName(0,cluster);
        fileTree = createPTree();
        fileTree->setProp("@name", fname.str());
        fileTree->setProp("@cluster", cluster.str());
        fileTree->setPropInt("@useCount", 1);
        fileTree = filesRead->addPropTree("File", fileTree);
    }
    
    if (super)
    {
        Owned<IDistributedFileIterator> iter = super->getSubFileIterator(false);
        ForEach (*iter)
        {
            IDistributedFile &file = iter->query();
            StringBuffer fname;
            file.getLogicalName(fname);
            Owned<IPropertyTree> subfile = createPTree();
            subfile->setProp("@name", fname.str());
            fileTree->addPropTree("Subfile", subfile.getClear());
            _noteFileRead(&file, filesRead);
        }
    }
}

void CLocalWorkUnit::noteFileRead(IDistributedFile *file)
{
    CriticalBlock block(crit);
    IPropertyTree *files = p->queryPropTree("FilesRead");
    if (!files)
        files = p->addPropTree("FilesRead", createPTree());
    _noteFileRead(file, files);
}

static void addFile(IPropertyTree *files, const char *fileName, const char *cluster, unsigned usageCount, WUFileKind fileKind, const char *graphOwner)
{
    StringBuffer path("File[@name=\"");
    path.append(fileName).append("\"]");
    if (cluster)
        path.append("[@cluster=\"").append(cluster).append("\"]");
    IPropertyTree *file = files->queryPropTree(path.str());
    if (file) files->removeTree(file);
    file = createPTree();
    file->setProp("@name", fileName);
    if (cluster)
        file->setProp("@cluster", cluster);
    if (graphOwner)
        file->setProp("@graph", graphOwner);
    file->setPropInt("@kind", (unsigned)fileKind);
    if (WUFileTemporary == fileKind)
        file->setPropInt("@usageCount", usageCount);
    files->addPropTree("File", file);
}

void CLocalWorkUnit::addFile(const char *fileName, StringArray *clusters, unsigned usageCount, WUFileKind fileKind, const char *graphOwner)
{
    CriticalBlock block(crit);
    IPropertyTree *files = p->queryPropTree("Files");
    if (!files)
        files = p->addPropTree("Files", createPTree());
    if (!clusters)
        addFile(fileName, NULL, usageCount, fileKind, graphOwner);
    else
    {
        ForEachItemIn(c, *clusters)
            ::addFile(files, fileName, clusters->item(c), usageCount, fileKind, graphOwner);
    }
}

void CLocalWorkUnit::releaseFile(const char *fileName)
{
    StringBuffer path("File[@name=\"");
    path.append(fileName).append("\"]");
    CriticalBlock block(crit);
    IPropertyTree *files = p->queryPropTree("Files");
    if (!files) return;
    Owned<IPropertyTreeIterator> fiter = files->getElements(path.str());
    ForEach (*fiter)
    {
        IPropertyTree *file = &fiter->query();
        unsigned usageCount = file->getPropInt("@usageCount");
        if (usageCount > 1)
            file->setPropInt("@usageCount", usageCount-1);
        else
        {
            StringAttr name(file->queryProp("@name"));
            files->removeTree(file);
            if (!name.isEmpty()&&(1 == usageCount))
            {
                if (queryDistributedFileDirectory().removeEntry(fileName, queryUserDescriptor()))
                    LOG(MCdebugProgress, unknownJob, "Removed (released) file %s from DFS", name.get());
            }
        }
    }
}

void CLocalWorkUnit::clearGraphProgress()
{
    CConstGraphProgress::deleteWuidProgress(p->queryName());
}

void CLocalWorkUnit::resetBeforeGeneration()
{
    CriticalBlock block(crit);
    //Remove all associated files
    Owned<IWUQuery> q = updateQuery();
    q->removeAssociatedFiles();

    //Remove any pre-existing workflow information
    workflowIterator.clear();
    p->removeProp("Workflow");
}

unsigned CLocalWorkUnit::queryFileUsage(const char *fileName) const
{
    StringBuffer path("Files/File[@name=\"");
    path.append(fileName).append("\"]/@usageCount");
    CriticalBlock block(crit);
    return p->getPropInt(path.str());
}

IPropertyTree *CLocalWorkUnit::getDiskUsageStats()
{
    return p->getPropTree("DiskUsageStats");
}

void CLocalWorkUnit::addDiskUsageStats(__int64 _avgNodeUsage, unsigned _minNode, __int64 _minNodeUsage, unsigned _maxNode, __int64 _maxNodeUsage, __int64 _graphId)
{
    IPropertyTree *stats = p->queryPropTree("DiskUsageStats");
    offset_t maxNodeUsage;
    if (stats)
        maxNodeUsage = stats->getPropInt64("@maxNodeUsage");
    else
    {
        stats = p->addPropTree("DiskUsageStats", createPTree());
        maxNodeUsage = 0;
    }

    if ((offset_t)_maxNodeUsage > maxNodeUsage)
    {
        // record all details at time of max node usage.
        stats->setPropInt("@minNode", _minNode);
        stats->setPropInt("@maxNode", _maxNode);
        stats->setPropInt64("@minNodeUsage", _minNodeUsage);
        stats->setPropInt64("@maxNodeUsage", _maxNodeUsage);
        stats->setPropInt64("@graphId", _graphId);
        if (_avgNodeUsage)
        {
            unsigned _skewHi = (unsigned)((100 * (_maxNodeUsage-_avgNodeUsage))/_avgNodeUsage);
            unsigned _skewLo = (unsigned)((100 * (_avgNodeUsage-_minNodeUsage))/_avgNodeUsage);
            stats->setPropInt("@skewHi", _skewHi);
            stats->setPropInt("@skewLo", _skewLo);
        }
    }
}

IPropertyTreeIterator & CLocalWorkUnit::getFileIterator() const
{
    CriticalBlock block(crit);
    return * p->getElements("Files/File");
}

IPropertyTreeIterator & CLocalWorkUnit::getFilesReadIterator() const
{
    CriticalBlock block(crit);
    return * p->getElements("FilesRead/File");
}

//=================================================================================================


bool CLocalWorkUnit::switchThorQueue(const char *cluster, IQueueSwitcher *qs)
{
    CriticalBlock block(crit);
    if (qs->isAuto()&&!getAllowAutoQueueSwitch())
        return false;
    Owned<IConstWUClusterInfo> newci = getTargetClusterInfo(cluster);
    if (!newci) 
        return false;
    StringBuffer currentcluster;
    if (!p->getProp("@clusterName",currentcluster))
        return false;
    Owned<IConstWUClusterInfo> curci = getTargetClusterInfo(currentcluster.str());
    if (!curci)
        return false;
    SCMStringBuffer curqname;
    curci->getThorQueue(curqname);
    const char *wuid = p->queryName();
    void *qi = qs->getQ(curqname.str(),wuid);
    if (!qi)
        return false;
    setClusterName(cluster);
    SCMStringBuffer newqname;
    newci->getThorQueue(newqname);
    qs->putQ(newqname.str(),wuid,qi);
    return true;
}


//=================================================================================================

IPropertyTree *CLocalWorkUnit::getUnpackedTree(bool includeProgress) const
{
    Owned<IPropertyTree> ret = createPTreeFromIPT(p);
    Owned<IConstWUGraphIterator> graphIter = &getGraphs(GraphTypeAny);
    ForEach(*graphIter)
    {
        IConstWUGraph &graph  = graphIter->query();
        Owned<IPropertyTree> graphTree = graph.getXGMMLTree(includeProgress);
        SCMStringBuffer gName;
        graph.getName(gName);
        StringBuffer xpath("Graphs/Graph[@name=\"");
        xpath.append(gName.s).append("\"]/xgmml");
        IPropertyTree *xgmml = ret->queryPropTree(xpath.str());
        if (xgmml) // don't know of any reason it shouldn't exist
        {
            xgmml->removeProp("graphBin");
            xgmml->setPropTree("graph", graphTree.getClear());
        }
    }
    return ret.getClear();
}
void CLocalWorkUnit::loadGraphs() const
{
    CriticalBlock block(crit);
    if (!cachedGraphs.get())
    {
        MemoryBuffer buf;
        IPropertyTree *t = p->queryPropTree("PackedGraphs");
        if (t&&t->getPropBin(NULL,buf)) {
            cachedGraphs.setown(createPTree(buf));
        }
        else
            cachedGraphs.set(p->queryPropTree("Graphs"));
        if (cachedGraphs.get())
        {
            Owned<IPropertyTreeIterator> iter = cachedGraphs->getElements("Graph");
            ForEach(*iter)
            {
                IPropertyTree &graph = iter->query();
                graphs.append(*new CLocalWUGraph(*this, LINK(&graph)));
            }
        }
    }
}

mapEnums graphTypes[] = {
   { GraphTypeAny, "unknown" },
   { GraphTypeProgress, "progress" },
   { GraphTypeEcl, "ECL" },
   { GraphTypeActivities, "activities" },
   { GraphTypeSubProgress, "subgraph" },
   { GraphTypeSize,  NULL },
};

CLocalWUGraph::CLocalWUGraph(const CLocalWorkUnit &_owner, IPropertyTree *props) : p(props), owner(_owner)
{
    SCMStringBuffer str;
    owner.getWuid(str);
    wuid.set(str.s.str());
    wuidVersion = owner.getWuidVersion();
}

IStringVal& CLocalWUGraph::getName(IStringVal &str) const
{
    str.set(p->queryProp("@name"));
    return str;
}

IStringVal& CLocalWUGraph::getLabel(IStringVal &str) const
{
    if (wuidVersion >= 2)
    {
        str.set(p->queryProp("@label"));
        return str;
    }
    else
    {
        Owned<IPropertyTree> xgmml = getXGMMLTree(false);
        str.set(xgmml->queryProp("@label"));
        return str;
    }
}

WUGraphState CLocalWUGraph::getState() const
{
    Owned<IConstWUGraphProgress> graphProgress = owner.getGraphProgress(p->queryProp("@name"));
    if (!graphProgress)
        return WUGraphUnknown;
    return graphProgress->queryGraphState();
}


IStringVal& CLocalWUGraph::getXGMML(IStringVal &str, bool mergeProgress) const
{
    Owned<IPropertyTree> xgmml = getXGMMLTree(mergeProgress);
    if (xgmml)
    {
        StringBuffer x;
        toXML(xgmml, x);
        str.set(x.str());
    }
    return str;
}

unsigned CLocalWorkUnit::getGraphCount() const
{
    CriticalBlock block(crit);
    if (p->hasProp("Graphs"))
    {
        return p->queryPropTree("Graphs")->numChildren();
    }
    return 0;
}

unsigned CLocalWorkUnit::getSourceFileCount() const
{
    CriticalBlock block(crit);
    if (p->hasProp("FilesRead"))
    {
        return p->queryPropTree("FilesRead")->numChildren();
    }
    return 0;
    
}

unsigned CLocalWorkUnit::getResultCount() const
{
    CriticalBlock block(crit);
    if (p->hasProp("Results"))
    {
        return p->queryPropTree("Results")->numChildren();
    }
    return 0;
    
}

unsigned CLocalWorkUnit::getVariableCount() const
{
    CriticalBlock block(crit);
    if (p->hasProp("Variables"))
    {
        return p->queryPropTree("Variables")->numChildren();
    }
    return 0;
    
}

unsigned CLocalWorkUnit::getApplicationValueCount() const
{
    CriticalBlock block(crit);
    if (p->hasProp("Application"))
    {
        return p->queryPropTree("Application")->numChildren();
    }
    return 0;
    
}

IStringVal &CLocalWorkUnit::getXmlParams(IStringVal &str) const
{
    CriticalBlock block(crit);
    IPropertyTree *paramTree = p->queryPropTree("Parameters");
    if (paramTree)
    {
        StringBuffer temp;
        toXML(paramTree, temp);
        str.set(temp.str());
    }
    return str;
}

const IPropertyTree *CLocalWorkUnit::getXmlParams() const
{
    CriticalBlock block(crit);
    return p->getPropTree("Parameters");
}

void CLocalWorkUnit::setXmlParams(const char *params)
{
    CriticalBlock block(crit);
    p->setPropTree("Parameters", createPTreeFromXMLString(params));
}

void CLocalWorkUnit::setXmlParams(IPropertyTree *tree)
{
    CriticalBlock block(crit);
    p->setPropTree("Parameters", tree);
}

unsigned __int64 CLocalWorkUnit::getHash() const
{
    CriticalBlock block(crit);
    return p->getPropInt64("@hash");
}

void CLocalWorkUnit::setHash(unsigned __int64 hash)
{
    CriticalBlock block(crit);
    p->setPropInt64("@hash", hash);
}

IConstWUGraphMetaIterator& CLocalWorkUnit::getGraphsMeta(WUGraphType type) const
{
    /* NB: this method should be 'cheap', loadGraphs() creates IConstWUGraph interfaces to the graphs
     * it does not actually pull the graph data. We only use IConstWUGraphMeta here, which never probes the xgmml
     * This method also connects to the graph progress (/GraphProgress/<wuid>) using a single connection, in order
     * to get state information, it does not pull all the progress data.
     */

    CriticalBlock block(crit);
    loadGraphs();

    class CConstWUGraphMetaIterator: public CInterface, implements IConstWUGraphMetaIterator, implements IConstWUGraphMeta
    {
        StringAttr wuid;
        WUGraphType type;
        Owned<IConstWUGraphIterator> graphIter;
        IConstWUGraph *curGraph;
        Owned<IConstWUGraphProgress> curGraphProgress;
        Owned<IRemoteConnection> progressConn;
        bool match()
        {
            return (GraphTypeAny == type) || (type == graphIter->query().getType());
        }

        void setCurrent(IConstWUGraph &graph)
        {
            curGraph = &graph;
            SCMStringBuffer graphName;
            curGraph->getName(graphName);
            if (progressConn)
            {
                IPropertyTree *progress = progressConn->queryRoot()->queryPropTree(graphName.str());
                if (progress)
                {
                    curGraphProgress.setown(new CConstGraphProgress(wuid, graphName.str(), progress));
                    return;
                }
            }
            curGraphProgress.clear();
        }
    public:
        IMPLEMENT_IINTERFACE;
        CConstWUGraphMetaIterator(const char *_wuid, IConstWUGraphIterator *_graphIter, WUGraphType _type)
            : wuid(_wuid), graphIter(_graphIter), type(_type)
        {
            curGraph = NULL;
            StringBuffer progressPath;
            progressPath.append("/GraphProgress/").append(wuid);
            progressConn.setown(querySDS().connect(progressPath.str(), myProcessSession(), RTM_NONE, SDS_LOCK_TIMEOUT));
        }
        virtual bool first()
        {
            curGraph = NULL;
            curGraphProgress.clear();
            if (!graphIter->first())
                return false;
            if (match())
            {
                setCurrent(graphIter->query());
                return true;
            }
            return next();
        }
        virtual bool next()
        {
            while (graphIter->next())
            {
                if (match())
                {
                    setCurrent(graphIter->query());
                    return true;
                }
            }
            curGraph = NULL;
            curGraphProgress.clear();
            return false;
        }
        virtual bool isValid()
        {
            return NULL != curGraph;
        }
        virtual IConstWUGraphMeta & query()
        {
            return *this;
        }
        // IConstWUGraphMeta
        virtual IStringVal & getName(IStringVal & ret) const
        {
            return curGraph->getName(ret);
        }
        virtual IStringVal & getLabel(IStringVal & ret) const
        {
            return curGraph->getLabel(ret);
        }
        virtual IStringVal & getTypeName(IStringVal & ret) const
        {
            return curGraph->getTypeName(ret);
        }
        virtual WUGraphType getType() const
        {
            return curGraph->getType();
        }
        virtual WUGraphState getState() const
        {
            if (!curGraphProgress)
                return WUGraphUnknown;
            return curGraphProgress->queryGraphState();
        }
    };
    IConstWUGraphIterator *graphIter = new CArrayIteratorOf<IConstWUGraph,IConstWUGraphIterator> (graphs, 0, (IConstWorkUnit *) this);
    return * new CConstWUGraphMetaIterator(p->queryName(), graphIter, type);
}

IConstWUGraphIterator& CLocalWorkUnit::getGraphs(WUGraphType type) const
{
    CriticalBlock block(crit);
    loadGraphs();
    IConstWUGraphIterator *giter = new CArrayIteratorOf<IConstWUGraph,IConstWUGraphIterator> (graphs, 0, (IConstWorkUnit *) this);
    if (type!=GraphTypeAny) {
        class CConstWUGraphIterator: public CInterface, implements IConstWUGraphIterator
        {
            WUGraphType type;
            Owned<IConstWUGraphIterator> base;
            bool match()
            {
                return  base->query().getType()==type;
            }
        public:
            IMPLEMENT_IINTERFACE;
            CConstWUGraphIterator(IConstWUGraphIterator *_base,WUGraphType _type)
                : base(_base)
            {
                type = _type;
            }
            bool first()
            {
                if (!base->first())
                    return false;
                if (match())
                    return true;
                return next();
            }
            bool next()
            {
                while (base->next())
                    if (match())
                        return true;
                return false;
            }
            virtual bool isValid()
            {
                return base->isValid();
            }
            IConstWUGraph & query()
            {
                return base->query();
            }
        };
        giter = new CConstWUGraphIterator(giter,type);
    }
    return *giter;
}

IConstWUGraph* CLocalWorkUnit::getGraph(const char *qname) const
{
    CriticalBlock block(crit);
    loadGraphs();
    ForEachItemIn(idx, graphs)
    {
        SCMStringBuffer name;
        IConstWUGraph &cur = graphs.item(idx);
        cur.getName(name);
        if (stricmp(name.str(), qname)==0)
        {
            cur.Link();
            return &cur;
        }
    }
    return NULL;
}

IWUGraph* CLocalWorkUnit::createGraph()
{
    // For this to be legally called, we must have the write-able interface. So we are already locked for write.
    CriticalBlock block(crit);
    ensureGraphsUnpacked();
    loadGraphs();
    if (!graphs.ordinality())
        p->addPropTree("Graphs", createPTree("Graphs"));
    IPropertyTree *r = p->queryPropTree("Graphs");
    IPropertyTree *s = r->addPropTree("Graph", createPTree());
    s->Link();
    IWUGraph* q = new CLocalWUGraph(*this, s);
    q->Link();
    graphs.append(*q);
    return q;
}

IWUGraph * CLocalWorkUnit::createGraph(const char * name, WUGraphType type, IPropertyTree *xgmml)
{
    CriticalBlock block(crit);
    ensureGraphsUnpacked();
    Linked<IConstWUGraph> existing = getGraph(name);
    if (existing)
        throwUnexpected();

    if (!graphs.length())
        p->addPropTree("Graphs", createPTree("Graphs"));
    IPropertyTree *r = p->queryPropTree("Graphs");
    IPropertyTree *s = r->addPropTree("Graph", createPTree());
    IWUGraph* q = new CLocalWUGraph(*this, LINK(s));
    graphs.append(*LINK(q));
    q->setName(name);
    q->setXGMMLTree(xgmml);
    q->setType(type);
    return q;
}

IWUGraph * CLocalWorkUnit::updateGraph(const char * name)
{
    CriticalBlock block(crit);
    ensureGraphsUnpacked();
    return (IWUGraph *)getGraph(name);
}

IConstWUGraphProgress *CLocalWorkUnit::getGraphProgress(const char *name) const
{
    CriticalBlock block(crit);
    return new CConstGraphProgress(p->queryName(), name);
}

void CLocalWUGraph::setName(const char *str)
{
    p->setProp("@name", str);
    progress.clear();
    progress.setown(new CConstGraphProgress(wuid, str));
}

void CLocalWUGraph::setLabel(const char *str)
{
    p->setProp("@label", str);
}

void CLocalWUGraph::setXGMML(const char *str)
{
    setXGMMLTree(createPTreeFromXMLString(str));
}

void CLocalWUGraph::setXGMMLTree(IPropertyTree *_graph, bool compress)
{
    assertex(strcmp(_graph->queryName(), "graph")==0);
    IPropertyTree *xgmml = p->setPropTree("xgmml", createPTree());
    if (compress)
    {
        MemoryBuffer mb;
        _graph->serialize(mb);
        xgmml->setPropBin("graphBin", mb.length(), mb.toByteArray());
        graph.setown(_graph);
    }
    else
        xgmml->setPropTree("graph", _graph);
}

static void expandAttributes(IPropertyTree & targetNode, IPropertyTree & progressNode)
{
    Owned<IAttributeIterator> aIter = progressNode.getAttributes();
    ForEach (*aIter)
    {
        const char *aName = aIter->queryName()+1;
        if (0 != stricmp("id", aName)) // "id" reserved.
        {
            IPropertyTree *att = targetNode.addPropTree("att", createPTree());
            att->setProp("@name", aName);
            att->setProp("@value", aIter->queryValue());
        }
    }
}

void CLocalWUGraph::mergeProgress(IPropertyTree &rootNode, IPropertyTree &progressTree, const unsigned &progressV) const
{
    IPropertyTree *graphNode = rootNode.queryPropTree("att/graph");
    if (!graphNode) return;
    unsigned nodeId = rootNode.getPropInt("@id");
    StringBuffer progressNodePath("node[@id=\"");
    progressNodePath.append(nodeId).append("\"]");
    IPropertyTree *progressNode = progressTree.queryPropTree(progressNodePath.str());
    if (progressNode)
    {
        expandAttributes(*graphNode, *progressNode);

        Owned<IPropertyTreeIterator> edges = progressNode->getElements("edge");
        ForEach (*edges)
        {
            IPropertyTree &edge = edges->query();
            StringBuffer edgePath("edge[@id=\"");
            edgePath.append(edge.queryProp("@id")).append("\"]");
            IPropertyTree *graphEdge = graphNode->queryPropTree(edgePath.str());
            if (graphEdge)
            {
                if (progressV < 1)
                    mergePTree(graphEdge, &edge);
                else
                { // must translate to XGMML format
                    expandAttributes(*graphEdge, edge);

                    // This is really only here, so that our progress format can use non-attribute values, which have different efficiency qualifies (e.g. can be external by dali)
                    Owned<IPropertyTreeIterator> iter = edge.getElements("*");
                    ForEach (*iter)
                    {
                        IPropertyTree &t = iter->query();
                        IPropertyTree *att = graphEdge->addPropTree("att", createPTree());
                        att->setProp("@name", t.queryName());
                        att->setProp("@value", t.queryProp(NULL));
                    }
                }
            }
        }
        Owned<IPropertyTreeIterator> nodes = progressNode->getElements("node");
        ForEach (*nodes)
        {
            IPropertyTree &node = nodes->query();
            StringBuffer nodePath("node[@id=\"");
            nodePath.append(node.queryProp("@id")).append("\"]");
            IPropertyTree *_node = graphNode->queryPropTree(nodePath.str());
            if (_node)
            {
                if (progressV < 1)
                    mergePTree(_node, &node);
                else
                { // must translate to XGMML format
                    expandAttributes(*_node, node);
                }
            }
        }
    }
    Owned<IPropertyTreeIterator> iter = graphNode->getElements("node");
    ForEach (*iter)
        mergeProgress(iter->query(), progressTree, progressV);
}

IPropertyTree * CLocalWUGraph::getXGMMLTreeRaw() const
{
    return p->getPropTree("xgmml");
}

IPropertyTree * CLocalWUGraph::getXGMMLTree(bool doMergeProgress) const
{
    if (!graph)
    {
        // NB: although graphBin introduced in wuidVersion==2,
        // daliadmin can retrospectively compress existing graphs, so need to check for all versions
        MemoryBuffer mb;
        if (p->getPropBin("xgmml/graphBin", mb))
            graph.setown(createPTree(mb));
        else
            graph.setown(p->getBranch("xgmml/graph"));
        if (!graph)
            return NULL;
    }
    if (!doMergeProgress)
        return graph.getLink();
    else
    {
        Owned<IPropertyTree> copy = createPTreeFromIPT(graph);
        Owned<IConstWUGraphProgress> _progress;
        if (progress) _progress.set(progress);
        else
            _progress.setown(new CConstGraphProgress(wuid, p->queryProp("@name")));

        //MORE: Eventually this should directly access the new stats structure
        unsigned progressV = _progress->queryFormatVersion();
        Owned<IPropertyTree> progressTree = _progress->getProgressTree();
        Owned<IPropertyTreeIterator> nodeIterator = copy->getElements("node");
        ForEach (*nodeIterator)
            mergeProgress(nodeIterator->query(), *progressTree, progressV);
        return copy.getClear();
    }
}

WUGraphType CLocalWUGraph::getType() const
{
    return (WUGraphType) getEnum(p, "@type", graphTypes);
}

IStringVal & CLocalWUGraph::getTypeName(IStringVal &str) const
{
    str.set(p->queryProp("@type"));
    if (!str.length())
        str.set("unknown");
    return str;
}

void CLocalWUGraph::setType(WUGraphType _type)
{
    setEnum(p, "@type", _type, graphTypes);
}

//=================================================================================================

mapEnums queryFileTypes[] = {
   { FileTypeCpp, "cpp" },
   { FileTypeDll, "dll" },
   { FileTypeResText, "res" },
   { FileTypeHintXml, "hint" },
   { FileTypeXml, "xml" },
   { FileTypeSize,  NULL },
};

CLocalWUAssociated::CLocalWUAssociated(IPropertyTree *props) : p(props)
{
}

WUFileType CLocalWUAssociated::getType() const
{
    return (WUFileType)getEnum(p, "@type", queryFileTypes);
}

IStringVal & CLocalWUAssociated::getDescription(IStringVal & str) const
{
    str.set(p->queryProp("@desc"));
    return str;
}

IStringVal & CLocalWUAssociated::getIp(IStringVal & str) const
{
    str.set(p->queryProp("@ip"));
    return str;
}

IStringVal & CLocalWUAssociated::getName(IStringVal & str) const
{
    str.set(p->queryProp("@filename"));
    return str;
}

IStringVal & CLocalWUAssociated::getNameTail(IStringVal & str) const
{
    str.set(pathTail(p->queryProp("@filename")));
    return str;
}

unsigned CLocalWUAssociated::getCrc() const
{
    return p->getPropInt("@crc", 0);
}



//=================================================================================================

CLocalWUQuery::CLocalWUQuery(IPropertyTree *props) : p(props)
{
    associatedCached = false;
}

mapEnums queryTypes[] = {
   { QueryTypeUnknown, "unknown" },
   { QueryTypeEcl, "ECL" },
   { QueryTypeSql, "SQL" },
   { QueryTypeXml, "XML" },
   { QueryTypeAttribute, "Attribute" },
   { QueryTypeSize,  NULL },
};

WUQueryType CLocalWUQuery::getQueryType() const
{
    return (WUQueryType) getEnum(p, "@type", queryTypes);
}

void CLocalWUQuery::setQueryType(WUQueryType qt) 
{
    setEnum(p, "@type", qt, queryTypes);
}

IStringVal& CLocalWUQuery::getQueryText(IStringVal &str) const
{
    str.set(p->queryProp("Text"));
    return str;
}

IStringVal& CLocalWUQuery::getQueryShortText(IStringVal &str) const
{
    const char * text = p->queryProp("Text");
    if (isArchiveQuery(text))
    {
        Owned<IPropertyTree> xml = createPTreeFromXMLString(text, ipt_caseInsensitive);
        const char * path = xml->queryProp("Query/@attributePath");
        if (path)
        {
            IPropertyTree * resolved = resolveDefinitionInArchive(xml, path);
            if (resolved)
                str.set(resolved->queryProp(NULL));
        }
        else
            str.set(xml->queryProp("Query"));
    }
    else
        str.set(text);
    return str;
}

IStringVal& CLocalWUQuery::getQueryName(IStringVal &str) const
{
    str.set(p->queryProp("@name"));
    return str;
}

IStringVal & CLocalWUQuery::getQueryMainDefinition(IStringVal & str) const
{
    str.set(p->queryProp("@main"));
    return str;
}

IStringVal& CLocalWUQuery::getQueryDllName(IStringVal &str) const
{
    Owned<IConstWUAssociatedFile> entry = getAssociatedFile(FileTypeDll, 0);
    if (entry)
        entry->getNameTail(str);
    return str;
}

IStringVal& CLocalWUQuery::getQueryCppName(IStringVal &str) const
{
    Owned<IConstWUAssociatedFile> entry = getAssociatedFile(FileTypeCpp, 0);
    if (entry)
        entry->getName(str);
    return str;
}

IStringVal& CLocalWUQuery::getQueryResTxtName(IStringVal &str) const
{
    Owned<IConstWUAssociatedFile> entry = getAssociatedFile(FileTypeResText, 0);
    if (entry)
        entry->getName(str);
    return str;
}

unsigned CLocalWUQuery::getQueryDllCrc() const
{
    Owned<IConstWUAssociatedFile> entry = getAssociatedFile(FileTypeDll, 0);
    if (entry)
        return entry->getCrc();
    return 0;
}

void CLocalWUQuery::setQueryText(const char *text)
{
    p->setProp("Text", text);
}

void CLocalWUQuery::setQueryName(const char *qname)
{
    p->setProp("@name", qname);
}

void CLocalWUQuery::setQueryMainDefinition(const char * str)
{
    p->setProp("@main", str);
}

void CLocalWUQuery::addAssociatedFile(WUFileType type, const char * name, const char * ip, const char * desc, unsigned crc)
{
    CriticalBlock block(crit);
    loadAssociated();
    if (!associated.length())
        p->addPropTree("Associated", createPTree("Associated"));
    IPropertyTree *pl = p->queryPropTree("Associated");
    IPropertyTree *s = pl->addPropTree("File", createPTree("File"));
    setEnum(s, "@type", type, queryFileTypes);
    s->setProp("@filename", name);
    s->setProp("@ip", ip);
    s->setProp("@desc", desc);

    if (crc)
        s->setPropInt("@crc", crc);
    IConstWUAssociatedFile * q = new CLocalWUAssociated(LINK(s)); 
    associated.append(*q);
}

void CLocalWUQuery::removeAssociatedFiles()
{
    associatedCached = false;
    associated.kill();
    p->removeProp("Associated");
}


IConstWUAssociatedFile * CLocalWUQuery::getAssociatedFile(WUFileType type, unsigned index) const
{
    CriticalBlock block(crit);
    loadAssociated();
    ForEachItemIn(idx, associated)
    {
        CLocalWUAssociated &cur = static_cast<CLocalWUAssociated &>(associated.item(idx));
        if (cur.getType() == type)
        {
            if (index-- == 0)
                return &OLINK(cur);
        }
    }
    return NULL;
}

void CLocalWUQuery::addSpecialCaseAssociated(WUFileType type, const char * propname, unsigned crc) const
{
    const char * name = p->queryProp(propname);
    if (name)
    {
        IPropertyTree *s = createPTree("File");
        setEnum(s, "@type", type, queryFileTypes);
        s->setProp("@filename", name);
        if (crc)
            s->setPropInt("@crc", crc);
        associated.append(*new CLocalWUAssociated(s));
    }
}

void CLocalWUQuery::loadAssociated() const
{
    CriticalBlock block(crit);
    if (!associatedCached)
    {
        assertex(associated.length() == 0);
        addSpecialCaseAssociated(FileTypeDll, "DllName", p->getPropInt("DllCrc", 0));
        addSpecialCaseAssociated(FileTypeCpp, "CppName", 0);
        addSpecialCaseAssociated(FileTypeResText, "ResTxtName", 0);
        Owned<IPropertyTreeIterator> r = p->getElements("Associated/File");
        for (r->first(); r->isValid(); r->next())
        {
            IPropertyTree *rp = &r->query();
            rp->Link();
            associated.append(*new CLocalWUAssociated(rp));
        }
        associatedCached = true;
    }
}

IConstWUAssociatedFileIterator& CLocalWUQuery::getAssociatedFiles() const
{
    CriticalBlock block(crit);
    loadAssociated();
    return *new CArrayIteratorOf<IConstWUAssociatedFile,IConstWUAssociatedFileIterator> (associated, 0, (IConstWUQuery *) this);
}

//========================================================================================

CLocalWUWebServicesInfo::CLocalWUWebServicesInfo(IPropertyTree *props) : p(props)
{
}

IStringVal& CLocalWUWebServicesInfo::getModuleName(IStringVal &str) const
{
    str.set(p->queryProp("@module"));
    return str;
}

IStringVal& CLocalWUWebServicesInfo::getAttributeName(IStringVal &str) const
{
    str.set(p->queryProp("@attribute"));
    return str;
}

IStringVal& CLocalWUWebServicesInfo::getDefaultName(IStringVal &str) const
{
    str.set(p->queryProp("@defaultName"));
    return str;
}

unsigned CLocalWUWebServicesInfo::getWebServicesCRC() const
{
    return (unsigned) p->getPropInt("@crc");
}

IStringVal& CLocalWUWebServicesInfo::getInfo(const char *name, IStringVal &str) const
{
    if (!name)
    {
        StringBuffer ws_info;
        ws_info.appendf("<%s ", p->queryName());
        Owned<IAttributeIterator> attrs = p->getAttributes();
        for(attrs->first(); attrs->isValid(); attrs->next())
        {
            const char *name = attrs->queryName()+1;
            const char *value = attrs->queryValue();
            ws_info.appendf("%s='%s' ", name, value);
        }
        ws_info.append("> \n");

        Owned<IPropertyTreeIterator> info = p->getElements("*");
        ForEach(*info)
        {
            IPropertyTree &item = info->query();
            const char *name = item.queryName();
            if (name)
            {
                MemoryBuffer mb;
                bool isbin = p->isBinary(name);
                if (isbin)
                {
                    p->getPropBin(name,mb);

                    if (mb.length())
                    {
                        unsigned len = 0;
                        mb.read(len);
                        StringBuffer encodedString;
                        StringBuffer val(len, (const char *) mb.readDirect(len));
                        encodeXML(val, encodedString);
                        ws_info.appendf("<%s>%s</%s>", name, encodedString.str(), name);
                    }
                }
                else
                {
                    StringBuffer tmp;
                    toXML(&item, tmp);
                    ws_info.append(tmp.str());
                }
            }
        }
        ws_info.appendf("</%s>", p->queryName());
        str.setLen(ws_info.str(), ws_info.length());
    }
    else
    {
        MemoryBuffer mb;
        p->getPropBin(name,mb);

        if (mb.length())
        {
            unsigned len;
            mb.read(len);
            str.setLen((const char *) mb.readDirect(len), len);
        }
    }

    return str;

}


void CLocalWUWebServicesInfo::setModuleName(const char *mname)
{
    p->setProp("@module", mname);
}

void CLocalWUWebServicesInfo::setAttributeName(const char *aname)
{
    p->setProp("@attribute", aname);
}

void CLocalWUWebServicesInfo::setDefaultName(const char *dname)
{
    p->setProp("@defaultName", dname);
}

void CLocalWUWebServicesInfo::setWebServicesCRC(unsigned crc)
{
    p->setPropInt("@crc", crc);
}

void CLocalWUWebServicesInfo::setInfo(const char *name, const char *info)
{
    MemoryBuffer m;
    unsigned len = (size32_t)strlen(info);
    serializeLPString(len, info, m);
    p->setPropBin(name, m.length(), m.toByteArray());
}


//========================================================================================

CLocalWURoxieQueryInfo::CLocalWURoxieQueryInfo(IPropertyTree *props) : p(props)
{
}

IStringVal& CLocalWURoxieQueryInfo::getQueryInfo(IStringVal &str) const
{
    IPropertyTree *queryTree = p->queryPropTree("query");
    if (queryTree)
    {
        StringBuffer temp;
        toXML(queryTree, temp);
        str.set(temp.str());
    }

    return str;
}

IStringVal& CLocalWURoxieQueryInfo::getDefaultPackageInfo(IStringVal &str) const
{
    MemoryBuffer mb;
    p->getPropBin("RoxiePackages",mb);

    if (mb.length())
    {
        unsigned len;
        mb.read(len);
        str.setLen((const char *) mb.readDirect(len), len);
    }

    return str;
}

IStringVal& CLocalWURoxieQueryInfo::getRoxieClusterName(IStringVal &str) const
{
    const char *val = p->queryProp("@roxieClusterName");
    if (val)
        str.set(val);
    
    return str;
}

IStringVal& CLocalWURoxieQueryInfo::getWuid(IStringVal &str) const
{
    const char *val = p->queryProp("@wuid");
    if (val)
        str.set(val);

    return str;
}


void CLocalWURoxieQueryInfo::setQueryInfo(const char *info)
{
    IPropertyTree *queryTree = p->queryPropTree("query");
    if (queryTree)
        p->removeTree(queryTree);

    IPropertyTree * tempTree = p->addPropTree("query", createPTreeFromXMLString(info));

    if (!p->hasProp("@roxieClusterName"))
    {
        const char *roxieClusterName = tempTree->queryProp("@roxieName");
        if (roxieClusterName && *roxieClusterName)
            p->addProp("@roxieClusterName", roxieClusterName);
    }

    if (!p->hasProp("@wuid"))
    {
        const char *wuid = tempTree->queryProp("Query/@wuid");
        if (wuid && *wuid)
            p->addProp("@wuid", wuid);
    }

}

void CLocalWURoxieQueryInfo::setDefaultPackageInfo(const char *info, int len)
{
    MemoryBuffer m;
    serializeLPString(len, info, m);
    p->setPropBin("RoxiePackages", m.length(), m.toByteArray());
}

void CLocalWURoxieQueryInfo::setRoxieClusterName(const char *info)
{
    p->setProp("@roxieClusterName", info);
}

void CLocalWURoxieQueryInfo::setWuid(const char *info)
{
    p->setProp("@wuid", info);
}


//========================================================================================

CLocalWUResult::CLocalWUResult(IPropertyTree *props) : p(props)
{
}

mapEnums resultStatuses[] = {
   { ResultStatusUndefined, "undefined" },
   { ResultStatusCalculated, "calculated" },
   { ResultStatusSupplied, "supplied" },
   { ResultStatusFailed, "failed" },
   { ResultStatusPartial, "partial" },
   { ResultStatusSize, NULL }
};

WUResultStatus CLocalWUResult::getResultStatus() const
{
    return (WUResultStatus ) getEnum(p, "@status", resultStatuses);
}

IStringVal& CLocalWUResult::getResultName(IStringVal &str) const
{
    str.set(p->queryProp("@name"));
    return str;
}

int CLocalWUResult::getResultSequence() const
{
    return p->getPropInt("@sequence", -1);
}

bool CLocalWUResult::isResultScalar() const
{
    return p->getPropInt("@isScalar", 1) != 0;
}

bool findSize(int size, IntArray &sizes)
{
    ForEachItemIn(idx, sizes)
    {
        if (sizes.item(idx)==size)
            return true;
    }
    return false;
}

void CLocalWUResult::getSchema(TypeInfoArray &types, StringAttrArray &names, IStringVal * eclText) const
{
    MemoryBuffer schema;
    p->getPropBin("SchemaRaw", schema);
    if (schema.length())
    {
        for (;;)
        {
            StringAttr name;
            schema.read(name);
            if (*schema.readDirect(0)==type_void)
                break;
            names.append(*new StringAttrItem(name));
            types.append(*deserializeType(schema));  // MORE - nested records!
        }
        schema.skip(1);

        if (schema.length() != schema.getPos())
        {
            unsigned eclLen;
            schema.read(eclLen);
            const char * schemaData = (const char *)schema.readDirect(eclLen);
            if (eclText)
            {
                eclText->setLen(schemaData, eclLen);
                if ((eclLen == 0) && names.ordinality())
                {
                    const char * firstName = names.item(0).text;

                    StringBuffer temp;
                    temp.append("RECORD ");
                    types.item(0).getECLType(temp);
                    temp.append(" value{NAMED('").append(firstName).append("')}").append("; END;");
                    eclText->set(temp.str());
                }
            }
        }
    }
}

void readRow(StringBuffer &out, MemoryBuffer &in, TypeInfoArray &types, StringAttrArray &names)
{
    ForEachItemIn(idx, types)
    {
        StringAttrItem &name = names.item(idx);
        ITypeInfo &type = types.item(idx);
        unsigned size = type.getSize();
        switch(type.getTypeCode())
        {
        case type_data:
            if (size==UNKNOWN_LENGTH)
            {
                if (in.remaining() < sizeof(int))
                    throw MakeStringException(WUERR_CorruptResult, "corrupt workunit information");
                in.read(size);
            }
            outputXmlData(size, in.readDirect(size), name.text, out);
            break;
        case type_string:
            if (size==UNKNOWN_LENGTH)
            {
                if (in.remaining() < sizeof(int))
                    throw MakeStringException(WUERR_CorruptResult, "corrupt workunit information");
                in.read(size);
            }
            outputXmlString(size, (const char *) in.readDirect(size), name.text, out);
            break;
        case type_varstring:
            {
                if (size == UNKNOWN_LENGTH)
                    size = (size32_t)strlen((const char *) in.readDirect(0))+1;
                const char * text = (const char *) in.readDirect(size);
                outputXmlString((size32_t)strlen(text), text, name.text, out);
                break;
            }
        case type_unicode:
            {
                unsigned len = type.getStringLen();
                if (size==UNKNOWN_LENGTH)
                    in.read(len);
                outputXmlUnicode(len, (UChar const *) in.readDirect(len*2), name.text, out);
            }
            break;
        case type_utf8:
            {
                unsigned len = type.getStringLen();
                if (size==UNKNOWN_LENGTH)
                {
                    in.read(len);
                    size = rtlUtf8Size(len, in.readDirect(0));
                }
                outputXmlUtf8(len, (const char *) in.readDirect(size), name.text, out);
            }
            break;
        case type_qstring:
            {
                unsigned len = type.getStringLen();
                if (size==UNKNOWN_LENGTH)
                    in.read(len);
                unsigned outlen;
                char *outstr;
                rtlQStrToStrX(outlen, outstr, len, (const char *) in.readDirect(rtlQStrSize(len)));
                outputXmlString(outlen, outstr, name.text, out);
                free(outstr);
                break;
            }
        case type_int: 
        case type_swapint: 
            if (type.isSigned())
            {
                const unsigned char *raw = (const unsigned char *) in.readDirect(size);
                unsigned __int64 cval8 = 0;
                //MORE: I think this is wrong - swapped doesn't mean little/big/
                if (type.isSwappedEndian())
                {
                    unsigned idx = 0;
                    if (raw[idx] & 0x80)
                        cval8 = (__int64)-1;
                    while (size--)
                        cval8 = (cval8 << 8) | raw[idx++];
                }
                else
                {
                    if (raw[size-1] & 0x80)
                        cval8 = (__int64)-1;
                    while (size--)
                        cval8 = (cval8 << 8) | raw[size];
                }
                outputXmlInt((__int64) cval8, name.text, out);
            }
            else
            {
                const unsigned char *raw = (const unsigned char *) in.readDirect(size);
                unsigned __int64 cval8 = 0;
                if (type.isSwappedEndian())
                {
                    unsigned idx = 0;
                    while (size--)
                        cval8 = (cval8 << 8) | raw[idx++];
                }
                else
                {
                    while (size--)
                        cval8 = (cval8 << 8) | raw[size];
                }
                outputXmlUInt(cval8, name.text, out);
            }
            break;
        case type_boolean:
            bool cvalb;
            in.read(cvalb);
            outputXmlBool(cvalb, name.text, out);
            break;
        case type_decimal:
            if (type.isSigned())
                outputXmlDecimal(in.readDirect(size), size, type.getPrecision(), name.text, out);
            else
                outputXmlUDecimal(in.readDirect(size), size, type.getPrecision(), name.text, out);
            break;
        case type_real:
            double cvald;
            switch(size)
            {
            case 4:
                float cvalf;
                in.read(cvalf);
                cvald = cvalf;
                break;
            case 8:
                in.read(cvald);
                break;
            }
            outputXmlReal(cvald, name.text, out);
            break;
        default:
            assertex(!"unexpected type in raw record");
            break;
        }
    }
}

IStringVal& CLocalWUResult::getResultXml(IStringVal &str) const
{
    TypeInfoArray types;
    StringAttrArray names;
    getSchema(types, names);

    StringBuffer xml;
    const char * name = p->queryProp("@name");
    if (name)
        xml.appendf("<Dataset name=\'%s\'>\n", name);
    else
        xml.append("<Dataset>\n");

    if (p->hasProp("Value"))
    {
        MemoryBuffer raw;
        p->getPropBin("Value", raw);
        unsigned __int64 numrows = getResultRowCount();
        while (numrows--)
        {
            xml.append(" <Row>");
            readRow(xml, raw, types, names);
            xml.append("</Row>\n");
        }
    }
    else if (p->hasProp("xmlValue"))
    {
        xml.append(" <Row>");
        appendXMLTag(xml, name, p->queryProp("xmlValue"));
        xml.append("</Row>\n");
    }

    xml.append("</Dataset>\n");
    str.set(xml.str());
    return str;
}

IProperties *CLocalWUResult::queryResultXmlns()
{
    CriticalBlock block(crit);
    if (xmlns)
        return xmlns;
    xmlns.setown(createProperties());
    Owned<IAttributeIterator> it = p->getAttributes();
    unsigned prefixLen = strlen("@xmlns");
    ForEach(*it)
    {
        const char *name = it->queryName();
        if (!strncmp("@xmlns", name, prefixLen))
        {
            if (name[prefixLen]==':') //normal case
                xmlns->setProp(name+prefixLen+1, it->queryValue());
            else if (!name[prefixLen]) //special case, unprefixed namespace
                xmlns->setProp("xmlns", it->queryValue());
        }
    }
    return xmlns;
}

unsigned CLocalWUResult::getResultFetchSize() const
{
    return p->getPropInt("fetchSize", 100);
}

__int64 CLocalWUResult::getResultTotalRowCount() const
{
    return p->getPropInt64("totalRowCount", -1);
}

__int64 CLocalWUResult::getResultRowCount() const
{
    return p->getPropInt64("rowCount", 0);
}

void CLocalWUResult::getResultDataset(IStringVal & ecl, IStringVal & defs) const
{
    ecl.set(p->queryProp("datasetEcl"));
    defs.set(p->queryProp("datasetEclDefs"));
}

IStringVal& CLocalWUResult::getResultLogicalName(IStringVal & val) const
{
    val.set(p->queryProp("logicalName"));
    return val;
}

IStringVal& CLocalWUResult::getResultKeyField(IStringVal & ecl) const
{
    ecl.set(p->queryProp("keyField"));
    return ecl;
}

unsigned CLocalWUResult::getResultRequestedRows() const
{
    return p->getPropInt("requestedRows", 1);
}

IStringVal& CLocalWUResult::getResultEclSchema(IStringVal & str) const
{
    TypeInfoArray types;
    StringAttrArray names;
    getSchema(types, names, &str);
    return str;
}

IStringVal& CLocalWUResult::getResultRecordSizeEntry(IStringVal & str) const
{
    str.set(p->queryProp("@recordSizeEntry"));
    return str;
}

IStringVal& CLocalWUResult::getResultTransformerEntry(IStringVal & str) const
{
    str.set(p->queryProp("@transformerEntry"));
    return str;
}

__int64 CLocalWUResult::getResultRowLimit() const
{
    return p->getPropInt64("@rowLimit");
}

IStringVal& CLocalWUResult::getResultFilename(IStringVal & str) const
{
    str.set(p->queryProp("@tempFilename"));
    return str;
}

void CLocalWUResult::setResultStatus(WUResultStatus status)
{
    setEnum(p, "@status", status, resultStatuses);
    if (status==ResultStatusUndefined)
        p->removeProp("Value");
}

void CLocalWUResult::setResultName(const char *s)
{
    p->setProp("@name", s);
}
void CLocalWUResult::setResultSequence(unsigned seq)
{
    p->setPropInt("@sequence", seq);
}
void CLocalWUResult::setResultSchemaRaw(unsigned size, const void *schema)
{
    p->setPropBin("SchemaRaw", size, schema);
}
void CLocalWUResult::setResultXmlns(const char *prefix, const char *uri)
{
    StringBuffer xpath("@xmlns");
    if (prefix && *prefix)
        xpath.append(':').append(prefix);
    p->setProp(xpath, uri);
}
void CLocalWUResult::setResultScalar(bool isScalar)
{
    p->setPropInt("@isScalar", (int) isScalar);
    if (isScalar)
        setResultTotalRowCount(1);
}
void CLocalWUResult::setResultRaw(unsigned len, const void *data, WUResultFormat format)
{
    p->setPropBin("Value", len, data);
    setResultStatus(ResultStatusSupplied);
    setResultFormat(format);
}

void CLocalWUResult::setResultFormat(WUResultFormat format)
{
    switch (format)
    {
    case ResultFormatXml: 
        p->setProp("@format","xml"); 
        break;
    case ResultFormatXmlSet: 
        p->setProp("@format","xmlSet"); 
        break;
    case ResultFormatCsv: 
        p->setProp("@format","csv"); 
        break;
    default:
        p->removeProp("@format");
        break;
    }
}

void CLocalWUResult::setResultXML(const char *val)
{
    p->setProp("xmlValue", val);
}

void CLocalWUResult::addResultRaw(unsigned len, const void *data, WUResultFormat format)
{
    p->appendPropBin("Value", len, data);
    setResultStatus(ResultStatusPartial);
    const char *existingFormat = p->queryProp("@format");
    const char *formatStr = NULL;
    switch (format)
    {
    case ResultFormatXml: 
        formatStr = "xml"; 
        break;
    case ResultFormatXmlSet: 
        formatStr = "xmlSet";
        break;
    case ResultFormatCsv: 
        formatStr = "csv";
        break;
    default:
        p->removeProp("@format");
        break;
    }
    if (format)
    {
        if (existingFormat)
        {
            if (0 != stricmp(formatStr, existingFormat))
                throw MakeStringException(WUERR_ResultFormatMismatch, "addResult format %s, does not match existing format %s", formatStr, existingFormat);
        }
        else
            p->setProp("@format", formatStr);

    }
}

void CLocalWUResult::setResultFetchSize(unsigned rows)
{
    p->setPropInt("fetchSize", rows);
}

void CLocalWUResult::setResultTotalRowCount(__int64 rows)
{
    p->setPropInt64("totalRowCount", rows);
}

void CLocalWUResult::setResultRowCount(__int64 rows)
{
    p->setPropInt64("rowCount", rows);
}

void CLocalWUResult::setResultDataset(const char *ecl, const char *defs)
{
    p->setProp("datasetEcl", ecl);
    p->setProp("datasetEclDefs", defs);
}

void CLocalWUResult::setResultLogicalName(const char *logicalName)
{
    p->setProp("logicalName", logicalName);
}

void CLocalWUResult::setResultKeyField(const char *ecl)
{
    p->setProp("keyField", ecl);
}

void CLocalWUResult::setResultRequestedRows(unsigned rows)
{
    p->setPropInt("requestedRows", rows);
}

void CLocalWUResult::setResultRecordSizeEntry(const char * entry)
{
    p->setProp("@recordSizeEntry", entry);
}

void CLocalWUResult::setResultTransformerEntry(const char * entry)
{
    p->setProp("@transformerEntry", entry);
}


void CLocalWUResult::setResultRowLimit(__int64 value)
{
    p->setPropInt64("@rowLimit", value);
}

void CLocalWUResult::setResultFilename(const char * name)
{
    p->setProp("@tempFilename", name);
}

// MORE - it's an undetected error if we call getResult... of a type that does not match schema

__int64 CLocalWUResult::getResultInt() const
{
    __int64 result = 0;
    MemoryBuffer s;
    p->getPropBin("Value", s);
    if (s.length())
        s.read(result);
    else
        result = p->getPropInt64("xmlValue");
    return result;
}

bool CLocalWUResult::getResultBool() const
{
    bool result = false;
    MemoryBuffer s;
    p->getPropBin("Value", s);
    if (s.length())
        s.read(result);
    else
        result = p->getPropBool("xmlValue");
    return result;
}

double CLocalWUResult::getResultReal() const
{
    double result = 0;
    MemoryBuffer s;
    p->getPropBin("Value", s);
    if (s.length())
        s.read(result);
    else
    {
        const char *xmlVal = p->queryProp("xmlValue");
        if (xmlVal)
            result = atof(xmlVal);
    }
    return result;
}

void CLocalWUResult::getResultDecimal(void * val, unsigned len, unsigned precision, bool isSigned) const
{
    MemoryBuffer s;
    p->getPropBin("Value", s);
    if (s.length())
    {
        assertex(s.length() == len);
        s.read(len, val);
    }
    else
    {
        const char *xmlVal = p->queryProp("xmlValue");
        if (xmlVal)
        {
            Decimal d;
            d.setString(strlen(xmlVal), xmlVal);
            if (isSigned)
                d.getDecimal(len, precision, val);
            else
                d.getUDecimal(len, precision, val);
        }
        else
            memset(val, 0, len);
    }
}

IStringVal& CLocalWUResult::getResultString(IStringVal & str) const
{
    MemoryBuffer s;
    p->getPropBin("Value", s);
    if (s.length())
    {
        unsigned len;
        s.read(len);
        str.setLen((const char *) s.readDirect(len), len);
    }
    else
    {
        p->getPropBin("xmlValue", s);
        if (p->isBinary("xmlValue"))
            str.setLen(s.toByteArray(), s.length());
        else
        {
            char *ascii = rtlUtf8ToVStr(rtlUtf8Length(s.length(), s.toByteArray()), s.toByteArray());
            str.set(ascii);
            rtlFree(ascii);
        }
    }
    return str;
}


WUResultFormat CLocalWUResult::getResultFormat() const
{
    const char * format = p->queryProp("@format");
    if (!format)
        return ResultFormatRaw;
    else if (strcmp(format, "xml") == 0)
        return ResultFormatXml;
    else if (strcmp(format, "xmlSet") == 0)
        return ResultFormatXmlSet;
    else if (strcmp(format, "csv") == 0)
        return ResultFormatCsv;
    else
        throw MakeStringException(WUERR_InvalidResultFormat, "Unrecognised result format %s", format);
}

IDataVal& CLocalWUResult::getResultRaw(IDataVal & data, IXmlToRawTransformer * xmlTransformer, ICsvToRawTransformer * csvTransformer) const
{
    MemoryBuffer s;
    p->getPropBin("Value", s);
    unsigned len = s.length();
    if (len)
    {
        WUResultFormat format = getResultFormat();
        if (format == ResultFormatXml || format == ResultFormatXmlSet)
        {
            if (!xmlTransformer)
                throw MakeStringException(WUERR_MissingFormatTranslator, "No transformer supplied to translate XML format result");
            xmlTransformer->transform(data, len, s.readDirect(len), format == ResultFormatXml);
        }
        else if (format == ResultFormatCsv)
        {
            if (!csvTransformer)
                throw MakeStringException(WUERR_MissingFormatTranslator, "No transformer supplied to translate Csv format result");
            csvTransformer->transform(data, len, s.readDirect(len), true);
        }
        else
            data.setLen(s.readDirect(len), len);
    }
    else
        data.clear();
    return data;
}

unsigned CLocalWUResult::getResultHash() const
{
    MemoryBuffer s;
    p->getPropBin("Value", s);
    unsigned len = s.length();
    const byte * data = (const byte *)s.toByteArray();
    return ~hashc(data, len, ~0);
}


IDataVal& CLocalWUResult::getResultUnicode(IDataVal & data) const
{
    MemoryBuffer s;
    p->getPropBin("Value", s);
    if (s.length())
    {
        unsigned len;
        s.read(len);
        data.setLen(s.readDirect(len*2), len*2);
    }
    else
    {
        StringBuffer utf8;
        if (p->getProp("xmlValue", utf8))
        {
            unsigned outlen;
            UChar *out;
            rtlUtf8ToUnicodeX(outlen, out, utf8.length(), utf8.str());
            data.setLen(out, outlen*2);
            rtlFree(out);
        }
        else
            data.clear();
    }
    return data;
}

__int64 CLocalWUResult::getResultRawSize(IXmlToRawTransformer * xmlTransformer, ICsvToRawTransformer * csvTransformer) const
{
    WUResultFormat format = getResultFormat();
    if (format == ResultFormatRaw)
    {
        //MORE: This should not load the whole property...
        MemoryBuffer s;
        p->getPropBin("Value", s);
        return s.length();
    }
    else
    {
        MemoryBuffer temp;
        MemoryBuffer2IDataVal adaptor(temp);
        getResultRaw(adaptor, xmlTransformer, csvTransformer);
        return temp.length();
    }
}

IDataVal& CLocalWUResult::getResultRaw(IDataVal & data, __int64 from, __int64 length, IXmlToRawTransformer * xmlTransformer, ICsvToRawTransformer * csvTransformer) const
{
    WUResultFormat format = getResultFormat();
    if (format != ResultFormatRaw)
    {
        MemoryBuffer temp;
        MemoryBuffer2IDataVal adaptor(temp);
        getResultRaw(adaptor, xmlTransformer, csvTransformer);

        unsigned len = temp.length();
        if (from > len) from = len;
        if (from + length > len) length = len - from;
        data.setLen(temp.readDirect(len) + from, (size32_t)length);
        return data;
    }
    else
    {
        //MORE: This should not load the whole property, and should be different from the code above...
        MemoryBuffer s;
        p->getPropBin("Value", s);
        unsigned len = s.length();
        if (from > len) from = len;
        if (from + length > len) length = len - from;
        data.setLen(s.readDirect(len) + from, (size32_t)length);
        return data;
    }
}

bool CLocalWUResult::getResultIsAll() const
{
    return p->getPropBool("@isAll", false);
}

// MORE - it's an undetected error if we call setResult... of a type that does not match schema

void CLocalWUResult::setResultInt(__int64 val)
{
    // Note: we always serialize scalar integer results as int8, and schema must reflect this
    MemoryBuffer m;
    serializeInt8(val, m);
    p->setPropBin("Value", m.length(), m.toByteArray());
    setResultRowCount(1);
    setResultTotalRowCount(1);
}

void CLocalWUResult::setResultUInt(unsigned __int64 val)
{
    setResultInt((__int64) val);
}

void CLocalWUResult::setResultReal(double val)
{
    // Note: we always serialize scalar real results as real8, and schema must reflect this
    MemoryBuffer m;
    serializeReal8(val, m);
    p->setPropBin("Value", m.length(), m.toByteArray());
    setResultRowCount(1);
    setResultTotalRowCount(1);
}

void CLocalWUResult::setResultBool(bool val)
{
    MemoryBuffer m;
    serializeBool(val, m);
    p->setPropBin("Value", m.length(), m.toByteArray());
    setResultRowCount(1);
    setResultTotalRowCount(1);
}

void CLocalWUResult::setResultString(const char *val, unsigned len)
{
    // Note: we always serialize scalar strings with length prefix, and schema must reflect this
    MemoryBuffer m;
    serializeLPString(len, val, m);
    p->setPropBin("Value", m.length(), m.toByteArray());
    setResultRowCount(1);
    setResultTotalRowCount(1);
}

void CLocalWUResult::setResultUnicode(const void *val, unsigned len)
{
    // Note: we always serialize scalar strings with length prefix, and schema must reflect this
    MemoryBuffer m;
    m.append(len).append(len*2, val);
    p->setPropBin("Value", m.length(), m.toByteArray());
    setResultRowCount(1);
    setResultTotalRowCount(1);
}

void CLocalWUResult::setResultData(const void *val, unsigned len)
{
    // Note: we always serialize scalar data with length prefix, and schema must reflect this
    MemoryBuffer m;
    serializeLPString(len, (const char *)val, m);
    p->setPropBin("Value", m.length(), m.toByteArray());
    setResultRowCount(1);
    setResultTotalRowCount(1);
}

void CLocalWUResult::setResultDecimal(const void *val, unsigned len)
{
    // Note: serialized as data but with length known from schema
    MemoryBuffer m;
    serializeFixedData(len, val, m);
    p->setPropBin("Value", m.length(), m.toByteArray());
    setResultRowCount(1);
    setResultTotalRowCount(1);
}

void CLocalWUResult::setResultRow(unsigned len, const void * data)
{
    p->setPropBin("Value", len, data);
    setResultRowCount(1);
    setResultTotalRowCount(1);
    setResultFormat(ResultFormatRaw);
}
void CLocalWUResult::setResultIsAll(bool value)
{
    p->setPropBool("@isAll", value);
}

//==========================================================================================

CLocalWUPlugin::CLocalWUPlugin(IPropertyTree *props) : p(props)
{
}

IStringVal& CLocalWUPlugin::getPluginName(IStringVal &str) const
{
    str.set(p->queryProp("@dllname"));
    return str;
}

IStringVal& CLocalWUPlugin::getPluginVersion(IStringVal &str) const
{
    str.set(p->queryProp("@version"));
    return str;
}

void CLocalWUPlugin::setPluginName(const char *str)
{
    p->setProp("@dllname", str);
}

void CLocalWUPlugin::setPluginVersion(const char *str)
{
    p->setProp("@version", str);
}

//==========================================================================================

CLocalWULibrary::CLocalWULibrary(IPropertyTree *props) : p(props)
{
}

IStringVal& CLocalWULibrary::getName(IStringVal &str) const
{
    str.set(p->queryProp("@name"));
    return str;
}

void CLocalWULibrary::setName(const char *str)
{
    p->setProp("@name", str);
}

//==========================================================================================

CLocalWUException::CLocalWUException(IPropertyTree *props) : p(props)
{
}

IStringVal& CLocalWUException::getExceptionSource(IStringVal &str) const
{
    str.set(p->queryProp("@source"));
    return str;
}

IStringVal& CLocalWUException::getExceptionMessage(IStringVal &str) const
{
    str.set(p->queryProp(NULL));
    return str;
}

unsigned  CLocalWUException::getExceptionCode() const
{
    return p->getPropInt("@code", 0);
}

WUExceptionSeverity CLocalWUException::getSeverity() const
{
    return (WUExceptionSeverity)p->getPropInt("@severity", ExceptionSeverityError);
}

IStringVal & CLocalWUException::getTimeStamp(IStringVal & dt) const
{
    dt.set(p->queryProp("@time"));
    return dt;
}

IStringVal & CLocalWUException::getExceptionFileName(IStringVal & str) const
{
    str.set(p->queryProp("@filename"));
    return str;
}

unsigned CLocalWUException::getExceptionLineNo() const
{
    return p->getPropInt("@row", 0);
}

unsigned CLocalWUException::getExceptionColumn() const
{
    return p->getPropInt("@col", 0);
}

void CLocalWUException::setExceptionSource(const char *str)
{
    p->setProp("@source", str);
}

void CLocalWUException::setExceptionMessage(const char *str)
{
    p->setProp(NULL, str);
}

void CLocalWUException::setExceptionCode(unsigned code)
{
    p->setPropInt("@code", code);
}

void CLocalWUException::setSeverity(WUExceptionSeverity level)
{
    p->setPropInt("@severity", level);
}

void CLocalWUException::setTimeStamp(const char *str)
{
    p->setProp("@time", str);
}

void CLocalWUException::setExceptionFileName(const char *str)
{
    p->setProp("@filename", str);
}

void CLocalWUException::setExceptionLineNo(unsigned r)
{
    p->setPropInt("@row", r);
}

void CLocalWUException::setExceptionColumn(unsigned c)
{
    p->setPropInt("@col", c);
}

//==========================================================================================

CLocalWUAppValue::CLocalWUAppValue(IPropertyTree *props,unsigned child): p(props)
{
    prop.append("*[").append(child).append("]");
}

IStringVal & CLocalWUAppValue::getApplication(IStringVal & str) const
{
    str.set(p->queryName());
    return str;
}

IStringVal & CLocalWUAppValue::getName(IStringVal & str) const
{
    IPropertyTree* val=p->queryPropTree(prop.str());
    if(val)
        str.set(val->queryName());
    return str;
}

IStringVal & CLocalWUAppValue::getValue(IStringVal & str) const
{
    str.set(p->queryProp(prop.str()));
    return str;
}

//==========================================================================================

CLocalWUStatistic::CLocalWUStatistic(IPropertyTree *props) : p(props)
{
}

IStringVal & CLocalWUStatistic::getCreator(IStringVal & str) const
{
    const char * creator = p->queryProp("@creator");
    str.set(creator);
    return str;
}


IStringVal & CLocalWUStatistic::getDescription(IStringVal & str, bool createDefault) const
{
    const char * desc = p->queryProp("@desc");
    if (desc)
    {
        str.set(desc); // legacy and in case it is overridden
    }
    else if (createDefault)
    {
        StatisticKind kind = getKind();
        assertex(kind != StKindNone);

        const char * scope = p->queryProp("@scope");
        assertex(scope);

        //Clean up the format of the scope when converting it to a description
        StringBuffer descriptionText;
        if (streq(scope, GLOBAL_SCOPE))
        {
            const char * creator = p->queryProp("@creator");
            descriptionText.append(creator).append(":");
            queryLongStatisticName(descriptionText, kind);
        }
        else
        {
            loop
            {
                char c = *scope++;
                if (!c)
                    break;
                if (c == ':')
                    descriptionText.append(": ");
                else
                    descriptionText.append(c);
            }

            if (kind != StTimeElapsed)
                queryLongStatisticName(descriptionText.append(": "), kind);
        }

        str.set(descriptionText);
    }
    else
        str.clear();

    return str;
}

IStringVal & CLocalWUStatistic::getType(IStringVal & str) const
{
    StatisticKind kind = getKind();
    if (kind != StKindNone)
        str.set(queryStatisticName(kind));
    return str;
}

IStringVal & CLocalWUStatistic::getFormattedValue(IStringVal & str) const
{
    StringBuffer formatted;
    formatStatistic(formatted, getValue(), getMeasure());
    str.set(formatted);
    return str;
}

StatisticCreatorType CLocalWUStatistic::getCreatorType() const
{
    return queryCreatorType(p->queryProp("@c"));
}

StatisticScopeType CLocalWUStatistic::getScopeType() const
{
    return queryScopeType(p->queryProp("@s"));
}

StatisticKind CLocalWUStatistic::getKind() const
{
    return queryStatisticKind(p->queryProp("@kind"));
}

IStringVal & CLocalWUStatistic::getScope(IStringVal & str) const
{
    const char * scope = p->queryProp("@scope");
    str.set(scope);
    return str;
}

StatisticMeasure CLocalWUStatistic::getMeasure() const
{
    return queryMeasure(p->queryProp("@unit"));
}

unsigned __int64 CLocalWUStatistic::getValue() const
{
    return p->getPropInt64("@value", 0);
}

unsigned __int64 CLocalWUStatistic::getCount() const
{
    return p->getPropInt64("@count", 0);
}

unsigned __int64 CLocalWUStatistic::getMax() const
{
    return p->getPropInt64("@max", 0);
}

unsigned __int64 CLocalWUStatistic::getTimestamp() const
{
    return p->getPropInt64("@ts", 0);
}


bool CLocalWUStatistic::matches(const IStatisticsFilter * filter) const
{
    if (!filter)
        return true;
    const char * creator = p->queryProp("@creator");
    const char * scope = p->queryProp("@scope");
    return filter->matches(getCreatorType(), creator, getScopeType(), scope, getMeasure(), getKind());
}

//==========================================================================================

CLocalWULegacyTiming::CLocalWULegacyTiming(IPropertyTree *props) : p(props)
{
}

IStringVal & CLocalWULegacyTiming::getCreator(IStringVal & str) const
{
    str.clear();
    return str;
}


IStringVal & CLocalWULegacyTiming::getDescription(IStringVal & str, bool createDefault) const
{
    str.set(p->queryProp("@name"));
    return str;
}

IStringVal & CLocalWULegacyTiming::getType(IStringVal & str) const
{
    str.set(queryStatisticName(StTimeElapsed));
    return str;
}

IStringVal & CLocalWULegacyTiming::getFormattedValue(IStringVal & str) const
{
    StringBuffer formatted;
    formatStatistic(formatted, getValue(), getMeasure());
    str.set(formatted);
    return str;
}

StatisticCreatorType CLocalWULegacyTiming::getCreatorType() const
{
    return SCTunknown;
}

StatisticScopeType CLocalWULegacyTiming::getScopeType() const
{
    return SSTnone;
}

StatisticKind CLocalWULegacyTiming::getKind() const
{
    return StTimeElapsed;
}

IStringVal & CLocalWULegacyTiming::getScope(IStringVal & str) const
{
    str.clear();
    return str;
}

StatisticMeasure CLocalWULegacyTiming::getMeasure() const
{
    return SMeasureTimeNs;
}

unsigned __int64 CLocalWULegacyTiming::getValue() const
{
    return p->getPropInt64("@duration", 0) * 1000000;
}

unsigned __int64 CLocalWULegacyTiming::getCount() const
{
    return p->getPropInt64("@count", 0);
}

unsigned __int64 CLocalWULegacyTiming::getMax() const
{
    return p->getPropInt64("@max", 0);
}

unsigned __int64 CLocalWULegacyTiming::getTimestamp() const
{
    return 0;
}

bool CLocalWULegacyTiming::matches(const IStatisticsFilter * filter) const
{
    if (!filter)
        return true;
    const char * creator = p->queryProp("@creator");
    const char * scope = p->queryProp("@scope");
    return filter->matches(SCTall, NULL, SSTall, NULL, getMeasure(), getKind());
}

//==========================================================================================

extern WORKUNIT_API ILocalWorkUnit * createLocalWorkUnit()
{
    Owned<CLocalWorkUnit> cw = new CLocalWorkUnit("W_LOCAL", (ISecManager*)NULL, NULL);
    ILocalWorkUnit* ret = QUERYINTERFACE(&cw->lockRemote(false), ILocalWorkUnit);
    return ret;
}

extern WORKUNIT_API StringBuffer &exportWorkUnitToXML(const IConstWorkUnit *wu, StringBuffer &str, bool unpack, bool includeProgress)
{
    const CLocalWorkUnit *w = QUERYINTERFACE(wu, const CLocalWorkUnit);
    if (!w)
    {
        const CLockedWorkUnit *wl = QUERYINTERFACE(wu, const CLockedWorkUnit);
        if (wl)
            w = wl->c;
    }
    if (w)
    {
        Linked<IPropertyTree> p;
        if (unpack||includeProgress)
            p.setown(w->getUnpackedTree(includeProgress));
        else
            p.set(w->p);
        toXML(p, str, 0, XML_Format|XML_SortTags);
    }
    else
        str.append("Unrecognized workunit format");
    return str;
}

extern WORKUNIT_API IStringVal& exportWorkUnitToXML(const IConstWorkUnit *wu, IStringVal &str, bool unpack, bool includeProgress)
{
    StringBuffer x;
    str.set(exportWorkUnitToXML(wu,x,unpack, includeProgress).str());
    return str;
}

extern WORKUNIT_API void exportWorkUnitToXMLFile(const IConstWorkUnit *wu, const char * filename, unsigned extraXmlFlags, bool unpack, bool includeProgress)
{
    const CLocalWorkUnit *w = QUERYINTERFACE(wu, const CLocalWorkUnit);
    if (!w)
    {
        const CLockedWorkUnit *wl = QUERYINTERFACE(wu, const CLockedWorkUnit);
        if (wl)
            w = wl->c;
    }
    if (w)
    {
        Linked<IPropertyTree> p;
        if (unpack||includeProgress)
            p.setown(w->getUnpackedTree(includeProgress));
        else
            p.set(w->p);
        saveXML(filename, p, 0, XML_Format|XML_SortTags|extraXmlFlags);
    }
}


extern WORKUNIT_API void submitWorkUnit(const char *wuid, const char *username, const char *password)
{
    MemoryBuffer buffer;
    Owned<INamedQueueConnection> conn = createNamedQueueConnection(0); // MORE - security token?
    Owned<IWorkUnitFactory> factory = getWorkUnitFactory();
    Owned<IWorkUnit> workunit = factory->updateWorkUnit(wuid);
    assertex(workunit);

    SCMStringBuffer token;
    createToken(wuid, username, password, token);
    workunit->setSecurityToken(token.str());
    SCMStringBuffer clusterName;
    workunit->getClusterName(clusterName);
    if (!clusterName.length()) 
        throw MakeStringException(WUERR_InvalidCluster, "No target cluster specified");
    workunit->commit();
    workunit.clear();
    Owned<IConstWUClusterInfo> clusterInfo = getTargetClusterInfo(clusterName.str());
    if (!clusterInfo) 
        throw MakeStringException(WUERR_InvalidCluster, "Unknown cluster %s", clusterName.str());
    SCMStringBuffer serverQueue;
    clusterInfo->getServerQueue(serverQueue);
    assertex(serverQueue.length());
    Owned<IJobQueue> queue = createJobQueue(serverQueue.str());
    if (!queue.get()) 
        throw MakeStringException(WUERR_InvalidQueue, "Could not create workunit queue");

    IJobQueueItem *item = createJobQueueItem(wuid);
    queue->enqueue(item);
}
extern WORKUNIT_API void abortWorkUnit(const char *wuid)
{
    StringBuffer xpath("/WorkUnitAborts/");
    xpath.append(wuid);
    Owned<IRemoteConnection> acon = querySDS().connect(xpath.str(), myProcessSession(), RTM_LOCK_WRITE|RTM_CREATE, SDS_LOCK_TIMEOUT);
    acon->queryRoot()->setPropInt(NULL, 1);
}
extern WORKUNIT_API void secSubmitWorkUnit(const char *wuid, ISecManager &secmgr, ISecUser &secuser)
{
    if (checkWuSecAccess(wuid, secmgr, &secuser, SecAccess_Write, "Submit", true, true))
        submitWorkUnit(wuid, secuser.getName(), secuser.credentials().getPassword());
}

extern WORKUNIT_API void secAbortWorkUnit(const char *wuid, ISecManager &secmgr, ISecUser &secuser)
{
    if (checkWuSecAccess(wuid, secmgr, &secuser, SecAccess_Write, "Submit", true, true))
        abortWorkUnit(wuid);
}

extern WORKUNIT_API void submitWorkUnit(const char *wuid, ISecManager *secmgr, ISecUser *secuser)
{
    if (secmgr && secuser)
        return secSubmitWorkUnit(wuid, *secmgr, *secuser);
    if (secuser)
        return submitWorkUnit(wuid, secuser->getName(), secuser->credentials().getPassword());
    submitWorkUnit(wuid, "", "");
}

extern WORKUNIT_API void abortWorkUnit(const char *wuid, ISecManager *secmgr, ISecUser *secuser)
{
    if (secmgr && secuser)
        return secAbortWorkUnit(wuid, *secmgr, *secuser);
    abortWorkUnit(wuid);
}

bool CLocalWorkUnit::hasWorkflow() const
{
    return p->hasProp("Workflow");
}

unsigned CLocalWorkUnit::queryEventScheduledCount() const
{
    CriticalBlock block(crit);
    return p->getPropInt("Workflow/@eventScheduledCount", 0);
}

void CLocalWorkUnit::incEventScheduledCount()
{
    CriticalBlock block(crit);
    p->setPropInt("Workflow/@eventScheduledCount", p->getPropInt("Workflow/@eventScheduledCount", 0)+1);
}

IPropertyTree * CLocalWorkUnit::queryWorkflowTree() const
{
    CriticalBlock block(crit);
    return p->queryPropTree("Workflow");
}

IConstWorkflowItemIterator* CLocalWorkUnit::getWorkflowItems() const
{
    // For this to be legally called, we must have the read-able interface. So we are already locked for (at least) read.
    CriticalBlock block(crit);
    if(!workflowIteratorCached)
    {
        assertex(!workflowIterator);
        Owned<IPropertyTree> s = p->getPropTree("Workflow");
        if(s)
            workflowIterator.setown(createWorkflowItemIterator(s)); 
        workflowIteratorCached = true;
    }
    return workflowIterator.getLink();
}

IWorkflowItemArray * CLocalWorkUnit::getWorkflowClone() const
{
    unsigned count = 0;
    Owned<IConstWorkflowItemIterator> iter = getWorkflowItems();
    for(iter->first(); iter->isValid(); iter->next())
        count++;
    Owned<IWorkflowItemArray> array = createWorkflowItemArray(count);
    for(iter->first(); iter->isValid(); iter->next())
        array->addClone(iter->query());
    return array.getLink();
}

IWorkflowItem * CLocalWorkUnit::addWorkflowItem(unsigned wfid, WFType type, WFMode mode, unsigned success, unsigned failure, unsigned recovery, unsigned retriesAllowed, unsigned contingencyFor)
{
    // For this to be legally called, we must have the write-able interface. So we are already locked for write.
    CriticalBlock block(crit);
    workflowIterator.clear();
    workflowIteratorCached = false;
    IPropertyTree * s = p->queryPropTree("Workflow");
    if(!s)
        s = p->addPropTree("Workflow", createPTree("Workflow"));
    return createWorkflowItem(s, wfid, type, mode, success, failure, recovery, retriesAllowed, contingencyFor);
}

IWorkflowItemIterator * CLocalWorkUnit::updateWorkflowItems()
{
    // For this to be legally called, we must have the write-able interface. So we are already locked for write.
    CriticalBlock block(crit);
    if(!workflowIterator)
    {
        IPropertyTree * s = p->queryPropTree("Workflow");
        if(!s)
            s = p->addPropTree("Workflow", createPTree("Workflow"));
        workflowIterator.setown(createWorkflowItemIterator(s)); 
        workflowIteratorCached = true;
    }
    return workflowIterator.getLink();
}

void CLocalWorkUnit::syncRuntimeWorkflow(IWorkflowItemArray * array)
{
    Owned<IWorkflowItemIterator> iter = updateWorkflowItems();
    Owned<IWorkflowItem> item;
    for(iter->first(); iter->isValid(); iter->next())
    {
        item.setown(iter->get());
        item->syncRuntimeData(array->queryWfid(item->queryWfid()));
    }
    workflowIterator.clear();
    workflowIteratorCached = false;
}

void CLocalWorkUnit::resetWorkflow()
{
    if (hasWorkflow())
    {
        Owned<IWorkflowItemIterator> iter = updateWorkflowItems();
        Owned<IWorkflowItem> wf;
        for(iter->first(); iter->isValid(); iter->next())
        {
            wf.setown(iter->get());
            wf->reset();
        }
        workflowIterator.clear();
        workflowIteratorCached = false;
    }
}

void CLocalWorkUnit::schedule()
{
    CriticalBlock block(crit);
    if(queryEventScheduledCount() == 0) return;

    switch(getState())
    {
    case WUStateCompleted:
        setState(WUStateWait);
        break;
    case WUStateFailed:
    case WUStateArchived:
    case WUStateAborting:
    case WUStateAborted:
    case WUStateScheduled:
        throw MakeStringException(WUERR_CannotSchedule, "Cannot schedule workunit in this state");
    }

    StringBuffer rootPath;
    SCMStringBuffer clusterName;
    getClusterName(clusterName);
    rootPath.append("/Schedule/").append(clusterName.str());
    Owned<IRemoteConnection> conn = querySDS().connect(rootPath.str(), myProcessSession(), RTM_LOCK_WRITE | RTM_CREATE_QUERY, SDS_LOCK_TIMEOUT);
    Owned<IPropertyTree> root = conn->getRoot();
    if(!root->hasChildren())
    {
        StringBuffer addPath;
        addPath.append("/Schedulers/").append(clusterName.str());
        Owned<IRemoteConnection> addConn = querySDS().connect(addPath.str(), myProcessSession(), RTM_LOCK_WRITE | RTM_CREATE_QUERY, SDS_LOCK_TIMEOUT);
    }

    char const * wuid = p->queryName();
    StringBuffer xpath("*/*/");
    ncnameEscape(wuid, xpath);
    bool more;
    do more = root->removeProp(xpath.str()); while(more);
        
    Owned<IConstWorkflowItemIterator> iter = getWorkflowItems();
    Owned<IWorkflowEvent> event;
    Owned<IPropertyTree> branch1, branch2;
    for(iter->first(); iter->isValid(); iter->next())
    {
        event.setown(iter->query()->getScheduleEvent());
        if(!event) continue;
        ncnameEscape(event->queryName(), xpath.clear());
        ensurePTree(root, xpath.str());
        branch1.setown(root->getPropTree(xpath.str()));
        ncnameEscape(event->queryText(), xpath.clear());
        ensurePTree(branch1, xpath.str());
        branch2.setown(branch1->getPropTree(xpath.str()));
        ncnameEscape(wuid, xpath.clear());
        ensurePTree(branch2, xpath.str());
    }
}

void CLocalWorkUnit::deschedule()
{
    if(queryEventScheduledCount() == 0) return;
    if(getState() == WUStateWait)
        setState(WUStateCompleted);
    doDescheduleWorkkunit(p->queryName());
}

mapEnums localFileUploadTypes[] = {
    { UploadTypeFileSpray, "FileSpray" },
    { UploadTypeWUResult, "WUResult" },
    { UploadTypeWUResultCsv, "WUResultCsv" },
    { UploadTypeWUResultXml, "WUResultXml" },
    { UploadTypeSize, NULL }
};

class CLocalFileUpload : public CInterface, implements IConstLocalFileUpload
{
public:
    CLocalFileUpload(IPropertyTree * _tree) : tree(_tree) {}
    CLocalFileUpload(unsigned id, LocalFileUploadType type, char const * source, char const * destination, char const * eventTag)
    {
        tree.setown(createPTree());
        tree->setPropInt("@id", id);
        setEnum(tree, "@type", type, localFileUploadTypes);
        tree->setProp("@source", source);
        tree->setProp("@destination", destination);
        if (eventTag)
            tree->setProp("@eventTag", eventTag);
    }
    IMPLEMENT_IINTERFACE;
    IPropertyTree * getTree() { return tree.getLink(); }

    virtual unsigned queryID() const { return tree->getPropInt("@id"); }
    virtual LocalFileUploadType queryType() const { return (LocalFileUploadType)getEnum(tree, "@type", localFileUploadTypes); }
    virtual IStringVal & getSource(IStringVal & ret) const { ret.set(tree->queryProp("@source")); return ret; }
    virtual IStringVal & getDestination(IStringVal & ret) const { ret.set(tree->queryProp("@destination")); return ret; }
    virtual IStringVal & getEventTag(IStringVal & ret) const { if(tree->hasProp("@eventTag")) ret.set(tree->queryProp("@eventTag")); else ret.clear(); return ret; }

private:
    Owned<IPropertyTree> tree;
};

class CLocalFileUploadIterator : public CInterface, implements IConstLocalFileUploadIterator
{
public:
    CLocalFileUploadIterator(IPropertyTree * _tree) : tree(_tree), iter(tree->getElements("LocalFileUpload")) {}
    IMPLEMENT_IINTERFACE;
    bool first() { return iter->first(); }
    bool isValid() { return iter->isValid(); }
    bool next() { return iter->next(); }
    IConstLocalFileUpload * get() { return new CLocalFileUpload(&iter->get()); }

private:
    Owned<IPropertyTree> tree;
    Owned<IPropertyTreeIterator> iter;
};

IConstLocalFileUploadIterator * CLocalWorkUnit::getLocalFileUploads() const
{
    // For this to be legally called, we must have the read-able interface. So we are already locked for (at least) read.
    CriticalBlock block(crit);
    Owned<IPropertyTree> s = p->getPropTree("LocalFileUploads");
    if(s)
        return new CLocalFileUploadIterator(s.getClear());
    else
        return NULL;
}

bool CLocalWorkUnit::requiresLocalFileUpload() const
{
    SCMStringBuffer dest;
    Owned<IConstWUResult> result;
    Owned<IConstLocalFileUploadIterator> iter(getLocalFileUploads());
    if(!iter)
        return false;
    for(iter->first(); iter->isValid(); iter->next())
    {
        Owned<IConstLocalFileUpload> upload(iter->get());
        switch(upload->queryType())
        {
        case UploadTypeWUResult:
        case UploadTypeWUResultCsv:
        case UploadTypeWUResultXml:
            upload->getDestination(dest);
            result.setown(getResultByName(dest.str()));
            if(!result)
                return true;
            break;
        default:
            throw MakeStringException(WUERR_InvalidUploadFormat, "Unsupported local file upload type %s", getEnumText(upload->queryType(), localFileUploadTypes));
        }
    }
    return false;
}

unsigned CLocalWorkUnit::addLocalFileUpload(LocalFileUploadType type, char const * source, char const * destination, char const * eventTag)
{
    // For this to be legally called, we must have the write-able interface. So we are already locked for write.
    CriticalBlock block(crit);
    IPropertyTree * s = p->queryPropTree("LocalFileUploads");
    if(!s)
        s = p->addPropTree("LocalFileUploads", createPTree());
    unsigned id = s->numChildren();
    Owned<CLocalFileUpload> upload = new CLocalFileUpload(id, type, source, destination, eventTag);
    s->addPropTree("LocalFileUpload", upload->getTree());
    return id;
}

#if 0
void testConstWorkflow(IConstWorkflowItem * cwf, bool * okay, bool * dep)
{
    DBGLOG("Test workflow const iface %u", cwf->queryWfid());
    unsigned deps = 0;
    Owned<IWorkflowDependencyIterator> diter;
    switch(cwf->queryWfid())
    {
    case 1:
        assertex(!cwf->isScheduled());
        assertex(cwf->queryType() == WFTypeNormal);
        assertex(cwf->queryState() == WFStateNull);
        diter.setown(cwf->getDependencies());
        for(diter->first(); diter->isValid(); diter->next())
            deps++;
        assertex(deps==0);
        okay[0] = true;
        break;
    case 2:
        assertex(!cwf->isScheduled());
        assertex(cwf->queryType() == WFTypeRecovery);
        assertex(cwf->queryState() == WFStateSkip);
        okay[1] = true;
        break;
    case 3:
        assertex(cwf->queryContingencyFor() == 4);
        okay[2] = true;
        break;
    case 4:
        assertex(cwf->isScheduled());
        assertex(cwf->queryType() == WFTypeNormal);
        assertex(cwf->queryState() == WFStateReqd);
        assertex(cwf->querySuccess() == 0);
        assertex(cwf->queryFailure() == 3);
        assertex(cwf->queryRecovery() == 2);
        assertex(cwf->queryRetriesAllowed() == 10);
        assertex(cwf->queryRetriesRemaining() == 10);
        diter.setown(cwf->getDependencies());
        for(diter->first(); diter->isValid(); diter->next())
        {
            dep[diter->query()-1] = true;
            deps++;
        }
        assertex(deps==2);
        assertex(dep[0]);
        assertex(dep[1]);
        okay[3] = true;
        break;
    case 5:
        assertex(cwf->isScheduled());
        assertex(!cwf->isScheduledNow());
        assertex(cwf->querySchedulePriority() == 75);
        assertex(cwf->queryScheduleCount() == 5);
        assertex(cwf->queryScheduleCountRemaining() == 5);
        okay[4] = true;
        break;
    case 6:
        assertex(cwf->isScheduled());
        assertex(!cwf->isScheduledNow());
        assertex(cwf->querySchedulePriority() == 25);
        assertex(!cwf->hasScheduleCount());
        okay[5] = true;
        break;
    default:
        assertex(!"unknown wfid in test");
    }
}

void testRuntimeWorkflow(IRuntimeWorkflowItem * rwf, bool * okay)
{
    DBGLOG("Test workflow runtime iface %u", rwf->queryWfid());
    switch(rwf->queryWfid())
    {
    case 1:
    case 2:
    case 3:
        okay[rwf->queryWfid()-1] = true;
        break;
    case 4:
        {
            unsigned tries = 0;
            while(rwf->testAndDecRetries())
                tries++;
            assertex(tries == 10);
            assertex(rwf->queryRetriesRemaining() == 0);
            rwf->setState(WFStateFail);
            assertex(rwf->queryState() == WFStateFail);
            rwf->reset();
            assertex(rwf->queryRetriesRemaining() == 10);
            assertex(rwf->queryState() == WFStateReqd);
        }
        okay[3] = true;
        break;
    case 5:
        {
            assertex(rwf->queryScheduleCountRemaining() == 5);
            unsigned count = 0;
            do count++; while(rwf->decAndTestScheduleCountRemaining());
            assertex(count == 5);
            assertex(rwf->queryScheduleCountRemaining() == 0);
            rwf->reset();
            assertex(rwf->queryScheduleCountRemaining() == 5);
        }
        okay[4] = true;
        break;
    case 6:
        {
            assertex(!rwf->hasScheduleCount());
            unsigned count;
            for(count=0; count<20; count++)
                assertex(rwf->decAndTestScheduleCountRemaining());
        }
        okay[5] = true;
        break;
    default:
        assertex(!"unknown wfid in test");
    }
}

void testWorkflow()
{
    DBGLOG("workunit.cpp : testWorkflow");
    CLocalWorkUnit wu("W-WF-TEST", 0, 0, 0);
    Owned<IWorkflowItem> wf;
    wf.setown(wu.addWorkflowItem(1, WFTypeNormal, 0, 0, 0, 0, 0));
    wf.setown(wu.addWorkflowItem(2, WFTypeRecovery, 0, 0, 0, 0, 0));
    wf.setown(wu.addWorkflowItem(3, WFTypeFailure, 0, 0, 0, 0, 4));
    wf.setown(wu.addWorkflowItem(4, WFTypeNormal, 0, 3, 2, 10, 0));
    wf->setScheduledNow();
    wf->addDependency(1);
    wf.setown(wu.addWorkflowItem(5, WFTypeNormal, 0, 0, 0, 0, 0));
    wf->setScheduledOn("test", "foo*");
    wf->setSchedulePriority(75);
    wf->setScheduleCount(5);
    wf.setown(wu.addWorkflowItem(6, WFTypeNormal, 0, 0, 0, 0, 0));
    wf->setScheduledOn("test", "bar*");
    wf->setSchedulePriority(25);

    unsigned const n = 6;
    bool okay[n];
    bool dep[n];
    unsigned i;
    for(i=0; i<n; i++)
        okay[i] = dep[i] = 0;

    Owned<IConstWorkflowItemIterator> citer(wu.getWorkflowItems());
    for(citer->first(); citer->isValid(); citer->next())
        testConstWorkflow(citer->query(), okay, dep);

    for(i=0; i<n; i++)
    {
        assertex(okay[i]);
        okay[i] = false;
    }

    Owned<IWorkflowItemIterator> miter(wu.updateWorkflowItems());
    for(miter->first(); miter->isValid(); miter->next())
    {
        Owned<IRuntimeWorkflowItem> rwf(miter->get());
        testRuntimeWorkflow(rwf, okay);
    }

    for(i=0; i<n; i++)
    {
        assertex(okay[i]);
        okay[i] = dep[i] = false;
    }

    Owned<IWorkflowItemArray> array(wu.getWorkflowClone());
    unsigned wfid;
    for(wfid = 1; array->isValid(wfid); wfid++)
        testConstWorkflow(&array->queryWfid(wfid), okay, dep);

    for(i=0; i<n; i++)
    {
        assertex(okay[i]);
        okay[i] = false;
    }

    for(wfid = 1; array->isValid(wfid); wfid++)
        testRuntimeWorkflow(&array->queryWfid(wfid), okay);

    for(i=0; i<n; i++)
    {
        assertex(okay[i]);
        okay[i] = false;
    }
}
#endif

//------------------------------------------------------------------------------------------

class WorkUnitWaiter : public CInterface, implements ISDSSubscription, implements IAbortHandler
{
    Semaphore changed;
    SubscriptionId change;
public:
    IMPLEMENT_IINTERFACE;

    WorkUnitWaiter(const char *xpath) 
    {
        change = querySDS().subscribe(xpath, *this, false);
        aborted = false; 
    }
    ~WorkUnitWaiter()
    {
        assertex(change==0);
    }

    void notify(SubscriptionId id, const char *xpath, SDSNotifyFlags flags, unsigned valueLen, const void *valueData)
    {
        changed.signal();
    }
    bool wait(unsigned timeout)
    {
        return changed.wait(timeout) && !aborted;
    }
    bool onAbort()
    {
        aborted = true;
        changed.signal();
        return false;
    }
    void unsubscribe()
    {
        querySDS().unsubscribe(change);
        change = 0;
    }
    bool aborted;
};

static WUState _waitForWorkUnit(const char * wuid, unsigned timeout, bool compiled, bool returnOnWaitState)
{
    StringBuffer wuRoot;
    getXPath(wuRoot, wuid);
    Owned<WorkUnitWaiter> waiter = new WorkUnitWaiter(wuRoot.str());
    LocalIAbortHandler abortHandler(*waiter);
    WUState ret = WUStateUnknown;
    Owned<IRemoteConnection> conn = querySDS().connect(wuRoot.str(), myProcessSession(), 0, SDS_LOCK_TIMEOUT);
    if (conn)
    {
        unsigned start = msTick();
        loop
        {
            ret = (WUState) getEnum(conn->queryRoot(), "@state", states);
            switch (ret)
            {
            case WUStateCompiled:
            case WUStateUploadingFiles:
                if (!compiled)
                    break;
                // fall into
            case WUStateCompleted:
            case WUStateFailed:
            case WUStateAborted:
                waiter->unsubscribe();
                return ret;
            case WUStateWait:
                if(returnOnWaitState)
                {
                    waiter->unsubscribe();
                    return ret;
                }
                break;
            case WUStateCompiling:
            case WUStateRunning:
            case WUStateDebugPaused:
            case WUStateDebugRunning:
            case WUStateBlocked:
            case WUStateAborting:
                if (queryDaliServerVersion().compare("2.1")>=0)
                {
                    SessionId agent = conn->queryRoot()->getPropInt64("@agentSession", -1);
                    if((agent>0) && querySessionManager().sessionStopped(agent, 0))
                    {
                        waiter->unsubscribe();
                        conn->reload();
                        ret = (WUState) getEnum(conn->queryRoot(), "@state", states);
                        bool isEcl = false;
                        switch (ret)
                        {
                            case WUStateCompiling:
                                isEcl = true;
                                // drop into
                            case WUStateRunning:
                            case WUStateBlocked:
                                ret = WUStateFailed;
                                break;
                            case WUStateAborting:
                                ret = WUStateAborted;
                                break;
                            default:
                                return ret;
                        }
                        WARNLOG("_waitForWorkUnit terminated: %"I64F"d state = %d",(__int64)agent,(int)ret);
                        Owned<IWorkUnitFactory> factory = getWorkUnitFactory();
                        Owned<IWorkUnit> wu = factory->updateWorkUnit(wuid);
                        wu->setState(ret);
                        Owned<IWUException> e = wu->createException();
                        e->setExceptionCode(isEcl ? 1001 : 1000);
                        e->setExceptionMessage(isEcl ? "EclServer terminated unexpectedly" : "Workunit terminated unexpectedly");
                        return ret;
                    }
                }
                break;
            }
            unsigned waited = msTick() - start;
            if (timeout==-1)
            {
                waiter->wait(20000);  // recheck state every 20 seconds even if no timeout, in case eclagent has crashed.
                if (waiter->aborted)
                {
                    ret = WUStateUnknown;  // MORE - throw an exception?
                    break;
                }
            }
            else if (waited > timeout || !waiter->wait(timeout-waited))
            {
                ret = WUStateUnknown;  // MORE - throw an exception?
                break;
            }
            conn->reload();
        }
    }
    waiter->unsubscribe();
    return ret;
}

extern WUState waitForWorkUnitToComplete(const char * wuid, int timeout, bool returnOnWaitState)
{
    return _waitForWorkUnit(wuid, (unsigned)timeout, false, returnOnWaitState);
}

extern WORKUNIT_API WUState secWaitForWorkUnitToComplete(const char * wuid, ISecManager &secmgr, ISecUser &secuser, int timeout, bool returnOnWaitState)
{
    if (checkWuSecAccess(wuid, secmgr, &secuser, SecAccess_Read, "Wait for Complete", false, true))
        return waitForWorkUnitToComplete(wuid, timeout, returnOnWaitState);
    return WUStateUnknown;
}

extern bool waitForWorkUnitToCompile(const char * wuid, int timeout)
{
    switch(_waitForWorkUnit(wuid, (unsigned)timeout, true, true))
    {
    case WUStateCompiled:
    case WUStateCompleted:
    case WUStateWait:
    case WUStateUploadingFiles:
        return true;
    default:
        return false;
    }
}

extern WORKUNIT_API bool secWaitForWorkUnitToCompile(const char * wuid, ISecManager &secmgr, ISecUser &secuser, int timeout)
{
    if (checkWuSecAccess(wuid, secmgr, &secuser, SecAccess_Read, "Wait for Compile", false, true))
        return waitForWorkUnitToCompile(wuid, timeout);
    return false;
}

extern WORKUNIT_API bool secDebugWorkunit(const char * wuid, ISecManager &secmgr, ISecUser &secuser, const char *command, StringBuffer &response)
{
    if (strnicmp(command, "<debug:", 7) == 0 && checkWuSecAccess(wuid, secmgr, &secuser, SecAccess_Read, "Debug", false, true))
    {
        Owned<IConstWorkUnit> wu = factory->secOpenWorkUnit(wuid, false, &secmgr, &secuser);
        SCMStringBuffer ip;
        unsigned port;
        port = wu->getDebugAgentListenerPort();
        wu->getDebugAgentListenerIP(ip);
        SocketEndpoint debugEP(ip.str(), port);
        Owned<ISocket> socket = ISocket::connect_timeout(debugEP, 1000);
        unsigned len = (size32_t)strlen(command);
        unsigned revlen = len;
        _WINREV(revlen);
        socket->write(&revlen, sizeof(revlen));
        socket->write(command, len);
        for (;;)
        {
            socket->read(&len, sizeof(len));
            _WINREV(len);                    
            if (len == 0)
                break;
            if (len & 0x80000000)
            {
                throwUnexpected();
            }
            char * mem = (char*) response.reserve(len);
            socket->read(mem, len);
        }
        return true;
    }
    return false;
}

void updateSuppliedXmlParams(IWorkUnit * w)
{
    Owned<const IPropertyTree> params = w->getXmlParams();
    if (!params)
        return;
    Owned<IPropertyTreeIterator> elems = params->getElements("*");
    ForEach(*elems)
    {
        IPropertyTree & curVal = elems->query();
        const char *name = curVal.queryName();
        Owned<IWUResult> r = updateWorkUnitResult(w, name, -1);
        if (r)
        {
            StringBuffer s;
            if (r->isResultScalar() && !curVal.hasChildren())
            {
                curVal.getProp(".", s);
                r->setResultXML(s);
                r->setResultStatus(ResultStatusSupplied);
            }
            else
            {
                toXML(&curVal, s);
                bool isSet = (curVal.hasProp("Item") || curVal.hasProp("string"));
                r->setResultRaw(s.length(), s.str(), isSet ? ResultFormatXmlSet : ResultFormatXml);
            }
        }
        else
            DBGLOG("WARNING: no matching variable in workunit for input parameter %s", name);
    }
}

IWUResult * updateWorkUnitResult(IWorkUnit * w, const char *name, unsigned sequence)
{
    switch ((int)sequence)
    {
    case ResultSequenceStored:
        return w->updateVariableByName(name);
    case ResultSequencePersist:
        return w->updateGlobalByName(name);
    case ResultSequenceInternal:
    case ResultSequenceOnce:
        return w->updateTemporaryByName(name);
    default:
        return w->updateResultBySequence(sequence);
    }
}

IConstWUResult * getWorkUnitResult(IConstWorkUnit * w, const char *name, unsigned sequence)
{
    switch ((int)sequence)
    {
    case ResultSequenceStored:
        return w->getVariableByName(name);

    case ResultSequencePersist:
        return w->getGlobalByName(name);

    case ResultSequenceInternal:
    case ResultSequenceOnce:
        return w->getTemporaryByName(name);

    default:
        if (name && name[0])
            return w->getResultByName(name);//name takes precedence over sequence
        else
            return w->getResultBySequence(sequence);
    }
}

extern WORKUNIT_API bool getWorkUnitCreateTime(const char *wuid,CDateTime &time)
{
    if (wuid) {
        char prefchar;
        unsigned year,month,day,hour,min,sec;
        if (sscanf(wuid, "%c%4u%2u%2u-%2u%2u%2u", &prefchar, &year, &month, &day, &hour, &min, &sec)==7) {
            time.set(year, month, day, hour, min, sec, 0, true);
//          time.setDate(year, month, day);
//          time.setTime(hour, min, sec, 0, true);  // for some reason time is local
            return true;
        }
    }
    return false;
}

extern WORKUNIT_API IStringVal& createToken(const char *wuid, const char *user, const char *password, IStringVal &str)
{
    StringBuffer wu, token("X");
    wu.append(wuid).append(';').append(user).append(';').append(password);
    encrypt(token,wu.str());
    str.set(token.str());
    return str;
}

// This will be replaced by something more secure!
extern WORKUNIT_API void extractToken(const char *token, const char *wuid, IStringVal &user, IStringVal &password)
{
    if (token && *token)
    {
        StringBuffer wu;
        decrypt(wu, token+1);
        const char *finger = strchr(wu.str(),';');
        if (finger && strnicmp(wuid, wu.str(), finger-wu.str())==0)
        {
            const char *finger1 = strchr(++finger,';');
            if(finger1)
            {
                user.setLen(finger, (size32_t)(finger1-finger));
                finger1++;
                password.setLen(finger1, (size32_t)(wu.str() + wu.length() - finger1));
                return;
            }
        }
        throw MakeStringException(WUERR_InvalidSecurityToken, "Invalid call to extractToken");
    }
}

extern WORKUNIT_API WUState getWorkUnitState(const char* state)
{
    return (WUState) getEnum(state, states);
}

const LogMsgCategory MCschedconn = MCprogress(1000);    // Category used to inform about schedule synchronization

class CWorkflowScheduleConnection : public CInterface, implements IWorkflowScheduleConnection
{
public:
    CWorkflowScheduleConnection(char const * wuid)
    {
        basexpath.append("/WorkflowSchedule/").append(wuid);
        flagxpath.append(basexpath.str()).append("/Active");
    }

    IMPLEMENT_IINTERFACE;

    virtual void lock()
    {
        LOG(MCschedconn, "Locking base schedule connection");
        baseconn.setown(querySDS().connect(basexpath.str(), myProcessSession(), RTM_CREATE_QUERY | RTM_LOCK_WRITE, INFINITE));
        if(!baseconn)
            throw MakeStringException(WUERR_ScheduleLockFailed, "Could not get base workflow schedule lock");
    }

    virtual void unlock()
    {
        LOG(MCschedconn, "Unlocking base schedule connection");
        baseconn.clear();
    }

    virtual void setActive()
    {
        LOG(MCschedconn, "Setting active flag in schedule connection");
        flagconn.setown(querySDS().connect(flagxpath.str(), myProcessSession(), RTM_CREATE | RTM_LOCK_WRITE | RTM_DELETE_ON_DISCONNECT, INFINITE));
        if(!flagconn)
            throw MakeStringException(WUERR_ScheduleLockFailed, "Could not get active workflow schedule lock");
    }

    virtual void resetActive()
    {
        LOG(MCschedconn, "Resetting active flag in schedule connection");
        flagconn.clear();
    }

    virtual bool queryActive()
    {
        return baseconn->queryRoot()->hasProp("Active");
    }

    virtual bool pull(IWorkflowItemArray * workflow)
    {
        assertex(baseconn);
        Owned<IPropertyTree> root = baseconn->getRoot();
        Owned<IPropertyTree> eventQueue = root->getPropTree("EventQueue");
        if(!eventQueue) return false;
        if(!eventQueue->hasProp("Item")) return false;
        {
            Owned<IPropertyTreeIterator> eventItems = eventQueue->getElements("Item");
            Owned<IPropertyTree> eventItem;
            Owned<IRuntimeWorkflowItemIterator> wfItems = workflow->getSequenceIterator();
            Owned<IRuntimeWorkflowItem> wfItem;
            for(eventItems->first(); eventItems->isValid(); eventItems->next())
            {
                eventItem.setown(&eventItems->get());
                const char * eventName = eventItem->queryProp("@name");
                const char * eventText = eventItem->queryProp("@text");
                for(wfItems->first(); wfItems->isValid(); wfItems->next())
                {
                    wfItem.setown(wfItems->get());
                    if(wfItem->queryState() != WFStateWait)
                        continue;
                    Owned<IWorkflowEvent> targetEvent = wfItem->getScheduleEvent();
                    if(!targetEvent || !targetEvent->matches(eventName, eventText))
                        continue;
                    wfItem->setEvent(eventName, eventText);
                    wfItem->setState(WFStateReqd);
                    resetDependentsState(workflow, *wfItem);
                }
            }
        }
        bool more;
        do
            more = eventQueue->removeProp("Item");
        while(more);
        return true;
    }

    virtual void push(char const * name, char const * text)
    {
        assertex(baseconn);
        Owned<IPropertyTree> root = baseconn->getRoot();
        ensurePTree(root, "EventQueue");
        Owned<IPropertyTree> eventQueue = root->getPropTree("EventQueue");
        Owned<IPropertyTree> eventItem = createPTree();
        eventItem->setProp("@name", name);
        eventItem->setProp("@text", text);
        eventQueue->addPropTree("Item", eventItem.getLink());
    }

    virtual void remove()
    {
        if (baseconn)
        {
            baseconn->close(true);
            baseconn.clear();
        }
    }

private:
    void resetItemStateAndDependents(IWorkflowItemArray * workflow, unsigned wfid) const
    {
        if (wfid)
            resetItemStateAndDependents(workflow, workflow->queryWfid(wfid));
    }

    void resetItemStateAndDependents(IWorkflowItemArray * workflow, IRuntimeWorkflowItem & item) const
    {
        switch(item.queryState())
        {
        case WFStateDone:
        case WFStateFail:
            {
                item.setState(WFStateNull);
                resetItemStateAndDependents(workflow, item.queryPersistWfid());
                resetDependentsState(workflow, item);
                break;
            }
        }
    }

    void resetDependentsState(IWorkflowItemArray * workflow, IRuntimeWorkflowItem & item) const
    {
        Owned<IWorkflowDependencyIterator> iter(item.getDependencies());
        for(iter->first(); iter->isValid(); iter->next())
        {
            IRuntimeWorkflowItem & dep = workflow->queryWfid(iter->query());
            resetItemStateAndDependents(workflow, dep);
        }
    }

private:
    StringBuffer basexpath;
    StringBuffer flagxpath;
    Owned<IRemoteConnection> baseconn;
    Owned<IRemoteConnection> flagconn;
};

extern WORKUNIT_API IWorkflowScheduleConnection * getWorkflowScheduleConnection(char const * wuid)
{
    return new CWorkflowScheduleConnection(wuid);
}

extern WORKUNIT_API IExtendedWUInterface * queryExtendedWU(IWorkUnit * wu)
{
    return QUERYINTERFACE(wu, IExtendedWUInterface);
}


extern WORKUNIT_API void addExceptionToWorkunit(IWorkUnit * wu, WUExceptionSeverity severity, const char * source, unsigned code, const char * text, const char * filename, unsigned lineno, unsigned column)
{
    Owned<IWUException> we = wu->createException();
    we->setSeverity(severity);
    we->setExceptionMessage(text);
    if (source)
        we->setExceptionSource(source);
    if (code)
        we->setExceptionCode(code);
    if (filename)
        we->setExceptionFileName(filename);
    if (lineno)
    {
        we->setExceptionLineNo(lineno);
        if (column)
            we->setExceptionColumn(lineno);
    }
}

const char * skipLeadingXml(const char * text)
{
    if (!text)
        return NULL;

    //skip utf8 BOM, probably excessive
    if (memcmp(text, UTF8_BOM, 3) == 0)
        text += 3;

    loop
    {
        if (isspace(*text))
            text++;
        else if (text[0] == '<' && text[1] == '?')
        {
            text += 2;
            loop
            {
                if (!*text) break;
                if (text[0] == '?' && text[1] == '>')
                {
                    text += 2;
                    break;
                }
                text++;
            }
        }
        else if (text[0] == '<' && text[1] == '!' && text[2] == '-' && text[3] == '-')
        {
            text += 4;
            loop
            {
                if (!*text) break;
                if (text[0] == '-' && text[1] == '-' && text[2] == '>')
                {
                    text += 3;
                    break;
                }
                text++;
            }
        }
        else
            break;
    }

    return text;
}

extern WORKUNIT_API bool isArchiveQuery(const char * text)
{
    text = skipLeadingXml(text);
    if (!text)
        return false;
    const char * archivePrefix = "<Archive";
    return memicmp(text, archivePrefix, strlen(archivePrefix)) == 0;
}

extern WORKUNIT_API bool isQueryManifest(const char * text)
{
    text = skipLeadingXml(text);
    if (!text)
        return false;
    const char * manifestPrefix = "<Manifest";
    return memicmp(text, manifestPrefix, strlen(manifestPrefix)) == 0;
}

//------------------------------------------------------------------------------
// Named Alias helper function

static IPropertyTree * resolveQueryByDll(IPropertyTree * queryRegistry, const char * dll)
{
    StringBuffer xpath;
    xpath.append("Query[@dll=\"").append(dll).append("\"]");
    return queryRegistry->getPropTree(xpath);
}


static IPropertyTree * resolveQueryByWuid(IPropertyTree * queryRegistry, const char * wuid)
{
    StringBuffer xpath;
    xpath.append("Query[@wuid=\"").append(wuid).append("\"]");
    return queryRegistry->getPropTree(xpath);
}


static void clearAliases(IPropertyTree * queryRegistry, const char * id)
{
    StringBuffer lcId(id);
    lcId.toLowerCase();

    StringBuffer xpath;
    xpath.append("Alias[@id=\"").append(lcId).append("\"]");

    Owned<IPropertyTreeIterator> iter = queryRegistry->getElements(xpath);
    ForEach(*iter)
    {
        queryRegistry->removeProp(xpath.str());
    }
}

IPropertyTree * addNamedQuery(IPropertyTree * queryRegistry, const char * name, const char * wuid, const char * dll, bool library, const char *userid, const char *snapshot)
{
    StringBuffer lcName(name);
    lcName.toLowerCase();
    StringBuffer xpath;
    xpath.append("Query[@name=\"").append(lcName.str()).append("\"]");

    Owned<IPropertyTreeIterator> iter = queryRegistry->getElements(xpath);
    unsigned seq = 1;
    ForEach(*iter)
    {
        IPropertyTree &item = iter->query();
        const char *thisWuid = item.queryProp("@wuid");
        if (strieq(wuid, thisWuid))
            return &item;
        unsigned thisSeq = item.getPropInt("@seq");
        if (thisSeq >= seq)
            seq = thisSeq + 1;
    }

    StringBuffer id;
    id.append(lcName).append(".").append(seq);
    IPropertyTree * newEntry = createPTree("Query", ipt_caseInsensitive);
    newEntry->setProp("@name", lcName);
    newEntry->setProp("@wuid", wuid);
    newEntry->setProp("@dll", dll);
    newEntry->setProp("@id", id);
    newEntry->setPropInt("@seq", seq);
    if (library)
        newEntry->setPropBool("@isLibrary", true);
    if (userid && *userid)
        newEntry->setProp("@publishedBy", userid);
    if (snapshot && *snapshot)
        newEntry->setProp("@snapshot", snapshot);
    return queryRegistry->addPropTree("Query", newEntry);
}

void removeNamedQuery(IPropertyTree * queryRegistry, const char * id)
{
    StringBuffer lcId(id);
    lcId.toLowerCase();

    clearAliases(queryRegistry, lcId);
    StringBuffer xpath;
    xpath.append("Query[@id=\"").append(lcId).append("\"]");
    queryRegistry->removeProp(xpath);
}


void removeDllFromNamedQueries(IPropertyTree * queryRegistry, const char * dll)
{
    Owned<IPropertyTree> match = resolveQueryByDll(queryRegistry, dll);
    if (!match)
        return;
    clearAliases(queryRegistry, match->queryProp("@id"));
    queryRegistry->removeTree(match);
}

void removeWuidFromNamedQueries(IPropertyTree * queryRegistry, const char * wuid)
{
    Owned<IPropertyTree> match = resolveQueryByWuid(queryRegistry, wuid);
    if (!match)
        return;
    clearAliases(queryRegistry, match->queryProp("@id"));
    queryRegistry->removeTree(match);
}

void removeAliasesFromNamedQuery(IPropertyTree * queryRegistry, const char * id)
{
    clearAliases(queryRegistry, id);
}

void setQueryAlias(IPropertyTree * queryRegistry, const char * name, const char * value)
{
    StringBuffer lcName(name);
    lcName.toLowerCase();

    StringBuffer xpath;
    xpath.append("Alias[@name=\"").append(lcName).append("\"]");
    IPropertyTree * match = queryRegistry->queryPropTree(xpath);
    if (!match)
    {
        IPropertyTree * newEntry = createPTree("Alias");
        newEntry->setProp("@name", lcName);
        match = queryRegistry->addPropTree("Alias", newEntry);
    }
    match->setProp("@id", value);
}

extern WORKUNIT_API IPropertyTree * getQueryById(IPropertyTree * queryRegistry, const char *queryid)
{
    if (!queryRegistry || !queryid)
        return NULL;
    StringBuffer xpath;
    xpath.append("Query[@id=\"").append(queryid).append("\"]");
    return queryRegistry->getPropTree(xpath);
}

extern WORKUNIT_API IPropertyTree * getQueryById(const char *queryset, const char *queryid, bool readonly)
{
    Owned<IPropertyTree> queryRegistry = getQueryRegistry(queryset, readonly);
    return getQueryById(queryRegistry, queryid);
}

extern WORKUNIT_API IPropertyTree * resolveQueryAlias(IPropertyTree * queryRegistry, const char * alias)
{
    if (!queryRegistry || !alias)
        return NULL;

    StringBuffer xpath;
    unsigned cnt = 0;
    StringBuffer lc(alias);
    const char * search = lc.toLowerCase().str();
    loop
    {
        xpath.set("Alias[@name='").append(search).append("']/@id");
        const char * queryId = queryRegistry->queryProp(xpath);
        if (!queryId)
            break;
        //Check for too many alias indirections.
        if (cnt++ > 10)
            return NULL;
        search = lc.set(queryId).toLowerCase().str();
    }

    return getQueryById(queryRegistry, search);
}

extern WORKUNIT_API IPropertyTree * resolveQueryAlias(const char *queryset, const char *alias, bool readonly)
{
    Owned<IPropertyTree> queryRegistry = getQueryRegistry(queryset, readonly);
    return resolveQueryAlias(queryRegistry, alias);
}

void setQuerySuspendedState(IPropertyTree * queryRegistry, const char *id, bool suspend, const char *userid)
{
    StringBuffer lcId(id);
    lcId.toLowerCase();

    StringBuffer xpath;
    xpath.append("Query[@id=\"").append(lcId).append("\"]");
    IPropertyTree *tree = queryRegistry->queryPropTree(xpath);
    if (tree)
    {
        if (tree->getPropBool("@suspended", false) == suspend)
            return;
        if (suspend)
        {
            tree->addPropBool("@suspended", true);
            if (userid && *userid)
                tree->addProp("@suspendedBy", userid);
        }
        else
        {
            tree->removeProp("@suspended");
            tree->removeProp("@suspendedBy");
        }
    }
    else
        throw MakeStringException((suspend)? QUERRREG_SUSPEND : QUERRREG_UNSUSPEND, "Modifying query suspended state failed.  Could not find query %s", id);
}

void setQueryCommentForNamedQuery(IPropertyTree * queryRegistry, const char *id, const char *queryComment)
{
    if (queryComment)
    {
        StringBuffer lcId(id);
        lcId.toLowerCase();

        StringBuffer xpath;
        xpath.append("Query[@id=\"").append(lcId).append("\"]");
        IPropertyTree *tree = queryRegistry->queryPropTree(xpath);
        if (tree)
            tree->setProp("@queryComment", queryComment);
        else
            throw MakeStringException(QUERRREG_COMMENT,  "Could not find query %s", id);
    }
}

extern WORKUNIT_API IPropertyTree * getQueryRegistryRoot()
{
    Owned<IRemoteConnection> conn = querySDS().connect("/QuerySets", myProcessSession(), RTM_LOCK_READ, SDS_LOCK_TIMEOUT);
    if (conn)
        return conn->getRoot();
    else
        return NULL;
}

extern WORKUNIT_API void checkAddLibrariesToQueryEntry(IPropertyTree *queryTree, IConstWULibraryIterator *libraries)
{
    if (!queryTree || !libraries)
        return;
    if (queryTree->hasProp("@libCount")) //already added
        return;
    unsigned libCount=0;
    ForEach(*libraries)
    {
        IConstWULibrary &library = libraries->query();
        SCMStringBuffer libname;
        if (!library.getName(libname).length())
            continue;
        queryTree->addProp("Library", libname.str());
        libCount++;
    }
    queryTree->setPropInt("@libCount", libCount);
}

extern WORKUNIT_API void checkAddLibrariesToQueryEntry(IPropertyTree *queryTree, IConstWorkUnit *cw)
{
    Owned<IConstWULibraryIterator> libraries = &cw->getLibraries();
    checkAddLibrariesToQueryEntry(queryTree, libraries);
}

extern WORKUNIT_API IPropertyTree * getQueryRegistry(const char * wsEclId, bool readonly)
{
    //Only lock the branch for the target we're interested in.
    StringBuffer xpath;
    xpath.append("/QuerySets/QuerySet[@id=\"").append(wsEclId).append("\"]");
    Owned<IRemoteConnection> conn = querySDS().connect(xpath.str(), myProcessSession(), readonly ? RTM_LOCK_READ : RTM_LOCK_WRITE, SDS_LOCK_TIMEOUT);
    if (conn)
        return conn->getRoot();
    if (readonly)
        return NULL;

    //Lock the QuerySets in case another thread/client wants to check/add the same QuerySet.
    Owned<IRemoteConnection> globalLock = querySDS().connect("/QuerySets/", myProcessSession(), RTM_LOCK_WRITE|RTM_CREATE_QUERY, SDS_LOCK_TIMEOUT);

    //Re-check if the QuerySet has been added between checking the 1st time and gaining the globalLock.
    conn.setown(querySDS().connect(xpath.str(), myProcessSession(), RTM_LOCK_WRITE, SDS_LOCK_TIMEOUT));
    if (conn)
        return conn->getRoot();

    conn.setown(querySDS().connect("/QuerySets/QuerySet", myProcessSession(), RTM_LOCK_WRITE|RTM_CREATE_ADD, SDS_LOCK_TIMEOUT));
    if (!conn)
        throwUnexpected();
    IPropertyTree * root = conn->queryRoot();
    root->setProp("@id",wsEclId);
    conn->commit();
    return LINK(root);
}

IPropertyTree * addNamedPackageSet(IPropertyTree * packageRegistry, const char * name, IPropertyTree *packageInfo, bool overWrite)
{
    StringBuffer xpath;
    StringBuffer lcName(name);
    lcName.toLowerCase();
    // see if "name" already exists
    xpath.append("Package[@id='").append(name).append("']");
    IPropertyTree *pkgTree = packageRegistry->queryPropTree(xpath.str());
    if (pkgTree)
    {
        if (overWrite)
            packageRegistry->removeTree(pkgTree);
        else
            throw MakeStringException(WUERR_PackageAlreadyExists, "Package name %s already exists, either delete it or specify overwrite",name);
    }
    
    IPropertyTree *tree = packageRegistry->addPropTree("Package", packageInfo);
    tree->setProp("@id", lcName);
    return tree;
}

void removeNamedPackage(IPropertyTree * packageRegistry, const char * id)
{
    StringBuffer lcId(id);
    lcId.toLowerCase();

    StringBuffer xpath;
    xpath.append("Package[@id=\"").append(lcId).append("\"]");
    packageRegistry->removeProp(xpath);
}

extern WORKUNIT_API IPropertyTree * getPackageSetRegistry(const char * wsEclId, bool readonly)
{
    //Only lock the branch for the target we're interested in.
    StringBuffer xpath;
    xpath.append("/PackageSets/PackageSet[@id=\"").append(wsEclId).append("\"]");
    Owned<IRemoteConnection> conn = querySDS().connect(xpath.str(), myProcessSession(), readonly ? RTM_LOCK_READ : RTM_LOCK_WRITE, SDS_LOCK_TIMEOUT);
    if (conn)
        return conn->getRoot();
    if (readonly)
        return NULL;

    //Lock the PackageSets in case another thread/client wants to check/add the same PackageSet.
    Owned<IRemoteConnection> globalLock = querySDS().connect("/PackageSets/", myProcessSession(), RTM_LOCK_WRITE|RTM_CREATE_QUERY, SDS_LOCK_TIMEOUT);

    //Re-check if the PackageSet has been added between checking the 1st time and gaining the globalLock.
    conn.setown(querySDS().connect(xpath.str(), myProcessSession(), RTM_LOCK_WRITE, SDS_LOCK_TIMEOUT));
    if (conn)
        return conn->getRoot();

    conn.setown(querySDS().connect("/PackageSets/PackageSet", myProcessSession(), RTM_LOCK_WRITE|RTM_CREATE_ADD, SDS_LOCK_TIMEOUT));
    if (!conn)
        throwUnexpected();
    IPropertyTree* root = conn->queryRoot();
    root->setProp("@id",wsEclId);
    conn->commit();
    return LINK(root);
}

void addQueryToQuerySet(IWorkUnit *workunit, IPropertyTree *queryRegistry, const char *queryName, WUQueryActivationOptions activateOption, StringBuffer &newQueryId, const char *userid)
{
    StringBuffer cleanQueryName;
    appendUtf8XmlName(cleanQueryName, strlen(queryName), queryName);

    SCMStringBuffer dllName;
    Owned<IConstWUQuery> q = workunit->getQuery();
    q->getQueryDllName(dllName);
    if (!dllName.length())
        throw MakeStringException(WUERR_InvalidDll, "Cannot deploy query - no associated dll.");

    SCMStringBuffer wuid;
    workunit->getWuid(wuid);

    StringBuffer currentTargetClusterType;
    queryRegistry->getProp("@targetclustertype", currentTargetClusterType); 

    SCMStringBuffer targetClusterType;
    workunit->getDebugValue("targetclustertype", targetClusterType);

    SCMStringBuffer snapshot;
    workunit->getSnapshot(snapshot);

    if (currentTargetClusterType.length() < 1) 
    {
        queryRegistry->setProp("@targetclustertype", targetClusterType.str());
    }
    else
    {
        if (strcmp(currentTargetClusterType.str(), "roxie") == 0 && strcmp(currentTargetClusterType.str(), targetClusterType.str())!=0)
        {
            throw MakeStringException(WUERR_MismatchClusterType, "TargetClusterTypes of workunit and queryset do not match.");
        }
    }

    IPropertyTree *newEntry = addNamedQuery(queryRegistry, cleanQueryName, wuid.str(), dllName.str(), isLibrary(workunit), userid, snapshot.str());
    Owned<IConstWULibraryIterator> libraries = &workunit->getLibraries();
    checkAddLibrariesToQueryEntry(newEntry, libraries);
    newQueryId.append(newEntry->queryProp("@id"));
    workunit->setIsQueryService(true); //will check querysets before delete
    workunit->commit();

    activateQuery(queryRegistry, activateOption, queryName, newQueryId, userid);
}

void activateQuery(IPropertyTree *queryRegistry, WUQueryActivationOptions activateOption, const char *queryName, const char *queryId, const char *userid)
{
    StringBuffer cleanQueryName;
    appendUtf8XmlName(cleanQueryName, strlen(queryName), queryName);

    if (activateOption == ACTIVATE_SUSPEND_PREVIOUS|| activateOption == ACTIVATE_DELETE_PREVIOUS)
    {
        Owned<IPropertyTree> prevQuery = resolveQueryAlias(queryRegistry, cleanQueryName);
        setQueryAlias(queryRegistry, cleanQueryName, queryId);
        if (prevQuery && !streq(queryId, prevQuery->queryProp("@id")))
        {
            if (activateOption == ACTIVATE_SUSPEND_PREVIOUS)
                setQuerySuspendedState(queryRegistry, prevQuery->queryProp("@id"), true, userid);
            else 
                removeNamedQuery(queryRegistry, prevQuery->queryProp("@id"));
        }
    }
    else if (activateOption == MAKE_ACTIVATE || activateOption == MAKE_ACTIVATE_LOAD_DATA_ONLY)
        setQueryAlias(queryRegistry, cleanQueryName, queryId);
}

void addQueryToQuerySet(IWorkUnit *workunit, const char *querySetName, const char *queryName, WUQueryActivationOptions activateOption, StringBuffer &newQueryId, const char *userid)
{
    Owned<IPropertyTree> queryRegistry = getQueryRegistry(querySetName, false);
    addQueryToQuerySet(workunit, queryRegistry, queryName, activateOption, newQueryId, userid);
}

bool removeQuerySetAlias(const char *querySetName, const char *alias)
{
    Owned<IPropertyTree> queryRegistry = getQueryRegistry(querySetName, true);
    StringBuffer xpath;
    xpath.appendf("Alias[@name='%s']", alias);
    IPropertyTree *t = queryRegistry->queryPropTree(xpath);
    return queryRegistry->removeTree(t);
}

void addQuerySetAlias(const char *querySetName, const char *alias, const char *id)
{
    Owned<IPropertyTree> queryRegistry = getQueryRegistry(querySetName, false);
    setQueryAlias(queryRegistry, alias, id);
}

void setSuspendQuerySetQuery(const char *querySetName, const char *id, bool suspend, const char *userid)
{
    Owned<IPropertyTree> queryRegistry = getQueryRegistry(querySetName, true);
    setQuerySuspendedState(queryRegistry, id, suspend, userid);
}

void deleteQuerySetQuery(const char *querySetName, const char *id)
{
    Owned<IPropertyTree> queryRegistry = getQueryRegistry(querySetName, true);
    removeNamedQuery(queryRegistry, id);
}

void removeQuerySetAliasesFromNamedQuery(const char *querySetName, const char * id)
{
    Owned<IPropertyTree> queryRegistry = getQueryRegistry(querySetName, true);
    clearAliases(queryRegistry, id);
}

void setQueryCommentForNamedQuery(const char *querySetName, const char *id, const char *queryComment)
{
    Owned<IPropertyTree> queryRegistry = getQueryRegistry(querySetName, true);
    setQueryCommentForNamedQuery(queryRegistry, id, queryComment);
}

const char *queryIdFromQuerySetWuid(IPropertyTree *queryRegistry, const char *wuid, const char *queryName, IStringVal &id)
{
    if (!queryRegistry)
        return NULL;
    StringBuffer xpath;
    xpath.appendf("Query[@wuid='%s']", wuid);
    if (queryName && *queryName)
        xpath.appendf("[@name='%s']", queryName);
    IPropertyTree *q = queryRegistry->queryPropTree(xpath.str());
    if (q)
    {
        id.set(q->queryProp("@id"));
    }
    return id.str();
}

const char *queryIdFromQuerySetWuid(const char *querySetName, const char *wuid, const char *queryName, IStringVal &id)
{
    Owned<IPropertyTree> queryRegistry = getQueryRegistry(querySetName, true);
    return queryIdFromQuerySetWuid(queryRegistry, wuid, queryName, id);
}

extern WORKUNIT_API void gatherLibraryNames(StringArray &names, StringArray &unresolved, IWorkUnitFactory &workunitFactory, IConstWorkUnit &cw, IPropertyTree *queryset)
{
    Owned<IConstWULibraryIterator> wulibraries = &cw.getLibraries();
    ForEach(*wulibraries)
    {
        SCMStringBuffer libname;
        IConstWULibrary &wulibrary = wulibraries->query();
        wulibrary.getName(libname);
        if (names.contains(libname.str()) || unresolved.contains(libname.str()))
            continue;

        Owned<IPropertyTree> query = resolveQueryAlias(queryset, libname.str());
        if (query && query->getPropBool("@isLibrary"))
        {
            const char *wuid = query->queryProp("@wuid");
            Owned<IConstWorkUnit> libcw = workunitFactory.openWorkUnit(wuid, false);
            if (libcw)
            {
                names.appendUniq(libname.str());
                gatherLibraryNames(names, unresolved, workunitFactory, *libcw, queryset);
                continue;
            }
        }

        unresolved.appendUniq(libname.str());
    }
}

bool looksLikeAWuid(const char * wuid)
{
    if (!wuid)
        return false;
    if (wuid[0] != 'W')
        return false;
    if (!isdigit(wuid[1]) || !isdigit(wuid[2]) || !isdigit(wuid[3]) || !isdigit(wuid[4]))
        return false;
    if (!isdigit(wuid[5]) || !isdigit(wuid[6]) || !isdigit(wuid[7]) || !isdigit(wuid[8]))
        return false;
    return (wuid[9]=='-');
}

IPropertyTree * resolveDefinitionInArchive(IPropertyTree * archive, const char * path)
{
    IPropertyTree * module = archive;
    const char * dot = strrchr(path, '.');

    StringBuffer xpath;
    if (dot)
    {
        xpath.clear().append("Module[@key='").appendLower(dot-path, path).append("']");
        module = archive->queryPropTree(xpath);

        path = dot+1;
    }
    else
        module = archive->queryPropTree("Module[@key='']");

    if (!module)
        return NULL;

    xpath.clear().append("Attribute[@key='").appendLower(strlen(path), path).append("']");
    return module->queryPropTree(xpath);
}

extern WORKUNIT_API void associateLocalFile(IWUQuery * query, WUFileType type, const char * name, const char * description, unsigned crc)
{
    StringBuffer hostname;
    queryHostIP().getIpText(hostname);

    StringBuffer fullPathname;
    makeAbsolutePath(name, fullPathname);
    query->addAssociatedFile(type, fullPathname, hostname, description, crc);
}

extern WORKUNIT_API void descheduleWorkunit(char const * wuid)
{
    Owned<IWorkUnitFactory> factory = getWorkUnitFactory();
    Owned<IWorkUnit> workunit = factory->updateWorkUnit(wuid);
    if(workunit)
        workunit->deschedule();
    else
        doDescheduleWorkkunit(wuid);
}

extern WORKUNIT_API void updateWorkunitTimeStat(IWorkUnit * wu, StatisticScopeType scopeType, const char * scope, StatisticKind kind, const char * description, unsigned __int64 value)
{
    wu->setStatistic(queryStatisticsComponentType(), queryStatisticsComponentName(), scopeType, scope, kind, description, value, 1, 0, StatsMergeReplace);
}

extern WORKUNIT_API void updateWorkunitTimings(IWorkUnit * wu, ITimeReporter *timer)
{
    StringBuffer scope;
    for (unsigned i = 0; i < timer->numSections(); i++)
    {
        StatisticScopeType scopeType= timer->getScopeType(i);
        timer->getScope(i, scope.clear());
        StatisticKind kind = timer->getTimerType(i);
        wu->setStatistic(queryStatisticsComponentType(), queryStatisticsComponentName(), scopeType, scope, kind, NULL, timer->getTime(i), timer->getCount(i), timer->getMaxTime(i), StatsMergeReplace);
    }
}

extern WORKUNIT_API void getWorkunitTotalTime(IConstWorkUnit* workunit, const char* creator, unsigned __int64 & totalTimeNs, unsigned __int64 & totalThisTimeNs)
{
    StatisticsFilter summaryTimeFilter(SCTsummary, creator, SSTglobal, GLOBAL_SCOPE, SMeasureTimeNs, StTimeElapsed);
    Owned<IConstWUStatistic> totalThorTime = getStatistic(workunit, summaryTimeFilter);
    Owned<IConstWUStatistic> totalThisThorTime = workunit->getStatistic(queryStatisticsComponentName(), GLOBAL_SCOPE, StTimeElapsed);
    if (totalThorTime)
        totalTimeNs = totalThorTime->getValue();
    else
        totalTimeNs = 0;
    if (totalThisThorTime)
        totalThisTimeNs = totalThisThorTime->getValue();
    else
        totalThisTimeNs = 0;
}

extern WORKUNIT_API void addTimeStamp(IWorkUnit * wu, StatisticScopeType scopeType, const char * scope, StatisticKind kind)
{
    wu->setStatistic(queryStatisticsComponentType(), queryStatisticsComponentName(), scopeType, scope, kind, NULL, getTimeStampNowValue(), 1, 0, StatsMergeAppend);
}


IConstWUStatistic * getStatistic(IConstWorkUnit * wu, const IStatisticsFilter & filter)
{
    Owned<IConstWUStatisticIterator> iter = &wu->getStatistics(&filter);
    if (iter->first())
        return &OLINK(iter->query());
    return NULL;
}


class GlobalStatisticGatherer : public CInterfaceOf<IStatisticGatherer>
{
public:
    GlobalStatisticGatherer(IWorkUnit * _wu) : wu(_wu) {}

    virtual void beginScope(const StatsScopeId & id)
    {
        prevLenStack.append(scope.length());
        if (scope.length())
            scope.append(":");
        id.getScopeText(scope);
        scopeTypeStack.append(id.queryScopeType());
    }
    virtual void beginSubGraphScope(unsigned id)
    {
        StatsScopeId scopeId(SSTsubgraph, id);
        beginScope(scopeId);
    }
    virtual void beginActivityScope(unsigned id)
    {
        StatsScopeId scopeId(SSTactivity, id);
        beginScope(scopeId);
    }
    virtual void beginEdgeScope(unsigned id, unsigned oid)
    {
        StatsScopeId scopeId(SSTedge, id, oid);
        beginScope(scopeId);
    }
    virtual void endScope()
    {
        scope.setLength(prevLenStack.popGet());
        scopeTypeStack.pop();
    }
    virtual void addStatistic(StatisticKind kind, unsigned __int64 value)
    {
        StatisticScopeType scopeType = scopeTypeStack.ordinality() ? (StatisticScopeType)scopeTypeStack.tos() : SSTglobal;
        wu->setStatistic(queryStatisticsComponentType(), queryStatisticsComponentName(), scopeType, scope, kind, NULL, value, 1, 0, StatsMergeAppend);
    }
    virtual void updateStatistic(StatisticKind kind, unsigned __int64 value, StatsMergeAction mergeAction)
    {
        StatisticScopeType scopeType = scopeTypeStack.ordinality() ? (StatisticScopeType)scopeTypeStack.tos() : SSTglobal;
        wu->setStatistic(queryStatisticsComponentType(), queryStatisticsComponentName(), scopeType, scope, kind, NULL, value, 1, 0, mergeAction);
    }
    virtual IStatisticCollection * getResult()
    {
        return NULL;
    }

protected:
    Linked<IWorkUnit> wu;
    StringBuffer scope;
    UnsignedArray prevLenStack;
    UnsignedArray scopeTypeStack;
};

IStatisticGatherer * createGlobalStatisticGatherer(IWorkUnit * wu)
{
    return new GlobalStatisticGatherer(wu);
}<|MERGE_RESOLUTION|>--- conflicted
+++ resolved
@@ -242,40 +242,11 @@
             parent.setNodeState(nodeId, state);
         }
     };
-<<<<<<< HEAD
-=======
-    IPropertyTree &updateElement(WUGraphIDType nodeId, const char *elemName, const char *id)
-    {
-        IPropertyTree *elem = NULL;
-        if (!connectedWrite) lockWrite();
-        StringBuffer path;
-        path.append("node[@id=\"").append(nodeId).append("\"]");
-        IPropertyTree *node = progress->queryPropTree(path.str());
-        if (!node)
-        {
-            node = progress->addPropTree("node", createPTree());
-            node->setPropInt("@id", (int)nodeId);
-            elem = node->addPropTree(elemName, createPTree());
-            elem->setProp("@id", id);
-        }
-        else
-        {
-            path.clear().append(elemName).append("[@id=\"").append(id).append("\"]");
-            elem = node->queryPropTree(path.str());
-            if (!elem)
-            {
-                elem = node->addPropTree(elemName, createPTree());
-                elem->setProp("@id", id);
-            }
-        }
-        return *elem;
-    }
     void clearConnection()
     {
         conn.clear();
         progress.clear();
     }
->>>>>>> 865d49b5
 public:
     IMPLEMENT_IINTERFACE;
     static void deleteWuidProgress(const char *wuid)
