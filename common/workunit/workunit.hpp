--- conflicted
+++ resolved
@@ -1156,12 +1156,9 @@
     WUQSFpriority = 11,
     WUQSFpriorityHi = 12,
     WUQSFQuerySet = 13,
-<<<<<<< HEAD
     WUQSFActivited = 14,
     WUQSFSuspendedByUser = 15,
-=======
-    WUQSFLibrary = 14,
->>>>>>> b3395bc9
+    WUQSFLibrary = 16,
     WUQSFterm = 0,
     WUQSFreverse = 256,
     WUQSFnocase = 512,
