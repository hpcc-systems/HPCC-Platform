/*##############################################################################

    HPCC SYSTEMS software Copyright (C) 2012 HPCC Systems®.

    Licensed under the Apache License, Version 2.0 (the "License");
    you may not use this file except in compliance with the License.
    You may obtain a copy of the License at

       http://www.apache.org/licenses/LICENSE-2.0

    Unless required by applicable law or agreed to in writing, software
    distributed under the License is distributed on an "AS IS" BASIS,
    WITHOUT WARRANTIES OR CONDITIONS OF ANY KIND, either express or implied.
    See the License for the specific language governing permissions and
    limitations under the License.
############################################################################## */

#pragma warning (disable : 4786)

#ifdef ESPHTTP_EXPORTS
    #define esp_http_decl DECL_EXPORT
#else
    #define esp_http_decl DECL_IMPORT
#endif
//Jlib
#include "jliball.hpp"

#include "espcontext.hpp"
#include "esphttp.hpp"

//ESP Bindings
#include "http/platform/httpsecurecontext.hpp"
#include "http/platform/httpservice.hpp"
#include "http/platform/httptransport.hpp"
#include "http/platform/httpprot.hpp"

#include "htmlpage.hpp"
#include "dasds.hpp"

/***************************************************************************
 *              CEspHttpServer Implementation
 ***************************************************************************/

CEspHttpServer::CEspHttpServer(ISocket& sock, CEspApplicationPort* apport, bool viewConfig, int maxRequestEntityLength):m_socket(sock), m_MaxRequestEntityLength(maxRequestEntityLength)
{
    m_request.setown(new CHttpRequest(sock));
    IEspContext* ctx = createEspContext(createHttpSecureContext(m_request.get()));
    m_request->setMaxRequestEntityLength(maxRequestEntityLength);
    m_response.setown(new CHttpResponse(sock));
    m_request->setOwnContext(ctx);
    m_response->setOwnContext(LINK(ctx));
    m_apport = apport;
    if (apport->getDefaultBinding())
        m_defaultBinding.set(apport->getDefaultBinding()->queryBinding());
    m_viewConfig=viewConfig;
}

CEspHttpServer::~CEspHttpServer()
{
    try
    {
        IEspContext* ctx = m_request->queryContext();
        if (ctx)
        {
            //Request is logged only when there is an exception or the request time is very long.
            //If the flag of 'EspLogRequests' is set or the log level > LogNormal, the Request should
            //has been logged and it should not be logged here.
            ctx->setProcessingTime();
            if ((ctx->queryHasException() || (ctx->queryProcessingTime() > getSlowProcessingTime())) &&
                !getEspLogRequests() && (getEspLogLevel() <= LogNormal))
            {
                StringBuffer logStr;
                logStr.appendf("%s %s", m_request->queryMethod(), m_request->queryPath());

                const char* paramStr = m_request->queryParamStr();
                if (paramStr && *paramStr)
                    logStr.appendf("?%s", paramStr);

                DBGLOG("Request[%s]", logStr.str());
                if (m_request->isSoapMessage())
                {
                    StringBuffer requestStr;
                    m_request->getContent(requestStr);
                    if (requestStr.length())
                        m_request->logSOAPMessage(requestStr.str(), NULL);
                }
            }
        }

        m_request.clear();
        m_response.clear();
    }
    catch (...)
    {
        ERRLOG("In CEspHttpServer::~CEspHttpServer() -- Unknown Exception.");
    }
}

const char* getSubServiceDesc(sub_service stype)
{
#define DEF_CASE(s) case s: return #s;
    switch(stype)
    {
    DEF_CASE(sub_serv_unknown)
    DEF_CASE(sub_serv_root)
    DEF_CASE(sub_serv_main)
    DEF_CASE(sub_serv_service)
    DEF_CASE(sub_serv_method)
    DEF_CASE(sub_serv_files)
    DEF_CASE(sub_serv_itext)
    DEF_CASE(sub_serv_iframe)
    DEF_CASE(sub_serv_content)
    DEF_CASE(sub_serv_result)
    DEF_CASE(sub_serv_index)
    DEF_CASE(sub_serv_index_redirect)
    DEF_CASE(sub_serv_form)
    DEF_CASE(sub_serv_xform)
    DEF_CASE(sub_serv_query)
    DEF_CASE(sub_serv_instant_query)
    DEF_CASE(sub_serv_soap_builder)
    DEF_CASE(sub_serv_wsdl)
    DEF_CASE(sub_serv_xsd)
    DEF_CASE(sub_serv_config)
    DEF_CASE(sub_serv_getversion)
    DEF_CASE(sub_serv_reqsamplexml)
    DEF_CASE(sub_serv_respsamplexml)
    DEF_CASE(sub_serv_respsamplejson)
    DEF_CASE(sub_serv_file_upload)

    default: return "invalid-type";
    }
} 

static bool authenticateOptionalFailed(IEspContext& ctx, IEspHttpBinding* binding)
{
#ifdef ENABLE_NEW_SECURITY
    if (ctx.queryRequestParameters()->hasProp("internal"))
    {
        ISecUser* user = ctx.queryUser();
        if(!user || user->getStatus()==SecUserStatus_Inhouse || user->getStatus()==SecUserStatus_Unknown)
            return false;

        ERRLOG("User %s trying to access unauthorized feature: internal", user->getName() ? user->getName() : ctx.queryUserId());
        return true;
    }
    // TODO: handle binding specific optionals
#elif !defined(DISABLE_NEW_SECURITY)
#error Please include esphttp.hpp in this file.
#endif

    return false;
}

EspHttpBinding* CEspHttpServer::getBinding()
{
    EspHttpBinding* thebinding=NULL;
    int ordinality=m_apport->getBindingCount();
    if (ordinality==1)
    {
        CEspBindingEntry *entry = m_apport->queryBindingItem(0);
        thebinding = (entry) ? dynamic_cast<EspHttpBinding*>(entry->queryBinding()) : NULL;
    }
    else if (m_defaultBinding)
        thebinding=dynamic_cast<EspHttpBinding*>(m_defaultBinding.get());
    return thebinding;
}

//CORS allow headers for interoperability, we do not rely on this for security since
//that only means treating the browser as a trusted entity.  We need to be diligent and secure
//for every request whether it comes from a cross domain browser or any other source

void checkSetCORSAllowOrigin(CHttpRequest *req, CHttpResponse *resp)
{
    StringBuffer origin;
    req->getHeader("Origin", origin);
    if (origin.length())
    {
        resp->setHeader("Access-Control-Allow-Origin", origin);
        resp->setHeader("Access-Control-Allow-Credentials", "true");
    }
}

int CEspHttpServer::processRequest()
{
    m_request->setPersistentEnabled(m_apport->queryProtocol()->persistentEnabled());
    m_response->setPersistentEnabled(m_apport->queryProtocol()->persistentEnabled());
    try
    {
        if (m_request->receive(NULL)==-1) // MORE - pass in IMultiException if we want to see exceptions (which are not fatal)
            return -1;
    }
    catch(IEspHttpException* e)
    {
        m_response->sendException(e);
        e->Release();
        return 0;
    }
    catch (IException *e)
    {
        DBGLOG(e);
        e->Release();
        return 0;
    }
    catch (...)
    {
        DBGLOG("Unknown Exception - reading request [CEspHttpServer::processRequest()]");
        return 0;
    }

    m_response->setPersistentEligible(m_request->getPersistentEligible());

    try
    {
        EspHttpBinding* thebinding = nullptr;
        Owned<IInterface> theBindingHolder; //hold on to the binding in case it gets released in the middle of processing a request
        
        StringBuffer method;
        m_request->getMethod(method);

        EspAuthState authState=authUnknown;
        sub_service stype=sub_serv_unknown;
        
        StringBuffer pathEx;
        StringBuffer serviceName;
        StringBuffer methodName;
        m_request->getEspPathInfo(stype, &pathEx, &serviceName, &methodName, false);
        ESPLOG(LogNormal,"sub service type: %s. parm: %s", getSubServiceDesc(stype), m_request->queryParamStr());

        m_request->updateContext();
        IEspContext* ctx = m_request->queryContext();
        ctx->setServiceName(serviceName.str());
        ctx->setHTTPMethod(method.str());
        ctx->setServiceMethod(methodName.str());

        if(strieq(method.str(), OPTIONS_METHOD))
            return onOptions();

        StringBuffer peerStr, pathStr;
        const char *userid=ctx->queryUserId();
        ESPLOG(LogMin, "%s %s, from %s@%s", method.str(), m_request->getPath(pathStr).str(), (userid) ? userid : "unknown", m_request->getPeer(peerStr).str());

        authState = checkUserAuth();
        if ((authState == authTaskDone) || (authState == authFailed))
            return 0;

        if (!stricmp(method.str(), GET_METHOD))
        {
            if (stype==sub_serv_root)
            {
                return onGetApplicationFrame(m_request.get(), m_response.get(), ctx);
            }

            if (!stricmp(serviceName.str(), "esp"))
            {
                if (!methodName.length())
                    return 0;

                if (methodName.charAt(methodName.length()-1)=='_')
                    methodName.setCharAt(methodName.length()-1, 0);
                if (!stricmp(methodName.str(), "files"))
                {
                    if (!getTxSummaryResourceReq())
                        ctx->cancelTxSummary();
                    checkInitEclIdeResponse(m_request, m_response);
                    return onGetFile(m_request.get(), m_response.get(), pathEx.str());
                }
                else if (!stricmp(methodName.str(), "xslt"))
                {
                    if (!getTxSummaryResourceReq())
                        ctx->cancelTxSummary();
                    return onGetXslt(m_request.get(), m_response.get(), pathEx.str());
                }
                else if (!stricmp(methodName.str(), "body"))
                    return onGetMainWindow(m_request.get(), m_response.get());
                else if (!stricmp(methodName.str(), "frame"))
                    return onGetApplicationFrame(m_request.get(), m_response.get(), ctx);
                else if (!stricmp(methodName.str(), "titlebar"))
                    return onGetTitleBar(m_request.get(), m_response.get());
                else if (!stricmp(methodName.str(), "nav"))
                    return onGetNavWindow(m_request.get(), m_response.get());
                else if (!stricmp(methodName.str(), "navdata"))
                    return onGetDynNavData(m_request.get(), m_response.get());
                else if (!stricmp(methodName.str(), "navmenuevent"))
                    return onGetNavEvent(m_request.get(), m_response.get());
                else if (!stricmp(methodName.str(), "soapreq"))
                    return onGetBuildSoapRequest(m_request.get(), m_response.get());
            }
        }

        if(m_apport != NULL)
        {
            int ordinality=m_apport->getBindingCount();
            bool isSubService = false;
            EspHttpBinding* exactBinding = nullptr;
            bool exactIsSubService = false;
            if (ordinality>0)
            {
                if (ordinality==1)
                {
                    CEspBindingEntry *entry = m_apport->queryBindingItem(0);
                    thebinding = (entry) ? dynamic_cast<EspHttpBinding*>(entry->queryBinding()) : NULL;

                    bool isSoapPost=(strieq(method.str(), POST_METHOD) && m_request->isSoapMessage());
                    if (thebinding && !isSoapPost && !thebinding->isValidServiceName(*ctx, serviceName.str()))
                        thebinding=NULL;
                }
                else
                {
                    EspHttpBinding* lbind=NULL;
                    for (int index=0; !exactBinding && index<ordinality; index++)
                    {
                        CEspBindingEntry *entry = m_apport->queryBindingItem(index);
                        lbind = (entry) ? dynamic_cast<EspHttpBinding*>(entry->queryBinding()) : NULL;
                        if (lbind)
                        {
                            if (lbind->isValidServiceName(*ctx, serviceName.str()))
                            {
                                if (!thebinding)
                                {
                                    thebinding=lbind;
                                    StringBuffer bindSvcName;
<<<<<<< HEAD
                                    if (!streq(serviceName, lbind->getServiceName(bindSvcName)))
=======
                                    if (!strieq(serviceName, lbind->getServiceName(bindSvcName)))
>>>>>>> 6921f478
                                        isSubService = true;
                                }
                                if (methodName.length() != 0 && lbind->isMethodInService(*ctx, serviceName.str(), methodName.str()))
                                {
                                    exactBinding = lbind;
                                    StringBuffer bindSvcName;
<<<<<<< HEAD
                                    if (!streq(serviceName, lbind->getServiceName(bindSvcName)))
=======
                                    if (!strieq(serviceName, lbind->getServiceName(bindSvcName)))
>>>>>>> 6921f478
                                        exactIsSubService = true;
                                }
                            }                           
                        }
                    }
                }
                if (exactBinding)
                {
                    thebinding = exactBinding;
                    isSubService = exactIsSubService;
                }
                if (!thebinding && m_defaultBinding)
                    thebinding=dynamic_cast<EspHttpBinding*>(m_defaultBinding.get());
            }

            if (thebinding)
                theBindingHolder.set(dynamic_cast<IInterface*>(thebinding));

            checkSetCORSAllowOrigin(m_request, m_response);

            if (thebinding!=NULL)
            {
                if(stricmp(method.str(), POST_METHOD)==0)
                    thebinding->handleHttpPost(m_request.get(), m_response.get());
                else if(!stricmp(method.str(), GET_METHOD))
                {
                    if (stype==sub_serv_index_redirect)
                    {
                        StringBuffer url;
                        if (isSubService)
                        {
                            StringBuffer qSvcName;
                            thebinding->qualifySubServiceName(*ctx,serviceName,NULL, qSvcName, NULL);
                            url.append(qSvcName);
                        }
                        else
                            thebinding->getServiceName(url);
                        url.append('/');
                        const char* parms = m_request->queryParamStr();
                        if (parms && *parms)
                            url.append('?').append(parms);
                        m_response->redirect(*m_request.get(),url);
                    }
                    else
                        thebinding->onGet(m_request.get(), m_response.get());
                }
                else
                    unsupported();
            }
            else
            {
                if(!stricmp(method.str(), POST_METHOD))
                    onPost();
                else if(!stricmp(method.str(), GET_METHOD))
                    onGet();
                else
                    unsupported();
            }
            ctx->addTraceSummaryTimeStamp(LogMin, "handleHttp");
        }
    }
    catch(IEspHttpException* e)
    {
        m_response->sendException(e);
        e->Release();
        return 0;
    }
    catch (IException *e)
    {
        DBGLOG(e);
        e->Release();
        return 0;
    }
    catch (...)
    {
        StringBuffer content_type;
        __int64 len = m_request->getContentLength();
        DBGLOG("Unknown Exception - processing request");
        DBGLOG("METHOD: %s, PATH: %s, TYPE: %s, CONTENT-LENGTH: %" I64F "d", m_request->queryMethod(), m_request->queryPath(), m_request->getContentType(content_type).str(), len);
        if (len > 0)
            m_request->logMessage(LOGCONTENT, "HTTP request content received:\n");
        return 0;
    }

    return 0;
}

int CEspHttpServer::onGetApplicationFrame(CHttpRequest* request, CHttpResponse* response, IEspContext* ctx)
{
    time_t modtime = 0;

    IProperties *params = request->queryParameters();
    const char *inner=(params)?params->queryProp("inner") : NULL;
    StringBuffer ifmodifiedsince;
    request->getHeader("If-Modified-Since", ifmodifiedsince);

    if (inner&&*inner&&ifmodifiedsince.length())
    {
        response->setStatus(HTTP_STATUS_NOT_MODIFIED);
        response->send();
    }
    else
    {
        CEspBindingEntry* entry = m_apport->getDefaultBinding();
        if(entry)
        {
            EspHttpBinding *httpbind = dynamic_cast<EspHttpBinding *>(entry->queryBinding());
            if(httpbind)
            {
                const char *page = httpbind->getRootPage(ctx);
                if(page && *page)
                    return onGetFile(request, response, page);
            }
        }

        StringBuffer html;
        m_apport->getAppFrameHtml(modtime, inner, html, ctx);
        response->setContent(html.length(), html.str());
        response->setContentType("text/html; charset=UTF-8");
        response->setStatus(HTTP_STATUS_OK);

        const char *timestr=ctime(&modtime);
        response->addHeader("Last-Modified", timestr);
        response->send();
    }

    return 0;
}

int CEspHttpServer::onGetTitleBar(CHttpRequest* request, CHttpResponse* response)
{
    bool rawXml = request->queryParameters()->hasProp("rawxml_");
    StringBuffer m_headerHtml(m_apport->getTitleBarHtml(*request->queryContext(), rawXml));
    response->setContent(m_headerHtml.length(), m_headerHtml.str());
    response->setContentType(rawXml ? HTTP_TYPE_APPLICATION_XML_UTF8 : "text/html; charset=UTF-8");
    response->setStatus(HTTP_STATUS_OK);
    response->send();
    return 0;
}

int CEspHttpServer::onGetNavWindow(CHttpRequest* request, CHttpResponse* response)
{
    StringBuffer navContent;
    StringBuffer navContentType;
    m_apport->getNavBarContent(*request->queryContext(), navContent, navContentType, request->queryParameters()->hasProp("rawxml_"));
    response->setContent(navContent.length(), navContent.str());
    response->setContentType(navContentType.str());
    response->setStatus(HTTP_STATUS_OK);
    response->send();
    return 0;
}

int CEspHttpServer::onGetDynNavData(CHttpRequest* request, CHttpResponse* response)
{
    StringBuffer navContent;
    StringBuffer navContentType;
    bool         bVolatile;
    m_apport->getDynNavData(*request->queryContext(), request->queryParameters(), navContent, navContentType, bVolatile);
    if (bVolatile)
        response->addHeader("Cache-control",  "max-age=0");
    response->setContent(navContent.length(), navContent.str());
    response->setContentType(navContentType.str());
    response->setStatus(HTTP_STATUS_OK);
    response->send();
    return 0;
}

int CEspHttpServer::onGetNavEvent(CHttpRequest* request, CHttpResponse* response)
{
    m_apport->onGetNavEvent(*request->queryContext(), request, response);
    return 0;
}

int CEspHttpServer::onGetBuildSoapRequest(CHttpRequest* request, CHttpResponse* response)
{
    m_apport->onBuildSoapRequest(*request->queryContext(), request, response);
    return 0;
}

#ifdef _USE_OPENLDAP
int CEspHttpServer::onUpdatePasswordInput(CHttpRequest* request, CHttpResponse* response)
{
    StringBuffer html;
    m_apport->onUpdatePasswordInput(*request->queryContext(), html);

    response->setContent(html.length(), html.str());
    response->setContentType("text/html; charset=UTF-8");
    response->setStatus(HTTP_STATUS_OK);

    response->send();

    return 0;
}

int CEspHttpServer::onUpdatePassword(CHttpRequest* request, CHttpResponse* response)
{
    StringBuffer html;
    unsigned returnCode = m_apport->onUpdatePassword(*request->queryContext(), request, html);
    if (returnCode == 0)
    {
        EspHttpBinding* binding = getBinding();
        StringBuffer authorizationHeader;
        request->getHeader("Authorization", authorizationHeader);
        //If the request has the "Authorization" header, the request is from the AuthPerRequest type.
        if (binding && authorizationHeader.isEmpty())
        {
            AuthType domainAuthType = binding->getDomainAuthType();
            if ((domainAuthType == AuthPerSessionOnly) || (domainAuthType == AuthTypeMixed))
            {//A session can only be set for those 2 auth types.
                StringBuffer urlCookie;
                readCookie(SESSION_START_URL_COOKIE, urlCookie);
                unsigned sessionID = createHTTPSession(binding, request->getParameters()->queryProp("username"), urlCookie.isEmpty() ? "/" : urlCookie.str());
                m_request->queryContext()->setSessionToken(sessionID);
                VStringBuffer cookieStr("%u", sessionID);
                addCookie(binding->querySessionIDCookieName(), cookieStr.str(), 0, true);
                addCookie(SESSION_AUTH_OK_COOKIE, "true", 0, false); //client can access this cookie.
                cookieStr.setf("%u", binding->getClientSessionTimeoutSeconds());
                addCookie(SESSION_TIMEOUT_COOKIE, cookieStr.str(), 0, false);
                clearCookie(SESSION_START_URL_COOKIE);
            }
        }
    }
    response->setContent(html.length(), html.str());
    response->setContentType("text/html; charset=UTF-8");
    response->setStatus(HTTP_STATUS_OK);

    response->send();
    return 0;
}
#endif

int CEspHttpServer::onGetMainWindow(CHttpRequest* request, CHttpResponse* response)
{
    StringBuffer url("../?main");
    double ver = request->queryContext()->getClientVersion();
    if (ver>0)
        url.appendf("&ver_=%g", ver);
    response->redirect(*request, url);
    return 0;
}

inline void make_env_var(StringArray &env, StringBuffer &var, const char *name, const char *value)
{
    env.append(var.clear().append(name).append('=').append(value).str());
}

inline void make_env_var(StringArray &env, StringBuffer &var, const char *name, const StringBuffer &value)
{
    env.append(var.clear().append(name).append('=').append(value).str());
}

inline void make_env_var(StringArray &env, StringBuffer &var, const char *name, __int64 value)
{
    env.append(var.clear().append(name).append('=').append(value).str());
}

bool skipHeader(const char *name)
{
    if (!stricmp(name, "CONTENT_LENGTH"))
        return true;
    else if (!strcmp(name, "AUTHORIZATION"))
        return true;
    else if (!strcmp(name, "CONTENT_TYPE"))
        return true;
    return false;
}

static void httpGetFile(CHttpRequest* request, CHttpResponse* response, const char *urlpath, const char *filepath)
{
    StringBuffer mimetype, etag, lastModified;
    MemoryBuffer content;
    bool modified = true;
    request->getHeader("If-None-Match", etag);
    request->getHeader("If-Modified-Since", lastModified);

    if (httpContentFromFile(filepath, mimetype, content, modified, lastModified, etag))
    {
        response->CheckModifiedHTTPContent(modified, lastModified.str(), etag.str(), mimetype.str(), content);
    }
    else
    {
        DBGLOG("Get File %s: file not found", filepath);
        response->setStatus(HTTP_STATUS_NOT_FOUND);
    }
    response->send();
}

static void httpGetDirectory(CHttpRequest* request, CHttpResponse* response, const char *urlpath, const char *dirpath, bool top, const StringBuffer &tail)
{
    Owned<IPropertyTree> tree = createPTree("directory", ipt_none);
    tree->setProp("@path", urlpath);
    Owned<IDirectoryIterator> dir = createDirectoryIterator(dirpath, NULL);
    ForEach(*dir)
    {
        IPropertyTree *entry = tree->addPropTree(dir->isDir() ? "directory" : "file", createPTree(ipt_none));
        StringBuffer s;
        entry->setProp("name", dir->getName(s));
        if (!dir->isDir())
            entry->setPropInt64("size", dir->getFileSize());
        CDateTime cdt;
        dir->getModifiedTime(cdt);
        entry->setProp("modified", cdt.getString(s.clear(), false));
    }

    const char *fmt = request->queryParameters()->queryProp("format");
    StringBuffer out;
    StringBuffer contentType;
    if (!fmt || strieq(fmt,"html"))
    {
        contentType.set("text/html");
        out.append("<!DOCTYPE html><html><body>");
        if (!top)
            out.appendf("<a href='%s'>..</a><br/>", tail.length() ? "." : "..");

        Owned<IPropertyTreeIterator> it = tree->getElements("*");
        ForEach(*it)
        {
            IPropertyTree &e = it->query();
            const char *href=e.queryProp("name");
            if (tail.length())
                out.appendf("<a href='%s/%s'>%s</a><br/>", tail.str(), href, href);
            else
                out.appendf("<a href='%s'>%s</a><br/>", href, href);
        }
        out.append("</body></html>");
    }
    else if (strieq(fmt, "json"))
    {
        contentType.set("application/json");
        toJSON(tree, out);
    }
    else if (strieq(fmt, "xml"))
    {
        contentType.set("application/xml");
        toXML(tree, out);
    }
    response->setStatus(HTTP_STATUS_OK);
    response->setContentType(contentType);
    response->setContent(out);
    response->send();
}

static bool checkHttpPathStaysWithinBounds(const char *path)
{
    if (!path || !*path)
        return true;
    int depth = 0;
    StringArray nodes;
    nodes.appendList(path, "/");
    ForEachItemIn(i, nodes)
    {
        const char *node = nodes.item(i);
        if (!*node || streq(node, ".")) //empty or "." doesn't advance
            continue;
        if (!streq(node, ".."))
            depth++;
        else
        {
            depth--;
            if (depth<0)  //only really care that the relative http path doesn't position itself above its own root node
                return false;
        }
    }
    return true;
}

int CEspHttpServer::onGetFile(CHttpRequest* request, CHttpResponse* response, const char *urlpath)
{
        if (!request || !response || !urlpath)
            return -1;

        StringBuffer basedir(getCFD());
        basedir.append("files/");

        if (!checkHttpPathStaysWithinBounds(urlpath))
        {
            DBGLOG("Get File %s: attempted access outside of %s", urlpath, basedir.str());
            response->setStatus(HTTP_STATUS_NOT_FOUND);
            response->send();
            return 0;
        }

        StringBuffer ext;
        StringBuffer tail;
        splitFilename(urlpath, NULL, NULL, &tail, &ext);

        bool top = !urlpath || !*urlpath;
        StringBuffer httpPath;
        request->getPath(httpPath).str();
        if (httpPath.charAt(httpPath.length()-1)=='/')
            tail.clear();
        else if (top)
            tail.set("./files");

        StringBuffer fullpath;
        makeAbsolutePath(urlpath, basedir.str(), fullpath);
        if (!checkFileExists(fullpath) && !checkFileExists(fullpath.toUpperCase()) && !checkFileExists(fullpath.toLowerCase()))
        {
            DBGLOG("Get File %s: file not found", urlpath);
            response->setStatus(HTTP_STATUS_NOT_FOUND);
            response->send();
            return 0;
        }

        if (isDirectory(fullpath))
            httpGetDirectory(request, response, urlpath, fullpath, top, tail);
        else
            httpGetFile(request, response, urlpath, fullpath);
        return 0;
}

int CEspHttpServer::onGetXslt(CHttpRequest* request, CHttpResponse* response, const char *path)
{
        if (!request || !response || !path)
            return -1;
        
        StringBuffer mimetype, etag, lastModified;
        MemoryBuffer content;
        bool modified = true;
        request->getHeader("If-None-Match", etag);
        request->getHeader("If-Modified-Since", lastModified);

        VStringBuffer filepath("%ssmc_xslt/%s", getCFD(), path);
        if (httpContentFromFile(filepath.str(), mimetype, content, modified, lastModified.clear(), etag) ||
            httpContentFromFile(filepath.clear().append(getCFD()).append("xslt/").append(path).str(), mimetype, content, modified, lastModified.clear(), etag))
        {
            response->CheckModifiedHTTPContent(modified, lastModified.str(), etag.str(), mimetype.str(), content);
        }
        else
        {
            DBGLOG("Get XSLT %s: file not found", filepath.str());
            response->setStatus(HTTP_STATUS_NOT_FOUND);
        }

        response->send();
        return 0;
}


int CEspHttpServer::unsupported()
{
    HtmlPage page("Enterprise Services Platform");
    StringBuffer espHeader;

    espHeader.append("<table border=\"0\" width=\"100%\" cellpadding=\"0\" cellspacing=\"0\" bgcolor=\"#000000\" height=\"108\">");
    espHeader.append("<tr><td width=\"24%\" height=\"24\" bgcolor=\"#000000\"><img border=\"0\" src=\"esp/files_/logo.gif\" width=\"258\" height=\"108\" /></td></tr>");
    espHeader.append("<tr><td width=\"24%\" height=\"24\" bgcolor=\"#AA0000\"><p align=\"center\" /><b><font color=\"#FFFFFF\" size=\"5\">Enterprise Services Platform</font></b></td></tr>");
    espHeader.append("</table>");

    page.appendContent(new CHtmlText(espHeader.str()));

    page.appendContent(new CHtmlHeader(H1, "Unsupported http method"));

    StringBuffer content;
    page.getHtml(content);

    m_response->setVersion(HTTP_VERSION);
    m_response->setContent(content.length(), content.str());
    m_response->setContentType("text/html; charset=UTF-8");
    m_response->setStatus(HTTP_STATUS_OK);

    m_response->send();

    return 0;
}

int CEspHttpServer::onOptions()
{
    m_response->setVersion(HTTP_VERSION);
    m_response->setStatus(HTTP_STATUS_OK);

    //CORS allow headers for interoperability, we do not rely on this for security since
    //that only means treating the browser as a trusted entity.  We need to be diligent and secure
    //for every request whether it comes from a cross domain browser or any other source
    StringBuffer allowHeaders;
    m_request->getHeader("Access-Control-Request-Headers", allowHeaders);
    if (allowHeaders.length())
        m_response->setHeader("Access-Control-Allow-Headers", allowHeaders);

    StringBuffer origin;
    m_request->getHeader("Origin", origin);

    m_response->setHeader("Access-Control-Allow-Origin", origin.length() ? origin.str() : "*");
    m_response->setHeader("Access-Control-Allow-Credentials", "true");
    m_response->setHeader("Access-Control-Allow-Methods", "POST, GET, OPTIONS");
    m_response->setHeader("Access-Control-Max-Age", "86400"); //arbitrary 24 hours
    m_response->setContentType("text/plain");
    m_response->setContent("");

    m_response->send();

    return 0;
}

int CEspHttpServer::onPost()
{
    HtmlPage page("Enterprise Services Platform");
    StringBuffer espHeader;

    espHeader.append("<table border=\"0\" width=\"100%\" cellpadding=\"0\" cellspacing=\"0\" bgcolor=\"#000000\" height=\"108\">");
    espHeader.append("<tr><td width=\"24%\" height=\"24\" bgcolor=\"#000000\"><img border=\"0\" src=\"esp/files_/logo.gif\" width=\"258\" height=\"108\" /></td></tr>");
    espHeader.append("<tr><td width=\"24%\" height=\"24\" bgcolor=\"#AA0000\"><p align=\"center\" /><b><font color=\"#FFFFFF\" size=\"5\">Enterprise Services Platform</font></b></td></tr>");
    espHeader.append("</table>");

    page.appendContent(new CHtmlText(espHeader.str()));

    page.appendContent(new CHtmlHeader(H1, "Invalid POST"));

    StringBuffer content;
    page.getHtml(content);

    m_response->setVersion(HTTP_VERSION);
    m_response->setContent(content.length(), content.str());
    m_response->setContentType("text/html; charset=UTF-8");
    m_response->setStatus(HTTP_STATUS_OK);

    m_response->send();

    return 0;
}

int CEspHttpServer::onGet()
{   
    if (m_request && m_request->queryParameters()->hasProp("config_") && m_viewConfig)
    {
        StringBuffer mimetype, etag, lastModified;
        MemoryBuffer content;
        bool modified = true;
        m_request->getHeader("If-None-Match", etag);
        m_request->getHeader("If-Modified-Since", lastModified);
        httpContentFromFile("esp.xml", mimetype, content, modified, lastModified, etag);
        m_response->setVersion(HTTP_VERSION);
        m_response->CheckModifiedHTTPContent(modified, lastModified.str(), etag.str(), HTTP_TYPE_APPLICATION_XML_UTF8, content);
        m_response->send();
    }
    else
    {
        HtmlPage page("Enterprise Services Platform");
        page.appendContent(new CHtmlHeader(H1, "Available Services:"));

        CHtmlList * list = (CHtmlList *)page.appendContent(new CHtmlList);
        EspHttpBinding* lbind=NULL;
        int ordinality=m_apport->getBindingCount();

        double ver = m_request->queryContext()->getClientVersion();
        for(int index=0; index<ordinality; index++)
        {
            CEspBindingEntry *entry = m_apport->queryBindingItem(index);
            lbind = (entry) ? dynamic_cast<EspHttpBinding*>(entry->queryBinding()) : NULL;
            if (lbind)
            {
                StringBuffer srv, srvLink;
                lbind->getServiceName(srv);
                srvLink.appendf("/%s", srv.str());
                if (ver)
                    srvLink.appendf("?ver_=%g", ver);
                
                list->appendContent(new CHtmlLink(srv.str(), srvLink.str()));
            }
        }

        StringBuffer content;
        page.getHtml(content);

        m_response->setVersion(HTTP_VERSION);
        m_response->setContent(content.length(), content.str());
        m_response->setContentType("text/html; charset=UTF-8");
        m_response->setStatus(HTTP_STATUS_OK);

        m_response->send();
    }

    return 0;
}

EspAuthState CEspHttpServer::checkUserAuth()
{
    EspAuthRequest authReq;
    readAuthRequest(authReq);
    if (authReq.httpPath.isEmpty())
        throw MakeStringException(-1, "URL query string cannot be empty.");

    if (!authReq.authBinding)
        throw MakeStringException(-1, "Cannot find ESP HTTP Binding");

    ESPLOG(LogMax, "checkUserAuth: %s %s", m_request->isSoapMessage() ? "SOAP" : "HTTP", authReq.httpMethod.isEmpty() ? "??" : authReq.httpMethod.str());

    //The preCheckAuth() does not return authUnknown when:
    //No authentication is required for the ESP binding;
    //Or no authentication is required for certain situations of not rootAuthRequired();
    //Or this is a user request for updating password.
    EspAuthState authState = preCheckAuth(authReq);
    if (authState != authUnknown)
        return authState;

    StringBuffer authorizationHeader, originHeader;
    m_request->getHeader("Authorization", authorizationHeader);
    m_request->getHeader("Origin", originHeader);

    StringBuffer servName(authReq.ctx->queryServiceName(nullptr));
    if (servName.isEmpty())
    {
        authReq.authBinding->getServiceName(servName);
        authReq.ctx->setServiceName(servName.str());
    }

    AuthType domainAuthType = authReq.authBinding->getDomainAuthType();
    authReq.ctx->setDomainAuthType(domainAuthType);
    if (authorizationHeader.isEmpty() && domainAuthType != AuthPerRequestOnly)
    {//Try session based authentication now.
        EspAuthState authState = checkUserAuthPerSession(authReq);
        if (authState != authUnknown)
            return authState;
    }
    if (domainAuthType != AuthPerSessionOnly)
    {// BasicAuthentication or SOAP calls
        EspAuthState authState = checkUserAuthPerRequest(authReq);
        if (authState != authUnknown)
            return authState;
    }

    //HTTP authentication failed. Send out a login page or 401.
    //The following 3 rules are used to detect  a REST type call.
    //   Any HTTP POST request;
    //   Any request which has a BasicAuthentication header;
    //   Any CORS calls.
<<<<<<< HEAD
=======
    authReq.ctx->setAuthStatus(AUTH_STATUS_FAIL);
>>>>>>> 6921f478
    bool authSession = (domainAuthType == AuthPerSessionOnly) || ((domainAuthType == AuthTypeMixed) &&
        authorizationHeader.isEmpty() && !authReq.authBinding->isCORSRequest(originHeader.str()) &&
        !strieq(authReq.httpMethod.str(), POST_METHOD));
    return handleAuthFailed(authSession, authReq, false, nullptr);
}

//Read authentication related information into EspAuthRequest.
void CEspHttpServer::readAuthRequest(EspAuthRequest& req)
{
    StringBuffer pathEx;
    m_request->getEspPathInfo(req.stype, &pathEx, &req.serviceName, &req.methodName, false);
    m_request->getMethod(req.httpMethod);
    m_request->getPath(req.httpPath);//m_httpPath

    req.isSoapPost = (strieq(req.httpMethod.str(), POST_METHOD) && m_request->isSoapMessage());
    req.ctx = m_request->queryContext();
    req.authBinding = getEspHttpBinding(req);
    req.requestParams = m_request->queryParameters();
}

EspHttpBinding* CEspHttpServer::getEspHttpBinding(EspAuthRequest& authReq)
{
    if (strieq(authReq.httpMethod.str(), GET_METHOD) && ((authReq.stype == sub_serv_root)
            || (!authReq.serviceName.isEmpty() && strieq(authReq.serviceName.str(), "esp"))))
        return getBinding();

    if(!m_apport)
        return nullptr;

    int ordinality=m_apport->getBindingCount();
    if (ordinality < 1)
        return nullptr;

    EspHttpBinding* espHttpBinding = nullptr;
    if (ordinality==1)
    {
        CEspBindingEntry *entry = m_apport->queryBindingItem(0);
        espHttpBinding = (entry) ? dynamic_cast<EspHttpBinding*>(entry->queryBinding()) : NULL;
        //If there is only one binding on the port, we allow SOAP calls to work if they go
        //to http://IP:Port without any service name on the path. Even without specifying
        //the service, if the request matches a method, the method will run. So, the espHttpBinding
        //is set to nullptr only if !authReq.isSoapPost.
        if (!authReq.isSoapPost && espHttpBinding && !espHttpBinding->isValidServiceName(*authReq.ctx, authReq.serviceName.str()))
            espHttpBinding=nullptr;
    }
    else
    {
        for (unsigned index=0; index<(unsigned)ordinality; index++)
        {
            CEspBindingEntry *entry = m_apport->queryBindingItem(index);
            EspHttpBinding* lbind = (entry) ? dynamic_cast<EspHttpBinding*>(entry->queryBinding()) : nullptr;
            if (lbind && lbind->isValidServiceName(*authReq.ctx, authReq.serviceName.str()))
            {
                espHttpBinding=lbind;
                break;
            }
        }
    }

    if (!espHttpBinding && m_defaultBinding)
        espHttpBinding=dynamic_cast<EspHttpBinding*>(m_defaultBinding.get());

    return espHttpBinding;
}

EspAuthState CEspHttpServer::preCheckAuth(EspAuthRequest& authReq)
{
    if (!isAuthRequiredForBinding(authReq))
    {
<<<<<<< HEAD
=======
        if (!authReq.httpMethod.isEmpty() && !authReq.serviceName.isEmpty() && !authReq.methodName.isEmpty()
            && strieq(authReq.httpMethod.str(), GET_METHOD) && strieq(authReq.serviceName.str(), "esp") && strieq(authReq.methodName.str(), "getauthtype"))
        {
            if (authReq.authBinding->getDomainAuthType() == AuthUserNameOnly)
                sendGetAuthTypeResponse(authReq, AUTH_TYPE_USERNAMEONLY);
            else
                sendGetAuthTypeResponse(authReq, AUTH_TYPE_NONE);
            return authTaskDone;
        }

>>>>>>> 6921f478
        if (authReq.authBinding->getDomainAuthType() == AuthUserNameOnly)
            return handleUserNameOnlyMode(authReq);
        return authSucceeded;
    }

    if (!m_apport->rootAuthRequired() && strieq(authReq.httpMethod.str(), GET_METHOD) &&
        ((authReq.stype == sub_serv_root) || (!authReq.serviceName.isEmpty() && strieq(authReq.serviceName.str(), "esp"))))
        return authSucceeded;

<<<<<<< HEAD
=======
    if (!authReq.httpMethod.isEmpty() && !authReq.serviceName.isEmpty() && !authReq.methodName.isEmpty()
        && strieq(authReq.httpMethod.str(), GET_METHOD) && strieq(authReq.serviceName.str(), "esp") && strieq(authReq.methodName.str(), "getauthtype"))
    {
        sendGetAuthTypeResponse(authReq, nullptr);
        return authTaskDone;
    }
>>>>>>> 6921f478
#ifdef _USE_OPENLDAP
    if (!authReq.httpMethod.isEmpty() && !authReq.serviceName.isEmpty() && !authReq.methodName.isEmpty() && strieq(authReq.serviceName.str(), "esp"))
    {
        if (strieq(authReq.httpMethod.str(), POST_METHOD) && strieq(authReq.methodName.str(), "updatepassword"))
        {
            EspHttpBinding* thebinding = getBinding();
            if (thebinding)
                thebinding->populateRequest(m_request.get());
            StringBuffer userID;
            readCookie(SESSION_ID_TEMP_COOKIE, userID);
            if (!userID.isEmpty()) //For session auth, the cookie has the userID.
            {
                authReq.ctx->setUserID(userID.str());
                ISecUser* user = authReq.ctx->queryUser();
                if (user)
                    user->setName(userID.str());
            }
            onUpdatePassword(m_request.get(), m_response.get());
            return authTaskDone;
        }
        if (strieq(authReq.httpMethod.str(), GET_METHOD) && strieq(authReq.methodName.str(), "updatepasswordinput"))//process before authentication check
        {
            StringBuffer userID;
            readCookie(SESSION_ID_TEMP_COOKIE, userID);
            if (!userID.isEmpty()) //For session auth, the cookie has the userID.
                authReq.ctx->setUserID(userID.str());
            onUpdatePasswordInput(m_request.get(), m_response.get());
            return authTaskDone;
        }
    }
#endif

    return authUnknown;
}

EspAuthState CEspHttpServer::handleUserNameOnlyMode(EspAuthRequest& authReq)
{
    if (authReq.authBinding->isDomainAuthResources(authReq.httpPath.str()))
        return authSucceeded;//Give the permission to send out some pages used for getUserName page.

    StringBuffer userName;
    readCookie(USER_NAME_COOKIE, userName);
    if (!userName.isEmpty())
    {
        authReq.ctx->setUserID(userName.str());
        return authSucceeded;
    }

    const char* userNameIn = (authReq.requestParams) ? authReq.requestParams->queryProp("username") : NULL;
    if (isEmptyString(userNameIn))
    {
        //Display a GetUserName (similar to login) page to get a user name.
        askUserLogin(authReq, "Empty username.");
        return authFailed;
    }

    //We just got the user name. Let's add it into cookie for future use.
    addCookie(USER_NAME_COOKIE, userNameIn, 0, false);
    addCookie(SESSION_AUTH_OK_COOKIE, "true", 0, false); //client can access this cookie.

    StringBuffer urlCookie;
    readCookie(SESSION_START_URL_COOKIE, urlCookie);
    clearCookie(SESSION_START_URL_COOKIE);
    bool canRedirect = authReq.authBinding->canRedirectAfterAuth(urlCookie.str());
    m_response->redirect(*m_request, canRedirect ? urlCookie.str() : "/");
    return authSucceeded;
}

bool CEspHttpServer::isAuthRequiredForBinding(EspAuthRequest& authReq)
{
    IAuthMap* authmap = authReq.authBinding->queryAuthMAP();
    if (!authmap) //No auth requirement
        return false;

    const char* authMethod = authReq.authBinding->queryAuthMethod();
    if (isEmptyString(authMethod) || strieq(authMethod, "none"))
        return false;

    ISecResourceList* rlist = authmap->getResourceList(authReq.httpPath.str());
    if(!rlist) //No auth requirement for the httpPath.
        return false;

    authReq.ctx->setAuthenticationMethod(authMethod);
    authReq.ctx->setResources(rlist);

    return true;
}

EspAuthState CEspHttpServer::checkUserAuthPerSession(EspAuthRequest& authReq)
{
    ESPLOG(LogMax, "checkUserAuthPerSession");

    unsigned sessionID = readCookie(authReq.authBinding->querySessionIDCookieName());
    if (sessionID > 0)
        return authExistingSession(authReq, sessionID);//Check session based authentication using this session ID.

    if ((authReq.authBinding->getDomainAuthType() != AuthPerRequestOnly) && authReq.authBinding->isDomainAuthResources(authReq.httpPath.str()))
        return authSucceeded;//Give the permission to send out some pages used for login or logout.

    StringBuffer urlCookie;
    readCookie(SESSION_START_URL_COOKIE, urlCookie);
    if (strieq(authReq.httpPath.str(), authReq.authBinding->queryLoginURL()))
    {//This is a request to ask for a login page.
        if (urlCookie.isEmpty())
            addCookie(SESSION_START_URL_COOKIE, "/", 0, true); //Will be redirected to / after authenticated.
        return authSucceeded;
    }

    if (authReq.serviceName.isEmpty() || authReq.methodName.isEmpty() || !strieq(authReq.serviceName.str(), "esp"))
        return authUnknown;
    const char* method = authReq.methodName.str();
    bool unlock = strieq(method, "unlock");
    if (!unlock && !strieq(authReq.methodName.str(), "login"))
        return authUnknown;

    const char* userName = (authReq.requestParams) ? authReq.requestParams->queryProp("username") : NULL;
    const char* password = (authReq.requestParams) ? authReq.requestParams->queryProp("password") : NULL;
    if (!isEmptyString(userName) && !isEmptyString(password))
        return authNewSession(authReq, userName, password, urlCookie.isEmpty() ? "/" : urlCookie.str(), unlock);

<<<<<<< HEAD
=======
    authReq.ctx->setAuthStatus(AUTH_STATUS_FAIL);
>>>>>>> 6921f478
    if (unlock)
    {
        sendLockResponse(false, true, "Empty user name or password");
        return authTaskDone;
    }

    if (authReq.isSoapPost) //from SOAP Test page
        sendMessage("Authentication failed: empty user name or password.", "text/html; charset=UTF-8");
    else //from other page
        askUserLogin(authReq, "Empty username or password.");
    return authFailed;
}

EspAuthState CEspHttpServer::checkUserAuthPerRequest(EspAuthRequest& authReq)
{
    ESPLOG(LogMax, "checkUserAuthPerRequest");

    authReq.authBinding->populateRequest(m_request.get());
    if (authReq.authBinding->doAuth(authReq.ctx))
    {//We do pass the authentication per the request
        // authenticate optional groups. Do we still need?
        authOptionalGroups(authReq);
<<<<<<< HEAD
=======
        authReq.ctx->setAuthStatus(AUTH_STATUS_OK); //May be changed to AUTH_STATUS_NOACCESS if failed in feature level authorization.
>>>>>>> 6921f478

        StringBuffer userName, peer;
        ESPLOG(LogNormal, "Authenticated for %s@%s", authReq.ctx->getUserID(userName).str(), m_request->getPeer(peer).str());
        return authSucceeded;
    }
    if (!authReq.isSoapPost)
        return authUnknown;

    //If SoapPost, username/password may be in soap:Header which is not in HTTP header.
    //The doAuth() may check them inside CSoapService::processHeader() later.
    authReq.ctx->setToBeAuthenticated(true);
    return authPending;
}

void CEspHttpServer::sendMessage(const char* msg, const char* msgType)
{
    if (!isEmptyString(msg))
        m_response->setContent(msg);
    m_response->setContentType(msgType);
    m_response->setStatus(HTTP_STATUS_OK);
    m_response->send();
}

EspAuthState CEspHttpServer::authNewSession(EspAuthRequest& authReq, const char* _userName, const char* _password, const char* sessionStartURL, bool unlock)
{
    StringBuffer peer;
    m_request->getPeer(peer);

    ESPLOG(LogMax, "authNewSession for %s@%s", _userName, peer.str());

    authReq.ctx->setUserID(_userName);
    authReq.ctx->setPassword(_password);
    authReq.authBinding->populateRequest(m_request.get());
    if (!authReq.authBinding->doAuth(authReq.ctx) && (authReq.ctx->getAuthError() != EspAuthErrorNotAuthorized))
    {
<<<<<<< HEAD
=======
        authReq.ctx->setAuthStatus(AUTH_STATUS_FAIL);
>>>>>>> 6921f478
        ESPLOG(LogMin, "Authentication failed for %s@%s", _userName, peer.str());
        return handleAuthFailed(true, authReq, unlock, "User authentication failed.");
    }

    // authenticate optional groups
    authOptionalGroups(authReq);

    unsigned sessionID = createHTTPSession(authReq.authBinding, _userName, sessionStartURL);
    authReq.ctx->setSessionToken(sessionID);

    ESPLOG(LogMax, "Authenticated for %s@%s", _userName, peer.str());

    VStringBuffer cookieStr("%u", sessionID);
    addCookie(authReq.authBinding->querySessionIDCookieName(), cookieStr.str(), 0, true);
    cookieStr.setf("%u", authReq.authBinding->getClientSessionTimeoutSeconds());
    addCookie(SESSION_AUTH_OK_COOKIE, "true", 0, false); //client can access this cookie.
    addCookie(SESSION_TIMEOUT_COOKIE, cookieStr.str(), 0, false);
    clearCookie(SESSION_AUTH_MSG_COOKIE);
    clearCookie(SESSION_START_URL_COOKIE);
    if (authReq.ctx->getAuthError() == EspAuthErrorNotAuthorized)
    {
<<<<<<< HEAD
        sendAuthorizationMsg(authReq);
        return authSucceeded;
    }
=======
        authReq.ctx->setAuthStatus(AUTH_STATUS_NOACCESS);
        sendAuthorizationMsg(authReq);
        return authSucceeded;
    }

    authReq.ctx->setAuthStatus(AUTH_STATUS_OK); //May be changed to AUTH_STATUS_NOACCESS if failed in feature level authorization.
>>>>>>> 6921f478
    if (unlock)
    {
        sendLockResponse(false, false, "Unlocked");
        return authTaskDone;
    }

    bool canRedirect = authReq.authBinding->canRedirectAfterAuth(sessionStartURL);
    m_response->redirect(*m_request, canRedirect ? sessionStartURL : "/");
    return authSucceeded;
}

void CEspHttpServer::sendAuthorizationMsg(EspAuthRequest& authReq)
{
    StringBuffer resp;
    const char* errMsg = authReq.ctx->getRespMsg();
    ESPSerializationFormat format = m_request->queryContext()->getResponseFormat();
    if (format == ESPSerializationJSON)
    {
        resp.set("{ ");
        resp.append(" \"LoginResponse\": { ");
        if (isEmptyString(errMsg))
            resp.append("\"Error\": \"Access Denied.\"");
        else
            resp.appendf("\"Error\": \"%s\"", errMsg);
        resp.append(" }");
        resp.append(" }");
    }
    else
    {
        resp.set("<LoginResponse><Error>");
        resp.append("Access Denied.");
        if (!isEmptyString(errMsg))
            resp.append(" ").append(errMsg);
        resp.append("</Error></LoginResponse>");
    }
    sendMessage(resp.str(), (format == ESPSerializationJSON) ? "application/json" : "text/xml");
}

void CEspHttpServer::sendLockResponse(bool lock, bool error, const char* msg)
{
    StringBuffer resp;
    ESPSerializationFormat format = m_request->queryContext()->getResponseFormat();
    if (format == ESPSerializationJSON)
    {
        resp.set("{ ");
        resp.appendf(" \"%sResponse\": { ", lock ? "Lock" : "Unlock");
        resp.appendf("\"Error\": %d", error);
        if (!isEmptyString(msg))
            resp.appendf(", \"Message\": \"%s\"", msg);
        resp.append(" }");
        resp.append(" }");
    }
    else
    {
        resp.setf("<%sResponse>", lock ? "Lock" : "Unlock");
        resp.appendf("<Error>%d</Error>", error);
        if (!isEmptyString(msg))
            resp.appendf("<Message>%s</Message>", msg);
        resp.appendf("</%sResponse>", lock ? "Lock" : "Unlock");
    }
    sendMessage(resp.str(), (format == ESPSerializationJSON) ? "application/json" : "text/xml");
}

<<<<<<< HEAD
=======
void CEspHttpServer::sendGetAuthTypeResponse(EspAuthRequest& authReq, const char* authType)
{
    StringBuffer authTypeStr = authType;
    if (authTypeStr.isEmpty())
    {
        switch (authReq.authBinding->getDomainAuthType())
        {
            case AuthUserNameOnly:
                authTypeStr.set(AUTH_TYPE_USERNAMEONLY);
                break;
            case AuthPerRequestOnly:
                authTypeStr.set(AUTH_TYPE_PERREQUESTONLY);
                break;
            case AuthPerSessionOnly:
                authTypeStr.set(AUTH_TYPE_PERSESSIONONLY);
                break;
            default:
                authTypeStr.set(AUTH_TYPE_MIXED);
                break;
        }
    }

    StringBuffer resp;
    ESPSerializationFormat format = m_request->queryContext()->getResponseFormat();
    if (format == ESPSerializationJSON)
    {
        resp.set("{ ");
        resp.append("\"GetAuthTypeResponse\": { ");
        resp.appendf("\"AuthType\": \"%s\"", authTypeStr.str());
        resp.append(" }");
        resp.append(" }");
    }
    else
    {
        resp.setf("<GetAuthTypeResponse><AuthType>%s</AuthType></GetAuthTypeResponse>", authTypeStr.str());
    }
    sendMessage(resp.str(), (format == ESPSerializationJSON) ? "application/json" : "text/xml");
}

>>>>>>> 6921f478
void CEspHttpServer::createGetSessionTimeoutResponse(StringBuffer& resp, ESPSerializationFormat format, IPropertyTree* sessionTree)
{
    //The timeoutAt is a time stamp for when the session should be timed out on ESP server.
    //The 0 is used to indicate that the session is already timed out.
    __int64 timeoutAt = sessionTree ? sessionTree->getPropInt64(PropSessionTimeoutAt, 0) : 0;
    bool timeoutByAdmin = sessionTree ? sessionTree->getPropBool(PropSessionTimeoutByAdmin, false) : false;
    if (format == ESPSerializationJSON)
    {
        resp.set("{ ");
        resp.append(" \"GetSessionTimeoutResponse\": { ");
        resp.appendf("\"TimeoutAt\": %lld", timeoutAt);
        if (timeoutByAdmin)
            resp.appendf(", \"TimeoutByAdmin\": true");
        resp.append(" }");
        resp.append(" }");
    }
    else
    {
        resp.set("<GetSessionTimeoutResponse>");
        resp.appendf("<TimeoutAt>%lld</TimeoutAt>", timeoutAt);
        if (timeoutByAdmin)
            resp.append("<TimeoutByAdmin>true</TimeoutByAdmin>");
        resp.append("</GetSessionTimeoutResponse>");
    }
}

void CEspHttpServer::resetSessionTimeout(EspAuthRequest& authReq, unsigned sessionID, StringBuffer& resp, ESPSerializationFormat format, IPropertyTree* sessionTree)
{
    if (format == ESPSerializationJSON)
    {
        resp.set("{ \"ResetSessionTimeoutResponse\": { ");
    }
    else
    {
        resp.set("<ResetSessionTimeoutResponse>");
    }
    if (!sessionTree)
    {
        if (format == ESPSerializationJSON)
        {
            resp.append("\"The session has already expired\": true");
        }
        else
        {
            resp.append("The session has already expired.");
        }
    }
    else
    {
        unsigned timeoutSeconds = 60 * authReq.requestParams->getPropInt("_timeout");
        if (timeoutSeconds == 0)
            timeoutSeconds = authReq.authBinding->getServerSessionTimeoutSeconds();

        CDateTime now;
        now.setNow();
        time_t createTime = now.getSimple();
        time_t timeoutAt = createTime + timeoutSeconds;
        sessionTree->setPropInt64(PropSessionLastAccessed, createTime);
        sessionTree->setPropInt64(PropSessionTimeoutAt, timeoutAt);

        VStringBuffer sessionIDStr("%u", sessionID);
        addCookie(authReq.authBinding->querySessionIDCookieName(), sessionIDStr.str(), 0, true);
        addCookie(SESSION_AUTH_OK_COOKIE, "true", 0, false); //client can access this cookie.

        if (getEspLogLevel()>=LogMax)
        {
            CDateTime timeoutAtCDT;
            StringBuffer timeoutAtString, nowString;
            timetToIDateTime(&timeoutAtCDT, timeoutAt);
            PROGLOG("Reset %s for (/%s/%s) at <%s><%ld> : expires at <%s><%ld>", PropSessionTimeoutAt,
                authReq.serviceName.isEmpty() ? "" : authReq.serviceName.str(), authReq.methodName.isEmpty() ? "" : authReq.methodName.str(),
                now.getString(nowString).str(), createTime, timeoutAtCDT.getString(timeoutAtString).str(), timeoutAt);
        }
        else
            ESPLOG(LogMin, "Reset %s for (/%s/%s) : %ld", PropSessionTimeoutAt, authReq.serviceName.isEmpty() ? "" : authReq.serviceName.str(),
                authReq.methodName.isEmpty() ? "" : authReq.methodName.str(), timeoutAt);

        if (format == ESPSerializationJSON)
        {
            resp.append("\"Session timer reset\": true");
        }
        else
        {
            resp.append("Session timer reset");
        }
    }
    if (format == ESPSerializationJSON)
    {
        resp.append(" } }");
    }
    else
    {
        resp.append("</ResetSessionTimeoutResponse>");
    }
}

EspAuthState CEspHttpServer::authExistingSession(EspAuthRequest& authReq, unsigned sessionID)
{
    ESPLOG(LogMax, "authExistingSession: %s<%u>", PropSessionID, sessionID);

    bool getLoginPage = false;
    if (authReq.authBinding->isDomainAuthResources(authReq.httpPath.str()))
    {
        if (!strieq(authReq.httpPath.str(), authReq.authBinding->queryLoginURL()))
            return authSucceeded;//Give the permission to send out some unrestricted resource pages.
        getLoginPage = true;
    }

    Owned<IRemoteConnection> conn = getSDSConnection(authReq.authBinding->queryESPSessionSDSPath(), RTM_LOCK_WRITE, SESSION_SDS_LOCK_TIMEOUT);
    IPropertyTree* espSessions = conn->queryRoot();
    if (authReq.authBinding->getServerSessionTimeoutSeconds() >= 0)
    {
        CDateTime now;
        now.setNow();
        time_t timeNow = now.getSimple();
        if (timeNow - lastSessionCleanUpTime >= authReq.authBinding->getCheckSessionTimeoutSeconds())
        {
            lastSessionCleanUpTime = timeNow;
            timeoutESPSessions(authReq.authBinding, espSessions);
        }
    }

    VStringBuffer xpath("%s[@port=\"%d\"]/%s%u", PathSessionApplication, authReq.authBinding->getPort(), PathSessionSession, sessionID);
    IPropertyTree* sessionTree = espSessions->queryBranch(xpath.str());
    if (!authReq.serviceName.isEmpty() && !authReq.methodName.isEmpty() && strieq(authReq.serviceName.str(), "esp"))
    {
        StringBuffer content;
        ESPSerializationFormat respFormat = m_request->queryContext()->getResponseFormat();
        if (strieq(authReq.methodName.str(), "get_session_timeout"))
            createGetSessionTimeoutResponse(content, respFormat, sessionTree);
        else if (strieq(authReq.methodName.str(), "reset_session_timeout"))
            resetSessionTimeout(authReq, sessionID, content, respFormat, sessionTree);
        if (!content.isEmpty())
        {
            sendMessage(content.str(), (respFormat == ESPSerializationJSON) ? "application/json" : "text/xml");
            return authTaskDone;
        }
    }

    if (!sessionTree)
    {
<<<<<<< HEAD
=======
        authReq.ctx->setAuthStatus(AUTH_STATUS_FAIL);
>>>>>>> 6921f478
        ESPLOG(LogMin, "Authentication failed: session:<%u> not found", sessionID);

        clearCookie(authReq.authBinding->querySessionIDCookieName());
        clearCookie(SESSION_AUTH_OK_COOKIE);
        ESPLOG(LogMin, "clearCookie() called for session <%u> ID cookie", sessionID);

        if (authReq.isSoapPost) //from SOAP Test page
            sendMessage("Session expired. Please close this page and login again.", "text/html; charset=UTF-8");
        else
            askUserLogin(authReq, "Authentication failed: invalid sessionID.");
        return authFailed;
    }

    StringBuffer peer;
    const char* sessionStartIP = sessionTree->queryProp(PropSessionNetworkAddress);
    if (!streq(m_request->getPeer(peer).str(), sessionStartIP))
    {
<<<<<<< HEAD
=======
        authReq.ctx->setAuthStatus(AUTH_STATUS_FAIL);
>>>>>>> 6921f478
        ESPLOG(LogMin, "Authentication failed: session:<%u> received from <%s>, not from <%s>", sessionID, peer.str(), sessionStartIP);
        sendMessage("Invalid session.", "text/html; charset=UTF-8");
        return authFailed;
    }

    authOptionalGroups(authReq);

    //The UserID has to be set before the populateRequest() because the UserID is used to create the user object.
    //After the user object is created, we may call addSessionToken().
    StringAttr userName = sessionTree->queryProp(PropSessionUserID);
    authReq.ctx->setUserID(userName.str());
    authReq.authBinding->populateRequest(m_request.get());
    authReq.ctx->setSessionToken(sessionID);
    authReq.ctx->queryUser()->setAuthenticateStatus(AS_AUTHENTICATED);
<<<<<<< HEAD
=======
    authReq.ctx->setAuthStatus(AUTH_STATUS_OK); //May be changed to AUTH_STATUS_NOACCESS if failed in feature level authorization.
>>>>>>> 6921f478

    ESPLOG(LogMax, "Authenticated for %s<%u> %s@%s", PropSessionID, sessionID, userName.str(), sessionTree->queryProp(PropSessionNetworkAddress));
    if (!authReq.serviceName.isEmpty() && !authReq.methodName.isEmpty() && strieq(authReq.serviceName.str(), "esp") && strieq(authReq.methodName.str(), "login"))
    {
        VStringBuffer msg("User %s has logged into this session. If you want to login as a different user, please logout and login again.", userName.str());
        sendMessage(msg.str(), "text/html; charset=UTF-8");
        return authTaskDone;
    }
    if (!authReq.serviceName.isEmpty() && !authReq.methodName.isEmpty() && strieq(authReq.serviceName.str(), "esp") && strieq(authReq.methodName.str(), "lock"))
    {
        logoutSession(authReq, sessionID, espSessions, true);
        return authTaskDone;
    }

    if (!authReq.serviceName.isEmpty() && !authReq.methodName.isEmpty() && strieq(authReq.serviceName.str(), "esp") && strieq(authReq.methodName.str(), "logout"))
        logoutSession(authReq, sessionID, espSessions, false);
    else
    {
        //The "ECLWatchAutoRefresh" returns a flag: '1' means that the request is generated by a UI auto refresh action and '0' means not.
        StringBuffer autoRefresh;
        m_request->getParameter("ECLWatchAutoRefresh", autoRefresh);

        CDateTime now;
        now.setNow();
        time_t createTime = now.getSimple();
        sessionTree->setPropInt64(PropSessionLastAccessed, createTime);
        if (!sessionTree->getPropBool(PropSessionTimeoutByAdmin, false) && (autoRefresh.isEmpty() || strieq(autoRefresh.str(), "0")))
        {
            time_t timeoutAt = createTime + authReq.authBinding->getServerSessionTimeoutSeconds();
            sessionTree->setPropInt64(PropSessionTimeoutAt, timeoutAt);
            ESPLOG(LogMin, "Updated %s for (/%s/%s) : %ld", PropSessionTimeoutAt, authReq.serviceName.isEmpty() ? "" : authReq.serviceName.str(),
                authReq.methodName.isEmpty() ? "" : authReq.methodName.str(), timeoutAt);
        }
        ///authReq.ctx->setAuthorized(true);
        VStringBuffer sessionIDStr("%u", sessionID);
        addCookie(authReq.authBinding->querySessionIDCookieName(), sessionIDStr.str(), 0, true);
        addCookie(SESSION_AUTH_OK_COOKIE, "true", 0, false); //client can access this cookie.
        if (getLoginPage)
            m_response->redirect(*m_request, "/");
        if (!authReq.authBinding->canRedirectAfterAuth(authReq.httpPath.str()))
            m_response->redirect(*m_request, "/");
    }

    return authSucceeded;
}

void CEspHttpServer::logoutSession(EspAuthRequest& authReq, unsigned sessionID, IPropertyTree* espSessions, bool lock)
{
    //delete this session before logout
    VStringBuffer path("%s[@port=\"%d\"]", PathSessionApplication, authReq.authBinding->getPort());
    IPropertyTree* sessionTree = espSessions->queryBranch(path.str());
    if (sessionTree)
    {
        ICopyArrayOf<IPropertyTree> toRemove;
        path.setf("%s%u", PathSessionSession, sessionID);
        Owned<IPropertyTreeIterator> it = sessionTree->getElements(path.str());
        ForEach(*it)
            toRemove.append(it->query());

        IEspContext* ctx = m_request->queryContext();
        ISecManager* secmgr = nullptr;
        if (ctx)
            secmgr = ctx->querySecManager();

        ForEachItemIn(i, toRemove)
        {
            if (secmgr)
            {
                const char * user = toRemove.item(i).queryProp("@userid");
                if (user)
                {
                    //inform security manager that user is logged out
                    Owned<ISecUser> secUser = secmgr->createUser(user);
                    secmgr->logoutUser(*secUser);
                }
            }

            sessionTree->removeTree(&toRemove.item(i));
        }
    }
    else
        ESPLOG(LogMin, "Can't find session tree: %s[@port=\"%d\"]", PathSessionApplication, authReq.authBinding->getPort());

    ///authReq.ctx->setAuthorized(true);

    clearCookie(authReq.authBinding->querySessionIDCookieName());
    clearCookie(SESSION_AUTH_OK_COOKIE);
    clearCookie(SESSION_TIMEOUT_COOKIE);
    const char* logoutURL = authReq.authBinding->queryLogoutURL();
    if (!isEmptyString(logoutURL) && !lock)
        m_response->redirect(*m_request, authReq.authBinding->queryLogoutURL());
    else if (lock)
        sendLockResponse(true, false, "Locked");
    else
        sendMessage(nullptr, "text/html; charset=UTF-8");
}

EspAuthState CEspHttpServer::handleAuthFailed(bool sessionAuth, EspAuthRequest& authReq, bool unlock, const char* msg)
{
    ISecUser *user = authReq.ctx->queryUser();
    if (user && user->getAuthenticateStatus() == AS_PASSWORD_VALID_BUT_EXPIRED)
    {
        ESPLOG(LogMin, "ESP password expired for %s. Asking update ...", authReq.ctx->queryUserId());
        if (sessionAuth) //For session auth, store the userid to cookie for the updatepasswordinput form.
            addCookie(SESSION_ID_TEMP_COOKIE, authReq.ctx->queryUserId(), 0, true);
        m_response->redirect(*m_request.get(), "/esp/updatepasswordinput");
        return authSucceeded;
    }

    if (user && (user->getAuthenticateStatus() == AS_PASSWORD_EXPIRED))
        ESPLOG(LogMin, "ESP password expired for %s", authReq.ctx->queryUserId());

    if (unlock)
    {
        ESPLOG(LogMin, "Unlock failed: invalid user name or password.");
        sendLockResponse(false, true, "Invalid user name or password");
        return authTaskDone;
    }

    if (!sessionAuth)
    {
        ESPLOG(LogMin, "Authentication failed: send BasicAuthentication.");
        m_response->sendBasicChallenge(authReq.authBinding->getChallengeRealm(), true);
    }
    else
    {
        ESPLOG(LogMin, "Authentication failed: call askUserLogin.");
        askUserLogin(authReq, msg);
    }
    return authFailed;
}

void CEspHttpServer::askUserLogin(EspAuthRequest& authReq, const char* msg)
{
    StringBuffer urlCookie;
    readCookie(SESSION_START_URL_COOKIE, urlCookie);
    if (urlCookie.isEmpty())
    {
        StringBuffer sessionStartURL = authReq.httpPath;
        if (authReq.requestParams && authReq.requestParams->hasProp("__querystring"))
            sessionStartURL.append("?").append(authReq.requestParams->queryProp("__querystring"));
        if (!sessionStartURL.isEmpty() && streq(sessionStartURL.str(), "/WsSMC/"))
            sessionStartURL.set("/");

        const char* loginURL = authReq.authBinding->queryLoginURL();
        if (strieq(loginURL, sessionStartURL))
            sessionStartURL.set("/");

        addCookie(SESSION_START_URL_COOKIE, sessionStartURL.str(), 0, true); //time out when browser is closed
    }
    if (!isEmptyString(msg))
        addCookie(SESSION_AUTH_MSG_COOKIE, msg, 0, false); //time out when browser is closed
    m_response->redirect(*m_request, authReq.authBinding->queryLoginURL());
}

unsigned CEspHttpServer::createHTTPSession(EspHttpBinding* authBinding, const char* userID, const char* sessionStartURL)
{
    CDateTime now;
    now.setNow();
    time_t createTime = now.getSimple();

    StringBuffer peer, sessionIDStr, sessionTag;
    VStringBuffer idStr("%s_%ld", m_request->getPeer(peer).str(), createTime);
    unsigned sessionID = hashc((unsigned char *)idStr.str(), idStr.length(), 0);
    sessionIDStr.append(sessionID);

    sessionTag.appendf("%s%u", PathSessionSession, sessionID);
    Owned<IRemoteConnection> conn = getSDSConnection(authBinding->querySessionSDSPath(), RTM_LOCK_WRITE, SESSION_SDS_LOCK_TIMEOUT);
    IPropertyTree* domainSessions = conn->queryRoot();
    IPropertyTree* sessionTree = domainSessions->queryBranch(sessionTag.str());
    if (sessionTree)
    {
        sessionTree->setPropInt64(PropSessionLastAccessed, createTime);
        if (!sessionTree->getPropBool(PropSessionTimeoutByAdmin, false))
            sessionTree->setPropInt64(PropSessionTimeoutAt, createTime + authBinding->getServerSessionTimeoutSeconds());
        return sessionID;
    }
    ESPLOG(LogMax, "New sessionID <%d> at <%ld> in createHTTPSession()", sessionID, createTime);

    IPropertyTree* ptree = domainSessions->addPropTree(sessionTag.str());
    ptree->setProp(PropSessionNetworkAddress, peer.str());
    ptree->setPropInt64(PropSessionID, sessionID);
    ptree->setPropInt64(PropSessionExternalID, hashc((unsigned char *)sessionIDStr.str(), sessionIDStr.length(), 0));
    ptree->setProp(PropSessionUserID, userID);
    ptree->setPropInt64(PropSessionCreateTime, createTime);
    ptree->setPropInt64(PropSessionLastAccessed, createTime);
    ptree->setPropInt64(PropSessionTimeoutAt, createTime + authBinding->getServerSessionTimeoutSeconds());
    ptree->setProp(PropSessionLoginURL, sessionStartURL);
    return sessionID;
}

void CEspHttpServer::timeoutESPSessions(EspHttpBinding* authBinding, IPropertyTree* espSessions)
{
    //Removing HTTPSessions if timed out
    CDateTime now;
    now.setNow();
    time_t timeNow = now.getSimple();

    VStringBuffer xpath("%s*", PathSessionSession);
    Owned<IPropertyTreeIterator> iter1 = espSessions->getElements(PathSessionApplication);
    ForEach(*iter1)
    {
        ICopyArrayOf<IPropertyTree> toRemove;
        Owned<IPropertyTreeIterator> iter2 = iter1->query().getElements(xpath.str());
        ForEach(*iter2)
        {
            IPropertyTree& item = iter2->query();
            if (timeNow >= item.getPropInt64(PropSessionTimeoutAt, 0))
                toRemove.append(item);
        }
        ForEachItemIn(i, toRemove)
            iter1->query().removeTree(&toRemove.item(i));
    }
}

void CEspHttpServer::authOptionalGroups(EspAuthRequest& authReq)
{
    if (strieq(authReq.httpMethod.str(), GET_METHOD) && (authReq.stype==sub_serv_root) && authenticateOptionalFailed(*authReq.ctx, nullptr))
        throw MakeStringException(-1, "Unauthorized Access to service root");
    if ((!strieq(authReq.httpMethod.str(), GET_METHOD) || !strieq(authReq.serviceName.str(), "esp")) && authenticateOptionalFailed(*authReq.ctx, authReq.authBinding))
        throw MakeStringException(-1, "Unauthorized Access: %s %s", authReq.httpMethod.str(), authReq.serviceName.str());
}

IRemoteConnection* CEspHttpServer::getSDSConnection(const char* xpath, unsigned mode, unsigned timeout)
{
    Owned<IRemoteConnection> globalLock = querySDS().connect(xpath, myProcessSession(), RTM_LOCK_READ, SESSION_SDS_LOCK_TIMEOUT);
    if (!globalLock)
        throw MakeStringException(-1, "Unable to connect to ESP Session information in dali %s", xpath);
    return globalLock.getClear();
}

void CEspHttpServer::addCookie(const char* cookieName, const char *cookieValue, int maxAgeSec, bool httpOnly)
{
    CEspCookie* cookie = new CEspCookie(cookieName, cookieValue);
    if (maxAgeSec > 0)
    {
        char expiresTime[64];
        time_t tExpires;
        time(&tExpires);
        tExpires += maxAgeSec;
#ifdef _WIN32
        struct tm *gmtExpires;
        gmtExpires = gmtime(&tExpires);
        strftime(expiresTime, 64, "%a, %d %b %Y %H:%M:%S GMT", gmtExpires);
#else
        struct tm gmtExpires;
        gmtime_r(&tExpires, &gmtExpires);
        strftime(expiresTime, 64, "%a, %d %b %Y %H:%M:%S GMT", &gmtExpires);
#endif //_WIN32

        cookie->setExpires(expiresTime);
    }
    if (httpOnly)
        cookie->setHTTPOnly(true);
    cookie->setSameSite("Lax");
    m_response->addCookie(cookie);
}

void CEspHttpServer::clearCookie(const char* cookieName)
{
    CEspCookie* cookie = new CEspCookie(cookieName, "");
    cookie->setExpires("Thu, 01 Jan 1970 00:00:01 GMT");
    m_response->addCookie(cookie);
    m_response->addHeader(cookieName,  "max-age=0");
}

unsigned CEspHttpServer::readCookie(const char* cookieName)
{
    CEspCookie* sessionIDCookie = m_request->queryCookie(cookieName);
    if (sessionIDCookie)
    {
        StringBuffer sessionIDStr = sessionIDCookie->getValue();
        if (sessionIDStr.length())
            return atoi(sessionIDStr.str());
    }
    return 0;
}

const char* CEspHttpServer::readCookie(const char* cookieName, StringBuffer& cookieValue)
{
    CEspCookie* sessionIDCookie = m_request->queryCookie(cookieName);
    if (sessionIDCookie)
        cookieValue.append(sessionIDCookie->getValue());
    return cookieValue.str();
}

bool CEspHttpServer::persistentEligible()
{
    if(m_request.get() != nullptr && m_response.get() != nullptr)
        return m_request->getPersistentEligible() && m_response->getPersistentEligible();
    else
        return false;
}<|MERGE_RESOLUTION|>--- conflicted
+++ resolved
@@ -319,22 +319,14 @@
                                 {
                                     thebinding=lbind;
                                     StringBuffer bindSvcName;
-<<<<<<< HEAD
-                                    if (!streq(serviceName, lbind->getServiceName(bindSvcName)))
-=======
                                     if (!strieq(serviceName, lbind->getServiceName(bindSvcName)))
->>>>>>> 6921f478
                                         isSubService = true;
                                 }
                                 if (methodName.length() != 0 && lbind->isMethodInService(*ctx, serviceName.str(), methodName.str()))
                                 {
                                     exactBinding = lbind;
                                     StringBuffer bindSvcName;
-<<<<<<< HEAD
-                                    if (!streq(serviceName, lbind->getServiceName(bindSvcName)))
-=======
                                     if (!strieq(serviceName, lbind->getServiceName(bindSvcName)))
->>>>>>> 6921f478
                                         exactIsSubService = true;
                                 }
                             }                           
@@ -961,10 +953,7 @@
     //   Any HTTP POST request;
     //   Any request which has a BasicAuthentication header;
     //   Any CORS calls.
-<<<<<<< HEAD
-=======
     authReq.ctx->setAuthStatus(AUTH_STATUS_FAIL);
->>>>>>> 6921f478
     bool authSession = (domainAuthType == AuthPerSessionOnly) || ((domainAuthType == AuthTypeMixed) &&
         authorizationHeader.isEmpty() && !authReq.authBinding->isCORSRequest(originHeader.str()) &&
         !strieq(authReq.httpMethod.str(), POST_METHOD));
@@ -1034,8 +1023,6 @@
 {
     if (!isAuthRequiredForBinding(authReq))
     {
-<<<<<<< HEAD
-=======
         if (!authReq.httpMethod.isEmpty() && !authReq.serviceName.isEmpty() && !authReq.methodName.isEmpty()
             && strieq(authReq.httpMethod.str(), GET_METHOD) && strieq(authReq.serviceName.str(), "esp") && strieq(authReq.methodName.str(), "getauthtype"))
         {
@@ -1046,7 +1033,6 @@
             return authTaskDone;
         }
 
->>>>>>> 6921f478
         if (authReq.authBinding->getDomainAuthType() == AuthUserNameOnly)
             return handleUserNameOnlyMode(authReq);
         return authSucceeded;
@@ -1056,15 +1042,12 @@
         ((authReq.stype == sub_serv_root) || (!authReq.serviceName.isEmpty() && strieq(authReq.serviceName.str(), "esp"))))
         return authSucceeded;
 
-<<<<<<< HEAD
-=======
     if (!authReq.httpMethod.isEmpty() && !authReq.serviceName.isEmpty() && !authReq.methodName.isEmpty()
         && strieq(authReq.httpMethod.str(), GET_METHOD) && strieq(authReq.serviceName.str(), "esp") && strieq(authReq.methodName.str(), "getauthtype"))
     {
         sendGetAuthTypeResponse(authReq, nullptr);
         return authTaskDone;
     }
->>>>>>> 6921f478
 #ifdef _USE_OPENLDAP
     if (!authReq.httpMethod.isEmpty() && !authReq.serviceName.isEmpty() && !authReq.methodName.isEmpty() && strieq(authReq.serviceName.str(), "esp"))
     {
@@ -1185,10 +1168,7 @@
     if (!isEmptyString(userName) && !isEmptyString(password))
         return authNewSession(authReq, userName, password, urlCookie.isEmpty() ? "/" : urlCookie.str(), unlock);
 
-<<<<<<< HEAD
-=======
     authReq.ctx->setAuthStatus(AUTH_STATUS_FAIL);
->>>>>>> 6921f478
     if (unlock)
     {
         sendLockResponse(false, true, "Empty user name or password");
@@ -1211,10 +1191,7 @@
     {//We do pass the authentication per the request
         // authenticate optional groups. Do we still need?
         authOptionalGroups(authReq);
-<<<<<<< HEAD
-=======
         authReq.ctx->setAuthStatus(AUTH_STATUS_OK); //May be changed to AUTH_STATUS_NOACCESS if failed in feature level authorization.
->>>>>>> 6921f478
 
         StringBuffer userName, peer;
         ESPLOG(LogNormal, "Authenticated for %s@%s", authReq.ctx->getUserID(userName).str(), m_request->getPeer(peer).str());
@@ -1250,10 +1227,7 @@
     authReq.authBinding->populateRequest(m_request.get());
     if (!authReq.authBinding->doAuth(authReq.ctx) && (authReq.ctx->getAuthError() != EspAuthErrorNotAuthorized))
     {
-<<<<<<< HEAD
-=======
         authReq.ctx->setAuthStatus(AUTH_STATUS_FAIL);
->>>>>>> 6921f478
         ESPLOG(LogMin, "Authentication failed for %s@%s", _userName, peer.str());
         return handleAuthFailed(true, authReq, unlock, "User authentication failed.");
     }
@@ -1275,18 +1249,12 @@
     clearCookie(SESSION_START_URL_COOKIE);
     if (authReq.ctx->getAuthError() == EspAuthErrorNotAuthorized)
     {
-<<<<<<< HEAD
-        sendAuthorizationMsg(authReq);
-        return authSucceeded;
-    }
-=======
         authReq.ctx->setAuthStatus(AUTH_STATUS_NOACCESS);
         sendAuthorizationMsg(authReq);
         return authSucceeded;
     }
 
     authReq.ctx->setAuthStatus(AUTH_STATUS_OK); //May be changed to AUTH_STATUS_NOACCESS if failed in feature level authorization.
->>>>>>> 6921f478
     if (unlock)
     {
         sendLockResponse(false, false, "Unlocked");
@@ -1350,8 +1318,6 @@
     sendMessage(resp.str(), (format == ESPSerializationJSON) ? "application/json" : "text/xml");
 }
 
-<<<<<<< HEAD
-=======
 void CEspHttpServer::sendGetAuthTypeResponse(EspAuthRequest& authReq, const char* authType)
 {
     StringBuffer authTypeStr = authType;
@@ -1391,7 +1357,6 @@
     sendMessage(resp.str(), (format == ESPSerializationJSON) ? "application/json" : "text/xml");
 }
 
->>>>>>> 6921f478
 void CEspHttpServer::createGetSessionTimeoutResponse(StringBuffer& resp, ESPSerializationFormat format, IPropertyTree* sessionTree)
 {
     //The timeoutAt is a time stamp for when the session should be timed out on ESP server.
@@ -1533,10 +1498,7 @@
 
     if (!sessionTree)
     {
-<<<<<<< HEAD
-=======
         authReq.ctx->setAuthStatus(AUTH_STATUS_FAIL);
->>>>>>> 6921f478
         ESPLOG(LogMin, "Authentication failed: session:<%u> not found", sessionID);
 
         clearCookie(authReq.authBinding->querySessionIDCookieName());
@@ -1554,10 +1516,7 @@
     const char* sessionStartIP = sessionTree->queryProp(PropSessionNetworkAddress);
     if (!streq(m_request->getPeer(peer).str(), sessionStartIP))
     {
-<<<<<<< HEAD
-=======
         authReq.ctx->setAuthStatus(AUTH_STATUS_FAIL);
->>>>>>> 6921f478
         ESPLOG(LogMin, "Authentication failed: session:<%u> received from <%s>, not from <%s>", sessionID, peer.str(), sessionStartIP);
         sendMessage("Invalid session.", "text/html; charset=UTF-8");
         return authFailed;
@@ -1572,10 +1531,7 @@
     authReq.authBinding->populateRequest(m_request.get());
     authReq.ctx->setSessionToken(sessionID);
     authReq.ctx->queryUser()->setAuthenticateStatus(AS_AUTHENTICATED);
-<<<<<<< HEAD
-=======
     authReq.ctx->setAuthStatus(AUTH_STATUS_OK); //May be changed to AUTH_STATUS_NOACCESS if failed in feature level authorization.
->>>>>>> 6921f478
 
     ESPLOG(LogMax, "Authenticated for %s<%u> %s@%s", PropSessionID, sessionID, userName.str(), sessionTree->queryProp(PropSessionNetworkAddress));
     if (!authReq.serviceName.isEmpty() && !authReq.methodName.isEmpty() && strieq(authReq.serviceName.str(), "esp") && strieq(authReq.methodName.str(), "login"))
