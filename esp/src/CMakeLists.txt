--- conflicted
+++ resolved
@@ -281,17 +281,13 @@
     ${CMAKE_CURRENT_BINARY_DIR}/src/WUGraphLegend.ts
     ${CMAKE_CURRENT_BINARY_DIR}/src/WUScopeController.ts
     ${CMAKE_CURRENT_BINARY_DIR}/src/WUStatus.ts
-<<<<<<< HEAD
-    ${CMAKE_CURRENT_SOURCE_DIR}/stub.htm
-    ${CMAKE_CURRENT_SOURCE_DIR}/Login.html
-    ${CMAKE_CURRENT_SOURCE_DIR}/GetUserName.html
-=======
     ${CMAKE_CURRENT_SOURCE_DIR}/src-react/layouts/DojoAdapter.tsx
     ${CMAKE_CURRENT_SOURCE_DIR}/src-react/util/history.ts
     ${CMAKE_CURRENT_SOURCE_DIR}/src-react/index.tsx
     ${CMAKE_CURRENT_SOURCE_DIR}/src-react/routes.tsx
     ${CMAKE_CURRENT_SOURCE_DIR}/stub.htm
->>>>>>> 708c4a01
+    ${CMAKE_CURRENT_SOURCE_DIR}/Login.html
+    ${CMAKE_CURRENT_SOURCE_DIR}/GetUserName.html
 )
 
 if ( "${CMAKE_BUILD_TYPE}" STREQUAL "Debug" )
