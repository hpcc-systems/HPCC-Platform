define([
    "dojo/_base/declare",

    "dijit/layout/BorderContainer",
    "dijit/layout/TabContainer",
    "dijit/layout/ContentPane",
    "dijit/Toolbar",
    "dijit/form/Textarea",
    "dijit/TitlePane",
    "dijit/registry",

    "hpcc/_Widget",
    "hpcc/TargetSelectWidget",
    "hpcc/ResultsWidget",
    "hpcc/InfoGridWidget",
    "src/ESPWorkunit",

    "dojo/text!../templates/DFUSearchWidget.html"
], function (declare,
<<<<<<< HEAD
                BorderContainer, TabContainer, ContentPane, Toolbar, Textarea, TitlePane, registry,
                _Widget, TargetSelectWidget, ResultsWidget, InfoGridWidget, Workunit,
                template) {
    return declare("DFUSearchWidget", [_Widget], {
        templateString: template,
        baseClass: "DFUSearchWidget",
        borderContainer: null,
        tabContainer: null,

        wu: null,
        loaded: false,

        buildRendering: function (args) {
            this.inherited(arguments);
        },

        postCreate: function (args) {
            this.inherited(arguments);
            this.borderContainer = registry.byId(this.id + "BorderContainer");
        },

        startup: function (args) {
            this.inherited(arguments);
        },

        resize: function (args) {
            this.inherited(arguments);
            this.borderContainer.resize();
        },

        layout: function (args) {
            this.inherited(arguments);
        },

        //  Hitched actions  ---
        _onSave: function (event) {
        },
        _onReset: function (event) {
        },
        _onClone: function (event) {
        },
        _onDelete: function (event) {
        },
        _onAbort: function (event) {
        },
        _onResubmit: function (event) {
        },
        _onRestart: function (event) {
        },
        _onPublish: function (event) {
        },

        //  Implementation  ---
        init: function (params) {
            if (this.inherited(arguments))
                return;

            if (params.Wuid) {
                this.wu = new Workunit({
                    wuid: params.Wuid
                });
                var context = this;
                this.wu.monitor(function (workunit) {
                    context.monitorWorkunit(workunit);
                });
            }
           // this.infoGridWidget.init(params);
        },

        resetPage: function () {
        },

        objectToText: function (obj) {
            var text = ""
            for (var key in obj) {
                text += "<tr><td>" + key + ":</td>";
                if (typeof obj[key] === "object") {
                    text += "[<br/>";
                    for (var i = 0; i < obj[key].length; ++i) {
                        text += this.objectToText(obj[key][i]);
=======
    BorderContainer, TabContainer, ContentPane, Toolbar, Textarea, TitlePane, registry,
    _Widget, TargetSelectWidget, ResultsWidget, InfoGridWidget, Workunit,
    template) {
        return declare("DFUSearchWidget", [_Widget], {
            templateString: template,
            baseClass: "DFUSearchWidget",
            borderContainer: null,
            tabContainer: null,

            wu: null,
            loaded: false,

            buildRendering: function (args) {
                this.inherited(arguments);
            },

            postCreate: function (args) {
                this.inherited(arguments);
                this.borderContainer = registry.byId(this.id + "BorderContainer");
            },

            startup: function (args) {
                this.inherited(arguments);
            },

            resize: function (args) {
                this.inherited(arguments);
                this.borderContainer.resize();
            },

            layout: function (args) {
                this.inherited(arguments);
            },

            //  Hitched actions  ---
            _onSave: function (event) {
            },
            _onReset: function (event) {
            },
            _onClone: function (event) {
            },
            _onDelete: function (event) {
            },
            _onAbort: function (event) {
            },
            _onResubmit: function (event) {
            },
            _onRestart: function (event) {
            },
            _onPublish: function (event) {
            },

            //  Implementation  ---
            init: function (params) {
                if (this.inherited(arguments))
                    return;

                if (params.Wuid) {
                    this.wu = new Workunit({
                        wuid: params.Wuid
                    });
                    var context = this;
                    this.wu.monitor(function (workunit) {
                        context.monitorWorkunit(workunit);
                    });
                }
                // this.infoGridWidget.init(params);
            },

            resetPage: function () {
            },

            objectToText: function (obj) {
                var text = ""
                for (var key in obj) {
                    text += "<tr><td>" + key + ":</td>";
                    if (typeof obj[key] === "object") {
                        text += "[<br/>";
                        for (var i = 0; i < obj[key].length; ++i) {
                            text += this.objectToText(obj[key][i]);
                        }
                        text += "<br/>]<br/>";
                    } else {
                        text += "<td>" + obj[key] + "</td></tr>";

>>>>>>> 6921f478
                    }
                }
                return text;

            },

            monitorWorkunit: function (response) {
                if (!this.loaded) {
                    this.loaded = true;
                }
<<<<<<< HEAD
            }
            return text;

        },

        monitorWorkunit: function (response) {
            if (!this.loaded) {
                this.loaded = true;
            }
=======
>>>>>>> 6921f478

                var context = this;
                if (this.wu.isComplete()) {
                    this.wu.getInfo({
                        onGetResults: function (response) {

                        },

                        onGetSourceFiles: function (response) {

                        },

<<<<<<< HEAD
                    onAfterSend: function (response) {
                    }
                });
=======
                        onGetTimers: function (response) {

                        },

                        onGetGraphs: function (response) {

                        },

                        onAfterSend: function (response) {
                        }
                    });
                }
>>>>>>> 6921f478
            }
        });
    });<|MERGE_RESOLUTION|>--- conflicted
+++ resolved
@@ -17,88 +17,6 @@
 
     "dojo/text!../templates/DFUSearchWidget.html"
 ], function (declare,
-<<<<<<< HEAD
-                BorderContainer, TabContainer, ContentPane, Toolbar, Textarea, TitlePane, registry,
-                _Widget, TargetSelectWidget, ResultsWidget, InfoGridWidget, Workunit,
-                template) {
-    return declare("DFUSearchWidget", [_Widget], {
-        templateString: template,
-        baseClass: "DFUSearchWidget",
-        borderContainer: null,
-        tabContainer: null,
-
-        wu: null,
-        loaded: false,
-
-        buildRendering: function (args) {
-            this.inherited(arguments);
-        },
-
-        postCreate: function (args) {
-            this.inherited(arguments);
-            this.borderContainer = registry.byId(this.id + "BorderContainer");
-        },
-
-        startup: function (args) {
-            this.inherited(arguments);
-        },
-
-        resize: function (args) {
-            this.inherited(arguments);
-            this.borderContainer.resize();
-        },
-
-        layout: function (args) {
-            this.inherited(arguments);
-        },
-
-        //  Hitched actions  ---
-        _onSave: function (event) {
-        },
-        _onReset: function (event) {
-        },
-        _onClone: function (event) {
-        },
-        _onDelete: function (event) {
-        },
-        _onAbort: function (event) {
-        },
-        _onResubmit: function (event) {
-        },
-        _onRestart: function (event) {
-        },
-        _onPublish: function (event) {
-        },
-
-        //  Implementation  ---
-        init: function (params) {
-            if (this.inherited(arguments))
-                return;
-
-            if (params.Wuid) {
-                this.wu = new Workunit({
-                    wuid: params.Wuid
-                });
-                var context = this;
-                this.wu.monitor(function (workunit) {
-                    context.monitorWorkunit(workunit);
-                });
-            }
-           // this.infoGridWidget.init(params);
-        },
-
-        resetPage: function () {
-        },
-
-        objectToText: function (obj) {
-            var text = ""
-            for (var key in obj) {
-                text += "<tr><td>" + key + ":</td>";
-                if (typeof obj[key] === "object") {
-                    text += "[<br/>";
-                    for (var i = 0; i < obj[key].length; ++i) {
-                        text += this.objectToText(obj[key][i]);
-=======
     BorderContainer, TabContainer, ContentPane, Toolbar, Textarea, TitlePane, registry,
     _Widget, TargetSelectWidget, ResultsWidget, InfoGridWidget, Workunit,
     template) {
@@ -184,7 +102,6 @@
                     } else {
                         text += "<td>" + obj[key] + "</td></tr>";
 
->>>>>>> 6921f478
                     }
                 }
                 return text;
@@ -195,18 +112,6 @@
                 if (!this.loaded) {
                     this.loaded = true;
                 }
-<<<<<<< HEAD
-            }
-            return text;
-
-        },
-
-        monitorWorkunit: function (response) {
-            if (!this.loaded) {
-                this.loaded = true;
-            }
-=======
->>>>>>> 6921f478
 
                 var context = this;
                 if (this.wu.isComplete()) {
@@ -219,11 +124,6 @@
 
                         },
 
-<<<<<<< HEAD
-                    onAfterSend: function (response) {
-                    }
-                });
-=======
                         onGetTimers: function (response) {
 
                         },
@@ -236,7 +136,6 @@
                         }
                     });
                 }
->>>>>>> 6921f478
             }
         });
     });