define([
    "dojo/_base/declare",
    "dojo/_base/lang",
    "dojo/i18n",
    "dojo/i18n!./nls/hpcc",
    "dojo/dom",
    "dojo/query",
    "dojo/topic",
    "dijit/registry",

    "hpcc/_TabContainerWidget",
    "hpcc/DelayLoadWidget",
    "hpcc/ECLSourceWidget",
    "src/WsPackageMaps",

    "dojo/text!../templates/PackageMapValidateContentWidget.html",

    "dijit/layout/BorderContainer",
    "dijit/layout/TabContainer",
    "dijit/layout/ContentPane",
    "dijit/form/Select",
    "dijit/form/Button"
], function (declare, lang, i18n, nlsHPCC, dom, query, topic, registry,
    _TabContainerWidget, DelayLoadWidget, EclSourceWidget, WsPackageMaps, template) {
<<<<<<< HEAD
    return declare("PackageMapValidateContentWidget", [_TabContainerWidget], {
        templateString: template,
        baseClass: "PackageMapValidateContentWidget",
        i18n: nlsHPCC,

        targets: null,

        targetSelectControl: null,
        processSelectControl: null,
        selectFileControl: null,
        validateButton: null,
        editorControl: null,
        resultControl: null,

        constructor: function() {
            this.targets = [];
            this.processes = [];
        },

        buildRendering: function (args) {
            this.inherited(arguments);
        },

        startup: function (args) {
            this.inherited(arguments);
        },

        resize: function (args) {
            this.inherited(arguments);
            this.borderContainer.resize();
        },

        layout: function (args) {
            this.inherited(arguments);
        },

        getTitle: function () {
            return this.i18n.ValidatePackageContent;
        },

        postCreate: function (args) {
            this.inherited(arguments);
            this.borderContainer = registry.byId(this.id + "BorderContainer");
            this.targetSelectControl = registry.byId(this.id + "TargetSelect");
            this.processSelectControl = registry.byId(this.id + "ProcessSelect");
            this.validateButton = registry.byId(this.id + "ValidateBtn");
        },

        //  Init  ---
        init: function (params) {
            if (this.inherited(arguments))
                return;

            if ((params.targets !== undefined) && (params.targets[0].Name !== undefined))
                this.initSelections(params.targets);
            else
                this.getSelections();

            this.editorControl = registry.byId(this.id + "Source");
            this.editorControl.init(params);
            this.editorControl.setText(this.i18n.LoadPackageContentHere);
            this.initResultDisplay();

            var context = this;
            this.selectFileControl = document.getElementById(this.id + "SelectFile");
            this.selectFileControl.addEventListener('change', function(event) {
                var reader = new FileReader();
                reader.onload = function(e){
                    context.editorControl.setText(e.target.result);
                };
                reader.readAsText(event.target.files[0]);
            }, false);
        },

        getSelections: function () {
            var context = this;
            WsPackageMaps.GetPackageMapSelectOptions({
                includeTargets: true,
                IncludeProcesses: true,
                IncludeProcessFilters: true
            }).then(function (response) {
                if (lang.exists("Targets.TargetData", response.GetPackageMapSelectOptionsResponse)) {
                    context.targets = response.GetPackageMapSelectOptionsResponse.Targets.TargetData;
                    context.initSelections(context.targets);
                }
                return response;
            }, function (err) {
                context.showErrors(err);
                return err;
            });
        },

        initSelections: function (targets) {
            this.targets = targets;
            if (this.targets.length > 0) {
                var defaultTarget = 0;
                for (var i = 0; i < this.targets.length; ++i) {
                    if ((defaultTarget === 0) && (this.targets[i].Type === 'roxie'))
                        defaultTarget = i; //first roxie
                    this.targetSelectControl.options.push({label: this.targets[i].Name, value: this.targets[i].Name});
                }
                this.targetSelectControl.set("value", this.targets[defaultTarget].Name);
                if (this.targets[defaultTarget].Processes !== undefined)
                    this.updateProcessSelections(this.targets[defaultTarget], '');
            }
        },

        updateProcessSelections: function (target, targetName) {
            this.processSelectControl.removeOption(this.processSelectControl.getOptions());
            if (target !== null)
                this.addProcessSelections(target.Processes.Item);
            else {
                for (var i = 0; i < this.targets.length; ++i) {
                    var target = this.targets[i];
                    if ((target.Processes !== undefined) && (targetName === target.Name)) {
                        this.addProcessSelections(target.Processes.Item);
                        break;
=======
        return declare("PackageMapValidateContentWidget", [_TabContainerWidget], {
            templateString: template,
            baseClass: "PackageMapValidateContentWidget",
            i18n: nlsHPCC,

            targets: null,

            targetSelectControl: null,
            processSelectControl: null,
            selectFileControl: null,
            validateButton: null,
            editorControl: null,
            resultControl: null,

            constructor: function () {
                this.targets = [];
                this.processes = [];
            },

            buildRendering: function (args) {
                this.inherited(arguments);
            },

            startup: function (args) {
                this.inherited(arguments);
            },

            resize: function (args) {
                this.inherited(arguments);
                this.borderContainer.resize();
            },

            layout: function (args) {
                this.inherited(arguments);
            },

            getTitle: function () {
                return this.i18n.ValidatePackageContent;
            },

            postCreate: function (args) {
                this.inherited(arguments);
                this.borderContainer = registry.byId(this.id + "BorderContainer");
                this.targetSelectControl = registry.byId(this.id + "TargetSelect");
                this.processSelectControl = registry.byId(this.id + "ProcessSelect");
                this.validateButton = registry.byId(this.id + "ValidateBtn");
            },

            //  Init  ---
            init: function (params) {
                if (this.inherited(arguments))
                    return;

                if ((params.targets !== undefined) && (params.targets[0].Name !== undefined))
                    this.initSelections(params.targets);
                else
                    this.getSelections();

                this.editorControl = registry.byId(this.id + "Source");
                this.editorControl.init(params);
                this.editorControl.setText(this.i18n.LoadPackageContentHere);
                this.initResultDisplay();

                var context = this;
                this.selectFileControl = document.getElementById(this.id + "SelectFile");
                this.selectFileControl.addEventListener('change', function (event) {
                    var reader = new FileReader();
                    reader.onload = function (e) {
                        context.editorControl.setText(e.target.result);
                    };
                    reader.readAsText(event.target.files[0]);
                }, false);
            },

            getSelections: function () {
                var context = this;
                WsPackageMaps.GetPackageMapSelectOptions({
                    includeTargets: true,
                    IncludeProcesses: true,
                    IncludeProcessFilters: true
                }).then(function (response) {
                    if (lang.exists("Targets.TargetData", response.GetPackageMapSelectOptionsResponse)) {
                        context.targets = response.GetPackageMapSelectOptionsResponse.Targets.TargetData;
                        context.initSelections(context.targets);
>>>>>>> 6921f478
                    }
                    return response;
                }, function (err) {
                    context.showErrors(err);
                    return err;
                });
            },

            initSelections: function (targets) {
                this.targets = targets;
                if (this.targets.length > 0) {
                    var defaultTarget = 0;
                    for (var i = 0; i < this.targets.length; ++i) {
                        if ((defaultTarget === 0) && (this.targets[i].Type === 'roxie'))
                            defaultTarget = i; //first roxie
                        this.targetSelectControl.options.push({ label: this.targets[i].Name, value: this.targets[i].Name });
                    }
                    this.targetSelectControl.set("value", this.targets[defaultTarget].Name);
                    if (this.targets[defaultTarget].Processes !== undefined)
                        this.updateProcessSelections(this.targets[defaultTarget], '');
                }
            },

            updateProcessSelections: function (target, targetName) {
                this.processSelectControl.removeOption(this.processSelectControl.getOptions());
                if (target !== null)
                    this.addProcessSelections(target.Processes.Item);
                else {
                    for (var i = 0; i < this.targets.length; ++i) {
                        var target = this.targets[i];
                        if ((target.Processes !== undefined) && (targetName === target.Name)) {
                            this.addProcessSelections(target.Processes.Item);
                            break;
                        }
                    }
                }
                this.processSelectControl.options.push({ label: this.i18n.ANY, value: 'ANY' });
                this.processSelectControl.set("value", '');
            },

            addProcessSelections: function (processes) {
                this.processes.length = 0;

                if (processes.length < 1)
                    return;
                for (var i = 0; i < processes.length; ++i) {
                    var process = processes[i];
                    if ((this.processes !== null) && (this.processes.indexOf(process) !== -1))
                        continue;
                    this.processes.push(process);
                    this.processSelectControl.options.push({ label: process, value: process });
                }
            },

            initResultDisplay: function () {
                this.resultControl = registry.byId(this.id + "Result");
                this.resultControl.init({ sourceMode: 'text/plain', readOnly: true });
                this.resultControl.setText(this.i18n.ValidateResultHere);
            },

            //  action
            _onChangeTarget: function (event) {
                this.targetSelected = this.targetSelectControl.getValue();
                this.updateProcessSelections(null, this.targetSelected);
            },

            _onLoadBtnClicked: function (event) {
                this.selectFileControl.click();
            },

            _onValidate: function (evt) {
                var content = this.editorControl.getText();
                if (content === '') {
                    alert(this.i18n.PackageContentNotSet);
                    return;
                }
                var request = { target: this.targetSelectControl.getValue() };
                request['content'] = content;

                var context = this;
                this.resultControl.setText("");
                this.validateButton.set("disabled", true);
                WsPackageMaps.validatePackage(request).then(function (response) {
                    var responseText = context.validateResponseToText(response.ValidatePackageResponse);
                    if (responseText === '')
                        context.resultControl.setText(context.i18n.Empty);
                    else {
                        responseText = context.i18n.ValidateResult + responseText;
                        context.resultControl.setText(responseText);
                    }
                    context.validateButton.set("disabled", false);
                    return response;
                }, function (err) {
                    context.showErrors(err);
                    return err;
                });
            },

            validateResponseToText: function (response) {
                var text = "";
                if (!lang.exists("Errors", response) || (response.Errors.length < 1))
                    text += this.i18n.NoErrorFound;
                else
                    text = this.addArrayToText(this.i18n.Errors, response.Errors, text);
                if (!lang.exists("Warnings", response) || (response.Warnings.length < 1))
                    text += this.i18n.NoWarningFound;
                else
                    text = this.addArrayToText(this.i18n.Warnings, response.Warnings, text);

<<<<<<< HEAD
        addArrayToText: function (arrayTitle, arrayItems, text) {
            if ((arrayItems.Item !== undefined) && (arrayItems.Item.length > 0)) {
                text += arrayTitle + ":\n";
                for (var i=0;i<arrayItems.Item.length;i++)
                    text += "  " + arrayItems.Item[i] + "\n";
=======
>>>>>>> 6921f478
                text += "\n";
                text = this.addArrayToText(this.i18n.QueriesNoPackage, response.queries.Unmatched, text);
                text = this.addArrayToText(this.i18n.PackagesNoQuery, response.packages.Unmatched, text);
                text = this.addArrayToText(this.i18n.FilesNoPackage, response.files.Unmatched, text);
                return text;
            },

            addArrayToText: function (arrayTitle, arrayItems, text) {
                if ((arrayItems.Item !== undefined) && (arrayItems.Item.length > 0)) {
                    text += arrayTitle + ":\n";
                    for (var i = 0; i < arrayItems.Item.length; i++)
                        text += "  " + arrayItems.Item[i] + "\n";
                    text += "\n";
                }
                return text;
            },

            showErrors: function (err) {
                topic.publish("hpcc/brToaster", {
                    Severity: "Error",
                    Source: err.message,
                    Exceptions: [{ Message: err.stack }]
                });
            }
        });
    });<|MERGE_RESOLUTION|>--- conflicted
+++ resolved
@@ -22,125 +22,6 @@
     "dijit/form/Button"
 ], function (declare, lang, i18n, nlsHPCC, dom, query, topic, registry,
     _TabContainerWidget, DelayLoadWidget, EclSourceWidget, WsPackageMaps, template) {
-<<<<<<< HEAD
-    return declare("PackageMapValidateContentWidget", [_TabContainerWidget], {
-        templateString: template,
-        baseClass: "PackageMapValidateContentWidget",
-        i18n: nlsHPCC,
-
-        targets: null,
-
-        targetSelectControl: null,
-        processSelectControl: null,
-        selectFileControl: null,
-        validateButton: null,
-        editorControl: null,
-        resultControl: null,
-
-        constructor: function() {
-            this.targets = [];
-            this.processes = [];
-        },
-
-        buildRendering: function (args) {
-            this.inherited(arguments);
-        },
-
-        startup: function (args) {
-            this.inherited(arguments);
-        },
-
-        resize: function (args) {
-            this.inherited(arguments);
-            this.borderContainer.resize();
-        },
-
-        layout: function (args) {
-            this.inherited(arguments);
-        },
-
-        getTitle: function () {
-            return this.i18n.ValidatePackageContent;
-        },
-
-        postCreate: function (args) {
-            this.inherited(arguments);
-            this.borderContainer = registry.byId(this.id + "BorderContainer");
-            this.targetSelectControl = registry.byId(this.id + "TargetSelect");
-            this.processSelectControl = registry.byId(this.id + "ProcessSelect");
-            this.validateButton = registry.byId(this.id + "ValidateBtn");
-        },
-
-        //  Init  ---
-        init: function (params) {
-            if (this.inherited(arguments))
-                return;
-
-            if ((params.targets !== undefined) && (params.targets[0].Name !== undefined))
-                this.initSelections(params.targets);
-            else
-                this.getSelections();
-
-            this.editorControl = registry.byId(this.id + "Source");
-            this.editorControl.init(params);
-            this.editorControl.setText(this.i18n.LoadPackageContentHere);
-            this.initResultDisplay();
-
-            var context = this;
-            this.selectFileControl = document.getElementById(this.id + "SelectFile");
-            this.selectFileControl.addEventListener('change', function(event) {
-                var reader = new FileReader();
-                reader.onload = function(e){
-                    context.editorControl.setText(e.target.result);
-                };
-                reader.readAsText(event.target.files[0]);
-            }, false);
-        },
-
-        getSelections: function () {
-            var context = this;
-            WsPackageMaps.GetPackageMapSelectOptions({
-                includeTargets: true,
-                IncludeProcesses: true,
-                IncludeProcessFilters: true
-            }).then(function (response) {
-                if (lang.exists("Targets.TargetData", response.GetPackageMapSelectOptionsResponse)) {
-                    context.targets = response.GetPackageMapSelectOptionsResponse.Targets.TargetData;
-                    context.initSelections(context.targets);
-                }
-                return response;
-            }, function (err) {
-                context.showErrors(err);
-                return err;
-            });
-        },
-
-        initSelections: function (targets) {
-            this.targets = targets;
-            if (this.targets.length > 0) {
-                var defaultTarget = 0;
-                for (var i = 0; i < this.targets.length; ++i) {
-                    if ((defaultTarget === 0) && (this.targets[i].Type === 'roxie'))
-                        defaultTarget = i; //first roxie
-                    this.targetSelectControl.options.push({label: this.targets[i].Name, value: this.targets[i].Name});
-                }
-                this.targetSelectControl.set("value", this.targets[defaultTarget].Name);
-                if (this.targets[defaultTarget].Processes !== undefined)
-                    this.updateProcessSelections(this.targets[defaultTarget], '');
-            }
-        },
-
-        updateProcessSelections: function (target, targetName) {
-            this.processSelectControl.removeOption(this.processSelectControl.getOptions());
-            if (target !== null)
-                this.addProcessSelections(target.Processes.Item);
-            else {
-                for (var i = 0; i < this.targets.length; ++i) {
-                    var target = this.targets[i];
-                    if ((target.Processes !== undefined) && (targetName === target.Name)) {
-                        this.addProcessSelections(target.Processes.Item);
-                        break;
-=======
         return declare("PackageMapValidateContentWidget", [_TabContainerWidget], {
             templateString: template,
             baseClass: "PackageMapValidateContentWidget",
@@ -225,7 +106,6 @@
                     if (lang.exists("Targets.TargetData", response.GetPackageMapSelectOptionsResponse)) {
                         context.targets = response.GetPackageMapSelectOptionsResponse.Targets.TargetData;
                         context.initSelections(context.targets);
->>>>>>> 6921f478
                     }
                     return response;
                 }, function (err) {
@@ -335,14 +215,6 @@
                 else
                     text = this.addArrayToText(this.i18n.Warnings, response.Warnings, text);
 
-<<<<<<< HEAD
-        addArrayToText: function (arrayTitle, arrayItems, text) {
-            if ((arrayItems.Item !== undefined) && (arrayItems.Item.length > 0)) {
-                text += arrayTitle + ":\n";
-                for (var i=0;i<arrayItems.Item.length;i++)
-                    text += "  " + arrayItems.Item[i] + "\n";
-=======
->>>>>>> 6921f478
                 text += "\n";
                 text = this.addArrayToText(this.i18n.QueriesNoPackage, response.queries.Unmatched, text);
                 text = this.addArrayToText(this.i18n.PackagesNoQuery, response.packages.Unmatched, text);
