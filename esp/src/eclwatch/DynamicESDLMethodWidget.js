--- conflicted
+++ resolved
@@ -119,27 +119,9 @@
             var userXML = "";
             var results = this.store.query();
 
-<<<<<<< HEAD
-            WsESDLConfig.ConfigureESDLBindingMethod({
-                request: {
-                    EspProcName: context.params.Configuration.__hpcc_parentName,
-                    EspBindingName: context.params.Configuration.Name,
-                    EsdlDefinitionID: context.params.Configuration.DefinitionID ? context.params.Configuration.DefinitionID : context.params.Methods.Id,
-                    EsdlServiceName: context.params.Configuration.Service,
-                    Overwrite: true,
-                    Config: passInXML
-                }
-            }).then(function (response) {
-                if (lang.exists("ConfigureESDLBindingMethodResponse.status", response)) {
-                    if (response.ConfigureESDLBindingMethodResponse.status.Code === 0) {
-                        //  MV Is this needed (idx is invalid)?:  context.store.remove(selection[idx].__hpcc_id);
-                    }
-                    context.refresh(context.params);
-=======
             arrayUtil.forEach(results, function(row, idx){
                 if (row.__hpcc_parentName !== null && row.Value !="") {
                     userXML += row.Value;
->>>>>>> b9d60768
                 }
             });
 
