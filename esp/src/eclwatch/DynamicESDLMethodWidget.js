define([
    "dojo/_base/declare",
    "dojo/_base/lang",
    "dojo/i18n",
    "dojo/i18n!./nls/hpcc",
    "dojo/_base/array",
    "dojo/dom-construct",
    "dojo/dom-class",
    "dojo/topic",

    "dijit/registry",
    "dijit/form/Button",
    "dijit/ToolbarSeparator",

    "hpcc/GridDetailsWidget",
    "src/ESPQuery",
    "src/ESPUtil",
    "src/WsESDLConfig",

    "dgrid/selector",
    "dgrid/editor",
    "dgrid/tree"

], function (declare, lang, i18n, nlsHPCC, arrayUtil, domConstruct, domClass, topic,
    registry, Button, ToolbarSeparator,
    GridDetailsWidget, ESPQuery, ESPUtil, WsESDLConfig,
    selector, editor, tree
) {
        return declare("DynamicESDLMethodWidget", [GridDetailsWidget], {
            i18n: nlsHPCC,

            gridTitle: nlsHPCC.title_Methods,
            idProperty: "__hpcc_id",

            init: function (params) {
                if (this.inherited(arguments))
                    return;
                this.refresh(params);
            },

            refresh: function (params) {
                this._params = params.Binding;
                this.refreshGrid();
                this._refreshActionState();
            },

            startup: function (args) {
                this.inherited(arguments);
            },

            createGrid: function (domID) {
                var context = this;
                this.openButton = registry.byId(this.id + "Open");
                dojo.destroy(this.id + "Open");

                this.store.mayHaveChildren = function (item) {
                    if (!item.__hpcc_parentName) {
                        return true;
                    }
                    return false;
                };

                this.store.getChildren = function (parent, options) {
                    return this.query({ __hpcc_parentName: parent.__hpcc_id }, options);
                };

                this.store.appendChild = function (child) {
                    this.__hpcc_parentName.push(child);
                };

                this.saveButton = new Button({
                    onClick: function (evt) {
                        context.saveMethod();
                    },
                    label: context.i18n.Save
                }).placeAt(this.openButton, "after");

                var retVal = new declare([ESPUtil.Grid(false, true)])({
                    store: this.store,
                    sort: [{ attribute: "Name", descending: false }],
                    columns: {
                        Name: tree({
                            label: context.i18n.Methods,
                            width: 500
                        }),
                        Value: editor({
                            label: this.i18n.MethodConfiguration,
                            autoSave: true,
                            canEdit: function (object, value) {
                                if (object.Attributes || !object.__hpcc_parentName) {
                                    return false;
                                }
                                return true;
                            },
                            editor: 'textarea',
                            editorArgs: {
                                rows: 10
                            }
<<<<<<< HEAD
                            return true;
                        },
                        editor: 'textarea',
                        editorArgs: {
                            rows: 10
                        }
                    })
                }
            }, domID);
            return retVal;
        },

        saveMethod: function () {
            var context = this;
            var userXML = "";
            var results = this.store.query();

            arrayUtil.forEach(results, function(row, idx){
                if (row.__hpcc_parentName !== null && row.Value !== "") {
                    userXML += row.Value;
                }
            });

            var xmlBuilder = "<Methods>" + userXML +  "</Methods>";
            WsESDLConfig.PublishESDLBinding({
                request: {
                    EspProcName: this._params.Configuration.__hpcc_parentName,
                    EspBindingName: this._params.Configuration.Name,
                    EspServiceName: this._params.Configuration.Service,
                    EsdlDefinitionID: this._params.Configuration.DefinitionID,
                    Overwrite: true,
                    Config: xmlBuilder,
                    ver_: "1.3"
                }
            }).then(function (response) {
                if (lang.exists("PublishESDLBindingResponse.status", response)) {
                    if (response.PublishESDLBindingResponse.status.Code === 0) {
                        dojo.publish("hpcc/brToaster", {
                            Severity: "Message",
                            Source: "WsESDLConfig.PublishESDLBinding",
                            Exceptions: [{ Source: context.i18n.SuccessfullySaved, Message: response.PublishESDLBindingResponse.status.Description }]
                        });
                    }
                    context.refreshGrid();
                }
            });
        },

        refreshGrid: function () {
            var context = this;
            var results = [];
            var newRows = [];

            WsESDLConfig.GetESDLBinding({
                request: {
                    EspProcName: this._params.Configuration.__hpcc_parentName,
                    EspBindingName: this._params.Configuration.Name,
                    ReportMethodsAvailable: true,
                    ver_: "1.3"
                }
            }).then(function (response) {
                if (lang.exists("GetESDLBindingResponse.ESDLBinding.Configuration.Methods.Method", response)) {
                    results = response.GetESDLBindingResponse.ESDLBinding.Configuration.Methods.Method;
                }
=======
                        })
                    }
                }, domID);
                return retVal;
            },
>>>>>>> 6921f478

            saveMethod: function () {
                var context = this;
                var userXML = "";
                var results = this.store.query();

                arrayUtil.forEach(results, function (row, idx) {
                    if (row.__hpcc_parentName !== null && row.Value !== "") {
                        userXML += row.Value;
                    }
                });

                var xmlBuilder = "<Methods>" + userXML + "</Methods>";
                WsESDLConfig.PublishESDLBinding({
                    request: {
                        EspProcName: this.params.Binding.ESPProc,
                        EspBindingName: this.params.Binding.Name,
                        EspPort: this.params.Binding.__hpcc_id,
                        EsdlDefinitionID: this.params.Definition,
                        Overwrite: true,
                        Config: xmlBuilder
                    }
                }).then(function (response) {
                    if (lang.exists("PublishESDLBindingResponse.status", response)) {
                        if (response.PublishESDLBindingResponse.status.Code === 0) {
                            dojo.publish("hpcc/brToaster", {
                                Severity: "Message",
                                Source: "WsESDLConfig.PublishESDLBinding",
                                Exceptions: [{ Source: context.i18n.SuccessfullySaved, Message: response.PublishESDLBindingResponse.status.Description }]
                            });
                        } else {
                            dojo.publish("hpcc/brToaster", {
                                Severity: "Error",
                                Source: "WsESDLConfig.PublishESDLBinding",
                                Exceptions: [{
                                    Source: context.i18n.Error,
                                    Message: response.PublishESDLBindingResponse.status.Description
                                }]
                            });
                        }
                        context.refreshGrid();
                    }
                });
            },

            refreshGrid: function () {
                var context = this;
                var results = [];
                var newRows = [];

                WsESDLConfig.GetESDLBinding({
                    request: {
                        EsdlBindingId: this._params.Name,
                        IncludeInterfaceDefinition: true,
                        ReportMethodsAvailable: true
                    }
                }).then(function (response) {
                    if (lang.exists("GetESDLBindingResponse.ESDLBinding.Configuration.Methods.Method", response)) {
                        results = response.GetESDLBindingResponse.ESDLBinding.Configuration.Methods.Method;
                    }

                    arrayUtil.forEach(results, function (row, idx) {
                        lang.mixin(row, {
                            __hpcc_parentName: null,
                            __hpcc_id: row.Name
                        });

                        if (row.Attributes) {
                            newRows.push({
                                __hpcc_parentName: row.Name,
                                __hpcc_id: row.Name + idx,
                                Value: row.XML
                            });
                        } else {
                            newRows.push({
                                __hpcc_parentName: row.Name,
                                __hpcc_id: row.Name + idx,
                                Value: "<Method name=\"" + row.Name + "\"/>"
                            });
                        }
                    });

                    arrayUtil.forEach(newRows, function (newRow) {
                        results.push(newRow);
                    });

                    context.store.setData(results);
                    context.grid.set("query", { __hpcc_parentName: null });
                });
            }
        });
    });<|MERGE_RESOLUTION|>--- conflicted
+++ resolved
@@ -96,78 +96,11 @@
                             editorArgs: {
                                 rows: 10
                             }
-<<<<<<< HEAD
-                            return true;
-                        },
-                        editor: 'textarea',
-                        editorArgs: {
-                            rows: 10
-                        }
-                    })
-                }
-            }, domID);
-            return retVal;
-        },
-
-        saveMethod: function () {
-            var context = this;
-            var userXML = "";
-            var results = this.store.query();
-
-            arrayUtil.forEach(results, function(row, idx){
-                if (row.__hpcc_parentName !== null && row.Value !== "") {
-                    userXML += row.Value;
-                }
-            });
-
-            var xmlBuilder = "<Methods>" + userXML +  "</Methods>";
-            WsESDLConfig.PublishESDLBinding({
-                request: {
-                    EspProcName: this._params.Configuration.__hpcc_parentName,
-                    EspBindingName: this._params.Configuration.Name,
-                    EspServiceName: this._params.Configuration.Service,
-                    EsdlDefinitionID: this._params.Configuration.DefinitionID,
-                    Overwrite: true,
-                    Config: xmlBuilder,
-                    ver_: "1.3"
-                }
-            }).then(function (response) {
-                if (lang.exists("PublishESDLBindingResponse.status", response)) {
-                    if (response.PublishESDLBindingResponse.status.Code === 0) {
-                        dojo.publish("hpcc/brToaster", {
-                            Severity: "Message",
-                            Source: "WsESDLConfig.PublishESDLBinding",
-                            Exceptions: [{ Source: context.i18n.SuccessfullySaved, Message: response.PublishESDLBindingResponse.status.Description }]
-                        });
-                    }
-                    context.refreshGrid();
-                }
-            });
-        },
-
-        refreshGrid: function () {
-            var context = this;
-            var results = [];
-            var newRows = [];
-
-            WsESDLConfig.GetESDLBinding({
-                request: {
-                    EspProcName: this._params.Configuration.__hpcc_parentName,
-                    EspBindingName: this._params.Configuration.Name,
-                    ReportMethodsAvailable: true,
-                    ver_: "1.3"
-                }
-            }).then(function (response) {
-                if (lang.exists("GetESDLBindingResponse.ESDLBinding.Configuration.Methods.Method", response)) {
-                    results = response.GetESDLBindingResponse.ESDLBinding.Configuration.Methods.Method;
-                }
-=======
                         })
                     }
                 }, domID);
                 return retVal;
             },
->>>>>>> 6921f478
 
             saveMethod: function () {
                 var context = this;
