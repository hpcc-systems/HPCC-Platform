--- conflicted
+++ resolved
@@ -65,58 +65,6 @@
     "hpcc/TableContainer"
 
 ], function (declare, lang, i18n, nlsHPCC, arrayUtil, dom, domAttr, domConstruct, domClass, domForm, date, on, topic,
-<<<<<<< HEAD
-                registry, Dialog, Menu, MenuItem, MenuSeparator, PopupMenuItem, Textarea, ValidationTextBox,
-                editor, selector, tree,
-                _TabContainerWidget, WsDfu, FileSpray, ESPUtil, ESPLogicalFile, ESPDFUWorkunit, DelayLoadWidget, TargetSelectWidget, TargetComboBoxWidget, FilterDropDownWidget, SelectionGridWidget, WsTopology, Utility,
-                put,
-                template) {
-    return declare("DFUQueryWidget", [_TabContainerWidget, ESPUtil.FormHelper], {
-        templateString: template,
-        baseClass: "DFUQueryWidget",
-        i18n: nlsHPCC,
-        pathSepCharG: "/",
-        updatedFilter: null,
-        username: null,
-
-        postCreate: function (args) {
-            this.inherited(arguments);
-            this.workunitsTab = registry.byId(this.id + "_Workunits");
-            this.filter = registry.byId(this.id + "Filter");
-            this.clusterTargetSelect = registry.byId(this.id + "ClusterTargetSelect");
-            this.importForm = registry.byId(this.id + "ImportForm");
-            this.importTargetSelect = registry.byId(this.id + "ImportTargetSelect");
-            this.copyForm = registry.byId(this.id + "CopyForm");
-            this.copyTargetSelect = registry.byId(this.id + "CopyTargetSelect");
-            this.copyGrid = registry.byId(this.id + "CopyGrid");
-            this.renameForm = registry.byId(this.id + "RenameForm");
-            this.renameGrid = registry.byId(this.id + "RenameGrid");
-            this.addToSuperFileForm = registry.byId(this.id + "AddToSuperfileForm");
-            this.addToSuperfileGrid = registry.byId(this.id + "AddToSuperfileGrid");
-            this.desprayForm = registry.byId(this.id + "DesprayForm");
-            this.desprayTargetSelect = registry.byId(this.id + "DesprayTargetSelect");
-            this.desprayIPSelect = registry.byId(this.id + "DesprayTargetIPAddress");
-            this.desprayTooltipDialog = registry.byId(this.id + "DesprayTooltipDialog");
-            this.addToSuperfileTargetName = registry.byId(this.id + "AddToSuperfileTargetName")
-            this.createNewSuperRadio = registry.byId(this.id + "CreateNewSuperRadio");
-            this.addToSuperfileTargetAppendRadio = registry.byId(this.id + "AddToSuperfileTargetAppend");
-            this.downloadToList = registry.byId(this.id + "DownloadToList");
-            this.downloadToListDialog = registry.byId(this.id + "DownloadToListDialog");
-            this.downListForm = registry.byId(this.id + "DownListForm");
-            this.fileName = registry.byId(this.id + "FileName");
-            var context = this;
-            var origOnOpen = this.desprayTooltipDialog.onOpen;
-            this.desprayTooltipDialog.onOpen = function () {
-                var targetRow;
-                if (!context.desprayTargetSelect.initalized) {
-                    context.desprayTargetSelect.init({
-                        DropZones: true,
-                        callback: function (value, item) {
-                            if (context.desprayIPSelect) {
-                                context.desprayIPSelect.defaultValue = context.desprayIPSelect.get("value");
-                                context.desprayIPSelect.loadDropZoneMachines(value);
-                                targetRow = item;
-=======
     registry, Dialog, Menu, MenuItem, MenuSeparator, PopupMenuItem, Textarea, ValidationTextBox,
     editor, selector, tree,
     _TabContainerWidget, WsDfu, FileSpray, ESPUtil, ESPLogicalFile, ESPDFUWorkunit, DelayLoadWidget, TargetSelectWidget, TargetComboBoxWidget, FilterDropDownWidget, SelectionGridWidget, WsTopology, Utility,
@@ -168,7 +116,6 @@
                                     context.desprayIPSelect.loadDropZoneMachines(value);
                                     targetRow = item;
                                 }
->>>>>>> 6921f478
                             }
                         });
                     }
@@ -444,16 +391,8 @@
                 });
             },
 
-<<<<<<< HEAD
-        _onCopyOk: function (event) {
-            var copyPreserveCompressionCheckbox = registry.byId(this.id + "CopyPreserveCompression");
-            var value = copyPreserveCompressionCheckbox.get("checked") ? 1 : 0;
-
-            if (this.copyForm.validate()) {
-=======
             //  Implementation  ---
             init: function (params) {
->>>>>>> 6921f478
                 var context = this;
                 if (this.inherited(arguments))
                     return;
@@ -495,109 +434,6 @@
                 topic.subscribe("hpcc/dfu_wu_completed", function (topic) {
                     context.refreshGrid();
                 });
-<<<<<<< HEAD
-            }
-           
-            this.updatedFilter = retVal;
-            this.checkIfWarning();
-           
-            return retVal;
-        },
-
-        checkIfWarning: function () {
-            var context = this;
-
-            WsDfu.DFUQuery({
-                request: this.updatedFilter
-            }).then(function (response){
-                if (lang.exists("DFUQueryResponse", response)) {
-                    if (response.DFUQueryResponse.Warning) {
-                        context.filter.open();
-                        context.filter.setFilterMessage(context.i18n.FilesWarning);
-                        on(document, "click", function () {
-                            context.filter.close();
-                        });
-                    } else {
-                        context.filter.setFilterMessage("");
-                    }
-                }
-            });
-        },
-
-        //  Implementation  ---
-        init: function (params) {
-            var context = this;
-            if (this.inherited(arguments))
-                return;
-
-            if (this.params.searchResults) {
-                this.filter.disable(true);
-                this.widget.Tree.set("disabled", true);
-            }
-
-            this.clusterTargetSelect.init({
-                Groups: true,
-                includeBlank: true
-            });
-            var context = this;
-            this.importTargetSelect.init({
-                Groups: true
-            });
-
-            this.importTargetSelect.on('change', function (value){
-                context.checkReplicate(value, context.remoteCopyReplicateCheckbox);
-            });
-
-            this.copyTargetSelect.init({
-                Groups: true
-            });
-
-            this.desprayTargetPath.init({
-                DropZoneFolders: true
-            });
-
-            this.initWorkunitsGrid();
-
-            this.filter.on("clear", function (evt) {
-                context.refreshGrid();
-            });
-            this.filter.on("apply", function (evt) {
-                context.refreshGrid();
-            });
-            topic.subscribe("hpcc/dfu_wu_completed", function (topic) {
-                context.refreshGrid();
-            });
-
-            this.createNewSuperRadio.on('change', function (value) {
-                if (value) {
-                    context.addToSuperfileTargetAppendRadio.set("checked", false);
-                }
-            });
-
-            this.addToSuperfileTargetAppendRadio.on('change', function (value) {
-                if (value) {
-                    context.createNewSuperRadio.set("checked", false);
-                }
-            });
-
-            this.userName = dojoConfig.username;
-        },
-
-        _onMine: function (event) {
-            if (event) {
-                this.filter.setValue(this.id + "Owner", this.userName);
-                this.filter._onFilterApply();
-            } else {
-                this.filter._onFilterClear();
-                this.filter._onFilterApply();
-            }
-        },
-
-        initTab: function() {
-            var currSel = this.getSelectedChild();
-            if (currSel && !currSel.initalized) {
-                if (currSel.id === this.workunitsTab.id) {
-=======
 
                 this.createNewSuperRadio.on('change', function (value) {
                     if (value) {
@@ -618,7 +454,6 @@
                 if (event) {
                     this.filter.setValue(this.id + "Owner", this.userName);
                     this.filter._onFilterApply();
->>>>>>> 6921f478
                 } else {
                     this.filter._onFilterClear();
                     this.filter._onFilterApply();
@@ -696,37 +531,6 @@
                         popup: pSubMenu
                     }));
                 }
-<<<<<<< HEAD
-            });
-        },
-
-        initWorkunitsGrid: function () {
-            var context = this;
-            this.listStore = this.params.searchResults ? this.params.searchResults : new ESPLogicalFile.CreateLFQueryStore();
-            this.treeStore = new ESPLogicalFile.CreateLFQueryTreeStore();
-            this.workunitsGrid = new declare([ESPUtil.Grid(true, true)])({
-                deselectOnRefresh: true,
-                store: this.listStore,
-                query: this.getFilter(),
-                sort: [{ attribute: "Modified", "descending": true }],
-                columns: {
-                    col1: selector({
-                        width: 27,
-                        disabled: function (item) {
-                            return item ? item.__hpcc_isDir : true;
-                        },
-                        selectorType: 'checkbox'
-                    }),
-                    IsProtected: {
-                        renderHeaderCell: function (node) {
-                            node.innerHTML = Utility.getImageHTML("locked.png", context.i18n.Protected);
-                        },
-                        width: 25,
-                        sortable: false,
-                        formatter: function (_protected) {
-                            if (_protected === true) {
-                                return Utility.getImageHTML("locked.png");
-=======
                 pMenu.startup();
             },
 
@@ -743,32 +547,8 @@
                             } else if (arr[index].Name === value) {
                                 checkBoxValue.set("disabled", true);
                                 break;
->>>>>>> 6921f478
                             }
                         }
-<<<<<<< HEAD
-                    },
-                    IsCompressed: {
-                        width: 25, sortable: false,
-                        renderHeaderCell: function (node) {
-                            node.innerHTML = Utility.getImageHTML("compressed.png", context.i18n.Compressed);
-                        },
-                        formatter: function (compressed) {
-                            if (compressed === true) {
-                                return Utility.getImageHTML("compressed.png");
-                            }
-                            return "";
-                        }
-                    },
-                    IsKeyFile: {
-                        width: 25, sortable: false,
-                        renderHeaderCell: function (node) {
-                            node.innerHTML = Utility.getImageHTML("index.png", context.i18n.Index);
-                        },
-                        formatter: function (keyfile, row) {
-                            if (row.ContentType === "key") {
-                                return Utility.getImageHTML("index.png");
-=======
                     }
                 });
             },
@@ -813,7 +593,6 @@
                                     return Utility.getImageHTML("compressed.png");
                                 }
                                 return "";
->>>>>>> 6921f478
                             }
                         },
                         IsKeyFile: {
