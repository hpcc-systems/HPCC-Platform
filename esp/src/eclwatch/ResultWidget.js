define([
    "dojo/_base/declare",
    "dojo/_base/lang",
    "dojo/_base/array",
    "dojo/i18n",
    "dojo/i18n!./nls/hpcc",
    "dojo/io-query",
    "dojo/dom",

    "dijit/registry",
    "dijit/form/TextBox",

    "dgrid/Grid",
    "dgrid/Keyboard",
    "dgrid/Selection",
    "dgrid/selector",
    "dgrid/extensions/ColumnResizer",
    "dgrid/extensions/ColumnHider",
    "dgrid/extensions/CompoundColumns",
    "dgrid/extensions/DijitRegistry",
    "dgrid/extensions/Pagination",

    "hpcc/_Widget",
    "src/ESPBase",
    "src/ESPWorkunit",
    "src/ESPLogicalFile",
    "hpcc/FilterDropDownWidget",
    "hpcc/TableContainer",

    "dojo/text!../templates/ResultWidget.html",

    "dijit/layout/BorderContainer",
    "dijit/layout/ContentPane",
    "dijit/Toolbar",
    "dijit/form/Button",
    "dijit/ToolbarSeparator"
], function (declare, lang, arrayUtil, i18n, nlsHPCC, ioQuery, dom,
<<<<<<< HEAD
                registry, TextBox,
                Grid, Keyboard, Selection, selector, ColumnResizer, ColumnHider, CompoundColumns, DijitRegistry, Pagination,
                _Widget, ESPBase, ESPWorkunit, ESPLogicalFile, FilterDropDownWidget, TableContainer,
                template) {
    return declare("ResultWidget", [_Widget], {
        templateString: template,
        baseClass: "ResultWidget",
        i18n: nlsHPCC,

        borderContainer: null,
        grid: null,

        loaded: false,

        buildRendering: function (args) {
            this.inherited(arguments);
        },

        postCreate: function (args) {
            this.inherited(arguments);
            this.borderContainer = registry.byId(this.id + "BorderContainer");
            this.filter = registry.byId(this.id + "Filter");
            this.grid = registry.byId(this.id + "Grid");
        },

        startup: function (args) {
            this.inherited(arguments);
        },

        resize: function (args) {
            this.inherited(arguments);
            this.borderContainer.resize();
        },

        layout: function (args) {
            this.inherited(arguments);
        },

        destroy: function (args) {
            this.inherited(arguments);
        },

        _onRefresh: function () {
            this.refresh(true);
        },

        _doDownload: function (type) {
            var base = new ESPBase.default();
            if (lang.exists("params.Sequence", this)) {
                window.open(base.getBaseURL() + "/WUResultBin?Format=" + type + "&Wuid=" + this.params.Wuid + "&Sequence=" + this.params.Sequence, "_blank");
            } else if (lang.exists("params.LogicalName", this)) {
                window.open(base.getBaseURL() + "/WUResultBin?Format=" + type + "&LogicalName=" + this.params.LogicalName, "_blank");
            }
        },

        _onDownloadZip: function (args) {
            this._doDownload("zip");
        },

        _onDownloadGZip: function (args) {
            this._doDownload("gzip");
        },

        _onDownloadXLS: function (args) {
            this._doDownload("xls");
        },

        _onDownloadCSV: function (args) {
            this._doDownload("csv");
        },

        _onFileDetails: function (args) {
            alert("todo");
        },

        //  Implementation  ---
        onErrorClick: function (line, col) {
        },

        init: function (params) {
            this.__filter = params.__filter;
            if (this.inherited(arguments))
                return;

            this.result = params.result;
            //TODO:  Encapsulate this IF into ESPResult.js
            var context = this;
            if (params.result && params.result.canShowResults()) {
                this.initResult(params.result);
            } else if (params.Wuid && (lang.exists("Sequence", params) || params.Name)) {
                var wu = ESPWorkunit.Get(params.Wuid);
                wu.fetchSequenceResults(function (results) {
                    if (lang.exists("Sequence", params)) {
                        context.initResult(results[params.Sequence]);
                    } else {
                        context.initResult(wu.namedResults[params.Name]);
                    }
                });
            } else if (params.LogicalName) {
                var logicalFile = ESPLogicalFile.Get(params.NodeGroup, params.LogicalName);
                logicalFile.getInfo({
                    onAfterSend: function (response) {
                        context.initResult(logicalFile.result);
                    }
                });
            } else if (params.result && params.result.Name) {
                var logicalFile = ESPLogicalFile.Get(params.result.NodeGroup, params.result.Name);
                logicalFile.getInfo({
                    onAfterSend: function (response) {
                        context.initResult(logicalFile.result);
                    }
                });
            } else {
                this.initResult(null);
            }
        },

        initResult: function (result) {
            if (result) {
=======
    registry, TextBox,
    Grid, Keyboard, Selection, selector, ColumnResizer, ColumnHider, CompoundColumns, DijitRegistry, Pagination,
    _Widget, ESPBase, ESPWorkunit, ESPLogicalFile, FilterDropDownWidget, TableContainer,
    template) {
        return declare("ResultWidget", [_Widget], {
            templateString: template,
            baseClass: "ResultWidget",
            i18n: nlsHPCC,

            borderContainer: null,
            grid: null,

            loaded: false,

            buildRendering: function (args) {
                this.inherited(arguments);
            },

            postCreate: function (args) {
                this.inherited(arguments);
                this.borderContainer = registry.byId(this.id + "BorderContainer");
                this.filter = registry.byId(this.id + "Filter");
                this.grid = registry.byId(this.id + "Grid");
            },

            startup: function (args) {
                this.inherited(arguments);
            },

            resize: function (args) {
                this.inherited(arguments);
                this.borderContainer.resize();
            },

            layout: function (args) {
                this.inherited(arguments);
            },

            destroy: function (args) {
                this.inherited(arguments);
            },

            _onRefresh: function () {
                this.refresh(true);
            },

            _doDownload: function (type) {
                var base = new ESPBase.default();
                if (lang.exists("params.Sequence", this)) {
                    window.open(base.getBaseURL() + "/WUResultBin?Format=" + type + "&Wuid=" + this.params.Wuid + "&Sequence=" + this.params.Sequence, "_blank");
                } else if (lang.exists("params.LogicalName", this)) {
                    window.open(base.getBaseURL() + "/WUResultBin?Format=" + type + "&LogicalName=" + this.params.LogicalName, "_blank");
                }
            },

            _onDownloadZip: function (args) {
                this._doDownload("zip");
            },

            _onDownloadGZip: function (args) {
                this._doDownload("gzip");
            },

            _onDownloadXLS: function (args) {
                this._doDownload("xls");
            },

            _onDownloadCSV: function (args) {
                this._doDownload("csv");
            },

            _onFileDetails: function (args) {
                alert("todo");
            },

            //  Implementation  ---
            onErrorClick: function (line, col) {
            },

            init: function (params) {
                this.__filter = params.__filter;
                if (this.inherited(arguments))
                    return;

                this.result = params.result;
                //TODO:  Encapsulate this IF into ESPResult.js
>>>>>>> 6921f478
                var context = this;
                if (params.result && params.result.canShowResults()) {
                    this.initResult(params.result);
                } else if (params.Wuid && (lang.exists("Sequence", params) || params.Name)) {
                    var wu = ESPWorkunit.Get(params.Wuid);
                    wu.fetchSequenceResults(function (results) {
                        if (lang.exists("Sequence", params)) {
                            context.initResult(results[params.Sequence]);
                        } else {
                            context.initResult(wu.namedResults[params.Name]);
                        }
                    });
                } else if (params.LogicalName) {
                    var logicalFile = ESPLogicalFile.Get(params.NodeGroup, params.LogicalName);
                    logicalFile.getInfo({
                        onAfterSend: function (response) {
                            context.initResult(logicalFile.result);
                        }
                    });
                } else if (params.result && params.result.Name) {
                    var logicalFile = ESPLogicalFile.Get(params.result.NodeGroup, params.result.Name);
                    logicalFile.getInfo({
                        onAfterSend: function (response) {
                            context.initResult(logicalFile.result);
                        }
                    });
                } else {
                    this.initResult(null);
                }
            },

            initResult: function (result) {
                if (result) {
                    var context = this;
                    result.fetchStructure(function (structure) {
                        var filterForm = registry.byId(context.filter.id + "FilterForm");
                        var origTableContainer = registry.byId(context.filter.id + "TableContainer");
                        var tableContainer = new TableContainer({
                        });
                        var filterObj = {};
                        if (lang.exists("__filter", context) && lang.exists("filter.toObject", context)) {
                            filterObj = ioQuery.queryToObject(context.__filter);
                        }
                        arrayUtil.forEach(structure, function (item, idx) {
                            if (item.label !== "##") {
                                var textBox = new TextBox({
                                    title: item.label,
                                    label: item.label + (item.__hpcc_keyed ? " (i)" : ""),
                                    name: item.field,
                                    value: filterObj[item.field],
                                    colSpan: 2
                                });
                                tableContainer.addChild(textBox);
                            }
                        });
                        tableContainer.placeAt(origTableContainer.domNode, "replace");
                        origTableContainer.destroyRecursive();
                        context.filter.on("clear", function (evt) {
                            context.refresh();
                        });
                        context.filter.on("apply", function (evt) {
                            context.refresh();
                        });
                        context.filter.refreshState();

                        context.grid = new declare([Grid, Pagination, Keyboard, ColumnResizer, ColumnHider, CompoundColumns, DijitRegistry])({
                            columns: structure,
                            rowsPerPage: 50,
                            pagingLinks: 1,
                            pagingTextBox: true,
                            firstLastArrows: true,
                            pageSizeOptions: [25, 50, 100, 1000],
                            store: result.getStore()
                        }, context.id + "Grid");
                        context.grid.set("query", {
                            FilterBy: context.getFilter()
                        });
                        context.grid.startup();
                    });
                } else {
                    this.grid = new declare([Grid, DijitRegistry])({
                        columns: [
                            {
                                label: "##",
                                width: 54
                            }
                        ]
                    }, this.id + "Grid");
                    this.grid.set("noDataMessage", "<span class='dojoxGridNoData'>[" + this.i18n.undefined + "]</span>");
                    this.grid.startup();
                }
            },

            getFilter: function () {
                return this.filter.toObject();
            },

            refresh: function (bypassCachedResult) {
                bypassCachedResult = bypassCachedResult || false;
                if (this.result && !this.result.isComplete()) {
                    this.grid.showMessage(this.result.getLoadingMessage());
                } else if (this.loaded !== this.getFilter() || bypassCachedResult) {
                    this.loaded = this.getFilter();
                    this.grid.set("query", {
                        FilterBy: this.getFilter(),
                        BypassCachedResult: bypassCachedResult
                    });
                }
            }
        });
    });<|MERGE_RESOLUTION|>--- conflicted
+++ resolved
@@ -35,127 +35,6 @@
     "dijit/form/Button",
     "dijit/ToolbarSeparator"
 ], function (declare, lang, arrayUtil, i18n, nlsHPCC, ioQuery, dom,
-<<<<<<< HEAD
-                registry, TextBox,
-                Grid, Keyboard, Selection, selector, ColumnResizer, ColumnHider, CompoundColumns, DijitRegistry, Pagination,
-                _Widget, ESPBase, ESPWorkunit, ESPLogicalFile, FilterDropDownWidget, TableContainer,
-                template) {
-    return declare("ResultWidget", [_Widget], {
-        templateString: template,
-        baseClass: "ResultWidget",
-        i18n: nlsHPCC,
-
-        borderContainer: null,
-        grid: null,
-
-        loaded: false,
-
-        buildRendering: function (args) {
-            this.inherited(arguments);
-        },
-
-        postCreate: function (args) {
-            this.inherited(arguments);
-            this.borderContainer = registry.byId(this.id + "BorderContainer");
-            this.filter = registry.byId(this.id + "Filter");
-            this.grid = registry.byId(this.id + "Grid");
-        },
-
-        startup: function (args) {
-            this.inherited(arguments);
-        },
-
-        resize: function (args) {
-            this.inherited(arguments);
-            this.borderContainer.resize();
-        },
-
-        layout: function (args) {
-            this.inherited(arguments);
-        },
-
-        destroy: function (args) {
-            this.inherited(arguments);
-        },
-
-        _onRefresh: function () {
-            this.refresh(true);
-        },
-
-        _doDownload: function (type) {
-            var base = new ESPBase.default();
-            if (lang.exists("params.Sequence", this)) {
-                window.open(base.getBaseURL() + "/WUResultBin?Format=" + type + "&Wuid=" + this.params.Wuid + "&Sequence=" + this.params.Sequence, "_blank");
-            } else if (lang.exists("params.LogicalName", this)) {
-                window.open(base.getBaseURL() + "/WUResultBin?Format=" + type + "&LogicalName=" + this.params.LogicalName, "_blank");
-            }
-        },
-
-        _onDownloadZip: function (args) {
-            this._doDownload("zip");
-        },
-
-        _onDownloadGZip: function (args) {
-            this._doDownload("gzip");
-        },
-
-        _onDownloadXLS: function (args) {
-            this._doDownload("xls");
-        },
-
-        _onDownloadCSV: function (args) {
-            this._doDownload("csv");
-        },
-
-        _onFileDetails: function (args) {
-            alert("todo");
-        },
-
-        //  Implementation  ---
-        onErrorClick: function (line, col) {
-        },
-
-        init: function (params) {
-            this.__filter = params.__filter;
-            if (this.inherited(arguments))
-                return;
-
-            this.result = params.result;
-            //TODO:  Encapsulate this IF into ESPResult.js
-            var context = this;
-            if (params.result && params.result.canShowResults()) {
-                this.initResult(params.result);
-            } else if (params.Wuid && (lang.exists("Sequence", params) || params.Name)) {
-                var wu = ESPWorkunit.Get(params.Wuid);
-                wu.fetchSequenceResults(function (results) {
-                    if (lang.exists("Sequence", params)) {
-                        context.initResult(results[params.Sequence]);
-                    } else {
-                        context.initResult(wu.namedResults[params.Name]);
-                    }
-                });
-            } else if (params.LogicalName) {
-                var logicalFile = ESPLogicalFile.Get(params.NodeGroup, params.LogicalName);
-                logicalFile.getInfo({
-                    onAfterSend: function (response) {
-                        context.initResult(logicalFile.result);
-                    }
-                });
-            } else if (params.result && params.result.Name) {
-                var logicalFile = ESPLogicalFile.Get(params.result.NodeGroup, params.result.Name);
-                logicalFile.getInfo({
-                    onAfterSend: function (response) {
-                        context.initResult(logicalFile.result);
-                    }
-                });
-            } else {
-                this.initResult(null);
-            }
-        },
-
-        initResult: function (result) {
-            if (result) {
-=======
     registry, TextBox,
     Grid, Keyboard, Selection, selector, ColumnResizer, ColumnHider, CompoundColumns, DijitRegistry, Pagination,
     _Widget, ESPBase, ESPWorkunit, ESPLogicalFile, FilterDropDownWidget, TableContainer,
@@ -242,7 +121,6 @@
 
                 this.result = params.result;
                 //TODO:  Encapsulate this IF into ESPResult.js
->>>>>>> 6921f478
                 var context = this;
                 if (params.result && params.result.canShowResults()) {
                     this.initResult(params.result);
