define([
    "dojo/_base/declare",
    "dojo/_base/lang",
    "dojo/i18n",
    "dojo/i18n!./nls/hpcc",
    "dojo/_base/array",
    "dojo/dom",
    "dojo/dom-form",
    "dojo/dom-class",
    "dojo/request/iframe",
    "dojo/on",
    "dojo/topic",

    "dijit/registry",
    "dijit/Dialog",
    "dijit/Menu",
    "dijit/MenuItem",
    "dijit/MenuSeparator",
    "dijit/PopupMenuItem",
    "dijit/form/ValidationTextBox",

    "dgrid/tree",
    "dgrid/editor",
    "dgrid/selector",

    "hpcc/_TabContainerWidget",
    "src/FileSpray",
    "src/ESPUtil",
    "src/ESPRequest",
    "src/ESPDFUWorkunit",
    "hpcc/DelayLoadWidget",
    "hpcc/TargetSelectWidget",
    "hpcc/TargetComboBoxWidget",
    "hpcc/SelectionGridWidget",
    "hpcc/FilterDropDownWidget",
    "src/Utility",

    "dojo/text!../templates/LZBrowseWidget.html",

    "dijit/layout/BorderContainer",
    "dijit/layout/TabContainer",
    "dijit/layout/ContentPane",
    "dijit/form/Form",
    "dijit/form/Textarea",
    "dijit/form/DateTextBox",
    "dijit/form/TimeTextBox",
    "dijit/form/Button",
    "dijit/form/RadioButton",
    "dijit/form/Select",
    "dijit/Toolbar",
    "dijit/ToolbarSeparator",
    "dijit/TooltipDialog",
    "dijit/form/DropDownButton",
    "dijit/Fieldset",

    "dojox/form/Uploader",
    "dojox/form/uploader/FileList",

    "hpcc/TableContainer"
], function (declare, lang, i18n, nlsHPCC, arrayUtil, dom, domForm, domClass, iframe, on, topic,
<<<<<<< HEAD
                registry, Dialog, Menu, MenuItem, MenuSeparator, PopupMenuItem, ValidationTextBox,
                tree, editor, selector,
                _TabContainerWidget, FileSpray, ESPUtil, ESPRequest, ESPDFUWorkunit, DelayLoadWidget, TargetSelectWidget, TargetComboBoxWidget, SelectionGridWidget, FilterDropDownWidget, Utility,
                template) {
    return declare("LZBrowseWidget", [_TabContainerWidget, ESPUtil.FormHelper], {
        templateString: template,
        baseClass: "LZBrowseWidget",
        i18n: nlsHPCC,

        filter: null,
        dropZoneTarget2Select: null,
        serverFilterSelect: null,

        postCreate: function (args) {
            this.inherited(arguments);
            this.sprayFixedForm = registry.byId(this.id + "SprayFixedForm");
            this.sprayFixedDestinationSelect = registry.byId(this.id + "SprayFixedDestination");
            this.sprayFixedGrid = registry.byId(this.id + "SprayFixedGrid");
            this.sprayDelimitedForm = registry.byId(this.id + "SprayDelimitedForm");
            this.sprayDelimitedDestinationSelect = registry.byId(this.id + "SprayDelimitedDestination");
            this.sprayDelimitedGrid = registry.byId(this.id + "SprayDelimitedGrid");
            this.sprayXmlForm = registry.byId(this.id + "SprayXmlForm");
            this.sprayXmlDestinationSelect = registry.byId(this.id + "SprayXmlDestinationSelect");
            this.sprayXmlGrid = registry.byId(this.id + "SprayXmlGrid");
            this.sprayJsonForm = registry.byId(this.id + "SprayJsonForm");
            this.sprayJsonDestinationSelect = registry.byId(this.id + "SprayJsonDestinationSelect");
            this.sprayJsonGrid = registry.byId(this.id + "SprayJsonGrid");
            this.sprayVariableForm = registry.byId(this.id + "SprayVariableForm");
            this.sprayVariableDestinationSelect = registry.byId(this.id + "SprayVariableDestination");
            this.sprayVariableGrid = registry.byId(this.id + "SprayVariableGrid");
            this.sprayBlobForm = registry.byId(this.id + "SprayBlobForm");
            this.sprayBlobDestinationSelect = registry.byId(this.id + "SprayBlobDestination");
            this.sprayBlobGrid = registry.byId(this.id + "SprayBlobGrid");
            this.landingZonesTab = registry.byId(this.id + "_LandingZones");
            this.uploader = registry.byId(this.id + "Upload");
            this.uploadFileList = registry.byId(this.id + "UploadFileList");
            this.dropZoneTargetSelect = registry.byId(this.id + "DropZoneTargetSelect");
            this.dropZoneMachineSelect = registry.byId(this.id + "DropZoneMachineSelect");
            this.dropZoneFolderSelect = registry.byId(this.id + "DropZoneFolderSelect");
            this.dfuSprayFixedQueues = registry.byId(this.id + "SprayFixedDFUSprayQueues");
            this.dfuSprayDelimitedQueues = registry.byId(this.id + "SprayDelimitedDFUQueues");
            this.dfuSprayXMLQueues = registry.byId(this.id + "SprayXMLDFUQueues");
            this.dfuSprayJSONQueues = registry.byId(this.id + "SprayJSONDFUQueues");
            this.dfuSprayVariableQueues = registry.byId(this.id + "SprayVariableDFUQueues");
            this.dfuSprayBLOBQueues = registry.byId(this.id + "SprayBLOBDFUQueues");
            this.fileListDialog = registry.byId(this.id + "FileListDialog");
            this.overwriteCheckbox = registry.byId(this.id + "FileOverwriteCheckbox");
            this.fixedSprayReplicateCheckbox = registry.byId(this.id + "FixedSprayReplicate");
            this.delimitedSprayReplicateCheckbox = registry.byId(this.id + "DelimitedSprayReplicate");
            this.xmlSprayReplicateCheckbox = registry.byId(this.id + "XMLSprayReplicate");
            this.sprayXMLButton = registry.byId(this.id + "SprayXMLButton");
            this.variableSprayReplicateCheckbox = registry.byId(this.id + "VariableSprayReplicate");
            this.blobSprayReplicateCheckbox = registry.byId(this.id + "BlobSprayReplicate");
            this.filter = registry.byId(this.id + "Filter");
            this.dropZoneTarget2Select = registry.byId(this.id + "DropZoneName2");
            this.serverFilterSelect = registry.byId(this.id + "ServerFilter");

            var context = this;
            this.connect(this.uploader, "onComplete", function (response) {
                if (lang.exists("Exceptions.Source", response)) {
                    topic.publish("hpcc/brToaster", {
                        Severity: "Error",
                        Source: "FileSpray.UploadFile",
                        Exceptions: response.Exceptions.Exception
                    });
                }
                context.fileListDialog.hide();
                context.refreshGrid();
            });

            this.connect(this.uploader, "onError", function (response) {
                if (response.type === 'error') {
                    topic.publish("hpcc/brToaster", {
                        Severity: "Error",
                        Source: "FileSpray.UploadFile",
                        Exceptions: [{ Message: this.i18n.ErrorUploadingFile }]
=======
    registry, Dialog, Menu, MenuItem, MenuSeparator, PopupMenuItem, ValidationTextBox,
    tree, editor, selector,
    _TabContainerWidget, FileSpray, ESPUtil, ESPRequest, ESPDFUWorkunit, DelayLoadWidget, TargetSelectWidget, TargetComboBoxWidget, SelectionGridWidget, FilterDropDownWidget, Utility,
    template) {
        return declare("LZBrowseWidget", [_TabContainerWidget, ESPUtil.FormHelper], {
            templateString: template,
            baseClass: "LZBrowseWidget",
            i18n: nlsHPCC,

            filter: null,
            dropZoneTarget2Select: null,
            serverFilterSelect: null,

            postCreate: function (args) {
                this.inherited(arguments);
                this.sprayFixedForm = registry.byId(this.id + "SprayFixedForm");
                this.sprayFixedDestinationSelect = registry.byId(this.id + "SprayFixedDestination");
                this.sprayFixedGrid = registry.byId(this.id + "SprayFixedGrid");
                this.sprayDelimitedForm = registry.byId(this.id + "SprayDelimitedForm");
                this.sprayDelimitedDestinationSelect = registry.byId(this.id + "SprayDelimitedDestination");
                this.sprayDelimitedGrid = registry.byId(this.id + "SprayDelimitedGrid");
                this.sprayXmlForm = registry.byId(this.id + "SprayXmlForm");
                this.sprayXmlDestinationSelect = registry.byId(this.id + "SprayXmlDestinationSelect");
                this.sprayXmlGrid = registry.byId(this.id + "SprayXmlGrid");
                this.sprayJsonForm = registry.byId(this.id + "SprayJsonForm");
                this.sprayJsonDestinationSelect = registry.byId(this.id + "SprayJsonDestinationSelect");
                this.sprayJsonGrid = registry.byId(this.id + "SprayJsonGrid");
                this.sprayVariableForm = registry.byId(this.id + "SprayVariableForm");
                this.sprayVariableDestinationSelect = registry.byId(this.id + "SprayVariableDestination");
                this.sprayVariableGrid = registry.byId(this.id + "SprayVariableGrid");
                this.sprayBlobForm = registry.byId(this.id + "SprayBlobForm");
                this.sprayBlobDestinationSelect = registry.byId(this.id + "SprayBlobDestination");
                this.sprayBlobGrid = registry.byId(this.id + "SprayBlobGrid");
                this.landingZonesTab = registry.byId(this.id + "_LandingZones");
                this.uploader = registry.byId(this.id + "Upload");
                this.uploadFileList = registry.byId(this.id + "UploadFileList");
                this.dropZoneTargetSelect = registry.byId(this.id + "DropZoneTargetSelect");
                this.dropZoneMachineSelect = registry.byId(this.id + "DropZoneMachineSelect");
                this.dropZoneFolderSelect = registry.byId(this.id + "DropZoneFolderSelect");
                this.dfuSprayFixedQueues = registry.byId(this.id + "SprayFixedDFUSprayQueues");
                this.dfuSprayDelimitedQueues = registry.byId(this.id + "SprayDelimitedDFUQueues");
                this.dfuSprayXMLQueues = registry.byId(this.id + "SprayXMLDFUQueues");
                this.dfuSprayJSONQueues = registry.byId(this.id + "SprayJSONDFUQueues");
                this.dfuSprayVariableQueues = registry.byId(this.id + "SprayVariableDFUQueues");
                this.dfuSprayBLOBQueues = registry.byId(this.id + "SprayBLOBDFUQueues");
                this.fileListDialog = registry.byId(this.id + "FileListDialog");
                this.overwriteCheckbox = registry.byId(this.id + "FileOverwriteCheckbox");
                this.fixedSprayReplicateCheckbox = registry.byId(this.id + "FixedSprayReplicate");
                this.delimitedSprayReplicateCheckbox = registry.byId(this.id + "DelimitedSprayReplicate");
                this.xmlSprayReplicateCheckbox = registry.byId(this.id + "XMLSprayReplicate");
                this.sprayXMLButton = registry.byId(this.id + "SprayXMLButton");
                this.variableSprayReplicateCheckbox = registry.byId(this.id + "VariableSprayReplicate");
                this.blobSprayReplicateCheckbox = registry.byId(this.id + "BlobSprayReplicate");
                this.filter = registry.byId(this.id + "Filter");
                this.dropZoneTarget2Select = registry.byId(this.id + "DropZoneName2");
                this.serverFilterSelect = registry.byId(this.id + "ServerFilter");

                var context = this;
                this.connect(this.uploader, "onComplete", function (response) {
                    if (lang.exists("Exceptions.Source", response)) {
                        topic.publish("hpcc/brToaster", {
                            Severity: "Error",
                            Source: "FileSpray.UploadFile",
                            Exceptions: response.Exceptions.Exception
                        });
                    }
                    context.fileListDialog.hide();
                    context.refreshGrid();
                });

                this.connect(this.uploader, "onError", function (response) {
                    if (response.type === 'error') {
                        topic.publish("hpcc/brToaster", {
                            Severity: "Error",
                            Source: "FileSpray.UploadFile",
                            Exceptions: [{ Message: this.i18n.ErrorUploadingFile }]
                        });
                        this.uploader.reset();
                    }
                });

                this.dropZoneTarget2Select.on("change", function (evt) {
                    if (evt) {
                        context.serverFilterSelect.loadDropZoneMachines(evt);
                    }
                });
            },

            startup: function (args) {
                this.inherited(arguments);
            },

            getTitle: function () {
                return this.i18n.title_LZBrowse;
            },

            _handleResponse: function (wuidQualifier, response) {
                if (lang.exists(wuidQualifier, response)) {
                    var wu = ESPDFUWorkunit.Get(lang.getObject(wuidQualifier, false, response));
                    wu.startMonitor(true);
                    var tab = this.ensurePane("dfu", wu.ID, wu.ID, {
                        Wuid: wu.ID
>>>>>>> 6921f478
                    });
                    if (tab) {
                        this.selectChild(tab);
                    }
                }
            },

            //  Hitched actions  ---
            _onRefresh: function (event) {
                this.refreshGrid();
            },

            _onUpload: function (event) {
                var context = this;
                var targetRow;
                if (!this.dropZoneTargetSelect.initalized) {
                    this.dropZoneTargetSelect.init({
                        DropZones: true,
                        callback: function (value, row) {
                            if (context.dropZoneMachineSelect) {
                                context.dropZoneMachineSelect.defaultValue = context.dropZoneMachineSelect.get("value");
                                context.dropZoneMachineSelect.loadDropZoneMachines(value);
                                targetRow = row;
                            }
                        }
                    });
                }

                if (!this.dropZoneMachineSelect.initalized) {
                    var pathSepChar;
                    this.dropZoneMachineSelect.init({
                        DropZoneMachines: true,
                        callback: function (value, row) {
                            var path = targetRow.machine.Directory.indexOf("\\");
                            targetRow.machine.Name = value
                            targetRow.machine.Netaddress = value
                            if (context.dropZoneFolderSelect) {
                                context.dropZoneFolderSelect._dropZoneTarget = targetRow;
                                if (path > -1) {
                                    context.dropZoneFolderSelect.defaultValue = "\\"
                                    pathSepChar = "\\"
                                } else {
                                    context.dropZoneFolderSelect.defaultValue = "/"
                                    pathSepChar = "/"
                                }
                                context.dropZoneFolderSelect.loadDropZoneFolders(pathSepChar);
                            }
                        }
                    });
                }

                var fileList = registry.byId(this.id + "Upload").getFileList();
                var totalFileSize = 0;

                this.uploadFileList.hideProgress();
                this.fileListDialog.show();

                arrayUtil.forEach(fileList, function (file, idx) {
                    totalFileSize += file.size;
                });

                if (totalFileSize >= 2147483648) {
                    domClass.remove("BrowserSizeMessage", "hidden");
                } else {
                    domClass.add("BrowserSizeMessage", "hidden");
                }
            },

            _onUploadBegin: function (dataArray) {
                this.fileListDialog.hide();
                this.uploadString = this.i18n.FileUploadStillInProgress + ":";
                arrayUtil.forEach(dataArray, function (item, idx) {
                    this.uploadString += "\n" + item.name;
                }, this);
            },

            _onCheckUploadSubmit: function () {
                var context = this;
                var fileList = registry.byId(this.id + "Upload").getFileList();
                var list = this.arrayToList(fileList, "name");
                if (this.overwriteCheckbox.checked) {
                    this._onUploadSubmit();
                    this.fileListDialog.hide();
                } else {
                    var target = context.dropZoneTargetSelect.get("row");
                    FileSpray.FileList({
                        request: {
                            Netaddr: target.machine.Netaddress,
                            Path: context.getUploadPath()
                        }
                    }).then(function (response) {
                        var fileName = "";
                        if (lang.exists("FileListResponse.files.PhysicalFileStruct", response)) {
                            arrayUtil.forEach(response.FileListResponse.files.PhysicalFileStruct, function (item, index) {
                                arrayUtil.forEach(fileList, function (file, idx) {
                                    if (item.name === file.name) {
                                        fileName = file.name;
                                    }
                                });
                            });
                        }
                        if (fileName === "") {
                            context._onUploadSubmit();
                            context.fileListDialog.hide();
                        } else {
                            alert(context.i18n.OverwriteMessage + "\n" + list);
                        }
                    });
                }
            },

            _onUploadProgress: function (progress) {
                if (progress.decimal < 1) {
                    this.widget.Upload.set("label", this.i18n.Upload + " " + progress.percent);
                    var context = this;
                    window.onbeforeunload = function (e) {
                        return context.uploadString;
                    };
                } else {
                    this.widget.Upload.set("label", this.i18n.Upload);
                    window.onbeforeunload = null;
                }
            },

            getUploadPath: function () {
                return this.dropZoneFolderSelect.getDropZoneFolder();
            },

            _onUploadSubmit: function (event) {
                var target = this.dropZoneTargetSelect.get("row");
                this.uploader.set("uploadUrl", "/FileSpray/UploadFile.json?upload_&rawxml_=1&NetAddress=" + target.machine.Netaddress + "&OS=" + target.machine.OS + "&Path=" + this.getUploadPath());
                this.uploader.upload();
            },

            _onUploadCancel: function (event) {
                this.fileListDialog.hide();
            },

            _onDownload: function (event) {
                var context = this;
                arrayUtil.forEach(this.landingZonesGrid.getSelected(), function (item, idx) {
                    var downloadIframeName = "downloadIframe_" + item.calculatedID;
                    var frame = iframe.create(downloadIframeName);
                    var url = ESPRequest.getBaseURL("FileSpray") + "/DownloadFile?Name=" + encodeURIComponent(item.name) + "&NetAddress=" + item.NetAddress + "&Path=" + encodeURIComponent(item.fullFolderPath) + "&OS=" + item.OS;
                    iframe.setSrc(frame, url, true);
                });
            },

            _onDelete: function (event) {
                var selection = this.landingZonesGrid.getSelected();
                var list = this.arrayToList(selection, "displayName");
                if (confirm(this.i18n.DeleteSelectedFiles + "\n" + list)) {
                    var context = this;
                    arrayUtil.forEach(selection, function (item, idx) {
                        FileSpray.DeleteDropZoneFile({
                            request: {
                                NetAddress: item.NetAddress,
                                Path: item.fullFolderPath,
                                OS: item.OS,
                                Names: item.displayName
                            },
                            load: function (response) {
                                context.refreshGrid(true);
                            }
                        });
                    });
                }
            },

            _onHexPreview: function (event) {
                var selections = this.landingZonesGrid.getSelected();
                var firstTab = null;
                var context = this;
                arrayUtil.forEach(selections, function (item, idx) {
                    var tab = context.ensurePane("hex", item.calculatedID, item.displayName, {
                        logicalFile: item.getLogicalFile()
                    });
                    if (firstTab === null) {
                        firstTab = tab;
                    }
                });
                if (firstTab) {
                    this.selectChild(firstTab);
                }
            },

            _spraySelectedOneAtATime: function (dropDownID, formID, doSpray) {
                if (registry.byId(this.id + formID).validate()) {
                    var selections = this.landingZonesGrid.getSelected();
                    var context = this;
                    arrayUtil.forEach(selections, function (item, idx) {
                        var request = domForm.toObject(context.id + formID);
                        lang.mixin(request, {
                            sourceIP: item.NetAddress,
                            sourcePath: item.fullPath,
                            destLogicalName: request.namePrefix + (request.namePrefix && !context.endsWith(request.namePrefix, "::") && item.targetName && !context.startsWith(item.targetName, "::") ? "::" : "") + item.targetName
                        });
                        doSpray(request, item);
                    });
                    registry.byId(this.id + dropDownID).closeDropDown();
                }
            },

            _spraySelected: function (dropDownID, formID, doSpray) {
                if (registry.byId(this.id + formID).validate()) {
                    var selections = this.landingZonesGrid.getSelected();
                    if (selections.length) {
                        var request = domForm.toObject(this.id + formID);
                        var item = selections[0];
                        lang.mixin(request, {
                            sourceIP: selections[0].DropZone.NetAddress,
                            nosplit: true
                        });
                        var sourcePath = "";
                        arrayUtil.forEach(selections, function (item, idx) {
                            if (sourcePath.length)
                                sourcePath += ",";
                            sourcePath += item.fullPath;
                        });
                        lang.mixin(request, {
                            sourcePath: sourcePath
                        });
                        doSpray(request, item);
                        registry.byId(this.id + dropDownID).closeDropDown();
                    }
                }
            },

            _onAddFile: function (event) {
                if (registry.byId(this.id + "AddFileForm").validate()) {
                    var tmpFile = domForm.toObject(this.id + "AddFileForm");
                    var dropZone = lang.mixin(this.landingZoneStore.get(tmpFile.NetAddress), {
                        NetAddress: tmpFile.NetAddress
                    });
                    var fullPathParts = tmpFile.fullPath.split("/");
                    if (fullPathParts.length === 1) {
                        fullPathParts = tmpFile.fullPath.split("\\");
                    }
                    var file = lang.mixin(this.landingZoneStore.get(tmpFile.NetAddress + tmpFile.fullPath), {
                        displayName: fullPathParts[fullPathParts.length - 1],
                        fullPath: tmpFile.fullPath,
                        isDir: false,
                        DropZone: dropZone
                    });
                    this.landingZoneStore.addUserFile(file);
                    this.refreshGrid();
                    registry.byId(this.id + "AddFileDropDown").closeDropDown();
                }
            },

            _onSprayFixed: function (event) {
                var context = this;
                this._spraySelectedOneAtATime("SprayFixedDropDown", "SprayFixedForm", function (request, item) {
                    lang.mixin(request, {
                        sourceRecordSize: item.targetRecordLength
                    });
                    FileSpray.SprayFixed({
                        request: request
                    }).then(function (response) {
                        context._handleResponse("SprayFixedResponse.wuid", response);
                    });
                });
            },

            _onSprayDelimited: function (event) {
                var context = this;
                this._spraySelectedOneAtATime("SprayDelimitedDropDown", "SprayDelimitedForm", function (request, item) {
                    FileSpray.SprayVariable({
                        request: request
                    }).then(function (response) {
                        context._handleResponse("SprayResponse.wuid", response);
                    });
                });
            },

            _onSprayXml: function (event) {
                var context = this;
                this._spraySelectedOneAtATime("SprayXmlDropDown", "SprayXmlForm", function (request, item) {
                    lang.mixin(request, {
                        sourceRowTag: item.targetRowTag
                    });
                    FileSpray.SprayVariable({
                        request: request
                    }).then(function (response) {
                        context._handleResponse("SprayResponse.wuid", response);
                    });
                });
            },

            _onSprayJson: function (event) {
                var context = this;
                this._spraySelectedOneAtATime("SprayJsonDropDown", "SprayJsonForm", function (request, item) {
                    lang.mixin(request, {
                        sourceRowPath: item.targetRowPath,
                        isJSON: true
                    });
                    FileSpray.SprayVariable({
                        request: request
                    }).then(function (response) {
                        context._handleResponse("SprayResponse.wuid", response);
                    });
                });
            },

            _onSprayVariable: function (event) {
                var context = this;
                this._spraySelectedOneAtATime("SprayVariableDropDown", "SprayVariableForm", function (request, item) {
                    FileSpray.SprayFixed({
                        request: request
                    }).then(function (response) {
                        context._handleResponse("SprayFixedResponse.wuid", response);
                    });
                });
            },

            _onSprayBlob: function (event) {
                var context = this;
                this._spraySelected("SprayBlobDropDown", "SprayBlobForm", function (request, item) {
                    FileSpray.SprayFixed({
                        request: request
                    }).then(function (response) {
                        context._handleResponse("SprayFixedResponse.wuid", response);
                    });
                });
            },

            _onRowContextMenu: function (item, colField, mystring) {
            },

            //  Implementation  ---
            getFilter: function () {
                var retVal = this.filter.toObject();
                var dropZoneInfo = arrayUtil.filter(this.dropZoneTarget2Select.options, function (option) {
                    return option.selected === true;
                });
                var dropZoneMachineInfo = arrayUtil.filter(this.serverFilterSelect.options, function (option) {
                    return option.selected === true;
                });
                if (dropZoneInfo.length && dropZoneMachineInfo.length) {
                    retVal.__dropZone = dropZoneInfo[0];
                    retVal.__dropZoneMachine = dropZoneMachineInfo[0];
                }
                return retVal;
            },

            init: function (params) {
                if (this.inherited(arguments))
                    return;
                var context = this;

                this.initLandingZonesGrid();
                this.serverFilterSelect.init({
                    DropZoneMachines: true,
                    includeBlank: true
                });
                this.dropZoneTarget2Select.init({
                    DropZones: true,
                    includeBlank: true
                });
                this.filter.on("clear", function (evt) {
                    context.refreshGrid();
                });
                this.filter.on("apply", function (evt) {
                    context.refreshGrid();
                });
                this.sprayFixedDestinationSelect.init({
                    SprayTargets: true
                });
                this.dfuSprayFixedQueues.init({
                    DFUSprayQueues: true
                });
                this.dfuSprayDelimitedQueues.init({
                    DFUSprayQueues: true
                });
                this.dfuSprayXMLQueues.init({
                    DFUSprayQueues: true
                });
                this.dfuSprayJSONQueues.init({
                    DFUSprayQueues: true
                });
                this.dfuSprayVariableQueues.init({
                    DFUSprayQueues: true
                });
                this.dfuSprayBLOBQueues.init({
                    DFUSprayQueues: true
                });
                this.sprayDelimitedDestinationSelect.init({
                    SprayTargets: true
                });
                this.sprayXmlDestinationSelect.init({
                    SprayTargets: true
                });
                this.sprayJsonDestinationSelect.init({
                    SprayTargets: true
                });
                this.sprayVariableDestinationSelect.init({
                    SprayTargets: true
                });
                this.sprayBlobDestinationSelect.init({
                    SprayTargets: true
                });
                var context = this;
                this.dropZoneFolderSelect.init({
                    DropZoneFolders: true,
                    includeBlank: true
                });

                this.sprayFixedDestinationSelect.on('change', function (value) {
                    context.checkReplicate(value, context.fixedSprayReplicateCheckbox);
                });

                this.sprayDelimitedDestinationSelect.on('change', function (value) {
                    context.checkReplicate(value, context.delimitedSprayReplicateCheckbox);
                });

                this.sprayXmlDestinationSelect.on('change', function (value) {
                    context.checkReplicate(value, context.xmlSprayReplicateCheckbox);
                });

                this.sprayVariableDestinationSelect.on('change', function (value) {
                    context.checkReplicate(value, context.variableSprayReplicateCheckbox);
                });

                this.sprayBlobDestinationSelect.on('change', function (value) {
                    context.checkReplicate(value, context.blobSprayReplicateCheckbox);
                });
            },

            checkReplicate: function (value, checkBoxValue) {
                FileSpray.GetSprayTargets({
                    request: {}
                }).then(function (response) {
                    if (lang.exists("GetSprayTargetsResponse.GroupNodes.GroupNode", response)) {
                        var arr = response.GetSprayTargetsResponse.GroupNodes.GroupNode;
                        for (var index in arr) {
                            if (arr[index].Name === value && arr[index].ReplicateOutputs === true) {
                                checkBoxValue.set("disabled", false);
                                break;
                            } else if (arr[index].Name === value) {
                                checkBoxValue.set("disabled", true);
                                break;
                            }
                        }
                    }
                });
            },

<<<<<<< HEAD
        initTab: function () {
            var currSel = this.getSelectedChild();
            if (currSel && !currSel.initalized) {
                if (currSel.id === this.landingZonesTab.id) {
                } else {
                    if (!currSel.initalized) {
                        currSel.init(currSel.params);
=======
            initTab: function () {
                var currSel = this.getSelectedChild();
                if (currSel && !currSel.initalized) {
                    if (currSel.id === this.landingZonesTab.id) {
                    } else {
                        if (!currSel.initalized) {
                            currSel.init(currSel.params);
                        }
>>>>>>> 6921f478
                    }
                }
            },

            addMenuItem: function (menu, details) {
                var menuItem = new MenuItem(details);
                menu.addChild(menuItem);
                return menuItem;
            },

            initLandingZonesGrid: function () {
                var context = this;
                this.landingZoneStore = new FileSpray.CreateLandingZonesStore();
                this.landingZonesGrid = new declare([ESPUtil.Grid(false, true)])({
                    store: this.landingZoneStore,
                    query: {
                        id: "*",
                        filter: this.filter.exists() ? this.getFilter() : null
                    },
                    columns: {
                        col1: selector({
                            width: 27,
                            selectorType: 'checkbox',
                            disabled: function (item) {
                                if (item.type) {
                                    switch (item.type) {
                                        case "dropzone":
                                        case "folder":
                                        case "machine":
                                            return true;
                                    }
                                }
                                return false;
                            },
                            sortable: false
                        }),
                        displayName: tree({
                            label: this.i18n.Name,
                            sortable: false,
                            formatter: function (_name, row) {
                                var img = "";
                                var name = _name;
                                if (row.isDir === undefined) {
                                    img = Utility.getImageHTML("server.png");
                                    name += " [" + row.Path + "]";
                                } else if (row.isMachine) {
                                    img = Utility.getImageHTML("machine.png");
                                } else if (row.isDir) {
                                    img = Utility.getImageHTML("folder.png");
                                } else {
                                    img = Utility.getImageHTML("file.png");
                                }
                                return img + "&nbsp;" + name;
                            }
<<<<<<< HEAD
                            return false;
                        },
                        sortable: false
                    }),
                    displayName: tree({
                        label: this.i18n.Name,
                        sortable: false,
                        formatter: function (_name, row) {
                            var img = "";
                            var name = _name;
                            if (row.isDir === undefined) {
                                img = Utility.getImageHTML("server.png");
                                name += " [" + row.Path + "]";
                            } else if (row.isMachine) {
                                img = Utility.getImageHTML("machine.png");
                            } else if (row.isDir) {
                                img = Utility.getImageHTML("folder.png");
                            } else {
                                img = Utility.getImageHTML("file.png");
                            }
                            return img + "&nbsp;" + name;
                        }
                    }),
                    filesize: { label: this.i18n.Size, width: 108, sortable: false,
                        formatter: function (fsize, row) {
                            if (!fsize || fsize === -1) {
                                return ""
=======
                        }),
                        filesize: {
                            label: this.i18n.Size, width: 108, sortable: false,
                            formatter: function (fsize, row) {
                                if (!fsize || fsize === -1) {
                                    return ""
                                }
                                return Utility.convertedSize(fsize);
>>>>>>> 6921f478
                            }
                        },
                        modifiedtime: { label: this.i18n.Date, width: 180, sortable: false }
                    },
                    getSelected: function () {
                        if (context.filter.exists()) {
                            return this.inherited(arguments, [FileSpray.CreateLandingZonesFilterStore()]);
                        }
                        return this.inherited(arguments, [FileSpray.CreateFileListStore()]);
                    }
<<<<<<< HEAD
                    return this.inherited(arguments, [FileSpray.CreateFileListStore()]);
                }
            }, this.id + "LandingZonesGrid");

            var context = this;
            this.landingZonesGrid.on(".dgrid-row:contextmenu", function (evt) {
                if (context._onRowContextMenu) {
                    var item = context.landingZonesGrid.row(evt).data;
                    var cell = context.landingZonesGrid.cell(evt);
                    var colField = cell.column.field;
                    var mystring = "item." + colField;
                    context._onRowContextMenu(item, colField, mystring);
                }
            });
            this.landingZonesGrid.onSelectionChanged(function (event) {
                context.refreshActionState();
            });
            this.landingZonesGrid.startup();

            this.sprayFixedGrid.createGrid({
                idProperty: "calculatedID",
                columns: {
                    targetName: editor({
                        label: this.i18n.TargetName,
                        width: 144,
                        autoSave: true,
                        editor: "text"
                    }),
                    targetRecordLength: editor({
                        label: this.i18n.RecordLength,
                        width: 72,
                        autoSave: true,
                        editor: "text"
                    })
                }
            });

            this.sprayDelimitedGrid.createGrid({
                idProperty: "calculatedID",
                columns: {
                    targetName: editor({
                        label: this.i18n.TargetName,
                        width: 144,
                        autoSave: true,
                        editor: "text"
                    })
                }
            });

            this.sprayXmlGrid.createGrid({
                idProperty: "calculatedID",
                columns: {
                    targetName: editor({
                        label: this.i18n.TargetName,
                        width: 120,
                        autoSave: true,
                        editor: "text"
                    }),
                    targetRowTag: editor({
                        label: this.i18n.RowTag,
                        width:100,
                        autoSave: true,
                        editor: "dijit.form.ValidationTextBox",
                        editorArgs: {
                            required: true,
                            placeholder: this.i18n.RequiredForXML,
                            promptMessage: this.i18n.RequiredForXML,
                            validator: function(value, constraints) {
                                var valid = true;
                                if (value !== null && value !== undefined && value !== "") {
                                    valid = true;
                                    context.sprayXMLButton.set("disabled", false);
                                } else {
                                    context.sprayXMLButton.set("disabled", true);
                                    valid = false;
=======
                }, this.id + "LandingZonesGrid");

                var context = this;
                this.landingZonesGrid.on(".dgrid-row:contextmenu", function (evt) {
                    if (context._onRowContextMenu) {
                        var item = context.landingZonesGrid.row(evt).data;
                        var cell = context.landingZonesGrid.cell(evt);
                        var colField = cell.column.field;
                        var mystring = "item." + colField;
                        context._onRowContextMenu(item, colField, mystring);
                    }
                });
                this.landingZonesGrid.onSelectionChanged(function (event) {
                    context.refreshActionState();
                });
                this.landingZonesGrid.startup();

                this.sprayFixedGrid.createGrid({
                    idProperty: "calculatedID",
                    columns: {
                        targetName: editor({
                            label: this.i18n.TargetName,
                            width: 144,
                            autoSave: true,
                            editor: "text"
                        }),
                        targetRecordLength: editor({
                            label: this.i18n.RecordLength,
                            width: 72,
                            autoSave: true,
                            editor: "text"
                        })
                    }
                });

                this.sprayDelimitedGrid.createGrid({
                    idProperty: "calculatedID",
                    columns: {
                        targetName: editor({
                            label: this.i18n.TargetName,
                            width: 144,
                            autoSave: true,
                            editor: "text"
                        })
                    }
                });

                this.sprayXmlGrid.createGrid({
                    idProperty: "calculatedID",
                    columns: {
                        targetName: editor({
                            label: this.i18n.TargetName,
                            width: 120,
                            autoSave: true,
                            editor: "text"
                        }),
                        targetRowTag: editor({
                            label: this.i18n.RowTag,
                            width: 100,
                            autoSave: true,
                            editor: "dijit.form.ValidationTextBox",
                            editorArgs: {
                                required: true,
                                placeholder: this.i18n.RequiredForXML,
                                promptMessage: this.i18n.RequiredForXML,
                                validator: function (value, constraints) {
                                    var valid = true;
                                    if (value !== null && value !== undefined && value !== "") {
                                        valid = true;
                                        context.sprayXMLButton.set("disabled", false);
                                    } else {
                                        context.sprayXMLButton.set("disabled", true);
                                        valid = false;
                                    }
                                    return valid;
>>>>>>> 6921f478
                                }
                            }
                        })
                    }
                });

                this.sprayJsonGrid.createGrid({
                    idProperty: "calculatedID",
                    columns: {
                        targetName: editor({
                            label: this.i18n.TargetName,
                            width: 144,
                            autoSave: true,
                            editor: "text"
                        }),
                        targetRowPath: editor({
                            label: this.i18n.RowPath,
                            width: 72,
                            autoSave: true,
                            editor: "text"
                        })
                    }
                });

                this.sprayVariableGrid.createGrid({
                    idProperty: "calculatedID",
                    columns: {
                        targetName: editor({
                            label: this.i18n.TargetName,
                            width: 144,
                            autoSave: true,
                            editor: "text"
                        })
                    }
                });

                this.sprayBlobGrid.createGrid({
                    idProperty: "calculatedID",
                    columns: {
                        fullPath: editor({
                            label: this.i18n.SourcePath,
                            width: 144,
                            autoSave: true,
                            editor: "text"
                        })
                    }
                });

                this.refreshActionState();
            },

            refreshGrid: function (clearSelection) {
                this.landingZonesGrid.set("query", {
                    id: "*",
                    filter: this.filter.exists() ? this.getFilter() : null
                });
                if (clearSelection) {
                    this.landingZonesGrid.clearSelection();
                }
            },

            refreshActionState: function () {
                var selection = this.landingZonesGrid.getSelected();
                var hasSelection = selection.length;
                registry.byId(this.id + "HexPreview").set("disabled", !hasSelection);
                registry.byId(this.id + "Download").set("disabled", !hasSelection);
                registry.byId(this.id + "Delete").set("disabled", !hasSelection);
                registry.byId(this.id + "SprayFixedDropDown").set("disabled", !hasSelection);
                registry.byId(this.id + "SprayDelimitedDropDown").set("disabled", !hasSelection);
                registry.byId(this.id + "SprayXmlDropDown").set("disabled", !hasSelection);
                registry.byId(this.id + "SprayJsonDropDown").set("disabled", !hasSelection);
                registry.byId(this.id + "SprayVariableDropDown").set("disabled", !hasSelection);
                registry.byId(this.id + "SprayBlobDropDown").set("disabled", !hasSelection);

                if (hasSelection) {
                    var context = this;
                    var data = [];
                    arrayUtil.forEach(selection, function (item, idx) {
                        lang.mixin(item, lang.mixin({
                            targetName: item.displayName,
                            targetRecordLength: "",
                            targetRowTag: "Row",
                            targetRowPath: "/"
                        }, item));
                        data.push(item);
                    });
                    this.sprayFixedGrid.setData(data);
                    this.sprayDelimitedGrid.setData(data);
                    this.sprayXmlGrid.setData(data);
                    this.sprayJsonGrid.setData(data);
                    this.sprayVariableGrid.setData(data);
                    this.sprayBlobGrid.setData(data);
                }
            },

            ensurePane: function (type, id, title, params) {
                id = this.createChildTabID(id);
                var retVal = registry.byId(id);
                if (!retVal) {
                    var context = this;
                    switch (type) {
                        case "hex":
                            retVal = new DelayLoadWidget({
                                id: id,
                                title: title,
                                closable: true,
                                delayWidget: "HexViewWidget",
                                params: params
                            });
                            break;
                        case "dfu":
                            retVal = new DelayLoadWidget({
                                id: id,
                                title: title,
                                closable: true,
                                delayWidget: "DFUWUDetailsWidget",
                                params: params
                            });
                            break;
                    }
                    if (retVal) {
                        this.addChild(retVal);
                    }
                }
                return retVal;
            }

        });
    });<|MERGE_RESOLUTION|>--- conflicted
+++ resolved
@@ -58,84 +58,6 @@
 
     "hpcc/TableContainer"
 ], function (declare, lang, i18n, nlsHPCC, arrayUtil, dom, domForm, domClass, iframe, on, topic,
-<<<<<<< HEAD
-                registry, Dialog, Menu, MenuItem, MenuSeparator, PopupMenuItem, ValidationTextBox,
-                tree, editor, selector,
-                _TabContainerWidget, FileSpray, ESPUtil, ESPRequest, ESPDFUWorkunit, DelayLoadWidget, TargetSelectWidget, TargetComboBoxWidget, SelectionGridWidget, FilterDropDownWidget, Utility,
-                template) {
-    return declare("LZBrowseWidget", [_TabContainerWidget, ESPUtil.FormHelper], {
-        templateString: template,
-        baseClass: "LZBrowseWidget",
-        i18n: nlsHPCC,
-
-        filter: null,
-        dropZoneTarget2Select: null,
-        serverFilterSelect: null,
-
-        postCreate: function (args) {
-            this.inherited(arguments);
-            this.sprayFixedForm = registry.byId(this.id + "SprayFixedForm");
-            this.sprayFixedDestinationSelect = registry.byId(this.id + "SprayFixedDestination");
-            this.sprayFixedGrid = registry.byId(this.id + "SprayFixedGrid");
-            this.sprayDelimitedForm = registry.byId(this.id + "SprayDelimitedForm");
-            this.sprayDelimitedDestinationSelect = registry.byId(this.id + "SprayDelimitedDestination");
-            this.sprayDelimitedGrid = registry.byId(this.id + "SprayDelimitedGrid");
-            this.sprayXmlForm = registry.byId(this.id + "SprayXmlForm");
-            this.sprayXmlDestinationSelect = registry.byId(this.id + "SprayXmlDestinationSelect");
-            this.sprayXmlGrid = registry.byId(this.id + "SprayXmlGrid");
-            this.sprayJsonForm = registry.byId(this.id + "SprayJsonForm");
-            this.sprayJsonDestinationSelect = registry.byId(this.id + "SprayJsonDestinationSelect");
-            this.sprayJsonGrid = registry.byId(this.id + "SprayJsonGrid");
-            this.sprayVariableForm = registry.byId(this.id + "SprayVariableForm");
-            this.sprayVariableDestinationSelect = registry.byId(this.id + "SprayVariableDestination");
-            this.sprayVariableGrid = registry.byId(this.id + "SprayVariableGrid");
-            this.sprayBlobForm = registry.byId(this.id + "SprayBlobForm");
-            this.sprayBlobDestinationSelect = registry.byId(this.id + "SprayBlobDestination");
-            this.sprayBlobGrid = registry.byId(this.id + "SprayBlobGrid");
-            this.landingZonesTab = registry.byId(this.id + "_LandingZones");
-            this.uploader = registry.byId(this.id + "Upload");
-            this.uploadFileList = registry.byId(this.id + "UploadFileList");
-            this.dropZoneTargetSelect = registry.byId(this.id + "DropZoneTargetSelect");
-            this.dropZoneMachineSelect = registry.byId(this.id + "DropZoneMachineSelect");
-            this.dropZoneFolderSelect = registry.byId(this.id + "DropZoneFolderSelect");
-            this.dfuSprayFixedQueues = registry.byId(this.id + "SprayFixedDFUSprayQueues");
-            this.dfuSprayDelimitedQueues = registry.byId(this.id + "SprayDelimitedDFUQueues");
-            this.dfuSprayXMLQueues = registry.byId(this.id + "SprayXMLDFUQueues");
-            this.dfuSprayJSONQueues = registry.byId(this.id + "SprayJSONDFUQueues");
-            this.dfuSprayVariableQueues = registry.byId(this.id + "SprayVariableDFUQueues");
-            this.dfuSprayBLOBQueues = registry.byId(this.id + "SprayBLOBDFUQueues");
-            this.fileListDialog = registry.byId(this.id + "FileListDialog");
-            this.overwriteCheckbox = registry.byId(this.id + "FileOverwriteCheckbox");
-            this.fixedSprayReplicateCheckbox = registry.byId(this.id + "FixedSprayReplicate");
-            this.delimitedSprayReplicateCheckbox = registry.byId(this.id + "DelimitedSprayReplicate");
-            this.xmlSprayReplicateCheckbox = registry.byId(this.id + "XMLSprayReplicate");
-            this.sprayXMLButton = registry.byId(this.id + "SprayXMLButton");
-            this.variableSprayReplicateCheckbox = registry.byId(this.id + "VariableSprayReplicate");
-            this.blobSprayReplicateCheckbox = registry.byId(this.id + "BlobSprayReplicate");
-            this.filter = registry.byId(this.id + "Filter");
-            this.dropZoneTarget2Select = registry.byId(this.id + "DropZoneName2");
-            this.serverFilterSelect = registry.byId(this.id + "ServerFilter");
-
-            var context = this;
-            this.connect(this.uploader, "onComplete", function (response) {
-                if (lang.exists("Exceptions.Source", response)) {
-                    topic.publish("hpcc/brToaster", {
-                        Severity: "Error",
-                        Source: "FileSpray.UploadFile",
-                        Exceptions: response.Exceptions.Exception
-                    });
-                }
-                context.fileListDialog.hide();
-                context.refreshGrid();
-            });
-
-            this.connect(this.uploader, "onError", function (response) {
-                if (response.type === 'error') {
-                    topic.publish("hpcc/brToaster", {
-                        Severity: "Error",
-                        Source: "FileSpray.UploadFile",
-                        Exceptions: [{ Message: this.i18n.ErrorUploadingFile }]
-=======
     registry, Dialog, Menu, MenuItem, MenuSeparator, PopupMenuItem, ValidationTextBox,
     tree, editor, selector,
     _TabContainerWidget, FileSpray, ESPUtil, ESPRequest, ESPDFUWorkunit, DelayLoadWidget, TargetSelectWidget, TargetComboBoxWidget, SelectionGridWidget, FilterDropDownWidget, Utility,
@@ -238,7 +160,6 @@
                     wu.startMonitor(true);
                     var tab = this.ensurePane("dfu", wu.ID, wu.ID, {
                         Wuid: wu.ID
->>>>>>> 6921f478
                     });
                     if (tab) {
                         this.selectChild(tab);
@@ -686,15 +607,6 @@
                 });
             },
 
-<<<<<<< HEAD
-        initTab: function () {
-            var currSel = this.getSelectedChild();
-            if (currSel && !currSel.initalized) {
-                if (currSel.id === this.landingZonesTab.id) {
-                } else {
-                    if (!currSel.initalized) {
-                        currSel.init(currSel.params);
-=======
             initTab: function () {
                 var currSel = this.getSelectedChild();
                 if (currSel && !currSel.initalized) {
@@ -703,7 +615,6 @@
                         if (!currSel.initalized) {
                             currSel.init(currSel.params);
                         }
->>>>>>> 6921f478
                     }
                 }
             },
@@ -758,35 +669,6 @@
                                 }
                                 return img + "&nbsp;" + name;
                             }
-<<<<<<< HEAD
-                            return false;
-                        },
-                        sortable: false
-                    }),
-                    displayName: tree({
-                        label: this.i18n.Name,
-                        sortable: false,
-                        formatter: function (_name, row) {
-                            var img = "";
-                            var name = _name;
-                            if (row.isDir === undefined) {
-                                img = Utility.getImageHTML("server.png");
-                                name += " [" + row.Path + "]";
-                            } else if (row.isMachine) {
-                                img = Utility.getImageHTML("machine.png");
-                            } else if (row.isDir) {
-                                img = Utility.getImageHTML("folder.png");
-                            } else {
-                                img = Utility.getImageHTML("file.png");
-                            }
-                            return img + "&nbsp;" + name;
-                        }
-                    }),
-                    filesize: { label: this.i18n.Size, width: 108, sortable: false,
-                        formatter: function (fsize, row) {
-                            if (!fsize || fsize === -1) {
-                                return ""
-=======
                         }),
                         filesize: {
                             label: this.i18n.Size, width: 108, sortable: false,
@@ -795,7 +677,6 @@
                                     return ""
                                 }
                                 return Utility.convertedSize(fsize);
->>>>>>> 6921f478
                             }
                         },
                         modifiedtime: { label: this.i18n.Date, width: 180, sortable: false }
@@ -806,83 +687,6 @@
                         }
                         return this.inherited(arguments, [FileSpray.CreateFileListStore()]);
                     }
-<<<<<<< HEAD
-                    return this.inherited(arguments, [FileSpray.CreateFileListStore()]);
-                }
-            }, this.id + "LandingZonesGrid");
-
-            var context = this;
-            this.landingZonesGrid.on(".dgrid-row:contextmenu", function (evt) {
-                if (context._onRowContextMenu) {
-                    var item = context.landingZonesGrid.row(evt).data;
-                    var cell = context.landingZonesGrid.cell(evt);
-                    var colField = cell.column.field;
-                    var mystring = "item." + colField;
-                    context._onRowContextMenu(item, colField, mystring);
-                }
-            });
-            this.landingZonesGrid.onSelectionChanged(function (event) {
-                context.refreshActionState();
-            });
-            this.landingZonesGrid.startup();
-
-            this.sprayFixedGrid.createGrid({
-                idProperty: "calculatedID",
-                columns: {
-                    targetName: editor({
-                        label: this.i18n.TargetName,
-                        width: 144,
-                        autoSave: true,
-                        editor: "text"
-                    }),
-                    targetRecordLength: editor({
-                        label: this.i18n.RecordLength,
-                        width: 72,
-                        autoSave: true,
-                        editor: "text"
-                    })
-                }
-            });
-
-            this.sprayDelimitedGrid.createGrid({
-                idProperty: "calculatedID",
-                columns: {
-                    targetName: editor({
-                        label: this.i18n.TargetName,
-                        width: 144,
-                        autoSave: true,
-                        editor: "text"
-                    })
-                }
-            });
-
-            this.sprayXmlGrid.createGrid({
-                idProperty: "calculatedID",
-                columns: {
-                    targetName: editor({
-                        label: this.i18n.TargetName,
-                        width: 120,
-                        autoSave: true,
-                        editor: "text"
-                    }),
-                    targetRowTag: editor({
-                        label: this.i18n.RowTag,
-                        width:100,
-                        autoSave: true,
-                        editor: "dijit.form.ValidationTextBox",
-                        editorArgs: {
-                            required: true,
-                            placeholder: this.i18n.RequiredForXML,
-                            promptMessage: this.i18n.RequiredForXML,
-                            validator: function(value, constraints) {
-                                var valid = true;
-                                if (value !== null && value !== undefined && value !== "") {
-                                    valid = true;
-                                    context.sprayXMLButton.set("disabled", false);
-                                } else {
-                                    context.sprayXMLButton.set("disabled", true);
-                                    valid = false;
-=======
                 }, this.id + "LandingZonesGrid");
 
                 var context = this;
@@ -958,7 +762,6 @@
                                         valid = false;
                                     }
                                     return valid;
->>>>>>> 6921f478
                                 }
                             }
                         })
