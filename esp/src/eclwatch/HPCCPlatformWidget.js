define([
    "dojo/_base/declare",
    "dojo/_base/lang",
    "src/nlsHPCC",
    "dojo/_base/array",
    "dojo/dom",
    "dojo/dom-construct",
    "dojo/dom-class",
    "dojo/dom-form",
    "dojo/dom-style",
    "dojo/dom-geometry",
    "dojo/cookie",
    "dojo/query",
    "dojo/topic",
    "dojo/request/xhr",

    "dijit/registry",
    "dijit/Tooltip",

    "dojox/widget/UpgradeBar",
    "dojox/widget/ColorPicker",

    "@hpcc-js/codemirror",
    "src/react/index",
    "src-react/components/About",

    "hpcc/_TabContainerWidget",
    "src/ESPRequest",
    "src/ESPActivity",
    "src/ESPUtil",
    "src/ws_account",
    "src/ws_access",
    "src/WsSMC",
    "src/WsTopology",
    "src/ws_machine",
    "hpcc/LockDialogWidget",
    "src/UserPreferences/EnvironmentTheme",
    "src/Utility",

    "dojo/text!../templates/HPCCPlatformWidget.html",

    "hpcc/DelayLoadWidget",
    "dijit/layout/BorderContainer",
    "dijit/layout/TabContainer",
    "dijit/layout/StackContainer",
    "dijit/layout/StackController",
    "dijit/layout/ContentPane",
    "dijit/form/Form",
    "dijit/form/DropDownButton",
    "dijit/form/TextBox",
    "dijit/form/Textarea",
    "dijit/form/CheckBox",
    "dijit/Dialog",
    "dijit/ConfirmDialog",
    "dijit/MenuSeparator",
    "dijit/PopupMenuItem",

    "hpcc/HPCCPlatformMainWidget",
    "hpcc/TableContainer",
    "hpcc/InfoGridWidget"

], function (declare, lang, nlsHPCCMod, arrayUtil, dom, domConstruct, domClass, domForm, domStyle, domGeo, cookie, query, topic, xhr,
    registry, Tooltip,
    UpgradeBar, ColorPicker,
<<<<<<< HEAD
    CodeMirror, srcReact, AboutModule,
    _TabContainerWidget, ESPRequest, ESPActivity, ESPUtil, WsAccount, WsAccess, WsSMC, WsTopology, WsMachine, LockDialogWidget, EnvironmentTheme,
=======
    CodeMirror, srcReact,
    _TabContainerWidget, ESPRequest, ESPActivity, ESPUtil, WsAccount, WsAccess, WsSMC, WsTopology, WsMachine, LockDialogWidget, EnvironmentTheme, Utility,
>>>>>>> 41d24916
    template) {

    declare("HPCCColorPicker", [ColorPicker], {
        _underlay: "/esp/files/eclwatch/img/underlay.png",
        _hueUnderlay: "/esp/files/eclwatch/img/hue.png",
        _pickerPointer: "/esp/files/eclwatch/img/pickerPointer.png",
        _huePickerPointer: "/esp/files/eclwatch/img/hueHandle.png",
        _huePickerPointerAlly: "/esp/files/eclwatch/img/hueHandleA11y.png"
    });

    function encodeHTML(str) {
        if (typeof str === "string") {
            return Utility.encodeHTML(str);
        }
        return str;
    }

    var nlsHPCC = nlsHPCCMod.default;
    return declare("HPCCPlatformWidget", [_TabContainerWidget], {
        templateString: template,
        baseClass: "HPCCPlatformWidget",
        i18n: nlsHPCC,

        bannerContent: "",
        upgradeBar: null,
        storage: null,

        postCreate: function (args) {
            this.inherited(arguments);
            this.searchText = registry.byId(this.id + "FindText");
            this.logoutBtn = registry.byId(this.id + "Logout");
            this.lockBtn = registry.byId(this.id + "Lock");
            this.setBannerDialog = registry.byId(this.id + "SetBannerDialog");
            this.setToolbarDialog = registry.byId(this.id + "SetToolbarDialog");
            this.stackContainer = registry.byId(this.id + "TabContainer");
            this.mainPage = registry.byId(this.id + "_Main");
            this.errWarnPage = registry.byId(this.id + "_ErrWarn");
            this.pluginsPage = registry.byId(this.id + "_Plugins");
            this.operationsPage = registry.byId(this.id + "_OPS");
            registry.byId(this.id + "SetBanner").set("disabled", true);
            registry.byId(this.id + "SetToolbar").set("disabled", true);
            this.sessionBackground = registry.byId(this.id + "SessionBackground");
            this.unlockDialog = registry.byId(this.id + "UnlockDialog");
            this.unlockUserName = registry.byId(this.id + "UnlockUserName");
            this.unlockPassword = registry.byId(this.id + "UnlockPassword");
            this.logoutConfirm = registry.byId(this.id + "LogoutConfirm");
            this.unlockForm = registry.byId(this.id + "UnlockForm");
            this.environmentTextCB = registry.byId(this.id + "EnvironmentTextCB");
            this.environmentText = registry.byId(this.id + "EnvironmentText");
            this.toolbarColor = registry.byId(this.id + "ToolbarColor");

            this.upgradeBar = new UpgradeBar({
                notifications: [],
                noRemindButton: ""
            });
        },

        startup: function (args) {
            this.inherited(arguments);
            domStyle.set(dom.byId(this.id + "StackController_stub_Plugins").parentNode.parentNode, {
                visibility: "hidden"
            });
            domStyle.set(dom.byId(this.id + "StackController_stub_ErrWarn").parentNode.parentNode, {
                visibility: "hidden"
            });
            domStyle.set(dom.byId(this.id + "StackController_stub_Config").parentNode.parentNode, {
                visibility: "hidden"
            });
        },

        //  Implementation  ---
        refreshBanner: function (activity) {
            if (this.showBanner !== activity.ShowBanner ||
                this.bannerContent !== activity.BannerContent ||
                this.bannerScroll !== activity.BannerScroll ||
                this.bannerColor !== activity.BannerColor ||
                this.bannerSize !== activity.BannerSize) {

                this.showBanner = activity.ShowBanner;
                this.bannerContent = activity.BannerContent;
                this.bannerScroll = activity.BannerScroll;
                this.bannerColor = activity.BannerColor;
                this.bannerSize = activity.BannerSize;
                if (this.showBanner) {
                    var msg = "<marquee id='" + this.id + "Marquee' width='100%' direction='left' scrollamount='" + encodeHTML(activity.BannerScroll) + "' style='color:" + encodeHTML(activity.BannerColor) + ";font-size:" + encodeHTML((activity.BannerSize / 2) * 100) + "%'>" + encodeHTML(activity.BannerContent) + "</marquee>";
                    this.upgradeBar.notify(msg);
                    var marquee = dom.byId(this.id + "Marquee");
                    var height = domGeo.getContentBox(marquee).h;
                    domStyle.set(this.upgradeBar.domNode, "height", height + "px");
                    domStyle.set(marquee.parentNode, { top: "auto", "margin-top": "auto" });
                } else {
                    this.upgradeBar.notify("");
                    domStyle.set(this.upgradeBar.domNode, "height", "0px");
                }
            }
        },

        refreshUserName: function () {
            if (this.userName) {
                dom.byId(this.id + "UserID").textContent = this.userName;
            } else if (cookie("ESPUserName")) {
                domConstruct.place("<span>" + cookie("ESPUserName") + "</span>", this.id + "UserID", "replace");
                dojoConfig.username = cookie("ESPUserName");
            } else {
                dom.byId(this.id + "UserID").textContent = "";
            }
        },

        init: function (params) {
            if (this.inherited(arguments))
                return;

            var context = this;

            WsMachine.GetComponentStatus({
                request: {}
            }).then(function (response) {
                if (lang.exists("GetComponentStatusResponse.ComponentStatus", response)) {
                    dojoConfig.monitoringEnabled = true;
                    var status = response.GetComponentStatusResponse.ComponentStatus;
                    context.checkMonitoring(status);
                } else {
                    dojoConfig.monitoringEnabled = false;
                }
            });

            WsAccount.MyAccount({}).then(function (response) {
                if (lang.exists("MyAccountResponse.username", response)) {
                    context.userName = response.MyAccountResponse.username;
                    dojoConfig.username = response.MyAccountResponse.username;
                    cookie("User", response.MyAccountResponse.username);
                    context.checkIfAdmin(context.userName);
                    context.refreshUserName();
                    if (!cookie("PasswordExpiredCheck")) {
                        cookie("PasswordExpiredCheck", "true", { expires: 1 });
                        if (lang.exists("MyAccountResponse.passwordDaysRemaining", response)) {
                            switch (response.MyAccountResponse.passwordDaysRemaining) {
                                case null:
                                    break;
                                case -1:
                                    alert(context.i18n.PasswordExpired);
                                    context._onUserID();
                                    break;
                                case -2:
                                    break;
                                default:
                                    if (response.MyAccountResponse.passwordDaysRemaining <= response.MyAccountResponse.passwordExpirationWarningDays) {
                                        if (confirm(context.i18n.PasswordExpirePrefix + response.MyAccountResponse.passwordDaysRemaining + context.i18n.PasswordExpirePostfix)) {
                                            context._onUserID();
                                        }
                                    }
                                    break;
                            }
                        }
                    }
                }
            });

            WsTopology.TpGetServicePlugins({
                request: {}
            }).then(function (response) {
                if (lang.exists("TpGetServicePluginsResponse.Plugins.Plugin", response) && response.TpGetServicePluginsResponse.Plugins.Plugin.length) {
                    domStyle.set(dom.byId(context.id + "StackController_stub_Plugins").parentNode.parentNode, {
                        visibility: "visible"
                    });
                }
            });

            WsTopology.TpGetServerVersion().then(function (buildVersion) {
                context.build = WsSMC.parseBuildString(buildVersion);
            });

            this.activity = ESPActivity.Get();
            this.activity.watch("__hpcc_changedCount", function (name, oldValue, newValue) {
                context.refreshBanner(context.activity);
            });

            this.createStackControllerTooltip(this.id + "_Main", this.i18n.Activity);
            this.createStackControllerTooltip(this.id + "_ECL", this.i18n.ECL);
            this.createStackControllerTooltip(this.id + "_Files", this.i18n.Files);
            this.createStackControllerTooltip(this.id + "_RoxieQueries", this.i18n.PublishedQueries);
            this.createStackControllerTooltip(this.id + "_OPS", this.i18n.Operations);
            this.createStackControllerTooltip(this.id + "_Plugins", this.i18n.Plugins);
            this.initTab();
            this.checkIfSessionsAreActive();

            topic.subscribe("hpcc/monitoring_component_update", function (topic) {
                context.checkMonitoring(topic.status);
            });
            this.storage = new ESPUtil.LocalStorage();

            this.storage.on("storageUpdate", function (msg) {
                context._onUpdateFromStorage(msg);
            });
            this.storage.setItem("Status", "Unlocked");

            EnvironmentTheme.checkCurrentState(this.id, this);

            this.environmentTextCB.on("change", function (state) {
                if (state) {
                    context.environmentText.set("disabled", false);
                } else {
                    context.environmentText.set("value", "");
                }
            });
        },

        _onUpdateFromStorage: function (msg) {
            var context = this;
            if (msg.event.newValue === "logged_out") {
                window.location.reload();
            } else if (msg.event.newValue === "Locked") {
                context._onShowLock();
            } else if (msg.event.newValue === "Unlocked" || msg.event.oldValue === "Locked") {
                context._onHideLock();
            }
        },

        initTab: function () {
            var currSel = this.getSelectedChild();
            if (currSel && !currSel.initalized) {
                if (currSel.init) {
                    currSel.init({});
                }
            }
        },

        getTitle: function () {
            return "ECL Watch";
        },

        checkMonitoring: function (status) {
            if (status) {
                domClass.remove("MonitorStatus");
                domClass.add("MonitorStatus", status);
            }
        },

        checkIfAdmin: function (user) {
            var context = this;
            if (user == null) {
                registry.byId(context.id + "SetBanner").set("disabled", false);
                registry.byId(context.id + "SetToolbar").set("disabled", false);
                dojo.destroy(this.monitorStatus);
            } else {
                WsAccess.UserEdit({
                    suppressExceptionToaster: true,
                    request: {
                        username: user
                    }
                }).then(function (response) {
                    if (lang.exists("UserEditResponse.isLDAPAdmin", response)) {
                        if (response.UserEditResponse.isLDAPAdmin === true) {
                            dojoConfig.isAdmin = true;
                            registry.byId(context.id + "SetBanner").set("disabled", false);
                            registry.byId(context.id + "SetToolbar").set("disabled", false);
                            if (context.widget._OPS.refresh) {
                                context.widget._OPS.refresh();
                            }
                            return false;
                        }
                    } else {
                        if (lang.exists("UserEditResponse.Groups.Group", response)) {
                            arrayUtil.some(response.UserEditResponse.Groups.Group, function (item, idx) {
                                if (item.name === "Administrators" || item.name === "Directory Administrators") {
                                    dojoConfig.isAdmin = true;
                                    registry.byId(context.id + "SetBanner").set("disabled", false);
                                    registry.byId(context.id + "SetToolbar").set("disabled", false);
                                    if (context.widget._OPS.refresh) {
                                        context.widget._OPS.refresh();
                                    }
                                    return false;
                                }
                            });
                        }
                    }
                });
            }
        },

        checkIfSessionsAreActive: function () {
            if (cookie("ESPSessionTimeoutSeconds")) {
                this.logoutBtn.set("disabled", false);
                this.lockBtn.set("disabled", false);
                dom.byId("UserDivider").textContent = " / ";
                dom.byId("Lock").textContent = this.i18n.Lock;
            }
        },

        setEnvironmentTheme: function () {
            EnvironmentTheme.setEnvironmentTheme(this.id, this);
        },

        //  Hitched actions  ---
        _onUserID: function (evt) {
            var userDialog = registry.byId(this.id + "UserDialog");
            var userInfo = registry.byId(this.id + "UserInfo");
            if (!userInfo.init({
                Username: this.userName,
                Widget: userDialog
            })) {
                userInfo.refresh();
            }
            userDialog.show();
        },

        _onFind: function (evt) {
            var context = this;
            this.stackContainer.selectChild(this.mainPage);
            this.mainPage.ensureWidget().then(function (mainPage) {
                mainPage.widget.TabContainer.selectChild(mainPage.widget._Search);
                mainPage.widget._Search.ensureWidget().then(function (searchPage) {
                    searchPage.doSearch(context.searchText.get("value"));
                });
            });
        },

        _openNewTab: function (url) {
            var win = window.open(url, "_blank");
            if (win && win.focus) {
                win.focus();
            }
        },

        _onOpenResources: function (evt) {
            this._openNewTab("https://hpccsystems.com/download");
        },

        _onOpenDocuments: function (evt) {
            this._openNewTab("https://hpccsystems.com/training/documentation");
        },

        _onOpenJira: function (evt) {
            this._openNewTab("https://track.hpccsystems.com/issues");
        },

        _onOpenForums: function (evt) {
            this._openNewTab("https://hpccsystems.com/bb/");
        },

        _onOpenRedBook: function (evt) {
            this._openNewTab("https://wiki.hpccsystems.com/x/fYAb");
        },

        _onOpenReleaseNotes: function (evt) {
            this._openNewTab("https://hpccsystems.com/download/release-notes");
        },

        _onOpenTransitionGuide: function (evt) {
            this._openNewTab("https://wiki.hpccsystems.com/display/hpcc/HPCC+ECL+Watch+5.0+Transition+Guide");
        },

        _onOpenConfiguration: function (evt) {
            var context = this;
            if (!this.configText) {
                ESPRequest.send("main", "", {
                    request: {
                        config_: "",
                        PlainText: "yes"
                    },
                    handleAs: "text"
                }).then(function (response) {
                    context.configText = context.formatXml(response);
                    context.configSourceCM = new CodeMirror.XMLEditor();

                    var t = window.setTimeout(() => {
                        context.configSourceCM.target(dom.byId(context.id + "_Config")).render();
                        dom.byId(context.id + "ConfigTextArea").style.display = "none";
                        window.clearTimeout(t);
                    }, 50);
                    context.configSourceCM.text(context.configText);
                });
            }
            this.stackContainer.selectChild(this.widget._Config);
        },

        _onOpenModernECLWatch: function (evt) {
            window.open("/esp/files/index.html");
        },

        _onOpenErrWarn: function (evt) {
            this.stackContainer.selectChild(this.errWarnPage);
        },

        _ondebugLanguageFiles: function () {
            var context = this;
            require(["src/nls/hpcc"], function (lang) {
                var languageID = [];
                var languageRequire = [];
                for (var key in lang) {
                    if (key !== "root") {
                        languageID.push(key);
                        languageRequire.push("src/nls/" + key + "/hpcc");
                    }
                }
                require(languageRequire, function () {
                    var errWarnGrid = registry.byId(context.id + "ErrWarnGrid");
                    arrayUtil.forEach(arguments, function (otherLang, idx) {
                        var langID = languageID[idx];
                        for (var key in lang.root) {
                            if (!otherLang[key]) {
                                errWarnGrid.loadTopic({
                                    Severity: "Error",
                                    Source: context.i18n.Missing,
                                    Exceptions: [{
                                        Code: langID,
                                        FileName: languageRequire[idx] + ".js - " + key,
                                        Message: "'" + lang.root[key] + "'",
                                        Javascript: key + ": \"\","
                                    }]
                                }, true);
                            } else if (otherLang[key] === lang.root[key]) {
                                errWarnGrid.loadTopic({
                                    Severity: /[a-z]/.test(otherLang[key]) ? "Warning" : "Info",
                                    Source: context.i18n.EnglishQ,
                                    Exceptions: [{
                                        Code: langID,
                                        FileName: languageRequire[idx] + ".js - " + key,
                                        Message: otherLang[key],
                                        Javascript: key + ": \"\","
                                    }]
                                }, true);
                            }
                        }
                    });
                    errWarnGrid.refreshTopics();
                });
            });
            this.stackContainer.selectChild(this.errWarnPage);
        },

        _onAboutLoaded: false,
        _onAbout: function (evt) {
            var aboutNode = dom.byId(this.id + "AboutDialog");
            srcReact.render(AboutModule.About, {
                show: true,
                onClose: function () {
                    srcReact.unrender(aboutNode);
                }
            }, aboutNode);
        },

        _onShowLock: function (evt) {
            var LockDialog = new LockDialogWidget({});
            LockDialog.show();
        },

        _onLock: function (evt) {
            var LockDialog = new LockDialogWidget({});
            LockDialog._onLock();
        },

        _onHideLock: function (evt) {
            var LockDialog = new LockDialogWidget({});
            LockDialog.hide();
        },

        _onLogout: function (evt) {
            var context = this;
            this.logoutConfirm.show();
            query(".dijitDialogUnderlay").style("opacity", "0.5");
            this.logoutConfirm.on("execute", function () {
                xhr("esp/logout", {
                    method: "post"
                }).then(function (data) {
                    if (data) {
                        cookie("ECLWatchUser", "", { expires: -1 });
                        cookie("ESPSessionID" + location.port + " = '' ", "", { expires: -1 });
                        window.location.reload();
                        context.storage.setItem("Status", "logged_out");
                        cookie("Status", "", { expires: -1 });
                        cookie("User", "", { expires: -1 });
                    }
                });
            });
        },

        _onMonitoring: function (evt) {
            this.stackContainer.selectChild(this.operationsPage);
            this.operationsPage.ensureWidget().then(function (operationsPage) {
                operationsPage.widget._Topology.ensureWidget().then(function (topologyPage) { //  This is needed otherwise topology will steal focus the first time it is delay loaded
                    operationsPage.selectChild(operationsPage.widget._Monitoring);
                });
            });
        },

        _onSetBanner: function (evt) {
            registry.byId(this.id + "ShowBanner").set("value", this.activity.ShowBanner);
            dom.byId(this.id + "BannerContent").value = this.activity.BannerContent;
            dom.byId(this.id + "BannerColor").value = this.activity.BannerColor;
            dom.byId(this.id + "BannerSize").value = this.activity.BannerSize;
            dom.byId(this.id + "BannerScroll").value = this.activity.BannerScroll;
            this.setBannerDialog.show();
        },

        _onSetBannerOk: function (evt) {
            this.activity.setBanner(domForm.toObject(this.id + "SetBannerForm"));
            this.setBannerDialog.hide();
        },

        _onSetBannerCancel: function (evt) {
            this.setBannerDialog.hide();
        },

        _onSetToolbar: function (evt) {
            this.setToolbarDialog.show();
        },

        _onSetToolbarOk: function (evt) {
            this.setEnvironmentTheme();
        },

        _onSetToolbarCancel: function (evt) {
            this.setToolbarDialog.hide();
        },

        _onSetToolbarReset: function (evt) {
            if (confirm(this.i18n.AreYouSureYouWantToResetTheme)) {
                EnvironmentTheme._onResetDefaultTheme(this.id, this);
                this._onSetToolbarCancel();
            }
        },

        createStackControllerTooltip: function (widgetID, text) {
            return new Tooltip({
                connectId: [this.id + "StackController_" + widgetID],
                label: text,
                position: ["above"]
            });
        }
    });
});<|MERGE_RESOLUTION|>--- conflicted
+++ resolved
@@ -62,13 +62,8 @@
 ], function (declare, lang, nlsHPCCMod, arrayUtil, dom, domConstruct, domClass, domForm, domStyle, domGeo, cookie, query, topic, xhr,
     registry, Tooltip,
     UpgradeBar, ColorPicker,
-<<<<<<< HEAD
     CodeMirror, srcReact, AboutModule,
-    _TabContainerWidget, ESPRequest, ESPActivity, ESPUtil, WsAccount, WsAccess, WsSMC, WsTopology, WsMachine, LockDialogWidget, EnvironmentTheme,
-=======
-    CodeMirror, srcReact,
     _TabContainerWidget, ESPRequest, ESPActivity, ESPUtil, WsAccount, WsAccess, WsSMC, WsTopology, WsMachine, LockDialogWidget, EnvironmentTheme, Utility,
->>>>>>> 41d24916
     template) {
 
     declare("HPCCColorPicker", [ColorPicker], {
