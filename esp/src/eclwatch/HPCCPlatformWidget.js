--- conflicted
+++ resolved
@@ -59,88 +59,6 @@
     "hpcc/InfoGridWidget"
 
 ], function (declare, lang, i18n, nlsHPCC, arrayUtil, dom, domConstruct, domClass, domForm, domStyle, domGeo, cookie, on, query, topic, xhr,
-<<<<<<< HEAD
-                registry, Tooltip,
-                UpgradeBar, ColorPicker,
-                CodeMirror,
-                _TabContainerWidget, ESPRequest, ESPActivity, ESPUtil, WsAccount, WsAccess, WsSMC, WsTopology, GraphWidget, DelayLoadWidget, WsMachine, LockDialogWidget,
-                template) {
-
-    declare("HPCCColorPicker", [ColorPicker], {
-        _underlay: "/esp/files/eclwatch/img/underlay.png",
-        _hueUnderlay: "/esp/files/eclwatch/img/hue.png",
-        _pickerPointer: "/esp/files/eclwatch/img/pickerPointer.png",
-        _huePickerPointer: "/esp/files/eclwatch/img/hueHandle.png",
-        _huePickerPointerAlly: "/esp/files/eclwatch/img/hueHandleA11y.png"
-    });
-
-    return declare("HPCCPlatformWidget", [_TabContainerWidget], {
-        templateString: template,
-        baseClass: "HPCCPlatformWidget",
-        i18n: nlsHPCC,
-
-        bannerContent: "",
-        upgradeBar: null,
-
-        postCreate: function (args) {
-            this.inherited(arguments);
-            this.searchText = registry.byId(this.id + "FindText");
-            this.logoutBtn = registry.byId(this.id + "Logout");
-            this.aboutDialog = registry.byId(this.id + "AboutDialog");
-            this.setBannerDialog = registry.byId(this.id + "SetBannerDialog");
-            this.stackContainer = registry.byId(this.id + "TabContainer");
-            this.mainPage = registry.byId(this.id + "_Main");
-            this.errWarnPage = registry.byId(this.id + "_ErrWarn");
-            this.pluginsPage = registry.byId(this.id + "_Plugins");
-            this.operationsPage = registry.byId(this.id + "_OPS");
-            registry.byId(this.id + "SetBanner").set("disabled", true);
-            this.sessionBackground = registry.byId(this.id + "SessionBackground");
-            this.unlockDialog = registry.byId(this.id + "UnlockDialog");
-            this.unlockUserName = registry.byId(this.id + "UnlockUserName");
-            this.unlockPassword = registry.byId(this.id + "UnlockPassword");
-            this.logoutConfirm = registry.byId(this.id + "LogoutConfirm");
-            this.unlockForm = registry.byId(this.id + "UnlockForm");
-
-            this.upgradeBar = new UpgradeBar({
-                notifications: [],
-                noRemindButton: ""
-            });
-        },
-
-        startup: function (args) {
-            this.inherited(arguments);
-            domStyle.set(dom.byId(this.id + "StackController_stub_Plugins").parentNode.parentNode, {
-                visibility: "hidden"
-            });
-            domStyle.set(dom.byId(this.id + "StackController_stub_ErrWarn").parentNode.parentNode, {
-                visibility: "hidden"
-            });
-            domStyle.set(dom.byId(this.id + "StackController_stub_Config").parentNode.parentNode, {
-                visibility: "hidden"
-            });
-        },
-
-        //  Implementation  ---
-        refreshBanner: function (activity) {
-            if (this.showBanner !== activity.ShowBanner ||
-                this.bannerContent !== activity.BannerContent ||
-                this.bannerScroll !== activity.BannerScroll ||
-                this.bannerColor !== activity.BannerColor ||
-                this.bannerSize !== activity.BannerSize) {
-
-                this.showBanner = activity.ShowBanner;
-                this.bannerContent = activity.BannerContent;
-                this.bannerScroll = activity.BannerScroll;
-                this.bannerColor = activity.BannerColor;
-                this.bannerSize = activity.BannerSize;
-                if (this.showBanner) {
-                    var msg = "<marquee id='" + this.id + "Marquee' width='100%' direction='left' scrollamount='" + activity.BannerScroll + "' style='color:" + activity.BannerColor + ";font-size:" + ((activity.BannerSize / 2) * 100) + "%'>" + activity.BannerContent + "</marquee>";
-                    this.upgradeBar.notify(msg);
-                    var marquee = dom.byId(this.id + "Marquee");
-                    var height = domGeo.getContentBox(marquee).h;
-                    domStyle.set(this.upgradeBar.domNode, "height", height + "px");
-                    domStyle.set(marquee.parentNode, { top: "auto", "margin-top": "auto" });
-=======
     registry, Tooltip,
     UpgradeBar, ColorPicker,
     CodeMirror,
@@ -233,27 +151,14 @@
                     dom.byId(this.id + "UserID").textContent = this.userName;
                 } else if (cookie("ESPUserName")) {
                     domConstruct.place("<span>" + cookie("ESPUserName") + "</span>", this.id + "UserID", "replace");
->>>>>>> 6921f478
                 } else {
                     dom.byId(this.id + "UserID").textContent = "";
                 }
             },
 
-<<<<<<< HEAD
-        refreshUserName: function () {
-            if (this.userName) {
-                dom.byId(this.id + "UserID").textContent = this.userName;
-            } else if (cookie("ESPUserName")) {
-                domConstruct.place("<span>" + cookie("ESPUserName") + "</span>", this.id + "UserID", "replace");
-            } else {
-                dom.byId(this.id + "UserID").textContent = "";
-            }
-        },
-=======
             init: function (params) {
                 if (this.inherited(arguments))
                     return;
->>>>>>> 6921f478
 
                 var context = this;
 
@@ -266,40 +171,6 @@
                     }
                 });
 
-<<<<<<< HEAD
-            WsMachine.GetComponentStatus({
-                request: {}
-            }).then(function (response) {
-                if (lang.exists("GetComponentStatusResponse.ComponentStatus", response)) {
-                    var status = response.GetComponentStatusResponse.ComponentStatus
-                    context.checkMonitoring(status);
-                }
-            });
-
-            WsAccount.MyAccount({
-            }).then(function (response) {
-                if (lang.exists("MyAccountResponse.username", response)) {
-                    context.userName = response.MyAccountResponse.username;
-                    dojoConfig.username = response.MyAccountResponse.username;
-                    context.checkIfAdmin(context.userName);
-                    context.refreshUserName();
-                    if (!cookie("PasswordExpiredCheck")) {
-                        cookie("PasswordExpiredCheck", "true", { expires: 1 });
-                        if (lang.exists("MyAccountResponse.passwordDaysRemaining", response)) {
-                            switch (response.MyAccountResponse.passwordDaysRemaining) {
-                                case null:
-                                    break;
-                                case -1:
-                                    alert(context.i18n.PasswordExpired);
-                                    context._onUserID();
-                                    break;
-                                case -2:
-                                    break;
-                                default:
-                                    if (response.MyAccountResponse.passwordDaysRemaining <= response.MyAccountResponse.passwordExpirationWarningDays) {
-                                        if (confirm(context.i18n.PasswordExpirePrefix + response.MyAccountResponse.passwordDaysRemaining + context.i18n.PasswordExpirePostfix)) {
-                                            context._onUserID();
-=======
                 WsAccount.MyAccount({
                 }).then(function (response) {
                     if (lang.exists("MyAccountResponse.username", response)) {
@@ -324,113 +195,18 @@
                                             if (confirm(context.i18n.PasswordExpirePrefix + response.MyAccountResponse.passwordDaysRemaining + context.i18n.PasswordExpirePostfix)) {
                                                 context._onUserID();
                                             }
->>>>>>> 6921f478
                                         }
                                         break;
                                 }
                             }
                         }
                     }
-<<<<<<< HEAD
-                }
-            });
-
-            WsTopology.TpGetServicePlugins({
-                request: {
-                }
-            }).then(function (response) {
-                if (lang.exists("TpGetServicePluginsResponse.Plugins.Plugin", response) && response.TpGetServicePluginsResponse.Plugins.Plugin.length) {
-                    domStyle.set(dom.byId(context.id + "StackController_stub_Plugins").parentNode.parentNode, {
-                        visibility: "visible"
-                    });
-                }
-            });
-
-            this.activity = ESPActivity.Get();
-            this.activity.watch("Build", function (name, oldValue, newValue) {
-                context.build = WsSMC.parseBuildString(newValue);
-            });
-            this.activity.watch("__hpcc_changedCount", function (name, oldValue, newValue) {
-                context.refreshBanner(context.activity);
-            });
-
-            this.createStackControllerTooltip(this.id + "_Main", this.i18n.Activity);
-            this.createStackControllerTooltip(this.id + "_ECL", this.i18n.ECL);
-            this.createStackControllerTooltip(this.id + "_Files", this.i18n.Files);
-            this.createStackControllerTooltip(this.id + "_RoxieQueries", this.i18n.PublishedQueries);
-            this.createStackControllerTooltip(this.id + "_OPS", this.i18n.Operations);
-            this.createStackControllerTooltip(this.id + "_Plugins", this.i18n.Plugins);
-            this.initTab();
-            this.checkIfSessionsAreActive();
-
-            topic.subscribe("hpcc/monitoring_component_update", function (topic) {
-                context.checkMonitoring(topic.status);
-            });
-        },
-
-        initTab: function () {
-            var currSel = this.getSelectedChild();
-            if (currSel && !currSel.initalized) {
-                if (currSel.init) {
-                    currSel.init({});
-                }
-            }
-        },
-
-        getTitle: function () {
-            return "ECL Watch";
-        },
-=======
-                });
->>>>>>> 6921f478
+                });
 
                 WsTopology.TpGetServicePlugins({
                     request: {
                     }
                 }).then(function (response) {
-<<<<<<< HEAD
-                    if (lang.exists("UserEditResponse.Groups.Group", response)) {
-                        arrayUtil.some(response.UserEditResponse.Groups.Group, function (item, idx) {
-                            if(item.name === "Administrators" || item.name === "Directory Administrators"){
-                                dojoConfig.isAdmin = true;
-                                registry.byId(context.id + "SetBanner").set("disabled", false);
-                                if (context.widget._OPS.refresh) {
-                                    context.widget._OPS.refresh();
-                                }
-                                return false;
-                            }
-                        });
-                    }
-                });
-            }
-        },
-
-        checkIfSessionsAreActive: function () {
-            if (cookie("ESPSessionTimeoutSeconds")) {
-                this.logoutBtn.set("disabled", false);
-                dom.byId("UserDivider").textContent = " / ";
-                dom.byId("Lock").textContent = this.i18n.Lock;
-            }
-        },
-
-        //  Hitched actions  ---
-        _onUserID: function (evt) {
-            var userDialog = registry.byId(this.id + "UserDialog");
-            var userInfo = registry.byId(this.id + "UserInfo");
-            if (!userInfo.init({ Username: this.userName })) {
-                userInfo.refresh();
-            }
-            userDialog.show();
-        },
-
-        _onFind: function (evt) {
-            var context = this;
-            this.stackContainer.selectChild(this.mainPage);
-            this.mainPage.ensureWidget().then(function (mainPage) {
-                mainPage.widget.TabContainer.selectChild(mainPage.widget._Search);
-                mainPage.widget._Search.ensureWidget().then(function (searchPage) {
-                    searchPage.doSearch(context.searchText.get("value"));
-=======
                     if (lang.exists("TpGetServicePluginsResponse.Plugins.Plugin", response) && response.TpGetServicePluginsResponse.Plugins.Plugin.length) {
                         domStyle.set(dom.byId(context.id + "StackController_stub_Plugins").parentNode.parentNode, {
                             visibility: "visible"
@@ -444,7 +220,6 @@
                 });
                 this.activity.watch("__hpcc_changedCount", function (name, oldValue, newValue) {
                     context.refreshBanner(context.activity);
->>>>>>> 6921f478
                 });
 
                 this.createStackControllerTooltip(this.id + "_Main", this.i18n.Activity);
@@ -596,30 +371,6 @@
                         context.configSourceCM.setSize("100%", "100%");
                         context.configSourceCM.setValue(context.configText);
                     });
-<<<<<<< HEAD
-                    context.configSourceCM.setSize("100%", "100%");
-                    context.configSourceCM.setValue(context.configText);
-                });
-            }
-            this.stackContainer.selectChild(this.widget._Config);
-        },
-
-        _onOpenErrWarn: function (evt) {
-            this.stackContainer.selectChild(this.errWarnPage);
-        },
-
-        _ondebugLanguageFiles: function () {
-            var context = this;
-            require(["hpcc/nls/hpcc"], function (lang) {
-                var languageID = [];
-                var languageRequire = [];
-                for (var key in lang) {
-                    if (key !== "root") {
-                        languageID.push(key);
-                        languageRequire.push("hpcc/nls/" + key + "/hpcc");
-                    }
-=======
->>>>>>> 6921f478
                 }
                 this.stackContainer.selectChild(this.widget._Config);
             },
@@ -715,59 +466,6 @@
                         }
                     });
                 });
-<<<<<<< HEAD
-            });
-            this.stackContainer.selectChild(this.errWarnPage);
-        },
-
-        _onAboutLoaded: false,
-        _onAbout: function (evt) {
-            if (!this._onAboutLoaded) {
-                this._onAboutLoaded = true;
-                dom.byId(this.id + "ServerVersion").value = this.build.version;
-                var gc = new GraphWidget({
-                    id: this.id + "GraphControl"
-                }).placeAt(this.aboutDialog);
-                var context = this;
-                gc.checkPluginLoaded().then(function () {
-                    dom.byId(context.id + "GraphControlVersion").value = gc.getVersion();
-                    gc.destroyRecursive();
-                })
-            }
-            this.aboutDialog.show();
-        },
-
-        _onAboutClose: function (evt) {
-            this.aboutDialog.hide();
-        },
-
-        _onLock: function (evt) {
-            var LockDialog = new LockDialogWidget({});
-            LockDialog.show();
-        },
-
-        _onLogout: function (evt) {
-            this.logoutConfirm.show();
-            query(".dijitDialogUnderlay").style("opacity", "0.5");
-            this.logoutConfirm.on("execute", function(){
-                xhr("esp/logout",{
-                    method: "post"
-                }).then(function(data){
-                    if (data){
-                        cookie("ECLWatchUser", "", { expires: -1 });
-                        cookie("ESPSessionID" + location.port + " = '' ", "", { expires: -1 });
-                        window.location.reload();
-                    }
-                });
-            });
-        },
-
-        _onMonitoring: function (evt) {
-            this.stackContainer.selectChild(this.operationsPage);
-            this.operationsPage.ensureWidget().then(function (operationsPage) {
-                operationsPage.widget._Topology.ensureWidget().then(function (topologyPage) {  //  This is needed otherwise topology will steal focus the first time it is delay loaded
-                    operationsPage.selectChild(operationsPage.widget._Monitoring);
-=======
             },
 
             _onMonitoring: function (evt) {
@@ -776,7 +474,6 @@
                     operationsPage.widget._Topology.ensureWidget().then(function (topologyPage) {  //  This is needed otherwise topology will steal focus the first time it is delay loaded
                         operationsPage.selectChild(operationsPage.widget._Monitoring);
                     });
->>>>>>> 6921f478
                 });
             },
 
