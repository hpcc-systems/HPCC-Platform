--- conflicted
+++ resolved
@@ -11,15 +11,9 @@
 ], function (declare, Deferred, lang, dom, domStyle,
     ContentPane,
     Utility) {
-<<<<<<< HEAD
-    return declare("DelayLoadWidget", [ContentPane], {
-        __hpcc_initalized: false,
-        refresh: null,
-=======
         return declare("DelayLoadWidget", [ContentPane], {
             __hpcc_initalized: false,
             refresh: null,
->>>>>>> 6921f478
 
             style: {
                 margin: "0px",
@@ -42,29 +36,6 @@
                 }
             },
 
-<<<<<<< HEAD
-            this.deferred = new Deferred();
-            this.startLoading();
-            var context = this;
-                Utility.resolve(this.delayWidget, function (widget) {
-                var widgetInstance = new widget(lang.mixin({
-                    id: context.childWidgetID,
-                    style: {
-                        margin: "0px",
-                        padding: "0px",
-                        width: "100%",
-                        height: "100%"
-                    }
-                }, context.delayProps ? context.delayProps : {}));
-                context.widget = {};
-                context.widget[widgetInstance.id] = widgetInstance;
-                context.containerNode.appendChild(widgetInstance.domNode);
-                widgetInstance.startup();
-                widgetInstance.resize();
-                if (widgetInstance.refresh) {
-                    context.refresh = function (params) {
-                        widgetInstance.refresh(params);
-=======
             ensureWidget: function () {
                 if (this.deferred) {
                     return this.deferred.promise;
@@ -92,7 +63,6 @@
                         context.refresh = function (params) {
                             widgetInstance.refresh(params);
                         }
->>>>>>> 6921f478
                     }
                     context.stopLoading();
                     context.deferred.resolve(widgetInstance);
