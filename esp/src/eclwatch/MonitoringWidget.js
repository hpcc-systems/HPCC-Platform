define([
    "dojo/_base/declare",
    "dojo/_base/lang",
    "dojo/i18n",
    "dojo/i18n!./nls/hpcc",
    "dojo/_base/array",
    "dojo/on",
    "dojo/dom-class",
    "dojo/topic",

    "dijit/registry",
    "dijit/form/ToggleButton",
    "dijit/ToolbarSeparator",

    "dgrid/tree",
    "dgrid/extensions/ColumnHider",

    "hpcc/GridDetailsWidget",
    "src/ws_machine",
    "src/ESPWorkunit",
    "hpcc/DelayLoadWidget",
    "src/ESPUtil",
    "src/Utility"

], function (declare, lang, i18n, nlsHPCC, arrayUtil, on, domClass, topic,
<<<<<<< HEAD
                registry, ToggleButton, ToolbarSeparator,
                tree, ColumnHider,
                GridDetailsWidget, WsMachine, ESPWorkunit, DelayLoadWidget, ESPUtil, Utility) {
    return declare("MonitoringWidget", [GridDetailsWidget], {
        i18n: nlsHPCC,

        gridTitle: nlsHPCC.PrimaryMonitoring,
        idProperty: "__hpcc_id",

        init: function (params) {
            var context = this;
            if (this.inherited(arguments))
                return;
            this._refreshActionState();
            this.refreshGrid();
            this.startTimer();

            topic.subscribe("hpcc/monitoring_component_update", function (topic) {
                context.refreshGrid();
            });
        },

        createGrid: function (domID) {
            this.store.mayHaveChildren = function (item) {
                if (item.StatusReports && item.StatusReports.StatusReport && item.StatusReports.StatusReport.length) {
                    return true;
                }
                return false;
            };

            this.store.getChildren = function (parent, options) {
               var retVal =  this.query({__hpcc_parentName: parent.__hpcc_id}, options);
               return retVal;
            };

            var retVal = new declare([ESPUtil.Grid(false, true)])({
                store: this.store,
                sort: [{ attribute: "StatusID", descending: true },{ attribute: "Status", descending: true }],
                columns: {
                    StatusID: {label: "", width: 0, sortable: false, hidden: true},
                    ComponentType: tree({
                        label: "Name", sortable: true, width:200,
                        formatter: function (Name, row) {
                            switch (row.Status) {
                                case "Normal":
                                    return Utility.getImageHTML("normal.png") + Name;
                                case "Warning":
                                    return Utility.getImageHTML("warning.png") + Name;
                                case "Error":
                                    return Utility.getImageHTML("error.png") + Name;
                            }
                            return "";
                        }
                    }),
                    StatusDetails: {label: "Details", sortable: false},
                    URL: {label: "URL", width: 200, sortable: false,
                        formatter: function (Name, row) {
                            if (Name) {
                                return "<a href=http://"+Name+" target='_blank'>" + Name + "</a>";
                            } else {
=======
    registry, ToggleButton, ToolbarSeparator,
    tree, ColumnHider,
    GridDetailsWidget, WsMachine, ESPWorkunit, DelayLoadWidget, ESPUtil, Utility) {
        return declare("MonitoringWidget", [GridDetailsWidget], {
            i18n: nlsHPCC,

            gridTitle: nlsHPCC.PrimaryMonitoring,
            idProperty: "__hpcc_id",

            init: function (params) {
                var context = this;
                if (this.inherited(arguments))
                    return;
                this._refreshActionState();
                this.refreshGrid();
                this.startTimer();

                topic.subscribe("hpcc/monitoring_component_update", function (topic) {
                    context.refreshGrid();
                });
            },

            createGrid: function (domID) {
                this.store.mayHaveChildren = function (item) {
                    if (item.StatusReports && item.StatusReports.StatusReport && item.StatusReports.StatusReport.length) {
                        return true;
                    }
                    return false;
                };

                this.store.getChildren = function (parent, options) {
                    var retVal = this.query({ __hpcc_parentName: parent.__hpcc_id }, options);
                    return retVal;
                };

                var retVal = new declare([ESPUtil.Grid(false, true)])({
                    store: this.store,
                    sort: [{ attribute: "StatusID", descending: true }, { attribute: "Status", descending: true }],
                    columns: {
                        StatusID: { label: "", width: 0, sortable: false, hidden: true },
                        ComponentType: tree({
                            label: "Name", sortable: true, width: 200,
                            formatter: function (Name, row) {
                                switch (row.Status) {
                                    case "Normal":
                                        return Utility.getImageHTML("normal.png") + Name;
                                    case "Warning":
                                        return Utility.getImageHTML("warning.png") + Name;
                                    case "Error":
                                        return Utility.getImageHTML("error.png") + Name;
                                }
>>>>>>> 6921f478
                                return "";
                            }
                        }),
                        StatusDetails: { label: "Details", sortable: false },
                        URL: {
                            label: "URL", width: 200, sortable: false,
                            formatter: function (Name, row) {
                                if (Name) {
                                    return "<a href=http://" + Name + " target='_blank'>" + Name + "</a>";
                                } else {
                                    return "";
                                }
                            }
                        },
                        EndPoint: { label: "IP", sortable: true, width: 140 },
                        TimeReportedStr: { label: "Time Reported", width: 140, sortable: true },
                        Status: {
                            label: this.i18n.Severity, width: 130, sortable: false,
                            renderCell: function (object, value, node, options) {
                                switch (value) {
                                    case "Error":
                                        domClass.add(node, "ErrorCell");
                                        break;
                                    case "Warning":
                                        domClass.add(node, "WarningCell");
                                        break;
                                    case "Normal":
                                        domClass.add(node, "NormalCell");
                                        break;
                                }
                                node.innerText = value;
                            }
                        }
                    }
                }, domID);

                return retVal;
            },

            refreshGrid: function () {
                var context = this;

                WsMachine.GetComponentStatus({
                    request: {}
                }).then(function (response) {
                    var results = [];
                    var newRows = [];
                    if (lang.exists("GetComponentStatusResponse.ComponentStatusList.ComponentStatus", response)) {
                        results = response.GetComponentStatusResponse.ComponentStatusList.ComponentStatus;
                    }
                    arrayUtil.forEach(results, function (row, idx) {
                        lang.mixin(row, {
                            __hpcc_parentName: null,
                            __hpcc_id: row.ComponentType + row.EndPoint
                        });

                        arrayUtil.forEach(row.StatusReports.StatusReport, function (statusReport, idx) {
                            newRows.push({
                                __hpcc_parentName: row.ComponentType + row.EndPoint,
                                __hpcc_id: row.ComponentType + row.EndPoint + "_" + idx,
                                ComponentType: statusReport.Reporter,
                                Status: statusReport.Status,
                                StatusDetails: statusReport.StatusDetails,
                                URL: statusReport.URL
                            });
                        });
                    });

                    arrayUtil.forEach(newRows, function (newRow) {
                        results.push(newRow);
                    });

                    context.store.setData(results);
                    context.grid.set("query", { __hpcc_parentName: null });
                });
            },

            startTimer: function () {
                WsMachine.MonitorComponentStatus({ request: {} })
            }
        });
    });<|MERGE_RESOLUTION|>--- conflicted
+++ resolved
@@ -23,68 +23,6 @@
     "src/Utility"
 
 ], function (declare, lang, i18n, nlsHPCC, arrayUtil, on, domClass, topic,
-<<<<<<< HEAD
-                registry, ToggleButton, ToolbarSeparator,
-                tree, ColumnHider,
-                GridDetailsWidget, WsMachine, ESPWorkunit, DelayLoadWidget, ESPUtil, Utility) {
-    return declare("MonitoringWidget", [GridDetailsWidget], {
-        i18n: nlsHPCC,
-
-        gridTitle: nlsHPCC.PrimaryMonitoring,
-        idProperty: "__hpcc_id",
-
-        init: function (params) {
-            var context = this;
-            if (this.inherited(arguments))
-                return;
-            this._refreshActionState();
-            this.refreshGrid();
-            this.startTimer();
-
-            topic.subscribe("hpcc/monitoring_component_update", function (topic) {
-                context.refreshGrid();
-            });
-        },
-
-        createGrid: function (domID) {
-            this.store.mayHaveChildren = function (item) {
-                if (item.StatusReports && item.StatusReports.StatusReport && item.StatusReports.StatusReport.length) {
-                    return true;
-                }
-                return false;
-            };
-
-            this.store.getChildren = function (parent, options) {
-               var retVal =  this.query({__hpcc_parentName: parent.__hpcc_id}, options);
-               return retVal;
-            };
-
-            var retVal = new declare([ESPUtil.Grid(false, true)])({
-                store: this.store,
-                sort: [{ attribute: "StatusID", descending: true },{ attribute: "Status", descending: true }],
-                columns: {
-                    StatusID: {label: "", width: 0, sortable: false, hidden: true},
-                    ComponentType: tree({
-                        label: "Name", sortable: true, width:200,
-                        formatter: function (Name, row) {
-                            switch (row.Status) {
-                                case "Normal":
-                                    return Utility.getImageHTML("normal.png") + Name;
-                                case "Warning":
-                                    return Utility.getImageHTML("warning.png") + Name;
-                                case "Error":
-                                    return Utility.getImageHTML("error.png") + Name;
-                            }
-                            return "";
-                        }
-                    }),
-                    StatusDetails: {label: "Details", sortable: false},
-                    URL: {label: "URL", width: 200, sortable: false,
-                        formatter: function (Name, row) {
-                            if (Name) {
-                                return "<a href=http://"+Name+" target='_blank'>" + Name + "</a>";
-                            } else {
-=======
     registry, ToggleButton, ToolbarSeparator,
     tree, ColumnHider,
     GridDetailsWidget, WsMachine, ESPWorkunit, DelayLoadWidget, ESPUtil, Utility) {
@@ -136,7 +74,6 @@
                                     case "Error":
                                         return Utility.getImageHTML("error.png") + Name;
                                 }
->>>>>>> 6921f478
                                 return "";
                             }
                         }),
