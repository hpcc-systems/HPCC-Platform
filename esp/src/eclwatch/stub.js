--- conflicted
+++ resolved
@@ -28,47 +28,14 @@
     const params = ioQuery.queryToObject(dojo.doc.location.search.substr((dojo.doc.location.search.substr(0, 1) === "?" ? 1 : 0)));
     const hpccWidget = params.Widget ? params.Widget : "HPCCPlatformWidget";
 
-<<<<<<< HEAD
-    const store = KeyValStore.userKeyValStore();
-    store.getEx(BuildInfo.ModernMode, { defaultValue: String(true) }).then(modernMode => {
-        if (modernMode === String(true) && hpccWidget !== "IFrameWidget") {
-            switch (hpccWidget) {
-                case "WUDetailsWidget":
-                    window.location.replace(`/esp/files/index.html#/workunits/${params.Wuid}`);
-                    break;
-                case "GraphsWUWidget":
-                    window.location.replace(`/esp/files/index.html#/workunits/${params.Wuid}/metrics`);
-                    break;
-                case "TopologyWidget":
-                case "DiskUsageWidget":
-                case "TargetClustersQueryWidget":
-                case "ClusterProcessesQueryWidget":
-                case "SystemServersQueryWidget":
-                case "LogWidget":
-                    loadUI();
-                    break;
-                default:
-                    window.location.replace("/esp/files/index.html");
-            }
-        } else {
-            loadUI();
-=======
     Session.needsRedirectV5().then(redirected => {
         if (!redirected) {
             ready(function () {
                 parseUrl();
                 initUI();
             });
->>>>>>> 8f12ad40
         }
     });
-
-    function loadUI() {
-        ready(function () {
-            parseUrl();
-            initUI();
-        });
-    }
 
     function startLoading(targetNode) {
         domStyle.set(dom.byId("loadingOverlay"), "display", "block");
