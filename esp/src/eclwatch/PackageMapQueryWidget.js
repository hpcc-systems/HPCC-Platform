--- conflicted
+++ resolved
@@ -46,40 +46,6 @@
     Uploader, FileUploader,
     _TabContainerWidget, DelayLoadWidget, PackageMapValidateWidget, WsPackageMaps, ESPPackageProcess, SFDetailsWidget, ESPUtil, FilterDropDownWidget,
     template) {
-<<<<<<< HEAD
-    return declare("PackageMapQueryWidget", [_TabContainerWidget], {
-        templateString: template,
-        baseClass: "PackageMapQueryWidget",
-        i18n: nlsHPCC,
-        packagesTab: null,
-        packagesGrid: null,
-        tabMap: [],
-        addPackageMapDialog: null,
-        validateTab: null,
-        validateTabInitialized: false,
-        filter: null,
-
-        buildRendering: function (args) {
-            this.inherited(arguments);
-        },
-
-        postCreate: function (args) {
-            this.inherited(arguments);
-            this.borderContainer = registry.byId(this.id + "BorderContainer");
-            this.tabContainer = registry.byId(this.id + "TabContainer");
-            this.packagesTab = registry.byId(this.id + "_Packages");
-            this.packagesGrid = registry.byId(this.id + "PackagesGrid");
-            this.targetSelect = registry.byId(this.id + "TargetSelect");
-            this.processSelect = registry.byId(this.id + "ProcessSelect");
-            this.addPackageTargetSelect = registry.byId(this.id + "AddProcessMapTargetSelect");
-            this.addPackageProcessSelect = registry.byId(this.id + "AddProcessMapProcessSelect");
-            this.addPackageMapDialog = registry.byId(this.id + "AddProcessMapDialog");
-            this.filter = registry.byId(this.id + "Filter");
-        },
-
-        onRowDblClick: function (item) {
-            var tab = this.showPackageMapDetails(item.Id, {
-=======
         return declare("PackageMapQueryWidget", [_TabContainerWidget], {
             templateString: template,
             baseClass: "PackageMapQueryWidget",
@@ -112,30 +78,11 @@
 
             onRowDblClick: function (item) {
                 var tab = this.showPackageMapDetails(item.Id, {
->>>>>>> 6921f478
                     target: item.Target,
                     process: item.Process,
                     active: item.Active,
                     packageMap: item.Id
                 });
-<<<<<<< HEAD
-            this.tabContainer.selectChild(tab);
-        },
-
-        _onRefresh: function (event) {
-            this.refreshGrid();
-        },
-
-        _onOpen: function (event) {
-            var selections = this.packagesGrid.getSelected();
-            var firstTab = null;
-            for (var i = selections.length - 1; i >= 0; --i) {
-                var tab = this.ensurePane(selections[i].Id, {
-                    target: selections[i].Target,
-                    process: selections[i].Process,
-                    active: selections[i].Active,
-                    packageMap: selections[i].Id
-=======
                 this.tabContainer.selectChild(tab);
             },
 
@@ -170,7 +117,6 @@
                 dojo.connect(addPackageMapUploader, "onComplete", this, function (e) {
                     registry.byId(this.id + "AddProcessMapDialogSubmit").set('disabled', false);
                     return context.addPackageMapCallback();
->>>>>>> 6921f478
                 });
                 dojo.connect(addPackageMapUploader, "onBegin", this, function (e) {
                     registry.byId(this.id + "AddProcessMapDialogSubmit").set('disabled', true);
@@ -197,93 +143,6 @@
                     alert(this.i18n.Only1PackageFileAllowed);
                     return;
                 }
-<<<<<<< HEAD
-            }
-            if (firstTab) {
-                this.selectChild(firstTab);
-            }
-        },
-
-        _onAdd: function (event) {
-            this.addPackageMapDialog.show();
-
-            var context = this;
-            var addPackageMapUploader = registry.byId(this.id+"AddProcessMapFileUploader");
-            dojo.connect(addPackageMapUploader, "onComplete", this, function(e) {
-                registry.byId(this.id+"AddProcessMapDialogSubmit").set('disabled', false);
-                return context.addPackageMapCallback();
-            });
-            dojo.connect(addPackageMapUploader, "onBegin", this, function(e) {
-                registry.byId(this.id+"AddProcessMapDialogSubmit").set('disabled', true);
-                return;
-            });
-            var addPackageMapSubmitButton = registry.byId(this.id+"AddProcessMapDialogSubmit");
-            dojo.connect(addPackageMapSubmitButton, "onClick", this, function(e) {
-                return context._onAddPackageMapSubmit();
-            });
-            var addPackageMapCloseButton = registry.byId(this.id+"AddProcessMapDialogClose");
-            dojo.connect(addPackageMapCloseButton, "onClick", this, function(e) {
-                this.addPackageMapDialog.onCancel();
-            });
-        },
-
-        _onAddProcessMapIdKeyUp: function () {
-            this._onCheckAddProcessMapInput();
-        },
-
-        _onCheckAddProcessMapInput: function () {
-            var id = registry.byId(this.id+"AddProcessMapId").get('value');
-            var files = registry.byId(this.id+"AddProcessMapFileUploader").getFileList();
-            if (files.length > 1) {
-                alert(this.i18n.Only1PackageFileAllowed);
-                return;
-            }
-            var fileName = '';
-            if (files.length > 0)
-                fileName = files[0].name;
-            if ((fileName !== '') && (id === '')) {
-                registry.byId(this.id+"AddProcessMapId").set('value', fileName);
-                registry.byId(this.id+"AddProcessMapDialogSubmit").set('disabled', false);
-            } else if ((id === '') || (files.length < 1))
-                registry.byId(this.id+"AddProcessMapDialogSubmit").set('disabled', true);
-            else
-                registry.byId(this.id+"AddProcessMapDialogSubmit").set('disabled', false);
-        },
-
-        _onAddPackageMapSubmit: function () {
-            var target = this.addPackageMapTargetSelect.getValue();
-            var id = registry.byId(this.id+"AddProcessMapId").get('value');
-            var process = this.addPackageMapProcessSelect.getValue();
-            var daliIp = registry.byId(this.id+"AddProcessMapDaliIP").get('value');
-            var activate = registry.byId(this.id+"AddProcessMapActivate").get('checked');
-            var overwrite = registry.byId(this.id+"AddProcessMapOverWrite").get('checked');
-            if ((id === '') || (target === ''))
-                return false;
-            if  ((process === '') || (process === this.i18n.ANY))
-                process = '*';
-
-            var action = "/WsPackageProcess/AddPackage?upload_&PackageMap="+id+"&Target="+target;
-            if (process !== '')
-                action += "&Process="+process;
-            if (daliIp !== '')
-                action += "&DaliIp="+daliIp;
-            if (activate)
-                action += "&Activate=1";
-            else
-                action += "&Activate=0";
-            if (overwrite)
-                action += "&OverWrite=1";
-            else
-                action += "&OverWrite=0";
-            var theForm = registry.byId(this.id+"AddProcessMapForm");
-            if (theForm === undefined)
-                return false;
-            theForm.set('action', action);
-            return true;
-        },
-        _onDelete: function (event) {
-            if (confirm('Delete selected packages?')) {
-=======
                 var fileName = '';
                 if (files.length > 0)
                     fileName = files[0].name;
@@ -341,7 +200,6 @@
                 }
             },
             _onActivate: function (event) {
->>>>>>> 6921f478
                 var context = this;
                 WsPackageMaps.activatePackageMap(this.packagesGrid.selection.getSelected()).then(function (response) {
                     context.packagesGrid.rowSelectCell.toggleAllSelection(false);
@@ -351,246 +209,6 @@
                     context.showErrors(err);
                     return err;
                 });
-<<<<<<< HEAD
-            }
-        },
-        _onActivate: function (event) {
-            var context = this;
-            WsPackageMaps.activatePackageMap(this.packagesGrid.selection.getSelected()).then(function (response) {
-                context.packagesGrid.rowSelectCell.toggleAllSelection(false);
-                context.refreshGrid();
-                return response;
-            }, function (err) {
-                context.showErrors(err);
-                return err;
-            });
-        },
-        _onDeactivate: function (event) {
-            var context = this;
-            WsPackageMaps.deactivatePackageMap(this.packagesGrid.selection.getSelected()).then(function (response) {
-                context.packagesGrid.rowSelectCell.toggleAllSelection(false);
-                context.refreshGrid();
-                return response;
-            }, function (err) {
-                context.showErrors(err);
-                return err;
-            });
-        },
-
-        showErrors: function (err) {
-            topic.publish("hpcc/brToaster", {
-                Severity: "Error",
-                Source: err.message,
-                Exceptions: [{ Message: err.stack }]
-            });
-        },
-
-        addProcessSelections: function (processSelect, processes, processData) {
-            for (var i = 0; i < processData.length; ++i) {
-                var process = processData[i];
-                if ((processes != null) && (processes.indexOf(process) !== -1))
-                    continue;
-                processes.push(process);
-                processSelect.options.push({label: process, value: process});
-            }
-        },
-
-        init: function (params) {
-            var context = this;
-            if (this.inherited(arguments))
-                return;
-
-            this.params = params;
-
-            this.targetSelect.init({
-                GetPackageMapTargets: true
-            });
-            this.processSelect.init({
-                GetPackageMapProcesses: true
-            });
-
-            this.addPackageTargetSelect.init({
-                GetPackageMapTargets: true
-            });
-
-            this.addPackageProcessSelect.init({
-                GetPackageMapProcesses: true
-            });
-
-            this.initPackagesGrid();
-
-            this.filter.on("clear", function (evt) {
-                context._onFilterType();
-                context.refreshGrid();
-            });
-            this.filter.on("apply", function (evt) {
-                context.refreshGrid();
-            });
-        },
-
-        initTab: function () {
-            var currSel = this.getSelectedChild();
-            if (currSel && !currSel.initalized) {
-                if (currSel.id === this.packagesTab.id) {
-                } else {
-                    if (!currSel.initalized) {
-                        currSel.init(currSel.params);
-                    }
-                }
-            }
-        },
-
-        initValidateTab: function (id, params) {
-            id = this.createChildTabID(id);
-            var retVal = new DelayLoadWidget({
-                id: id,
-                title: params.title,
-                closable: false,
-                delayWidget: "PackageMapValidateWidget",
-                params: params
-            });
-            this.tabContainer.addChild(retVal, 1);
-            return retVal;
-        },
-
-        initPackagesGrid: function () {
-            var context = this;
-            this.store = ESPPackageProcess.CreatePackageMapQueryObjectStore();
-            this.packagesGrid = new declare([ESPUtil.Grid(true, true)])({
-                store: this.store,
-                query: this.getFilter(),
-                columns: {
-                    col1: selector({
-                        width: 27,
-                        selectorType: 'checkbox'
-                    }),
-                    Id: {
-                        width: "40%",
-                        sortable: false,
-                        label: this.i18n.PackageMap,
-                        formatter: function (Id, idx) {
-                            return "<a href='#' class='dgrid-row-url'>" + Id + "</a>";
-                        }
-                    },
-                    Target: {
-                        width: "15%",
-                        sortable: false,
-                        label: this.i18n.Target
-                    },
-                    Process: {
-                        width: "15%",
-                        sortable: false,
-                        label: this.i18n.ProcessFilter
-                    },
-                    Active: {
-                        width: "10%",
-                        sortable: false,
-                        label: this.i18n.Active,
-                        formatter: function (active) {
-                            if (active === true) {
-                                return "A";
-                            }
-                            return "";
-                        }
-                    },
-                    Description: {
-                        width: "20%",
-                        sortable: false,
-                        label: this.i18n.Description,
-                    }
-                }
-            }, this.id + "PackagesGrid");
-
-            this.packagesGrid.on(".dgrid-row-url:click", function (evt) {
-                if (context._onRowDblClick) {
-                    var item = context.packagesGrid.row(evt).data;
-                    context._onRowDblClick(item.Id, item.Target, item.Process, item.Active);
-                }
-            });
-            this.packagesGrid.on(".dgrid-row:dblclick", function (evt) {
-                if (context._onRowDblClick) {
-                    var item = context.packagesGrid.row(evt).data;
-                    context._onRowDblClick(item.Id, item.Target, item.Process, item.Active);
-                }
-            });
-
-            this.packagesGrid.onSelectionChanged(function (event) {
-                context.refreshActionState();
-            });
-
-            this.packagesGrid.startup();
-        },
-
-        _onRowDblClick: function (id, target, process, active ) {
-            var packageTab = this.ensurePane(id, {
-                target: target,
-                process: process,
-                active: active,
-                packageMap: id
-            });
-            this.selectChild(packageTab);
-        },
-
-        getFilter: function () {
-            return {
-                Target: this.targetSelect.getValue(),
-                Process: this.processSelect.getValue(),
-                ProcessFilter: "*"
-            };
-        },
-
-        refreshGrid: function (clearSelection) {
-            this.packagesGrid.set("query", this.getFilter());
-            if (clearSelection) {
-                this.packagesGrid.clearSelection();
-            }
-        },
-
-        refreshActionState: function () {
-            var selection = this.packagesGrid.getSelected();
-            var hasSelection = (selection.length > 0);
-            registry.byId(this.id + "Open").set("disabled", !hasSelection);
-            registry.byId(this.id + "Delete").set("disabled", !hasSelection);
-            registry.byId(this.id + "Activate").set("disabled", selection.length !== 1);
-            registry.byId(this.id + "Deactivate").set("disabled", selection.length !== 1);
-        },
-
-        packageMapDeleted: function (tabId) {
-            if (this.tabMap[tabId] == null)
-                return;
-            this.tabContainer.removeChild(this.tabMap[tabId]);
-            this.tabMap[tabId].destroyRecursive();
-            delete this.tabMap[tabId];
-
-            this.tabContainer.selectChild(this.packagesTab);
-            this.packagesGrid.rowSelectCell.toggleAllSelection(false);
-            this.refreshGrid();
-        },
-
-        addPackageMapCallback: function (event) {
-            this.addPackageMapDialog.onCancel();
-            this.refreshGrid();
-        },
-
-        ensurePane: function (id, params) {
-            id = this.createChildTabID(id);
-            var retVal = registry.byId(id);
-            if (!retVal) {
-                var context = this;
-                retVal = new DelayLoadWidget({
-                    id: id,
-                    title: params.packageMap,
-                    closable: true,
-                    delayWidget: "PackageMapDetailsWidget",
-                    params: params
-                });
-                this.addChild(retVal, 1);
-            }
-            return retVal;
-        }
-    });
-});
-=======
             },
             _onDeactivate: function (event) {
                 var context = this;
@@ -816,5 +434,4 @@
                 return retVal;
             }
         });
-    });
->>>>>>> 6921f478
+    });