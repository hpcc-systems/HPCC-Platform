define([
    "dojo/_base/declare",
    "dojo/_base/lang",
    "dojo/i18n",
    "dojo/i18n!./nls/hpcc",
    "dojo/dom",
    "dojo/dom-attr",
    "dojo/promise/all",
    "dojo/_base/array",

    "dijit/registry",

    "dgrid/OnDemandGrid",
    "dgrid/Keyboard",
    "dgrid/Selection",
    "dgrid/selector",
    "dgrid/extensions/ColumnResizer",
    "dgrid/extensions/DijitRegistry",

    "src/Clippy",
    "src/ESPQuery",
    "hpcc/_TabContainerWidget",
    "hpcc/DelayLoadWidget",
    "src/Utility",

    "dojo/text!../templates/QuerySetDetailsWidget.html",

    "dijit/layout/BorderContainer",
    "dijit/layout/TabContainer",
    "dijit/layout/ContentPane",
    "dijit/form/Textarea",
    "dijit/form/Button",
    "dijit/form/CheckBox",
    "dijit/Toolbar",
    "dijit/ToolbarSeparator",
    "dijit/TooltipDialog",
    "dijit/TitlePane"

], function (declare, lang, i18n, nlsHPCC, dom, domAttr, all, arrayUtil,
<<<<<<< HEAD
                registry,
                OnDemandGrid, Keyboard, Selection, selector, ColumnResizer, DijitRegistry,
                Clippy, ESPQuery, _TabContainerWidget, DelayLoadWidget, Utility,
                template) {
    return declare("QuerySetDetailsWidget", [_TabContainerWidget], {
        templateString: template,
        baseClass: "QuerySetDetailsWidget",
        i18n: nlsHPCC,
=======
    registry,
    OnDemandGrid, Keyboard, Selection, selector, ColumnResizer, DijitRegistry,
    Clippy, ESPQuery, _TabContainerWidget, DelayLoadWidget, Utility,
    template) {
        return declare("QuerySetDetailsWidget", [_TabContainerWidget], {
            templateString: template,
            baseClass: "QuerySetDetailsWidget",
            i18n: nlsHPCC,
>>>>>>> 6921f478

            query: null,

            initalized: false,
            summaryTab: null,
            summaryTabLoaded: false,
            errorsTab: null,
            errorsTabLoaded: false,
            graphsTab: null,
            graphsTabLoaded: false,
            logicalFilesTab: null,
            logicalFilesTabLoaded: false,
            superFilesTab: null,
            superFilesTabLoaded: false,
            workunitsTab: null,
            workunitsTabLoaded: false,
            testPagesTab: null,
            testPagesLoaded: false,
            loaded: false,

<<<<<<< HEAD
        postCreate: function (args) {
            this.inherited(arguments);
            this.summaryTab = registry.byId(this.id + "_Summary");
            this.errorsTab = registry.byId(this.id + "_Errors");
            this.graphsTab = registry.byId(this.id + "_Graphs");
            this.logicalFilesTab = registry.byId(this.id + "_QuerySetLogicalFiles");
            this.superFilesTab = registry.byId(this.id + "_QuerySetSuperFiles");
            this.librariesUsedTab = registry.byId(this.id + "_LibrariesUsed");
            this.workunitsTab = registry.byId(this.id + "_Workunit");
            this.testPagesTab = registry.byId(this.id + "_TestPages");
            this.suspended = registry.byId(this.id + "Suspended");

            Clippy.attach(this.id + "ClippyButton");
        },
=======
            postCreate: function (args) {
                this.inherited(arguments);
                this.summaryTab = registry.byId(this.id + "_Summary");
                this.errorsTab = registry.byId(this.id + "_Errors");
                this.graphsTab = registry.byId(this.id + "_Graphs");
                this.logicalFilesTab = registry.byId(this.id + "_QuerySetLogicalFiles");
                this.superFilesTab = registry.byId(this.id + "_QuerySetSuperFiles");
                this.librariesUsedTab = registry.byId(this.id + "_LibrariesUsed");
                this.workunitsTab = registry.byId(this.id + "_Workunit");
                this.testPagesTab = registry.byId(this.id + "_TestPages");
                this.suspended = registry.byId(this.id + "Suspended");
>>>>>>> 6921f478

                Clippy.attach(this.id + "ClippyButton");
            },

            //  Hitched actions  ---
            _onSave: function (event) {
                var suspended = registry.byId(this.id + "Suspended").get("value");
                var activated = registry.byId(this.id + "Activated").get("value");
                var context = this;
                all({
                    suspend: this.query.setSuspended(suspended),
                    activate: this.query.setActivated(activated)
                });
            },
            _onReset: function () {
                if (confirm(this.i18n.ResetThisQuery)) {
                    this.query.doReset();
                }
            },
            _onDelete: function (event) {
                if (confirm(this.i18n.YouAreAboutToDeleteThisQueryset)) {
                    this.query.doDelete();
                }
            },
            _onRefresh: function () {
                this.query.refresh();
            },

            //  Implementation  ---
            init: function (params) {
                if (this.inherited(arguments))
                    return;

                this.query = ESPQuery.Get(params.QuerySetId, params.Id);

<<<<<<< HEAD
        initTab: function () {
            var currSel = this.getSelectedChild();
            if (currSel.id === this.summaryTab.id && !this.summaryTabLoaded) {
                this.summaryTabLoaded = true;
            } else if (currSel.id === this.workunitsTab.id && !this.workunitsTabLoaded) {
                this.workunitsTabLoaded = true;
                this.workunitsTab.init({
                    Wuid: this.query.Wuid
                });
            } else if (currSel.id === this.errorsTab.id && !this.errorsTabLoaded) {
                this.errorsTabLoaded = true;
                this.errorsTab.init({
                    QuerySetId:this.params.QuerySetId,
                    Id: this.params.Id
                });
            } else if (currSel.id === this.graphsTab.id && !this.graphsTabLoaded) {
                this.graphsTabLoaded = true;
                this.graphsTab.init({
                    QuerySetId: this.params.QuerySetId,
                    Id: this.params.Id
                });
            } else if (currSel.id === this.logicalFilesTab.id && !this.logicalFilesTabLoaded) {
                this.logicalFilesTabLoaded = true;
                this.logicalFilesTab.init({
                    QuerySetId: this.params.QuerySetId,
                    Id: this.params.Id
                });
            } else if (currSel.id === this.superFilesTab.id && !this.superFilesTabLoaded) {
                this.superFilesTabLoaded = true;
                this.superFilesTab.init({
                    QuerySetId:this.params.QuerySetId,
                    Id: this.params.Id
                });
            } else if (currSel.id === this.librariesUsedTab.id && !this.librariesUsedTabLoaded) {
                this.librariesUsedTabLoaded = true;
                this.librariesUsedTab.init({
                    QuerySetId:this.params.QuerySetId,
                    Id: this.params.Id
                });
            } else if (currSel.id === this.widget._Resources.id && !this.resourcesWidgetLoaded) {
                this.resourcesWidgetLoaded = true;
                this.widget._Resources.init({
                    Wuid: this.query.Wuid,
                    QuerySetId: this.params.QuerySetId,
                    Id: this.params.Id
                });
            } else if (currSel.id === this.testPagesTab.id && !this.testPagesTabLoaded) {
                this.testPagesTabLoaded = true;
                this.testPagesTab.init({
                    QuerySetId: this.params.QuerySetId,
                    Id: this.params.Id
=======
                var context = this;
                var data = this.query.getData();
                for (var key in data) {
                    this.updateInput(key, null, data[key]);
                }
                this.query.watch(function (name, oldValue, newValue) {
                    context.updateInput(name, oldValue, newValue);
>>>>>>> 6921f478
                });
                this.query.refresh();
            },

<<<<<<< HEAD
        updateInput: function (name, oldValue, newValue) {
           var context = this;
           var registryNode = registry.byId(this.id + name);
            if (registryNode) {
                registryNode.set("value", newValue);
            } else {
                var domElem = dom.byId(this.id + name);
                if (domElem) {
                    switch (domElem.tagName) {
                        case "SPAN":
                        case "DIV":
                            dom.byId(this.id + name).textContent = newValue;
                            break;
                        case "INPUT":
                        case "TEXTAREA":
                            domAttr.set(this.id + name, "value", newValue);
                            break;
                        default:
                            alert(domElem.tagName);
                            break;
                    }
                }
            }
            if (name === "Wuid") {
                this.workunitsTab.set("title", newValue);
            } else if (name === "Suspended") {
                dom.byId(this.id + "SuspendImg").src = newValue ? Utility.getImageURL("suspended.png") : "";
            } else if (name === "Activated") {
                dom.byId(this.id + "ActiveImg").src = newValue ? Utility.getImageURL("active.png") : "";
            } else if (name === "SuspendedReason" && newValue === "cluster"){
                dom.byId(this.id + "SuspendCluster").src = Utility.getImageURL("error-icon.png");
            } else if (name === "CountGraphs" && newValue) {
                this.graphsTab.set("title", this.i18n.Graphs + " (" + newValue + ")");
            } else if (name === "graphs") {
                this.graphsTab.set("title", this.i18n.Graphs + " (" + newValue.length + ")");
                var tooltip = "";
                for (var i = 0; i < newValue.length; ++i) {
                    if (tooltip !== "")
                        tooltip += "\n";
                    tooltip += newValue[i].Name;
                    if (newValue[i].Time)
                        tooltip += " " + newValue[i].Time;
=======
            initTab: function () {
                var currSel = this.getSelectedChild();
                if (currSel.id === this.summaryTab.id && !this.summaryTabLoaded) {
                    this.summaryTabLoaded = true;
                } else if (currSel.id === this.workunitsTab.id && !this.workunitsTabLoaded) {
                    this.workunitsTabLoaded = true;
                    this.workunitsTab.init({
                        Wuid: this.query.Wuid
                    });
                } else if (currSel.id === this.errorsTab.id && !this.errorsTabLoaded) {
                    this.errorsTabLoaded = true;
                    this.errorsTab.init({
                        QuerySetId: this.params.QuerySetId,
                        Id: this.params.Id
                    });
                } else if (currSel.id === this.graphsTab.id && !this.graphsTabLoaded) {
                    this.graphsTabLoaded = true;
                    this.graphsTab.init({
                        QuerySetId: this.params.QuerySetId,
                        Id: this.params.Id
                    });
                } else if (currSel.id === this.logicalFilesTab.id && !this.logicalFilesTabLoaded) {
                    this.logicalFilesTabLoaded = true;
                    this.logicalFilesTab.init({
                        QuerySetId: this.params.QuerySetId,
                        Id: this.params.Id
                    });
                } else if (currSel.id === this.superFilesTab.id && !this.superFilesTabLoaded) {
                    this.superFilesTabLoaded = true;
                    this.superFilesTab.init({
                        QuerySetId: this.params.QuerySetId,
                        Id: this.params.Id
                    });
                } else if (currSel.id === this.librariesUsedTab.id && !this.librariesUsedTabLoaded) {
                    this.librariesUsedTabLoaded = true;
                    this.librariesUsedTab.init({
                        QuerySetId: this.params.QuerySetId,
                        Id: this.params.Id
                    });
                } else if (currSel.id === this.widget._Resources.id && !this.resourcesWidgetLoaded) {
                    this.resourcesWidgetLoaded = true;
                    this.widget._Resources.init({
                        Wuid: this.query.Wuid,
                        QuerySetId: this.params.QuerySetId,
                        Id: this.params.Id
                    });
                } else if (currSel.id === this.testPagesTab.id && !this.testPagesTabLoaded) {
                    this.testPagesTabLoaded = true;
                    this.testPagesTab.init({
                        QuerySetId: this.params.QuerySetId,
                        Id: this.params.Id
                    });
>>>>>>> 6921f478
                }
            },

            updateInput: function (name, oldValue, newValue) {
                var context = this;
                var registryNode = registry.byId(this.id + name);
                if (registryNode) {
                    registryNode.set("value", newValue);
                } else {
                    var domElem = dom.byId(this.id + name);
                    if (domElem) {
                        switch (domElem.tagName) {
                            case "SPAN":
                            case "DIV":
                                dom.byId(this.id + name).textContent = newValue;
                                break;
                            case "INPUT":
                            case "TEXTAREA":
                                domAttr.set(this.id + name, "value", newValue);
                                break;
                            default:
                                alert(domElem.tagName);
                                break;
                        }
                    }
                }
                if (name === "Wuid") {
                    this.workunitsTab.set("title", newValue);
                } else if (name === "Suspended") {
                    dom.byId(this.id + "SuspendImg").src = newValue ? Utility.getImageURL("suspended.png") : "";
                } else if (name === "Activated") {
                    dom.byId(this.id + "ActiveImg").src = newValue ? Utility.getImageURL("active.png") : "";
                } else if (name === "SuspendedReason" && newValue === "cluster") {
                    dom.byId(this.id + "SuspendCluster").src = Utility.getImageURL("error-icon.png");
                } else if (name === "CountGraphs" && newValue) {
                    this.graphsTab.set("title", this.i18n.Graphs + " (" + newValue + ")");
                } else if (name === "graphs") {
                    this.graphsTab.set("title", this.i18n.Graphs + " (" + newValue.length + ")");
                    var tooltip = "";
                    for (var i = 0; i < newValue.length; ++i) {
                        if (tooltip !== "")
                            tooltip += "\n";
                        tooltip += newValue[i].Name;
                        if (newValue[i].Time)
                            tooltip += " " + newValue[i].Time;
                    }
<<<<<<< HEAD
                    this.logicalFilesTab.set("tooltip", logicalFileToolTip);
                }
            } else if (name === "LibrariesUsed") {
                this.librariesUsedTab.set("title", this.i18n.LibrariesUsed + " (" + newValue.Item.length + ")");
                var tooltip = "";
                for (var i = 0; i < newValue.Item.length; ++i) {
                    if (tooltip !== "")
                        tooltip += "\n";
                    tooltip += newValue.Item[i];
                }
                this.librariesUsedTab.set("tooltip", tooltip);
            } else if (name === "Clusters") {
                if (lang.exists("ClusterQueryState.length", newValue)) {
                    var checkIfSuspended = false;
                    if (newValue.ClusterQueryState[0].MixedNodeStates === true) {
                        dom.byId(this.id + "SuspendCluster").src = Utility.getImageURL("mixwarn.png");
                        checkIfSuspended = true;
                    } else if (newValue.ClusterQueryState[0].State === "Suspended") {
                        dom.byId(this.id + "SuspendCluster").src = Utility.getImageURL("errwarn.png");
                        checkIfSuspended = true;
=======
                    this.graphsTab.set("tooltip", tooltip);
                } else if (name === "ResourceURLCount" && newValue - 1) {
                    this.widget._Resources.set("title", this.i18n.Resources + " (" + (newValue - 1) + ")");
                } else if (name === "SuperFiles") {
                    if (lang.exists("SuperFile.length", newValue)) {
                        this.superFilesTab.set("title", this.i18n.SuperFiles + " (" + newValue.SuperFile.length + ")");
                        var superFileToolTip = "";
                        for (var i = 0; i < newValue.SuperFile.length; ++i) {
                            if (superFileToolTip !== "")
                                superFileToolTip += "\n";
                            superFileToolTip += newValue.SuperFile[i].Name;
                        }
                        this.superFilesTab.set("tooltip", superFileToolTip);
>>>>>>> 6921f478
                    }
                    var count = 0;
                    arrayUtil.forEach(context.query.SuperFiles.SuperFile, function (item, idx) {
                        arrayUtil.forEach(item.SubFiles.File, function (item, idx) {
                            count++
                        });
                    });
                } else if (name === "LogicalFiles") {
                    if (lang.exists("Item.length", newValue)) {
                        this.logicalFilesTab.set("title", this.i18n.LogicalFiles + " (" + context.query.LogicalFiles.Item.length + ")");
                        var logicalFileToolTip = "";
                        for (var i = 0; i < newValue.Item.length; ++i) {
                            if (logicalFileToolTip !== "")
                                logicalFileToolTip += "\n";
                            logicalFileToolTip += newValue.Item[i];
                        }
                        this.logicalFilesTab.set("tooltip", logicalFileToolTip);
                    }
                } else if (name === "LibrariesUsed") {
                    this.librariesUsedTab.set("title", this.i18n.LibrariesUsed + " (" + newValue.Item.length + ")");
                    var tooltip = "";
                    for (var i = 0; i < newValue.Item.length; ++i) {
                        if (tooltip !== "")
                            tooltip += "\n";
                        tooltip += newValue.Item[i];
                    }
                    this.librariesUsedTab.set("tooltip", tooltip);
                } else if (name === "Clusters") {
                    if (lang.exists("ClusterQueryState.length", newValue)) {
                        var checkIfSuspended = false;
                        if (newValue.ClusterQueryState[0].MixedNodeStates === true) {
                            dom.byId(this.id + "SuspendCluster").src = Utility.getImageURL("mixwarn.png");
                            checkIfSuspended = true;
                        } else if (newValue.ClusterQueryState[0].State === "Suspended") {
                            dom.byId(this.id + "SuspendCluster").src = Utility.getImageURL("errwarn.png");
                            checkIfSuspended = true;
                        }
                        this.suspended.set("checked", checkIfSuspended);
                        this.suspended.set("readOnly", checkIfSuspended);
                        this.errorsTab.set("title", this.i18n.ErrorsStatus + " (" + newValue.ClusterQueryState.length + ")");
                        var tooltip = "";
                        for (var i = 0; i < newValue.ClusterQueryState.length; ++i) {
                            if (tooltip !== "")
                                tooltip += "\n";
                            tooltip += newValue.ClusterQueryState[i].Cluster + " (" + newValue.ClusterQueryState[i].State + ")";
                        }
                        this.errorsTab.set("tooltip", tooltip);
                    }
                }
            }
        });
    });<|MERGE_RESOLUTION|>--- conflicted
+++ resolved
@@ -37,16 +37,6 @@
     "dijit/TitlePane"
 
 ], function (declare, lang, i18n, nlsHPCC, dom, domAttr, all, arrayUtil,
-<<<<<<< HEAD
-                registry,
-                OnDemandGrid, Keyboard, Selection, selector, ColumnResizer, DijitRegistry,
-                Clippy, ESPQuery, _TabContainerWidget, DelayLoadWidget, Utility,
-                template) {
-    return declare("QuerySetDetailsWidget", [_TabContainerWidget], {
-        templateString: template,
-        baseClass: "QuerySetDetailsWidget",
-        i18n: nlsHPCC,
-=======
     registry,
     OnDemandGrid, Keyboard, Selection, selector, ColumnResizer, DijitRegistry,
     Clippy, ESPQuery, _TabContainerWidget, DelayLoadWidget, Utility,
@@ -55,7 +45,6 @@
             templateString: template,
             baseClass: "QuerySetDetailsWidget",
             i18n: nlsHPCC,
->>>>>>> 6921f478
 
             query: null,
 
@@ -76,22 +65,6 @@
             testPagesLoaded: false,
             loaded: false,
 
-<<<<<<< HEAD
-        postCreate: function (args) {
-            this.inherited(arguments);
-            this.summaryTab = registry.byId(this.id + "_Summary");
-            this.errorsTab = registry.byId(this.id + "_Errors");
-            this.graphsTab = registry.byId(this.id + "_Graphs");
-            this.logicalFilesTab = registry.byId(this.id + "_QuerySetLogicalFiles");
-            this.superFilesTab = registry.byId(this.id + "_QuerySetSuperFiles");
-            this.librariesUsedTab = registry.byId(this.id + "_LibrariesUsed");
-            this.workunitsTab = registry.byId(this.id + "_Workunit");
-            this.testPagesTab = registry.byId(this.id + "_TestPages");
-            this.suspended = registry.byId(this.id + "Suspended");
-
-            Clippy.attach(this.id + "ClippyButton");
-        },
-=======
             postCreate: function (args) {
                 this.inherited(arguments);
                 this.summaryTab = registry.byId(this.id + "_Summary");
@@ -103,7 +76,6 @@
                 this.workunitsTab = registry.byId(this.id + "_Workunit");
                 this.testPagesTab = registry.byId(this.id + "_TestPages");
                 this.suspended = registry.byId(this.id + "Suspended");
->>>>>>> 6921f478
 
                 Clippy.attach(this.id + "ClippyButton");
             },
@@ -139,59 +111,6 @@
 
                 this.query = ESPQuery.Get(params.QuerySetId, params.Id);
 
-<<<<<<< HEAD
-        initTab: function () {
-            var currSel = this.getSelectedChild();
-            if (currSel.id === this.summaryTab.id && !this.summaryTabLoaded) {
-                this.summaryTabLoaded = true;
-            } else if (currSel.id === this.workunitsTab.id && !this.workunitsTabLoaded) {
-                this.workunitsTabLoaded = true;
-                this.workunitsTab.init({
-                    Wuid: this.query.Wuid
-                });
-            } else if (currSel.id === this.errorsTab.id && !this.errorsTabLoaded) {
-                this.errorsTabLoaded = true;
-                this.errorsTab.init({
-                    QuerySetId:this.params.QuerySetId,
-                    Id: this.params.Id
-                });
-            } else if (currSel.id === this.graphsTab.id && !this.graphsTabLoaded) {
-                this.graphsTabLoaded = true;
-                this.graphsTab.init({
-                    QuerySetId: this.params.QuerySetId,
-                    Id: this.params.Id
-                });
-            } else if (currSel.id === this.logicalFilesTab.id && !this.logicalFilesTabLoaded) {
-                this.logicalFilesTabLoaded = true;
-                this.logicalFilesTab.init({
-                    QuerySetId: this.params.QuerySetId,
-                    Id: this.params.Id
-                });
-            } else if (currSel.id === this.superFilesTab.id && !this.superFilesTabLoaded) {
-                this.superFilesTabLoaded = true;
-                this.superFilesTab.init({
-                    QuerySetId:this.params.QuerySetId,
-                    Id: this.params.Id
-                });
-            } else if (currSel.id === this.librariesUsedTab.id && !this.librariesUsedTabLoaded) {
-                this.librariesUsedTabLoaded = true;
-                this.librariesUsedTab.init({
-                    QuerySetId:this.params.QuerySetId,
-                    Id: this.params.Id
-                });
-            } else if (currSel.id === this.widget._Resources.id && !this.resourcesWidgetLoaded) {
-                this.resourcesWidgetLoaded = true;
-                this.widget._Resources.init({
-                    Wuid: this.query.Wuid,
-                    QuerySetId: this.params.QuerySetId,
-                    Id: this.params.Id
-                });
-            } else if (currSel.id === this.testPagesTab.id && !this.testPagesTabLoaded) {
-                this.testPagesTabLoaded = true;
-                this.testPagesTab.init({
-                    QuerySetId: this.params.QuerySetId,
-                    Id: this.params.Id
-=======
                 var context = this;
                 var data = this.query.getData();
                 for (var key in data) {
@@ -199,55 +118,10 @@
                 }
                 this.query.watch(function (name, oldValue, newValue) {
                     context.updateInput(name, oldValue, newValue);
->>>>>>> 6921f478
                 });
                 this.query.refresh();
             },
 
-<<<<<<< HEAD
-        updateInput: function (name, oldValue, newValue) {
-           var context = this;
-           var registryNode = registry.byId(this.id + name);
-            if (registryNode) {
-                registryNode.set("value", newValue);
-            } else {
-                var domElem = dom.byId(this.id + name);
-                if (domElem) {
-                    switch (domElem.tagName) {
-                        case "SPAN":
-                        case "DIV":
-                            dom.byId(this.id + name).textContent = newValue;
-                            break;
-                        case "INPUT":
-                        case "TEXTAREA":
-                            domAttr.set(this.id + name, "value", newValue);
-                            break;
-                        default:
-                            alert(domElem.tagName);
-                            break;
-                    }
-                }
-            }
-            if (name === "Wuid") {
-                this.workunitsTab.set("title", newValue);
-            } else if (name === "Suspended") {
-                dom.byId(this.id + "SuspendImg").src = newValue ? Utility.getImageURL("suspended.png") : "";
-            } else if (name === "Activated") {
-                dom.byId(this.id + "ActiveImg").src = newValue ? Utility.getImageURL("active.png") : "";
-            } else if (name === "SuspendedReason" && newValue === "cluster"){
-                dom.byId(this.id + "SuspendCluster").src = Utility.getImageURL("error-icon.png");
-            } else if (name === "CountGraphs" && newValue) {
-                this.graphsTab.set("title", this.i18n.Graphs + " (" + newValue + ")");
-            } else if (name === "graphs") {
-                this.graphsTab.set("title", this.i18n.Graphs + " (" + newValue.length + ")");
-                var tooltip = "";
-                for (var i = 0; i < newValue.length; ++i) {
-                    if (tooltip !== "")
-                        tooltip += "\n";
-                    tooltip += newValue[i].Name;
-                    if (newValue[i].Time)
-                        tooltip += " " + newValue[i].Time;
-=======
             initTab: function () {
                 var currSel = this.getSelectedChild();
                 if (currSel.id === this.summaryTab.id && !this.summaryTabLoaded) {
@@ -300,7 +174,6 @@
                         QuerySetId: this.params.QuerySetId,
                         Id: this.params.Id
                     });
->>>>>>> 6921f478
                 }
             },
 
@@ -347,28 +220,6 @@
                         if (newValue[i].Time)
                             tooltip += " " + newValue[i].Time;
                     }
-<<<<<<< HEAD
-                    this.logicalFilesTab.set("tooltip", logicalFileToolTip);
-                }
-            } else if (name === "LibrariesUsed") {
-                this.librariesUsedTab.set("title", this.i18n.LibrariesUsed + " (" + newValue.Item.length + ")");
-                var tooltip = "";
-                for (var i = 0; i < newValue.Item.length; ++i) {
-                    if (tooltip !== "")
-                        tooltip += "\n";
-                    tooltip += newValue.Item[i];
-                }
-                this.librariesUsedTab.set("tooltip", tooltip);
-            } else if (name === "Clusters") {
-                if (lang.exists("ClusterQueryState.length", newValue)) {
-                    var checkIfSuspended = false;
-                    if (newValue.ClusterQueryState[0].MixedNodeStates === true) {
-                        dom.byId(this.id + "SuspendCluster").src = Utility.getImageURL("mixwarn.png");
-                        checkIfSuspended = true;
-                    } else if (newValue.ClusterQueryState[0].State === "Suspended") {
-                        dom.byId(this.id + "SuspendCluster").src = Utility.getImageURL("errwarn.png");
-                        checkIfSuspended = true;
-=======
                     this.graphsTab.set("tooltip", tooltip);
                 } else if (name === "ResourceURLCount" && newValue - 1) {
                     this.widget._Resources.set("title", this.i18n.Resources + " (" + (newValue - 1) + ")");
@@ -382,7 +233,6 @@
                             superFileToolTip += newValue.SuperFile[i].Name;
                         }
                         this.superFilesTab.set("tooltip", superFileToolTip);
->>>>>>> 6921f478
                     }
                     var count = 0;
                     arrayUtil.forEach(context.query.SuperFiles.SuperFile, function (item, idx) {
