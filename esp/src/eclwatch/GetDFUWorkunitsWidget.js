define([
    "dojo/_base/declare",
    "dojo/_base/lang",
    "dojo/i18n",
    "dojo/i18n!./nls/hpcc",
    "dojo/_base/array",
    "dojo/dom",
    "dojo/dom-class",
    "dojo/dom-form",
    "dojo/date",
    "dojo/on",
    "dojo/topic",

    "dijit/registry",
    "dijit/Dialog",
    "dijit/Menu",
    "dijit/MenuItem",
    "dijit/MenuSeparator",
    "dijit/PopupMenuItem",

    "dgrid/selector",

    "hpcc/_TabContainerWidget",
    "src/ESPUtil",
    "src/ESPDFUWorkunit",
    "src/FileSpray",
    "hpcc/DelayLoadWidget",
    "hpcc/TargetSelectWidget",
    "hpcc/FilterDropDownWidget",
    "src/Utility",

    "dojo/text!../templates/GetDFUWorkunitsWidget.html",

    "dijit/layout/BorderContainer",
    "dijit/layout/TabContainer",
    "dijit/layout/ContentPane",
    "dijit/form/Textarea",
    "dijit/form/DateTextBox",
    "dijit/form/TimeTextBox",
    "dijit/form/Button",
    "dijit/form/Select",
    "dijit/form/CheckBox",
    "dijit/Dialog",
    "dijit/Toolbar",
    "dijit/ToolbarSeparator",
    "dijit/TooltipDialog"

<<<<<<< HEAD
], function (declare, lang, i18n, nlsHPCC, arrayUtil,dom, domClass, domForm, date, on, topic,
                registry, Dialog, Menu, MenuItem, MenuSeparator, PopupMenuItem,
                selector,
                _TabContainerWidget, ESPUtil, ESPDFUWorkunit, FileSpray, DelayLoadWidget, TargetSelectWidget, FilterDropDownWidget, Utility,
                template) {
    return declare("GetDFUWorkunitsWidget", [_TabContainerWidget], {
        templateString: template,
        baseClass: "GetDFUWorkunitsWidget",
        i18n: nlsHPCC,

        workunitsTab: null,
        workunitsGrid: null,
        filter: null,
        clusterTargetSelect: null,
        stateTargetSelect: null,
        username: null,

        postCreate: function (args) {
            this.inherited(arguments);
            this.workunitsTab = registry.byId(this.id + "_Workunits");
            this.filter = registry.byId(this.id + "Filter");
            this.clusterTargetSelect = registry.byId(this.id + "ClusterTargetSelect");
            this.stateSelect = registry.byId(this.id + "StateSelect");
            this.downloadToList = registry.byId(this.id + "DownloadToList");
            this.downloadToListDialog = registry.byId(this.id + "DownloadToListDialog");
            this.downListForm = registry.byId(this.id + "DownListForm");
            this.fileName = registry.byId(this.id + "FileName");
        },

        _onMine: function (event) {
            if (event) {
                this.filter.setValue(this.id + "Owner", this.userName);
                this.filter._onFilterApply();
            } else {
                this.filter._onFilterClear();
                this.filter._onFilterApply();
            }
        },

        startup: function (args) {
            this.inherited(arguments);
            this.initContextMenu();
            this._idleWatcher = new ESPUtil.IdleWatcher();
            this._idleWatcher.start();
            var context = this;
            this._idleWatcherHandle = this._idleWatcher.on("idle", function () {
                context._onRefresh();
            });
        },

        _onDownloadToListCancelDialog: function (event){
            this.downloadToListDialog.hide();
        },

        _onDownloadToList: function (event) {
            this.downloadToListDialog.show();
        },

        _buildCSV: function (event) {
            var selections = this.workunitsGrid.getSelected();
            var row = [];
            var fileName = this.fileName.get("value")+".csv";

            arrayUtil.forEach(selections, function (cell, idx){
                var rowData = [cell.isProtected,cell.ID,cell.CommandMessage,cell.User,cell.JobName,cell.ClusterName,cell.StateMessage,cell.PercentDone];
                row.push(rowData);
            });

            Utility.downloadToCSV(this.workunitsGrid, row, fileName);
            this._onDownloadToListCancelDialog();
        },

        destroy: function (args) {
            this._idleWatcherHandle.remove();
            this._idleWatcher.stop();
            this.inherited(arguments);
        },

        getTitle: function () {
            return this.i18n.title_GetDFUWorkunits;
        },

        //  Hitched actions  ---
        _onRefresh: function (event) {
            this.refreshGrid();
        },

        _onOpen: function (event) {
            var selections = this.workunitsGrid.getSelected();
            var firstTab = null;
            for (var i = selections.length - 1; i >= 0; --i) {
                var tab = this.ensurePane(selections[i].ID, {
                    Wuid: selections[i].ID
                });
                if (i === 0) {
                    firstTab = tab;
=======
], function (declare, lang, i18n, nlsHPCC, arrayUtil, dom, domClass, domForm, date, on, topic,
    registry, Dialog, Menu, MenuItem, MenuSeparator, PopupMenuItem,
    selector,
    _TabContainerWidget, ESPUtil, ESPDFUWorkunit, FileSpray, DelayLoadWidget, TargetSelectWidget, FilterDropDownWidget, Utility,
    template) {
        return declare("GetDFUWorkunitsWidget", [_TabContainerWidget], {
            templateString: template,
            baseClass: "GetDFUWorkunitsWidget",
            i18n: nlsHPCC,

            workunitsTab: null,
            workunitsGrid: null,
            filter: null,
            clusterTargetSelect: null,
            stateTargetSelect: null,
            username: null,

            postCreate: function (args) {
                this.inherited(arguments);
                this.workunitsTab = registry.byId(this.id + "_Workunits");
                this.filter = registry.byId(this.id + "Filter");
                this.clusterTargetSelect = registry.byId(this.id + "ClusterTargetSelect");
                this.stateSelect = registry.byId(this.id + "StateSelect");
                this.downloadToList = registry.byId(this.id + "DownloadToList");
                this.downloadToListDialog = registry.byId(this.id + "DownloadToListDialog");
                this.downListForm = registry.byId(this.id + "DownListForm");
                this.fileName = registry.byId(this.id + "FileName");
            },

            _onMine: function (event) {
                if (event) {
                    this.filter.setValue(this.id + "Owner", this.userName);
                    this.filter._onFilterApply();
                } else {
                    this.filter._onFilterClear();
                    this.filter._onFilterApply();
>>>>>>> 6921f478
                }
            },

            startup: function (args) {
                this.inherited(arguments);
                this.initContextMenu();
                this._idleWatcher = new ESPUtil.IdleWatcher();
                this._idleWatcher.start();
                var context = this;
                this._idleWatcherHandle = this._idleWatcher.on("idle", function () {
                    context._onRefresh();
                });
            },

            _onDownloadToListCancelDialog: function (event) {
                this.downloadToListDialog.hide();
            },

            _onDownloadToList: function (event) {
                this.downloadToListDialog.show();
            },

            _buildCSV: function (event) {
                var selections = this.workunitsGrid.getSelected();
                var row = [];
                var fileName = this.fileName.get("value") + ".csv";

                arrayUtil.forEach(selections, function (cell, idx) {
                    var rowData = [cell.isProtected, cell.ID, cell.CommandMessage, cell.User, cell.JobName, cell.ClusterName, cell.StateMessage, cell.PercentDone];
                    row.push(rowData);
                });

                Utility.downloadToCSV(this.workunitsGrid, row, fileName);
                this._onDownloadToListCancelDialog();
            },

            destroy: function (args) {
                this._idleWatcherHandle.remove();
                this._idleWatcher.stop();
                this.inherited(arguments);
            },

            getTitle: function () {
                return this.i18n.title_GetDFUWorkunits;
            },

            //  Hitched actions  ---
            _onRefresh: function (event) {
                this.refreshGrid();
            },

            _onOpen: function (event) {
                var selections = this.workunitsGrid.getSelected();
                var firstTab = null;
                for (var i = selections.length - 1; i >= 0; --i) {
                    var tab = this.ensurePane(selections[i].ID, {
                        Wuid: selections[i].ID
                    });
                    if (i === 0) {
                        firstTab = tab;
                    }
                }
<<<<<<< HEAD
            });
            this.userName = dojoConfig.username;
        },

        initTab: function () {
            var currSel = this.getSelectedChild();
            if (currSel && !currSel.initalized) {
                if (currSel.id === this.workunitsTab.id) {
                } else {
                    currSel.init(currSel.params);
=======
                if (firstTab) {
                    this.selectChild(firstTab);
                }
            },

            _onDelete: function (event) {
                var selection = this.workunitsGrid.getSelected();
                var list = this.arrayToList(selection, "ID");
                if (confirm(this.i18n.DeleteSelectedWorkunits + "\n" + list)) {
                    var context = this;
                    FileSpray.DFUWorkunitsAction(selection, this.i18n.Delete, {
                        load: function (response) {
                            context.refreshGrid(true);
                        }
                    });
                }
            },

            _onSetToFailed: function (event) {
                FileSpray.DFUWorkunitsAction(this.workunitsGrid.getSelected(), "SetToFailed");
            },

            _onProtect: function (event) {
                FileSpray.DFUWorkunitsAction(this.workunitsGrid.getSelected(), "Protect");
            },

            _onUnprotect: function (event) {
                FileSpray.DFUWorkunitsAction(this.workunitsGrid.getSelected(), "Unprotect");
            },

            _onRowDblClick: function (id) {
                var wuTab = this.ensurePane(id, {
                    Wuid: id
                });
                this.selectChild(wuTab);
            },

            _onRowContextMenu: function (item, colField, mystring) {
                this.menuFilterJobname.set("disabled", false);
                this.menuFilterCluster.set("disabled", false);
                this.menuFilterState.set("disabled", false);

                if (item) {
                    this.menuFilterJobname.set("label", this.i18n.Jobname + ":  " + item.JobName);
                    this.menuFilterJobname.set("hpcc_value", item.JobName);
                    this.menuFilterCluster.set("label", this.i18n.Cluster + ":  " + item.ClusterName);
                    this.menuFilterCluster.set("hpcc_value", item.ClusterName);
                    this.menuFilterState.set("label", this.i18n.State + ":  " + item.StateMessage);
                    this.menuFilterState.set("hpcc_value", item.StateMessage);
>>>>>>> 6921f478
                }
                if (item.Owner === "") {
                    this.menuFilterOwner.set("disabled", true);
                    this.menuFilterOwner.set("label", this.i18n.Owner + ":  " + this.i18n.NA);
                }
                if (item.JobName === "") {
                    this.menuFilterJobname.set("disabled", true);
                    this.menuFilterJobname.set("label", this.i18n.Jobname + ":  " + this.i18n.NA);
                }
                if (item.ClusterName === "") {
                    this.menuFilterCluster.set("disabled", true);
                    this.menuFilterCluster.set("label", this.i18n.Cluster + ":  " + this.i18n.NA);
                }
                if (item.StateMessage === "") {
                    this.menuFilterState.set("disabled", true);
                    this.menuFilterState.set("label", this.i18n.State + ":  " + this.i18n.NA);
                }
            },

            //  Implementation  ---
            init: function (params) {
                if (this.inherited(arguments))
                    return;

                if (this.params.searchResults) {
                    this.filter.disable(true);
                }
                if (params.ClusterName) {
                    registry.byId(this.id + "Cluster").set("value", params.ClusterName);
                }
                this.initContextMenu();
                this.initWorkunitsGrid();
                this.clusterTargetSelect.init({
                    Groups: true,
                    includeBlank: true
                });
                this.stateSelect.init({
                    DFUState: true,
                    includeBlank: true
                });

                var context = this;
                this.filter.on("clear", function (evt) {
                    context.refreshGrid();
                });
                this.filter.on("apply", function (evt) {
                    context.refreshGrid();
                });
                topic.subscribe("hpcc/dfu_wu_created", function (topic) {
                    context.refreshGrid();
                });
                ESPUtil.MonitorVisibility(this.workunitsTab, function (visibility) {
                    if (visibility) {
                        context.refreshGrid();
                    }
                });
                this.userName = dojoConfig.username;
            },

            initTab: function () {
                var currSel = this.getSelectedChild();
                if (currSel && !currSel.initalized) {
                    if (currSel.id === this.workunitsTab.id) {
                    } else {
                        currSel.init(currSel.params);
                    }
                }
            },

            addMenuItem: function (menu, details) {
                var menuItem = new MenuItem(details);
                menu.addChild(menuItem);
                return menuItem;
            },

            initContextMenu: function () {
                var context = this;
                var pMenu = new Menu({
                    targetNodeIds: [this.id + "WorkunitsGrid"]
                });
                pMenu.addChild(new MenuItem({
                    label: this.i18n.Open,
                    onClick: function () { context._onOpen(); }
                }));
<<<<<<< HEAD
            }
            pMenu.startup();
        },

        initWorkunitsGrid: function() {
            var context = this;
            var store = this.params.searchResults ? this.params.searchResults : new ESPDFUWorkunit.CreateWUQueryStore();
            this.workunitsGrid = new declare([ESPUtil.Grid(true, true)])({
                store: store,
                query: this.filter.toObject(),
                columns: {
                    col1: selector({
                        width: 27,
                        selectorType: 'checkbox'
                    }),
                    isProtected: {
                        renderHeaderCell: function (node) {
                            node.innerHTML = Utility.getImageHTML("locked.png", context.i18n.Protected);
                        },
                        width: 25,
                        sortable: false,
                        formatter: function (_protected) {
                            if (_protected === true) {
                                return Utility.getImageHTML("locked.png");
                            }
                            return "";
=======
                pMenu.addChild(new MenuItem({
                    label: this.i18n.Delete,
                    onClick: function () { context._onDelete(); }
                }));
                pMenu.addChild(new MenuItem({
                    label: this.i18n.SetToFailed,
                    onClick: function () { context._onRename(); }
                }));
                pMenu.addChild(new MenuSeparator());
                pMenu.addChild(new MenuItem({
                    label: this.i18n.Protect,
                    onClick: function () { context._onProtect(); }
                }));
                pMenu.addChild(new MenuItem({
                    label: this.i18n.Unprotect,
                    onClick: function () { context._onUnprotect(); }
                }));
                pMenu.addChild(new MenuSeparator());
                {
                    var pSubMenu = new Menu();
                    /*this.menuFilterType = this.addMenuItem(pSubMenu, {
                        onClick: function (args) {
                            context._onFilterClear(null, true);
                            registry.byId(context.id + "Type").set("value", context.menuFilterType.get("hpcc_value"));
                            context.applyFilter();
>>>>>>> 6921f478
                        }
                    });
                    this.menuFilterOwner = this.addMenuItem(pSubMenu, {
                        onClick: function (args) {
                            context._onFilterClear(null, true);
                            registry.byId(context.id + "Owner").set("value", context.menuFilterOwner.get("hpcc_value"));
                            context.applyFilter();
                        }
                    });*/
                    this.menuFilterJobname = this.addMenuItem(pSubMenu, {
                        onClick: function (args) {
                            context.filter.clear();
                            context.filter.setValue(context.id + "Jobname", context.menuFilterJobname.get("hpcc_value"));
                            context.refreshGrid();
                        }
                    });
                    this.menuFilterCluster = this.addMenuItem(pSubMenu, {
                        onClick: function (args) {
                            context.filter.clear();
                            context.filter.setValue(context.id + "ClusterTargetSelect", context.menuFilterCluster.get("hpcc_value"));
                            context.refreshGrid();
                        }
                    });
                    this.menuFilterState = this.addMenuItem(pSubMenu, {
                        onClick: function (args) {
                            context.filter.clear();
                            context.filter.setValue(context.id + "StateSelect", context.menuFilterState.get("hpcc_value"));
                            context.refreshGrid();
                        }
                    });
                    pSubMenu.addChild(new MenuSeparator());
                    this.menuFilterClearFilter = this.addMenuItem(pSubMenu, {
                        label: this.i18n.Clear,
                        onClick: function () {
                            context.filter.clear();
                            context.refreshGrid();
                        }
                    });

                    pMenu.addChild(new PopupMenuItem({
                        label: this.i18n.Filter,
                        popup: pSubMenu
                    }));
                }
<<<<<<< HEAD
            });
            this.workunitsGrid.onSelectionChanged(function (event) {
                context.refreshActionState();
                var selection = context.workunitsGrid.getSelected();
                if (selection.length > 0) {
                    context.downloadToList.set("disabled", false);
                } else {
                    context.downloadToList.set("disabled", true);
                }
            });
            this.workunitsGrid.startup();
        },

        refreshGrid: function (clearSelection) {
            this.workunitsGrid.set("query", this.filter.toObject());
            if (clearSelection) {
                this.workunitsGrid.clearSelection();
            }
        },

        refreshActionState: function () {
            var selection = this.workunitsGrid.getSelected();
            var hasSelection = false;
            var hasProtected = false;
            var hasNotProtected = false;
            var hasFailed = false;
            var hasNotFailed = false;
            for (var i = 0; i < selection.length; ++i) {
                hasSelection = true;
                if (selection[i] && selection[i].isProtected && selection[i].isProtected !== false) {
                    hasProtected = true;
                } else {
                    hasNotProtected = true;
                }
                if (selection[i] && selection[i].State && selection[i].State === 5) {
                    hasFailed = true;
                } else {
                    hasNotFailed = true;
=======
                pMenu.startup();
            },

            initWorkunitsGrid: function () {
                var context = this;
                var store = this.params.searchResults ? this.params.searchResults : new ESPDFUWorkunit.CreateWUQueryStore();
                this.workunitsGrid = new declare([ESPUtil.Grid(true, true)])({
                    store: store,
                    query: this.filter.toObject(),
                    columns: {
                        col1: selector({
                            width: 27,
                            selectorType: 'checkbox'
                        }),
                        isProtected: {
                            renderHeaderCell: function (node) {
                                node.innerHTML = Utility.getImageHTML("locked.png", context.i18n.Protected);
                            },
                            width: 25,
                            sortable: false,
                            formatter: function (_protected) {
                                if (_protected === true) {
                                    return Utility.getImageHTML("locked.png");
                                }
                                return "";
                            }
                        },
                        ID: {
                            label: this.i18n.ID,
                            width: 180,
                            formatter: function (ID, idx) {
                                var wu = ESPDFUWorkunit.Get(ID);
                                return "<img src='" + wu.getStateImage() + "'>&nbsp;<a href='#' class='dgrid-row-url'>" + ID + "</a>";
                            }
                        },
                        Command: {
                            label: this.i18n.Type,
                            width: 117,
                            formatter: function (command) {
                                if (command in FileSpray.CommandMessages) {
                                    return FileSpray.CommandMessages[command];
                                }
                                return "Unknown";
                            }
                        },
                        User: { label: this.i18n.Owner, width: 90 },
                        JobName: { label: this.i18n.JobName },
                        ClusterName: { label: this.i18n.Cluster, width: 126 },
                        StateMessage: { label: this.i18n.State, width: 72 },
                        PercentDone: { label: this.i18n.PctComplete, width: 90, sortable: false }
                    }
                }, this.id + "WorkunitsGrid");

                var context = this;
                this.workunitsGrid.on(".dgrid-row-url:click", function (evt) {
                    if (context._onRowDblClick) {
                        var item = context.workunitsGrid.row(evt).data;
                        context._onRowDblClick(item.ID);
                    }
                });
                this.workunitsGrid.on(".dgrid-row:dblclick", function (evt) {
                    if (context._onRowDblClick) {
                        var item = context.workunitsGrid.row(evt).data;
                        context._onRowDblClick(item.ID);
                    }
                });
                this.workunitsGrid.on(".dgrid-row:contextmenu", function (evt) {
                    if (context._onRowContextMenu) {
                        var item = context.workunitsGrid.row(evt).data;
                        var cell = context.workunitsGrid.cell(evt);
                        var colField = cell.column.field;
                        var mystring = "item." + colField;
                        context._onRowContextMenu(item, colField, mystring);
                    }
                });
                this.workunitsGrid.onSelectionChanged(function (event) {
                    context.refreshActionState();
                    var selection = context.workunitsGrid.getSelected();
                    if (selection.length > 0) {
                        context.downloadToList.set("disabled", false);
                    } else {
                        context.downloadToList.set("disabled", true);
                    }
                });
                this.workunitsGrid.startup();
            },

            refreshGrid: function (clearSelection) {
                this.workunitsGrid.set("query", this.filter.toObject());
                if (clearSelection) {
                    this.workunitsGrid.clearSelection();
                }
            },

            refreshActionState: function () {
                var selection = this.workunitsGrid.getSelected();
                var hasSelection = false;
                var hasProtected = false;
                var hasNotProtected = false;
                var hasFailed = false;
                var hasNotFailed = false;
                for (var i = 0; i < selection.length; ++i) {
                    hasSelection = true;
                    if (selection[i] && selection[i].isProtected && selection[i].isProtected !== false) {
                        hasProtected = true;
                    } else {
                        hasNotProtected = true;
                    }
                    if (selection[i] && selection[i].State && selection[i].State === 5) {
                        hasFailed = true;
                    } else {
                        hasNotFailed = true;
                    }
>>>>>>> 6921f478
                }

                registry.byId(this.id + "Open").set("disabled", !hasSelection);
                registry.byId(this.id + "Delete").set("disabled", !hasNotProtected);
                registry.byId(this.id + "SetToFailed").set("disabled", !hasNotProtected);
                registry.byId(this.id + "Protect").set("disabled", !hasNotProtected);
                registry.byId(this.id + "Unprotect").set("disabled", !hasProtected);
            },

            ensurePane: function (id, params) {
                id = this.createChildTabID(id);
                var retVal = registry.byId(id);
                if (!retVal) {
                    retVal = new DelayLoadWidget({
                        id: id,
                        title: params.Wuid,
                        closable: true,
                        delayWidget: "DFUWUDetailsWidget",
                        params: params
                    });
                    this.addChild(retVal, 1);
                }
                return retVal;
            }

        });
    });<|MERGE_RESOLUTION|>--- conflicted
+++ resolved
@@ -45,104 +45,6 @@
     "dijit/ToolbarSeparator",
     "dijit/TooltipDialog"
 
-<<<<<<< HEAD
-], function (declare, lang, i18n, nlsHPCC, arrayUtil,dom, domClass, domForm, date, on, topic,
-                registry, Dialog, Menu, MenuItem, MenuSeparator, PopupMenuItem,
-                selector,
-                _TabContainerWidget, ESPUtil, ESPDFUWorkunit, FileSpray, DelayLoadWidget, TargetSelectWidget, FilterDropDownWidget, Utility,
-                template) {
-    return declare("GetDFUWorkunitsWidget", [_TabContainerWidget], {
-        templateString: template,
-        baseClass: "GetDFUWorkunitsWidget",
-        i18n: nlsHPCC,
-
-        workunitsTab: null,
-        workunitsGrid: null,
-        filter: null,
-        clusterTargetSelect: null,
-        stateTargetSelect: null,
-        username: null,
-
-        postCreate: function (args) {
-            this.inherited(arguments);
-            this.workunitsTab = registry.byId(this.id + "_Workunits");
-            this.filter = registry.byId(this.id + "Filter");
-            this.clusterTargetSelect = registry.byId(this.id + "ClusterTargetSelect");
-            this.stateSelect = registry.byId(this.id + "StateSelect");
-            this.downloadToList = registry.byId(this.id + "DownloadToList");
-            this.downloadToListDialog = registry.byId(this.id + "DownloadToListDialog");
-            this.downListForm = registry.byId(this.id + "DownListForm");
-            this.fileName = registry.byId(this.id + "FileName");
-        },
-
-        _onMine: function (event) {
-            if (event) {
-                this.filter.setValue(this.id + "Owner", this.userName);
-                this.filter._onFilterApply();
-            } else {
-                this.filter._onFilterClear();
-                this.filter._onFilterApply();
-            }
-        },
-
-        startup: function (args) {
-            this.inherited(arguments);
-            this.initContextMenu();
-            this._idleWatcher = new ESPUtil.IdleWatcher();
-            this._idleWatcher.start();
-            var context = this;
-            this._idleWatcherHandle = this._idleWatcher.on("idle", function () {
-                context._onRefresh();
-            });
-        },
-
-        _onDownloadToListCancelDialog: function (event){
-            this.downloadToListDialog.hide();
-        },
-
-        _onDownloadToList: function (event) {
-            this.downloadToListDialog.show();
-        },
-
-        _buildCSV: function (event) {
-            var selections = this.workunitsGrid.getSelected();
-            var row = [];
-            var fileName = this.fileName.get("value")+".csv";
-
-            arrayUtil.forEach(selections, function (cell, idx){
-                var rowData = [cell.isProtected,cell.ID,cell.CommandMessage,cell.User,cell.JobName,cell.ClusterName,cell.StateMessage,cell.PercentDone];
-                row.push(rowData);
-            });
-
-            Utility.downloadToCSV(this.workunitsGrid, row, fileName);
-            this._onDownloadToListCancelDialog();
-        },
-
-        destroy: function (args) {
-            this._idleWatcherHandle.remove();
-            this._idleWatcher.stop();
-            this.inherited(arguments);
-        },
-
-        getTitle: function () {
-            return this.i18n.title_GetDFUWorkunits;
-        },
-
-        //  Hitched actions  ---
-        _onRefresh: function (event) {
-            this.refreshGrid();
-        },
-
-        _onOpen: function (event) {
-            var selections = this.workunitsGrid.getSelected();
-            var firstTab = null;
-            for (var i = selections.length - 1; i >= 0; --i) {
-                var tab = this.ensurePane(selections[i].ID, {
-                    Wuid: selections[i].ID
-                });
-                if (i === 0) {
-                    firstTab = tab;
-=======
 ], function (declare, lang, i18n, nlsHPCC, arrayUtil, dom, domClass, domForm, date, on, topic,
     registry, Dialog, Menu, MenuItem, MenuSeparator, PopupMenuItem,
     selector,
@@ -179,7 +81,6 @@
                 } else {
                     this.filter._onFilterClear();
                     this.filter._onFilterApply();
->>>>>>> 6921f478
                 }
             },
 
@@ -242,18 +143,6 @@
                         firstTab = tab;
                     }
                 }
-<<<<<<< HEAD
-            });
-            this.userName = dojoConfig.username;
-        },
-
-        initTab: function () {
-            var currSel = this.getSelectedChild();
-            if (currSel && !currSel.initalized) {
-                if (currSel.id === this.workunitsTab.id) {
-                } else {
-                    currSel.init(currSel.params);
-=======
                 if (firstTab) {
                     this.selectChild(firstTab);
                 }
@@ -303,7 +192,6 @@
                     this.menuFilterCluster.set("hpcc_value", item.ClusterName);
                     this.menuFilterState.set("label", this.i18n.State + ":  " + item.StateMessage);
                     this.menuFilterState.set("hpcc_value", item.StateMessage);
->>>>>>> 6921f478
                 }
                 if (item.Owner === "") {
                     this.menuFilterOwner.set("disabled", true);
@@ -388,34 +276,6 @@
                     label: this.i18n.Open,
                     onClick: function () { context._onOpen(); }
                 }));
-<<<<<<< HEAD
-            }
-            pMenu.startup();
-        },
-
-        initWorkunitsGrid: function() {
-            var context = this;
-            var store = this.params.searchResults ? this.params.searchResults : new ESPDFUWorkunit.CreateWUQueryStore();
-            this.workunitsGrid = new declare([ESPUtil.Grid(true, true)])({
-                store: store,
-                query: this.filter.toObject(),
-                columns: {
-                    col1: selector({
-                        width: 27,
-                        selectorType: 'checkbox'
-                    }),
-                    isProtected: {
-                        renderHeaderCell: function (node) {
-                            node.innerHTML = Utility.getImageHTML("locked.png", context.i18n.Protected);
-                        },
-                        width: 25,
-                        sortable: false,
-                        formatter: function (_protected) {
-                            if (_protected === true) {
-                                return Utility.getImageHTML("locked.png");
-                            }
-                            return "";
-=======
                 pMenu.addChild(new MenuItem({
                     label: this.i18n.Delete,
                     onClick: function () { context._onDelete(); }
@@ -441,7 +301,6 @@
                             context._onFilterClear(null, true);
                             registry.byId(context.id + "Type").set("value", context.menuFilterType.get("hpcc_value"));
                             context.applyFilter();
->>>>>>> 6921f478
                         }
                     });
                     this.menuFilterOwner = this.addMenuItem(pSubMenu, {
@@ -486,46 +345,6 @@
                         popup: pSubMenu
                     }));
                 }
-<<<<<<< HEAD
-            });
-            this.workunitsGrid.onSelectionChanged(function (event) {
-                context.refreshActionState();
-                var selection = context.workunitsGrid.getSelected();
-                if (selection.length > 0) {
-                    context.downloadToList.set("disabled", false);
-                } else {
-                    context.downloadToList.set("disabled", true);
-                }
-            });
-            this.workunitsGrid.startup();
-        },
-
-        refreshGrid: function (clearSelection) {
-            this.workunitsGrid.set("query", this.filter.toObject());
-            if (clearSelection) {
-                this.workunitsGrid.clearSelection();
-            }
-        },
-
-        refreshActionState: function () {
-            var selection = this.workunitsGrid.getSelected();
-            var hasSelection = false;
-            var hasProtected = false;
-            var hasNotProtected = false;
-            var hasFailed = false;
-            var hasNotFailed = false;
-            for (var i = 0; i < selection.length; ++i) {
-                hasSelection = true;
-                if (selection[i] && selection[i].isProtected && selection[i].isProtected !== false) {
-                    hasProtected = true;
-                } else {
-                    hasNotProtected = true;
-                }
-                if (selection[i] && selection[i].State && selection[i].State === 5) {
-                    hasFailed = true;
-                } else {
-                    hasNotFailed = true;
-=======
                 pMenu.startup();
             },
 
@@ -639,7 +458,6 @@
                     } else {
                         hasNotFailed = true;
                     }
->>>>>>> 6921f478
                 }
 
                 registry.byId(this.id + "Open").set("disabled", !hasSelection);
