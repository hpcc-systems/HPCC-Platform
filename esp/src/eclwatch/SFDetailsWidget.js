define([
    "exports",
    "dojo/_base/declare",
    "dojo/_base/lang",
    "dojo/i18n",
    "dojo/i18n!./nls/hpcc",
    "dojo/_base/array",
    "dojo/dom",
    "dojo/dom-attr",
    "dojo/dom-class",
    "dojo/dom-form",
    "dojo/query",
    "dojo/store/Memory",
    "dojo/store/Observable",
    "dojo/promise/all",

    "dijit/layout/BorderContainer",
    "dijit/layout/TabContainer",
    "dijit/layout/ContentPane",
    "dijit/Toolbar",
    "dijit/ToolbarSeparator",
    "dijit/TooltipDialog",
    "dijit/form/Form",
    "dijit/form/SimpleTextarea",
    "dijit/form/TextBox",
    "dijit/form/Button",
    "dijit/form/DropDownButton",
    "dijit/TitlePane",
    "dijit/registry",

    "dgrid/selector",

    "hpcc/_TabContainerWidget",
    "src/ESPUtil",
    "src/ESPLogicalFile",
    "hpcc/DelayLoadWidget",
    "src/Utility",

    "dojo/text!../templates/SFDetailsWidget.html",

    "dijit/TooltipDialog"
], function (exports, declare, lang, i18n, nlsHPCC, arrayUtil, dom, domAttr, domClass, domForm, query, Memory, Observable, all,
<<<<<<< HEAD
                BorderContainer, TabContainer, ContentPane, Toolbar, ToolbarSeparator, TooltipDialog, Form, SimpleTextarea, TextBox, Button, DropDownButton, TitlePane, registry,
                selector,
                _TabContainerWidget,
                ESPUtil, ESPLogicalFile, DelayLoadWidget, Utility,
                template) {
    exports.fixCircularDependency = declare("SFDetailsWidget", [_TabContainerWidget], {
        templateString: template,
        baseClass: "SFDetailsWidget",
        i18n: nlsHPCC,
=======
    BorderContainer, TabContainer, ContentPane, Toolbar, ToolbarSeparator, TooltipDialog, Form, SimpleTextarea, TextBox, Button, DropDownButton, TitlePane, registry,
    selector,
    _TabContainerWidget,
    ESPUtil, ESPLogicalFile, DelayLoadWidget, Utility,
    template) {
        exports.fixCircularDependency = declare("SFDetailsWidget", [_TabContainerWidget], {
            templateString: template,
            baseClass: "SFDetailsWidget",
            i18n: nlsHPCC,
>>>>>>> 6921f478

            borderContainer: null,
            tabContainer: null,
            summaryWidget: null,
            subfilesGrid: null,

            logicalFile: null,
            prevState: "",

            postCreate: function (args) {
                this.inherited(arguments);
                this.summaryWidget = registry.byId(this.id + "_Summary");
                this.deleteBtn = registry.byId(this.id + "Delete");
                this.removeBtn = registry.byId(this.id + "Remove");
            },

            startup: function (args) {
                this.inherited(arguments);
                this.initSubfilesGrid();
            },

            //  Hitched actions  ---
            _onRefresh: function (event) {
                this.logicalFile.refresh();
            },

            _onSubFileRefresh: function (event) {
                this.subfilesGrid.set("query", {
                    Name: "*"
                });
            },

            _onSave: function (event) {
                var context = this;
                this.logicalFile.save(dom.byId(context.id + "Description").value);
            },
            _onDelete: function (event) {
                if (confirm(this.i18n.DeleteSuperfile)) {
                    this.logicalFile.removeSubfiles(this.subfilesGrid.store.data, true);
                }
            },
            _onRemove: function (event) {
                if (confirm(this.i18n.RemoveSubfiles2)) {
                    this.logicalFile.removeSubfiles(this.subfilesGrid.getSelected());
                    this._onSubFileRefresh();
                }
            },
            _onOpen: function (event) {
                var selections = this.subfilesGrid.getSelected();
                var firstTab = null;
                for (var i = selections.length - 1; i >= 0; --i) {
                    var tab = this.ensureLFPane(selections[i].Name, selections[i]);
                    if (i === 0) {
                        firstTab = tab;
                    }
                }
                if (firstTab) {
                    this.selectChild(firstTab, true);
                }
            },
            _onCopyOk: function (event) {
                this.logicalFile.copy({
                    request: domForm.toObject(this.id + "CopyDialog")
                });
                registry.byId(this.id + "CopyDropDown").closeDropDown();
            },
            _onCopyCancel: function (event) {
                registry.byId(this.id + "CopyDropDown").closeDropDown();
            },
            _onDesprayOk: function (event) {
                this.logicalFile.despray({
                    request: domForm.toObject(this.id + "DesprayDialog")
                });
                registry.byId(this.id + "DesprayDropDown").closeDropDown();
            },
            _onDesprayCancel: function (event) {
                registry.byId(this.id + "DesprayDropDown").closeDropDown();
            },
            _onRenameOk: function (event) {
                this.logicalFile.rename({
                    request: domForm.toObject(this.id + "RenameDialog")
                });
                registry.byId(this.id + "RenameDropDown").closeDropDown();
            },
            _onRenameCancel: function (event) {
                registry.byId(this.id + "RenameDropDown").closeDropDown();
            },

            //  Implementation  ---
            init: function (params) {
                if (this.inherited(arguments))
                    return;

                var context = this;
                if (params.Name) {
                    this.logicalFile = ESPLogicalFile.Get("", params.Name);
                    var data = this.logicalFile.getData();
                    for (var key in data) {
                        this.updateInput(key, null, data[key]);
                    }
                    this.logicalFile.watch(function (name, oldValue, newValue) {
                        context.updateInput(name, oldValue, newValue);
                    });
                    this.logicalFile.refresh();
                }
                this.subfilesGrid.startup();
            },

<<<<<<< HEAD
        initSubfilesGrid: function () {
            var context = this;
            var store = new Memory({
                idProperty: "Name",
                data: []
            });
            this.subfilesStore = Observable(store);
            this.subfilesGrid = new declare([ESPUtil.Grid(false, true)])({
                columns: {
                    sel: selector({
                        width: 27,
                        selectorType: 'checkbox'
                    }),
                    IsCompressed: {
                        width: 25, sortable: false,
                        renderHeaderCell: function (node) {
                            node.innerHTML = Utility.getImageHTML("compressed.png", context.i18n.Compressed);
                        },
                        formatter: function (compressed) {
                            if (compressed === true) {
                                return Utility.getImageHTML("compressed.png");
                            }
                            return "";
                        }
                    },
                    IsKeyFile: {
                        width: 25, sortable: false,
                        renderHeaderCell: function (node) {
                            node.innerHTML = Utility.getImageHTML("index.png", context.i18n.Index);
                        },
                        formatter: function (keyfile, row) {
                            if (row.ContentType === "key") {
                                return Utility.getImageHTML("index.png");
                            }
                            return "";
                        }
                    },
                    isSuperfile: {
                        width: 25, sortable: false,
                        renderHeaderCell: function (node) {
                            node.innerHTML = Utility.getImageHTML("superfile.png", context.i18n.Superfile);
                        },
                        formatter: function (superfile) {
                            if (superfile === true) {
                                return Utility.getImageHTML("superfile.png");
=======
            initSubfilesGrid: function () {
                var context = this;
                var store = new Memory({
                    idProperty: "Name",
                    data: []
                });
                this.subfilesStore = Observable(store);
                this.subfilesGrid = new declare([ESPUtil.Grid(false, true)])({
                    columns: {
                        sel: selector({
                            width: 27,
                            selectorType: 'checkbox'
                        }),
                        IsCompressed: {
                            width: 25, sortable: false,
                            renderHeaderCell: function (node) {
                                node.innerHTML = Utility.getImageHTML("compressed.png", context.i18n.Compressed);
                            },
                            formatter: function (compressed) {
                                if (compressed === true) {
                                    return Utility.getImageHTML("compressed.png");
                                }
                                return "";
                            }
                        },
                        IsKeyFile: {
                            width: 25, sortable: false,
                            renderHeaderCell: function (node) {
                                node.innerHTML = Utility.getImageHTML("index.png", context.i18n.Index);
                            },
                            formatter: function (keyfile, row) {
                                if (row.ContentType === "key") {
                                    return Utility.getImageHTML("index.png");
                                }
                                return "";
                            }
                        },
                        isSuperfile: {
                            width: 25, sortable: false,
                            renderHeaderCell: function (node) {
                                node.innerHTML = Utility.getImageHTML("superfile.png", context.i18n.Superfile);
                            },
                            formatter: function (superfile) {
                                if (superfile === true) {
                                    return Utility.getImageHTML("superfile.png");
                                }
                                return "";
                            }
                        },
                        Name: {
                            label: this.i18n.LogicalName,
                            formatter: function (name, row) {
                                return "<a href='#' class='dgrid-row-url'>" + name + "</a>";
>>>>>>> 6921f478
                            }
                        },
                        Owner: { label: this.i18n.Owner, width: 72 },
                        Description: { label: this.i18n.Description, width: 153 },
                        RecordCount: { label: this.i18n.Records, width: 72, sortable: false },
                        Totalsize: { label: this.i18n.Size, width: 72, sortable: false },
                        Parts: { label: this.i18n.Parts, width: 45, sortable: false },
                        Modified: { label: this.i18n.ModifiedUTCGMT, width: 155, sortable: false }
                    },
                    store: this.subfilesStore
                }, this.id + "SubfilesGrid");
                var context = this;
                this.subfilesGrid.on(".dgrid-row-url:click", function (evt) {
                    var item = context.subfilesGrid.row(evt).data;
                    var tab = context.ensureLFPane(item.Name, item);
                    context.selectChild(tab, true);
                });
                this.subfilesGrid.on("dgrid-select", function (evt) {
                    context.deleteBtn.set("disabled", true);
                    context.removeBtn.set("disabled", false);
                });
                this.subfilesGrid.on("dgrid-deselect", function (evt) {
                    var selections = context.subfilesGrid.getSelected();
                    if (selections.length === 0) {
                        context.deleteBtn.set("disabled", false);
                        context.removeBtn.set("disabled", true);
                    }
                });
                this.subfilesGrid.on(".dgrid-row:dblclick", function (evt) {
                    var item = context.subfilesGrid.row(evt).data;
                    var tab = context.ensureLFPane(item.Name, item);
                    context.selectChild(tab, true);
                });
                this.subfilesGrid.startup();
            },

            initTab: function () {
                var currSel = this.getSelectedChild();
                if (currSel && !currSel.initalized) {
                    if (currSel.id === this.summaryWidget.id) {
                    } else {
                        if (!currSel.initalized) {
                            currSel.init(currSel._hpccParams);
                        }
                    }
                }
            },

            showMessage: function (msg) {
            },

            updateInput: function (name, oldValue, newValue) {
                var registryNode = registry.byId(this.id + name);
                if (registryNode) {
                    registryNode.set("value", newValue);
                } else {
                    var domElem = dom.byId(this.id + name);
                    if (domElem) {
                        switch (domElem.tagName) {
                            case "SPAN":
                            case "DIV":
                                dom.byId(this.id + name).textContent = newValue;
                                break;
                            case "INPUT":
                            case "TEXTAREA":
                                domAttr.set(this.id + name, "value", newValue);
                                break;
                            default:
                                alert(domElem.tagName);
                        }
                    }
                }
<<<<<<< HEAD
            }
            if (name === "subfiles") {
                var dataPromise = [];
                var data = [];
                arrayUtil.forEach(newValue.Item, function (item, idx) {
                    var logicalFile = ESPLogicalFile.Get("", item);
                    dataPromise.push(logicalFile.getInfo2({
                        onAfterSend: function (response) {
                        }
                    }));
                    data.push(logicalFile);
                });
                var context = this;
                all(dataPromise).then(function (logicalFiles) {
                    context.subfilesStore.setData(data);
                    context.subfilesGrid.refresh();
                })
            } else if (name === "StateID") {
                this.summaryWidget.set("iconClass", this.logicalFile.getStateIconClass());
                domClass.remove(this.id + "StateIdImage");
                domClass.add(this.id + "StateIdImage", this.logicalFile.getStateIconClass());
            } else if (name === "IsCompressed") {
                dom.byId(this.id + "CompressedImage").src = this.logicalFile.getCompressedImage();
            }
        },
=======
                if (name === "subfiles") {
                    var dataPromise = [];
                    var data = [];
                    arrayUtil.forEach(newValue.Item, function (item, idx) {
                        var logicalFile = ESPLogicalFile.Get("", item);
                        dataPromise.push(logicalFile.getInfo2({
                            onAfterSend: function (response) {
                            }
                        }));
                        data.push(logicalFile);
                    });
                    var context = this;
                    all(dataPromise).then(function (logicalFiles) {
                        context.subfilesStore.setData(data);
                        context.subfilesGrid.refresh();
                    })
                } else if (name === "StateID") {
                    this.summaryWidget.set("iconClass", this.logicalFile.getStateIconClass());
                    domClass.remove(this.id + "StateIdImage");
                    domClass.add(this.id + "StateIdImage", this.logicalFile.getStateIconClass());
                } else if (name === "IsCompressed") {
                    dom.byId(this.id + "CompressedImage").src = this.logicalFile.getCompressedImage();
                }
            },
>>>>>>> 6921f478

            ensureLFPane: function (id, params) {
                id = this.createChildTabID(id);
                var retVal = registry.byId(id);
                if (!retVal) {
                    retVal = new DelayLoadWidget({
                        id: id,
                        title: params.Name,
                        closable: true,
                        delayWidget: params.isSuperfile ? "SFDetailsWidget" : "LFDetailsWidget",
                        _hpccParams: {
                            NodeGroup: params.NodeGroup,
                            Name: params.Name
                        }
                    });
                    this.addChild(retVal, 1);
                }
                return retVal;
            }
        });
    });<|MERGE_RESOLUTION|>--- conflicted
+++ resolved
@@ -40,17 +40,6 @@
 
     "dijit/TooltipDialog"
 ], function (exports, declare, lang, i18n, nlsHPCC, arrayUtil, dom, domAttr, domClass, domForm, query, Memory, Observable, all,
-<<<<<<< HEAD
-                BorderContainer, TabContainer, ContentPane, Toolbar, ToolbarSeparator, TooltipDialog, Form, SimpleTextarea, TextBox, Button, DropDownButton, TitlePane, registry,
-                selector,
-                _TabContainerWidget,
-                ESPUtil, ESPLogicalFile, DelayLoadWidget, Utility,
-                template) {
-    exports.fixCircularDependency = declare("SFDetailsWidget", [_TabContainerWidget], {
-        templateString: template,
-        baseClass: "SFDetailsWidget",
-        i18n: nlsHPCC,
-=======
     BorderContainer, TabContainer, ContentPane, Toolbar, ToolbarSeparator, TooltipDialog, Form, SimpleTextarea, TextBox, Button, DropDownButton, TitlePane, registry,
     selector,
     _TabContainerWidget,
@@ -60,7 +49,6 @@
             templateString: template,
             baseClass: "SFDetailsWidget",
             i18n: nlsHPCC,
->>>>>>> 6921f478
 
             borderContainer: null,
             tabContainer: null,
@@ -169,53 +157,6 @@
                 this.subfilesGrid.startup();
             },
 
-<<<<<<< HEAD
-        initSubfilesGrid: function () {
-            var context = this;
-            var store = new Memory({
-                idProperty: "Name",
-                data: []
-            });
-            this.subfilesStore = Observable(store);
-            this.subfilesGrid = new declare([ESPUtil.Grid(false, true)])({
-                columns: {
-                    sel: selector({
-                        width: 27,
-                        selectorType: 'checkbox'
-                    }),
-                    IsCompressed: {
-                        width: 25, sortable: false,
-                        renderHeaderCell: function (node) {
-                            node.innerHTML = Utility.getImageHTML("compressed.png", context.i18n.Compressed);
-                        },
-                        formatter: function (compressed) {
-                            if (compressed === true) {
-                                return Utility.getImageHTML("compressed.png");
-                            }
-                            return "";
-                        }
-                    },
-                    IsKeyFile: {
-                        width: 25, sortable: false,
-                        renderHeaderCell: function (node) {
-                            node.innerHTML = Utility.getImageHTML("index.png", context.i18n.Index);
-                        },
-                        formatter: function (keyfile, row) {
-                            if (row.ContentType === "key") {
-                                return Utility.getImageHTML("index.png");
-                            }
-                            return "";
-                        }
-                    },
-                    isSuperfile: {
-                        width: 25, sortable: false,
-                        renderHeaderCell: function (node) {
-                            node.innerHTML = Utility.getImageHTML("superfile.png", context.i18n.Superfile);
-                        },
-                        formatter: function (superfile) {
-                            if (superfile === true) {
-                                return Utility.getImageHTML("superfile.png");
-=======
             initSubfilesGrid: function () {
                 var context = this;
                 var store = new Memory({
@@ -269,7 +210,6 @@
                             label: this.i18n.LogicalName,
                             formatter: function (name, row) {
                                 return "<a href='#' class='dgrid-row-url'>" + name + "</a>";
->>>>>>> 6921f478
                             }
                         },
                         Owner: { label: this.i18n.Owner, width: 72 },
@@ -342,33 +282,6 @@
                         }
                     }
                 }
-<<<<<<< HEAD
-            }
-            if (name === "subfiles") {
-                var dataPromise = [];
-                var data = [];
-                arrayUtil.forEach(newValue.Item, function (item, idx) {
-                    var logicalFile = ESPLogicalFile.Get("", item);
-                    dataPromise.push(logicalFile.getInfo2({
-                        onAfterSend: function (response) {
-                        }
-                    }));
-                    data.push(logicalFile);
-                });
-                var context = this;
-                all(dataPromise).then(function (logicalFiles) {
-                    context.subfilesStore.setData(data);
-                    context.subfilesGrid.refresh();
-                })
-            } else if (name === "StateID") {
-                this.summaryWidget.set("iconClass", this.logicalFile.getStateIconClass());
-                domClass.remove(this.id + "StateIdImage");
-                domClass.add(this.id + "StateIdImage", this.logicalFile.getStateIconClass());
-            } else if (name === "IsCompressed") {
-                dom.byId(this.id + "CompressedImage").src = this.logicalFile.getCompressedImage();
-            }
-        },
-=======
                 if (name === "subfiles") {
                     var dataPromise = [];
                     var data = [];
@@ -393,7 +306,6 @@
                     dom.byId(this.id + "CompressedImage").src = this.logicalFile.getCompressedImage();
                 }
             },
->>>>>>> 6921f478
 
             ensureLFPane: function (id, params) {
                 id = this.createChildTabID(id);
