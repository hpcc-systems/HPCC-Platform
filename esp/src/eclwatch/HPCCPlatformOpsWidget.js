define([
    "dojo/_base/declare",
    "dojo/_base/lang",
    "dojo/i18n",
    "dojo/i18n!./nls/hpcc",

    "dijit/registry",

    "hpcc/_TabContainerWidget",
    "src/ESPRequest",
    "src/ws_elk",

    "dojo/text!../templates/HPCCPlatformOpsWidget.html",

    "hpcc/UserQueryWidget",
    "dijit/layout/BorderContainer",
    "dijit/layout/TabContainer",
    "dijit/layout/ContentPane",

    "hpcc/DelayLoadWidget"

], function (declare, lang, i18n, nlsHPCC,
<<<<<<< HEAD
                registry,
                _TabContainerWidget, ESPRequest, WsELK,
                template) {
    return declare("HPCCPlatformOpsWidget", [_TabContainerWidget], {
        templateString: template,
        baseClass: "HPCCPlatformOpsWidget",
        i18n: nlsHPCC,
=======
    registry,
    _TabContainerWidget, ESPRequest, WsELK,
    template) {
        return declare("HPCCPlatformOpsWidget", [_TabContainerWidget], {
            templateString: template,
            baseClass: "HPCCPlatformOpsWidget",
            i18n: nlsHPCC,
>>>>>>> 6921f478

            postCreate: function (args) {
                this.inherited(arguments);
                registry.byId(this.id + "_Permissions").set("disabled", true);
            },

            startup: function (args) {
                this.inherited(arguments);
            },

            getTitle: function () {
                return this.i18n.title_HPCCPlatformOps;
            },

            //  Hitched actions  ---

            //  Implementation  ---
            init: function (params) {
                if (this.inherited(arguments))
                    return;

                this.refresh();
                this.initTab();
            },

            refresh: function (params) {
                if (dojoConfig.isAdmin) {
                    registry.byId(this.id + "_Permissions").set("disabled", false);
                }
            },

<<<<<<< HEAD
        initTab: function () {
            var currSel = this.getSelectedChild();
            if (currSel && !currSel.initalized) {
                if (currSel.id === this.id + "_TargetClusters") {
                    currSel.set("content", dojo.create("iframe", {
                        src: dojoConfig.urlInfo.pathname + "?Widget=IFrameWidget&src=" + encodeURIComponent(ESPRequest.getBaseURL("WsTopology") + "/TpTargetClusterQuery?Type=ROOT"),
                        style: "border: 0; width: 100%; height: 100%"
                    }));
                } else if (currSel.id === this.id + "_ClusterProcesses") {
                    currSel.set("content", dojo.create("iframe", {
                        src: dojoConfig.urlInfo.pathname + "?Widget=IFrameWidget&src=" + encodeURIComponent(ESPRequest.getBaseURL("WsTopology") + "/TpClusterQuery?Type=ROOT"),
                        style: "border: 0; width: 100%; height: 100%"
                    }));
                } else if (currSel.id === this.id + "_SystemServers") {
                    currSel.set("content", dojo.create("iframe", {
                        src: dojoConfig.urlInfo.pathname + "?Widget=IFrameWidget&src=" + encodeURIComponent(ESPRequest.getBaseURL("WsTopology") + "/TpServiceQuery?Type=ALLSERVICES"),
                        style: "border: 0; width: 100%; height: 100%"
                    }));
                } else if (currSel.id === this.id + "_LogVisualization") {
                    WsELK.GetConfigDetails({
                        request: {}
                    }).then(function (response) {
                        if (lang.exists("GetConfigDetailsResponse", response)) {
                            var elk = response.GetConfigDetailsResponse;
                            currSel.set("content", dojo.create("iframe", {
                                src: dojoConfig.urlInfo.pathname + "?Widget=IFrameWidget&src="+ encodeURIComponent(elk.KibanaAddress + ":" + elk.KibanaPort + elk.KibanaEntryPointURI),
                                style: "border: 0; width: 100%; height: 100%"
                            }));
                        } else {
                            //load LogVisualizationWidget and show status there
                        }
                    });
                } else if (currSel.init) {
                    currSel.init({});
=======
            initTab: function () {
                var currSel = this.getSelectedChild();
                if (currSel && !currSel.initalized) {
                    if (currSel.id === this.id + "_TargetClusters") {
                        currSel.set("content", dojo.create("iframe", {
                            src: dojoConfig.urlInfo.pathname + "?Widget=IFrameWidget&src=" + encodeURIComponent(ESPRequest.getBaseURL("WsTopology") + "/TpTargetClusterQuery?Type=ROOT"),
                            style: "border: 0; width: 100%; height: 100%"
                        }));
                    } else if (currSel.id === this.id + "_ClusterProcesses") {
                        currSel.set("content", dojo.create("iframe", {
                            src: dojoConfig.urlInfo.pathname + "?Widget=IFrameWidget&src=" + encodeURIComponent(ESPRequest.getBaseURL("WsTopology") + "/TpClusterQuery?Type=ROOT"),
                            style: "border: 0; width: 100%; height: 100%"
                        }));
                    } else if (currSel.id === this.id + "_SystemServers") {
                        currSel.set("content", dojo.create("iframe", {
                            src: dojoConfig.urlInfo.pathname + "?Widget=IFrameWidget&src=" + encodeURIComponent(ESPRequest.getBaseURL("WsTopology") + "/TpServiceQuery?Type=ALLSERVICES"),
                            style: "border: 0; width: 100%; height: 100%"
                        }));
                    } else if (currSel.id === this.id + "_LogVisualization") {
                        WsELK.GetConfigDetails({
                            request: {}
                        }).then(function (response) {
                            if (lang.exists("GetConfigDetailsResponse", response)) {
                                var elk = response.GetConfigDetailsResponse;
                                currSel.set("content", dojo.create("iframe", {
                                    src: dojoConfig.urlInfo.pathname + "?Widget=IFrameWidget&src=" + encodeURIComponent(elk.KibanaAddress + ":" + elk.KibanaPort + elk.KibanaEntryPointURI),
                                    style: "border: 0; width: 100%; height: 100%"
                                }));
                            } else {
                                //load LogVisualizationWidget and show status there
                            }
                        });
                    } else if (currSel.init) {
                        currSel.init({});
                    }
                    currSel.initalized = true;
>>>>>>> 6921f478
                }
            }
        });
    });<|MERGE_RESOLUTION|>--- conflicted
+++ resolved
@@ -20,15 +20,6 @@
     "hpcc/DelayLoadWidget"
 
 ], function (declare, lang, i18n, nlsHPCC,
-<<<<<<< HEAD
-                registry,
-                _TabContainerWidget, ESPRequest, WsELK,
-                template) {
-    return declare("HPCCPlatformOpsWidget", [_TabContainerWidget], {
-        templateString: template,
-        baseClass: "HPCCPlatformOpsWidget",
-        i18n: nlsHPCC,
-=======
     registry,
     _TabContainerWidget, ESPRequest, WsELK,
     template) {
@@ -36,7 +27,6 @@
             templateString: template,
             baseClass: "HPCCPlatformOpsWidget",
             i18n: nlsHPCC,
->>>>>>> 6921f478
 
             postCreate: function (args) {
                 this.inherited(arguments);
@@ -68,42 +58,6 @@
                 }
             },
 
-<<<<<<< HEAD
-        initTab: function () {
-            var currSel = this.getSelectedChild();
-            if (currSel && !currSel.initalized) {
-                if (currSel.id === this.id + "_TargetClusters") {
-                    currSel.set("content", dojo.create("iframe", {
-                        src: dojoConfig.urlInfo.pathname + "?Widget=IFrameWidget&src=" + encodeURIComponent(ESPRequest.getBaseURL("WsTopology") + "/TpTargetClusterQuery?Type=ROOT"),
-                        style: "border: 0; width: 100%; height: 100%"
-                    }));
-                } else if (currSel.id === this.id + "_ClusterProcesses") {
-                    currSel.set("content", dojo.create("iframe", {
-                        src: dojoConfig.urlInfo.pathname + "?Widget=IFrameWidget&src=" + encodeURIComponent(ESPRequest.getBaseURL("WsTopology") + "/TpClusterQuery?Type=ROOT"),
-                        style: "border: 0; width: 100%; height: 100%"
-                    }));
-                } else if (currSel.id === this.id + "_SystemServers") {
-                    currSel.set("content", dojo.create("iframe", {
-                        src: dojoConfig.urlInfo.pathname + "?Widget=IFrameWidget&src=" + encodeURIComponent(ESPRequest.getBaseURL("WsTopology") + "/TpServiceQuery?Type=ALLSERVICES"),
-                        style: "border: 0; width: 100%; height: 100%"
-                    }));
-                } else if (currSel.id === this.id + "_LogVisualization") {
-                    WsELK.GetConfigDetails({
-                        request: {}
-                    }).then(function (response) {
-                        if (lang.exists("GetConfigDetailsResponse", response)) {
-                            var elk = response.GetConfigDetailsResponse;
-                            currSel.set("content", dojo.create("iframe", {
-                                src: dojoConfig.urlInfo.pathname + "?Widget=IFrameWidget&src="+ encodeURIComponent(elk.KibanaAddress + ":" + elk.KibanaPort + elk.KibanaEntryPointURI),
-                                style: "border: 0; width: 100%; height: 100%"
-                            }));
-                        } else {
-                            //load LogVisualizationWidget and show status there
-                        }
-                    });
-                } else if (currSel.init) {
-                    currSel.init({});
-=======
             initTab: function () {
                 var currSel = this.getSelectedChild();
                 if (currSel && !currSel.initalized) {
@@ -140,7 +94,6 @@
                         currSel.init({});
                     }
                     currSel.initalized = true;
->>>>>>> 6921f478
                 }
             }
         });
