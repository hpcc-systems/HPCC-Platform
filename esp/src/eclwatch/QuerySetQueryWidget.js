define([
    "dojo/_base/declare",
    "dojo/_base/lang",
    "dojo/i18n",
    "dojo/i18n!./nls/hpcc",
    "dojo/on",
    "dojo/topic",
    "dojo/_base/array",
    "dojo/dom-form",
    "dojo/topic",

    "dijit/registry",
    "dijit/Menu",
    "dijit/MenuItem",
    "dijit/MenuSeparator",
    "dijit/PopupMenuItem",

    "dgrid/selector",

    "hpcc/_TabContainerWidget",
    "hpcc/DelayLoadWidget",
    "src/WsWorkunits",
    "src/ESPQuery",
    "src/ESPUtil",
    "src/Utility",
    "hpcc/SelectionGridWidget",

    "dojo/text!../templates/QuerySetQueryWidget.html",

    "dijit/layout/BorderContainer",
    "dijit/layout/TabContainer",
    "dijit/layout/ContentPane",
    "dijit/Toolbar",
    "dijit/form/Form",
    "dijit/form/Button",
    "dijit/form/CheckBox",
    "dijit/ToolbarSeparator",
    "dijit/form/TextBox",
    "dijit/Dialog",
    "dijit/form/DropDownButton",
    "dijit/TooltipDialog",

    "hpcc/TargetSelectWidget",
    "hpcc/FilterDropDownWidget",
    "hpcc/TableContainer"
], function (declare, lang, i18n, nlsHPCC, on, topic, arrayUtil, domForm, topic,
<<<<<<< HEAD
                registry, Menu, MenuItem, MenuSeparator, PopupMenuItem,
                selector,
                _TabContainerWidget, DelayLoadWidget, WsWorkunits, ESPQuery, ESPUtil, Utility, SelectionGridWidget,
                template) {
    return declare("QuerySetQueryWidget", [_TabContainerWidget], {
        templateString: template,
        baseClass: "QuerySetQueryWidget",
        i18n: nlsHPCC,

        borderContainer: null,
        queriesTab: null,
        querySetGrid: null,
        recreateQueriesGrid: null,
        clusterTargetSelect: null,
        recreateQueryTargetSelect: null,
        filter: null,

        initalized: false,
        loaded: false,
        userName: null,

        buildRendering: function (args) {
            this.inherited(arguments);
        },

        _onMine: function (event) {
            if (event) {
                this.filter.setValue(this.id + "PublishedBy", this.userName);
                this.filter._onFilterApply();
            } else {
                this.filter._onFilterClear();
                this.filter._onFilterApply();
            }
        },

        postCreate: function (args) {
            this.inherited(arguments);
            this.queriesTab = registry.byId(this.id + "_PublishedQueries");
            this.clusterTargetSelect = registry.byId(this.id + "ClusterTargetSelect");
            this.recreateQueryTargetSelect = registry.byId(this.id + "RecreateTargetSelect");
            this.borderContainer = registry.byId(this.id + "BorderContainer");
            this.filter = registry.byId(this.id + "Filter");
            this.downloadToList = registry.byId(this.id + "DownloadToList");
            this.downloadToListDialog = registry.byId(this.id + "DownloadToListDialog");
            this.downListForm = registry.byId(this.id + "DownListForm");
            this.fileName = registry.byId(this.id + "CSVFileName");
            this.recreateQueriesGrid = registry.byId(this.id + "RecreateQueriesGrid");
            this.recreateForm = registry.byId(this.id + "RecreateForm");
        },

        startup: function (args) {
            this.inherited(arguments);
            this.initContextMenu();
        },

        _onDownloadToListCancelDialog: function (event){
            this.downloadToListDialog.hide();
        },

        _onDownloadToList: function (event) {
            this.downloadToListDialog.show();
        },

         _buildCSV: function (event) {
            var selections = this.querySetGrid.getSelected();
            var row = [];
            var fileName = this.fileName.get("value")+".csv";

            arrayUtil.forEach(selections, function (cell, idx){
                var rowData = [cell.Suspended,cell.ErrorCount,cell.MixedNodeStates,cell.Activated,cell.Id,cell.Name,cell.QuerySetId,cell.Wuid,cell.Dll,cell.PublishedBy,cell.Status];
                row.push(rowData);
            });

            Utility.downloadToCSV(this.querySetGrid, row, fileName);
            this._onDownloadToListCancelDialog();
        },

        resize: function (args) {
            this.inherited(arguments);
            this.borderContainer.resize();
        },

        layout: function (args) {
            this.inherited(arguments);
        },

        destroy: function (args) {
            this.inherited(arguments);
        },

        init: function (params) {
            if (this.inherited(arguments))
                return;

            if (this.params.searchResults) {
                this.filter.disable(true);
            }

            this.clusterTargetSelect.init({
                Targets: true,
                includeBlank: true,
                Target: params.Cluster
            });

            if (params.Wuid) {
                this.filter.setValue(this.id + "Wuid", params.Wuid);
            } else if (params.LogicalName) {
                this.filter.setValue(this.id + "FileName", params.LogicalName);
            }
            this.initQuerySetGrid();

            var context = this;
            this.filter.on("clear", function (evt) {
                context.refreshGrid();
            });
            this.filter.on("apply", function (evt) {
                context.refreshGrid();
            });
            topic.subscribe("hpcc/ecl_wu_published", function (topic) {
                context.refreshGrid();
            });

            this.userName = dojoConfig.username;
        },

        initTab: function () {
            var currSel = this.getSelectedChild();
            if (currSel && !currSel.initalized) {
                if (currSel.id === this.queriesTab.id) {
=======
    registry, Menu, MenuItem, MenuSeparator, PopupMenuItem,
    selector,
    _TabContainerWidget, DelayLoadWidget, WsWorkunits, ESPQuery, ESPUtil, Utility, SelectionGridWidget,
    template) {
        return declare("QuerySetQueryWidget", [_TabContainerWidget], {
            templateString: template,
            baseClass: "QuerySetQueryWidget",
            i18n: nlsHPCC,

            borderContainer: null,
            queriesTab: null,
            querySetGrid: null,
            recreateQueriesGrid: null,
            clusterTargetSelect: null,
            recreateQueryTargetSelect: null,
            filter: null,

            initalized: false,
            loaded: false,
            userName: null,

            buildRendering: function (args) {
                this.inherited(arguments);
            },

            _onMine: function (event) {
                if (event) {
                    this.filter.setValue(this.id + "PublishedBy", this.userName);
                    this.filter._onFilterApply();
>>>>>>> 6921f478
                } else {
                    this.filter._onFilterClear();
                    this.filter._onFilterApply();
                }
            },

            postCreate: function (args) {
                this.inherited(arguments);
                this.queriesTab = registry.byId(this.id + "_PublishedQueries");
                this.clusterTargetSelect = registry.byId(this.id + "ClusterTargetSelect");
                this.recreateQueryTargetSelect = registry.byId(this.id + "RecreateTargetSelect");
                this.borderContainer = registry.byId(this.id + "BorderContainer");
                this.filter = registry.byId(this.id + "Filter");
                this.downloadToList = registry.byId(this.id + "DownloadToList");
                this.downloadToListDialog = registry.byId(this.id + "DownloadToListDialog");
                this.downListForm = registry.byId(this.id + "DownListForm");
                this.fileName = registry.byId(this.id + "CSVFileName");
                this.recreateQueriesGrid = registry.byId(this.id + "RecreateQueriesGrid");
                this.recreateForm = registry.byId(this.id + "RecreateForm");
            },

            startup: function (args) {
                this.inherited(arguments);
                this.initContextMenu();
            },

            _onDownloadToListCancelDialog: function (event) {
                this.downloadToListDialog.hide();
            },

            _onDownloadToList: function (event) {
                this.downloadToListDialog.show();
            },

            _buildCSV: function (event) {
                var selections = this.querySetGrid.getSelected();
                var row = [];
                var fileName = this.fileName.get("value") + ".csv";

                arrayUtil.forEach(selections, function (cell, idx) {
                    var rowData = [cell.Suspended, cell.ErrorCount, cell.MixedNodeStates, cell.Activated, cell.Id, cell.Name, cell.QuerySetId, cell.Wuid, cell.Dll, cell.PublishedBy, cell.Status];
                    row.push(rowData);
                });

                Utility.downloadToCSV(this.querySetGrid, row, fileName);
                this._onDownloadToListCancelDialog();
            },

            resize: function (args) {
                this.inherited(arguments);
                this.borderContainer.resize();
            },

            layout: function (args) {
                this.inherited(arguments);
            },

            destroy: function (args) {
                this.inherited(arguments);
            },

            init: function (params) {
                if (this.inherited(arguments))
                    return;

                if (this.params.searchResults) {
                    this.filter.disable(true);
                }

                this.clusterTargetSelect.init({
                    Targets: true,
                    includeBlank: true,
                    Target: params.Cluster
                });

                if (params.Wuid) {
                    this.filter.setValue(this.id + "Wuid", params.Wuid);
                } else if (params.LogicalName) {
                    this.filter.setValue(this.id + "FileName", params.LogicalName);
                }
                this.initQuerySetGrid();

                var context = this;
                this.filter.on("clear", function (evt) {
                    context.refreshGrid();
                });
                this.filter.on("apply", function (evt) {
                    context.refreshGrid();
                });
                topic.subscribe("hpcc/ecl_wu_published", function (topic) {
                    context.refreshGrid();
                });

                this.userName = dojoConfig.username;
            },

            initTab: function () {
                var currSel = this.getSelectedChild();
                if (currSel && !currSel.initalized) {
                    if (currSel.id === this.queriesTab.id) {
                    } else {
                        currSel.init(currSel.hpcc.params);
                    }
                }
            },

            addMenuItem: function (menu, details) {
                var menuItem = new MenuItem(details);
                menu.addChild(menuItem);
                return menuItem;
            },

            initContextMenu: function () {
                var context = this;
                var pMenu = new Menu({
                    targetNodeIds: [this.id + "QuerySetGrid"]
                });
<<<<<<< HEAD
                pMenu.addChild(new PopupMenuItem({
                    label: this.i18n.Filter,
                    popup: pSubMenu
                }));
            }
            pMenu.startup();
        },

        /*Not Applicable*/
        _onRowContextMenu: function (item, colField, mystring) {
            this.menuFilterCluster.set("disabled", false);
            this.menuFilterSuspended.set("disabled", false);
            this.menuFilterUnsuspend.set("disabled", false);
            this.menuFilterActive.set("disabled", false);
            this.menuFilterDeactivate.set("disabled", false);

            if (item) {
                this.menuFilterCluster.set("label", "Cluster: " + item.QuerySetId);
                this.menuFilterCluster.set("hpcc_value", item.QuerySetId);
                this.menuFilterSuspended.set("label", this.i18n.Suspended + ":  " + item.Suspended);
                this.menuFilterSuspended.set("hpcc_value", 1);
                this.menuFilterUnsuspend.set("label", this.i18n.Unsuspended + ":  true ");
                this.menuFilterUnsuspend.set("hpcc_value", 0);
                this.menuFilterActive.set("label", this.i18n.Active + ":  " + item.Activated);
                this.menuFilterActive.set("hpcc_value", 1);
                this.menuFilterDeactivate.set("label", this.i18n.Inactive + ":  true" );
                this.menuFilterDeactivate.set("hpcc_value", 0);
            }
            if (item.Cluster === "") {
                this.menuFilterCluster.set("disabled", true);
                this.menuFilterCluster.set("label", this.i18n.Cluster + ":  " + this.i18n.NA);
            }
            if (item.Suspended === false) {
                this.menuFilterSuspended.set("disabled", true);
                this.menuFilterSuspended.set("label", this.i18n.Suspended + ":  " + this.i18n.NA);
            }
            if (item.Suspended === true) {
                this.menuFilterUnsuspend.set("disabled", true);
                this.menuFilterUnsuspend.set("label", this.i18n.Unsuspended + ":  " + this.i18n.NA);
            }
           if (item.Activated === false) {
                this.menuFilterActive.set("disabled", true);
                this.menuFilterActive.set("label", this.i18n.Active + ":  " + this.i18n.NA);
            }
            if (item.Activated === true) {
                this.menuFilterDeactivate.set("disabled", true);
                this.menuFilterDeactivate.set("label", this.i18n.Inactive + ":  " + this.i18n.NA);
            }
        },

        initQuerySetGrid: function (params) {
            var context = this;
            var store = this.params.searchResults ? this.params.searchResults : ESPQuery.CreateQueryStore();
            this.querySetGrid = new declare([ESPUtil.Grid(true, true)])({
                store: store,
                query: this.getGridQuery(),
                sort: [{ attribute: "Id" }],
                columns: {
                    col1: selector({
                        width: 27,
                        selectorType: 'checkbox'
                    }),
                    Suspended: {
                        label: this.i18n.Suspended,
                        renderHeaderCell: function (node) {
                            node.innerHTML = Utility.getImageHTML("suspended.png", context.i18n.Suspended);
                        },
                        width: 25,
                        sortable: false,
                        formatter: function (suspended) {
                            if (suspended === true) {
                                return Utility.getImageHTML("suspended.png");
                            }
                            return "";
                        }
                    },
                    ErrorCount: {
                        renderHeaderCell: function (node) {
                            node.innerHTML = Utility.getImageHTML("errwarn.png", context.i18n.ErrorWarnings);
                        },
                        width: 25,
                        sortable: false,
                        formatter: function (error) {
                            if (error > 0) {
                                return Utility.getImageHTML("errwarn.png");
                            }
                            return "";
                        }
                    },
                    MixedNodeStates: {
                        renderHeaderCell: function (node) {
                            node.innerHTML = Utility.getImageHTML("mixwarn.png", context.i18n.MixedNodeStates);
                        },
                        width: 25,
                        sortable: false,
                        formatter: function (mixed) {
                            if (mixed === true) {
                                return Utility.getImageHTML("mixwarn.png");
                            }
                            return "";
                        }
                    },
                    Activated: {
                        renderHeaderCell: function (node) {
                            node.innerHTML = Utility.getImageHTML("active.png", context.i18n.Active);
                        },
                        width: 25,
                        formatter: function (activated) {
                            if (activated === true) {
                                return Utility.getImageHTML("active.png");
                            }
                            return Utility.getImageHTML("inactive.png");
                        }
                    },
                    Id: {
                        label: this.i18n.ID,
                        width:380,
                        formatter: function (Id, idx) {
                            return "<a href='#' class='dgrid-row-url'>" + Id + "</a>";
=======
                this.menuOpen = this.addMenuItem(pMenu, {
                    label: this.i18n.Open,
                    onClick: function () { context._onOpen(); }
                });
                this.menuDelete = this.addMenuItem(pMenu, {
                    label: this.i18n.Delete,
                    onClick: function () { context._onDelete(); }
                });
                pMenu.addChild(new MenuSeparator());
                this.menuUnsuspend = this.addMenuItem(pMenu, {
                    label: this.i18n.Unsuspend,
                    onClick: function () { context._onUnsuspend(); }
                });
                this.menuSuspend = this.addMenuItem(pMenu, {
                    label: this.i18n.Suspend,
                    onClick: function () { context._onSuspend(); }
                });
                pMenu.addChild(new MenuSeparator());
                this.menuActivate = this.addMenuItem(pMenu, {
                    label: this.i18n.Activate,
                    onClick: function () { context._onActivate(); }
                });
                this.menuDeactivate = this.addMenuItem(pMenu, {
                    label: this.i18n.Deactivate,
                    onClick: function () { context._onDeactivate(); }
                });
                pMenu.addChild(new MenuSeparator());
                {
                    var pSubMenu = new Menu();

                    this.menuFilterCluster = this.addMenuItem(pSubMenu, {
                        onClick: function (args) {
                            context.filter.clear();
                            context.filter.setValue(context.id + "ClusterTargetSelect", context.menuFilterCluster.get("hpcc_value"));
                            context.refreshGrid();
                        }
                    });
                    this.menuFilterSuspended = this.addMenuItem(pSubMenu, {
                        onClick: function (args) {
                            context.filter.clear();
                            context.filter.setValue(context.id + "SuspendedStates", context.menuFilterSuspended.get("hpcc_value"));
                            context.refreshGrid();
                        }
                    });
                    this.menuFilterUnsuspend = this.addMenuItem(pSubMenu, {
                        onClick: function (args) {
                            context.filter.clear();
                            context.filter.setValue(context.id + "SuspendedStates", context.menuFilterUnsuspend.get("hpcc_value"));
                            context.refreshGrid();
                        }
                    });
                    this.menuFilterActive = this.addMenuItem(pSubMenu, {
                        onClick: function (args) {
                            context.filter.clear();
                            context.filter.setValue(context.id + "ActiveStates", context.menuFilterActive.get("hpcc_value"));
                            context.refreshGrid();
                        }
                    });
                    this.menuFilterDeactivate = this.addMenuItem(pSubMenu, {
                        onClick: function (args) {
                            context.filter.clear();
                            context.filter.setValue(context.id + "ActiveStates", context.menuFilterDeactivate.get("hpcc_value"));
                            context.refreshGrid();
                        }
                    });
                    pSubMenu.addChild(new MenuSeparator());
                    this.menuFilterClearFilter = this.addMenuItem(pSubMenu, {
                        label: this.i18n.Clear,
                        onClick: function () {
                            context.filter.clear();
                            context.refreshGrid();
                        }
                    });
                    pMenu.addChild(new PopupMenuItem({
                        label: this.i18n.Filter,
                        popup: pSubMenu
                    }));
                }
                pMenu.startup();
            },

            /*Not Applicable*/
            _onRowContextMenu: function (item, colField, mystring) {
                this.menuFilterCluster.set("disabled", false);
                this.menuFilterSuspended.set("disabled", false);
                this.menuFilterUnsuspend.set("disabled", false);
                this.menuFilterActive.set("disabled", false);
                this.menuFilterDeactivate.set("disabled", false);

                if (item) {
                    this.menuFilterCluster.set("label", "Cluster: " + item.QuerySetId);
                    this.menuFilterCluster.set("hpcc_value", item.QuerySetId);
                    this.menuFilterSuspended.set("label", this.i18n.Suspended + ":  " + item.Suspended);
                    this.menuFilterSuspended.set("hpcc_value", 1);
                    this.menuFilterUnsuspend.set("label", this.i18n.Unsuspended + ":  true ");
                    this.menuFilterUnsuspend.set("hpcc_value", 0);
                    this.menuFilterActive.set("label", this.i18n.Active + ":  " + item.Activated);
                    this.menuFilterActive.set("hpcc_value", 1);
                    this.menuFilterDeactivate.set("label", this.i18n.Inactive + ":  true");
                    this.menuFilterDeactivate.set("hpcc_value", 0);
                }
                if (item.Cluster === "") {
                    this.menuFilterCluster.set("disabled", true);
                    this.menuFilterCluster.set("label", this.i18n.Cluster + ":  " + this.i18n.NA);
                }
                if (item.Suspended === false) {
                    this.menuFilterSuspended.set("disabled", true);
                    this.menuFilterSuspended.set("label", this.i18n.Suspended + ":  " + this.i18n.NA);
                }
                if (item.Suspended === true) {
                    this.menuFilterUnsuspend.set("disabled", true);
                    this.menuFilterUnsuspend.set("label", this.i18n.Unsuspended + ":  " + this.i18n.NA);
                }
                if (item.Activated === false) {
                    this.menuFilterActive.set("disabled", true);
                    this.menuFilterActive.set("label", this.i18n.Active + ":  " + this.i18n.NA);
                }
                if (item.Activated === true) {
                    this.menuFilterDeactivate.set("disabled", true);
                    this.menuFilterDeactivate.set("label", this.i18n.Inactive + ":  " + this.i18n.NA);
                }
            },

            initQuerySetGrid: function (params) {
                var context = this;
                var store = this.params.searchResults ? this.params.searchResults : ESPQuery.CreateQueryStore();
                this.querySetGrid = new declare([ESPUtil.Grid(true, true)])({
                    store: store,
                    query: this.getGridQuery(),
                    sort: [{ attribute: "Id" }],
                    columns: {
                        col1: selector({
                            width: 27,
                            selectorType: 'checkbox'
                        }),
                        Suspended: {
                            label: this.i18n.Suspended,
                            renderHeaderCell: function (node) {
                                node.innerHTML = Utility.getImageHTML("suspended.png", context.i18n.Suspended);
                            },
                            width: 25,
                            sortable: false,
                            formatter: function (suspended) {
                                if (suspended === true) {
                                    return Utility.getImageHTML("suspended.png");
                                }
                                return "";
                            }
                        },
                        ErrorCount: {
                            renderHeaderCell: function (node) {
                                node.innerHTML = Utility.getImageHTML("errwarn.png", context.i18n.ErrorWarnings);
                            },
                            width: 25,
                            sortable: false,
                            formatter: function (error) {
                                if (error > 0) {
                                    return Utility.getImageHTML("errwarn.png");
                                }
                                return "";
                            }
                        },
                        MixedNodeStates: {
                            renderHeaderCell: function (node) {
                                node.innerHTML = Utility.getImageHTML("mixwarn.png", context.i18n.MixedNodeStates);
                            },
                            width: 25,
                            sortable: false,
                            formatter: function (mixed) {
                                if (mixed === true) {
                                    return Utility.getImageHTML("mixwarn.png");
                                }
                                return "";
                            }
                        },
                        Activated: {
                            renderHeaderCell: function (node) {
                                node.innerHTML = Utility.getImageHTML("active.png", context.i18n.Active);
                            },
                            width: 25,
                            formatter: function (activated) {
                                if (activated === true) {
                                    return Utility.getImageHTML("active.png");
                                }
                                return Utility.getImageHTML("inactive.png");
                            }
                        },
                        Id: {
                            label: this.i18n.ID,
                            width: 380,
                            formatter: function (Id, idx) {
                                return "<a href='#' class='dgrid-row-url'>" + Id + "</a>";
                            }
                        },
                        Name: {
                            label: this.i18n.Name
                        },
                        QuerySetId: {
                            width: 140,
                            label: this.i18n.Target,
                            sortable: true
                        },
                        Wuid: {
                            width: 160,
                            label: this.i18n.WUID,
                            formatter: function (Wuid, idx) {
                                return "<a href='#' class='dgrid-row-url2'>" + Wuid + "</a>";
                            }
                        },
                        Dll: {
                            width: 180,
                            label: this.i18n.Dll
                        },
                        PublishedBy: {
                            width: 100,
                            label: this.i18n.PublishedBy,
                            sortable: false
                        },
                        Status: {
                            width: 100,
                            label: this.i18n.Status,
                            sortable: false
>>>>>>> 6921f478
                        }
                    }
                }, this.id + "QuerySetGrid");
                this.querySetGrid.on(".dgrid-row-url:click", function (evt) {
                    if (context._onRowDblClick) {
                        var item = context.querySetGrid.row(evt).data;
                        context._onRowDblClick(item);
                    }
                });
                this.querySetGrid.on(".dgrid-row-url2:click", function (evt) {
                    if (context._onRowDblClick) {
                        var item = context.querySetGrid.row(evt).data;
                        context._onRowDblClick(item, true);
                    }
                });
                this.querySetGrid.on(".dgrid-row:dblclick", function (evt) {
                    if (context._onRowDblClick) {
                        var item = context.querySetGrid.row(evt).data;
                        context._onRowDblClick(item);
                    }
                });
                this.querySetGrid.on(".dgrid-row:contextmenu", function (evt) {
                    if (context._onRowContextMenu) {
                        var item = context.querySetGrid.row(evt).data;
                        var cell = context.querySetGrid.cell(evt);
                        var colField = cell.column.field;
                        var mystring = "item." + colField;
                        context._onRowContextMenu(item, colField, mystring);
                    }
                });
                this.querySetGrid.onSelectionChanged(function (event) {
                    context.refreshActionState();
                    var selection = context.querySetGrid.getSelected();
                    if (selection.length > 0) {
                        context.downloadToList.set("disabled", false);
                    } else {
                        context.downloadToList.set("disabled", true);
                    }
                });
                this.querySetGrid.startup();

                this.recreateQueriesGrid.createGrid({
                    idProperty: "Name",
                    columns: {
                        Name: {
                            label: this.i18n.ID
                        },
                        QuerySetId: {
                            label: this.i18n.Target
                        }
                    }
                });

                this.refreshActionState();
            },

            refreshActionState: function () {
                var selection = this.querySetGrid.getSelected();
                var data = [];
                var hasSelection = false;
                var isSuspended = false;
                var isNotSuspended = false;
                var isActive = false;
                var isNotActive = false;
                for (var i = 0; i < selection.length; ++i) {
                    hasSelection = true;
                    if (selection[i].Suspended !== true) {
                        isSuspended = true;
                    } else {
                        isNotSuspended = true;
                    }
                    if (selection[i].Activated !== true) {
                        isActive = true;
                    } else {
                        isNotActive = true;
                    }
                }

                registry.byId(this.id + "Delete").set("disabled", !hasSelection);
                registry.byId(this.id + "UnSuspend").set("disabled", !isNotSuspended);
                registry.byId(this.id + "OnSuspend").set("disabled", !isSuspended);
                registry.byId(this.id + "Activate").set("disabled", !isActive);
                registry.byId(this.id + "Deactivate").set("disabled", !isNotActive);
                registry.byId(this.id + "Open").set("disabled", !hasSelection);
                registry.byId(this.id + "RecreateQueryDropDown").set("disabled", !hasSelection);

                this.menuUnsuspend.set("disabled", !isNotSuspended);
                this.menuSuspend.set("disabled", !isSuspended);
                this.menuActivate.set("disabled", !isActive);
                this.menuDeactivate.set("disabled", !isNotActive);

                if (hasSelection) {
                    arrayUtil.forEach(selection, function (item, idx) {
                        data.push(item);
                    });
                    this.recreateQueriesGrid.setData(data);
                }
            },

            _onRefresh: function (params) {
                this.refreshGrid();
            },

            _onRecreateQueriesSuccess: function (status) {
                var context = this;
                if (status) {
                    dojo.publish("hpcc/brToaster", {
                        Severity: "Message",
                        Source: "WsWorkunits.WURecreateQuery",
                        Exceptions: [{ Source: context.i18n.RecreateQuery, Message: context.i18n.SuccessfullySaved }]
                    });
                }
<<<<<<< HEAD
            });
            this.querySetGrid.startup();

            this.recreateQueriesGrid.createGrid({
                idProperty: "Name",
                    columns: {
                        Name: {
                            label: this.i18n.ID
                        },
                        QuerySetId: {
                            label: this.i18n.Target
                        }
                    }
            });

            this.refreshActionState();
        },

        refreshActionState: function () {
            var selection = this.querySetGrid.getSelected();
            var data = [];
            var hasSelection = false;
            var isSuspended = false;
            var isNotSuspended = false;
            var isActive = false;
            var isNotActive = false;
            for (var i = 0; i < selection.length; ++i) {
                hasSelection = true;
                if (selection[i].Suspended !== true) {
                    isSuspended = true;
                } else {
                    isNotSuspended = true;
=======
            },

            _onRecreateQueries: function () {
                if (this.recreateForm.validate()) {
                    var context = this;
                    var success = false;
                    arrayUtil.forEach(this.recreateQueriesGrid.store.data, function (item, idx) {
                        var request = domForm.toObject(context.id + "RecreateForm");
                        request.Republish === "off" ? request.Republish = 1 : request.Republish = 0;
                        request.AllowForeignFiles === "off" ? request.AllowForeignFiles = 0 : request.AllowForeignFiles = 1;
                        request.UpdateDfs === "off" ? request.UpdateDfs = 0 : request.UpdateDfs = 1;
                        request.UpdateSuperFiles === "off" ? request.UpdateSuperFiles = 0 : request.UpdateSuperFiles = 1;
                        request.QueryId = item.Name;
                        request.Target = item.QuerySetId;
                        request.IncludeFileErrors = 1;
                        WsWorkunits.WURecreateQuery({
                            request: request
                        }).then(function (response) {
                            if (lang.exists("WURecreateQueryResponse.Wuid", response)) {
                                success = true;
                            }
                            context._onRecreateQueriesSuccess(success);
                        });
                    });
                    registry.byId(this.id + "RecreateQueryDropDown").closeDropDown();
>>>>>>> 6921f478
                }
            },

            _onDelete: function () {
                var selection = this.querySetGrid.getSelected();
                var list = this.arrayToList(selection, "Id");
                if (confirm(this.i18n.DeleteSelectedQueries + "\n" + list)) {
                    var context = this;
                    WsWorkunits.WUQuerysetQueryAction(selection, "Delete").then(function (response) {
                        context.refreshGrid(true);
                    });
                }
<<<<<<< HEAD
            }

            registry.byId(this.id + "Delete").set("disabled", !hasSelection);
            registry.byId(this.id + "UnSuspend").set("disabled", !isNotSuspended);
            registry.byId(this.id + "OnSuspend").set("disabled", !isSuspended);
            registry.byId(this.id + "Activate").set("disabled", !isActive);
            registry.byId(this.id + "Deactivate").set("disabled", !isNotActive);
            registry.byId(this.id + "Open").set("disabled", !hasSelection);
            registry.byId(this.id + "RecreateQueryDropDown").set("disabled", !hasSelection);

            this.menuUnsuspend.set("disabled", !isNotSuspended);
            this.menuSuspend.set("disabled", !isSuspended);
            this.menuActivate.set("disabled", !isActive);
            this.menuDeactivate.set("disabled", !isNotActive);

            if (hasSelection) {
                arrayUtil.forEach(selection, function (item, idx) {
                    data.push(item);
                });
                this.recreateQueriesGrid.setData(data);
            }
         },
=======
            },

            refreshGrid: function (clearSelection) {
                this.querySetGrid.set("query", this.getGridQuery());
                if (clearSelection) {
                    this.querySetGrid.clearSelection();
                }
            },

            _onSuspend: function () {
                var context = this;
                WsWorkunits.WUQuerysetQueryAction(this.querySetGrid.getSelected(), "Suspend").then(function (response) {
                    context.refreshGrid();
                });
            },
>>>>>>> 6921f478

            _onUnsuspend: function () {
                var context = this;
                WsWorkunits.WUQuerysetQueryAction(this.querySetGrid.getSelected(), "Unsuspend").then(function (response) {
                    context.refreshGrid();
                });
            },

<<<<<<< HEAD
        _onRecreateQueriesSuccess: function (status) {
            var context = this;
            if (status) {
                dojo.publish("hpcc/brToaster", {
                    Severity: "Message",
                    Source: "WsWorkunits.WURecreateQuery",
                    Exceptions: [{ Source: context.i18n.RecreateQuery, Message: context.i18n.SuccessfullySaved }]
                });
            }
        },

        _onRecreateQueries: function () {
            if (this.recreateForm.validate()) {
                var context = this;
                var success = false;
                arrayUtil.forEach(this.recreateQueriesGrid.store.data, function (item, idx) {
                        var request = domForm.toObject(context.id + "RecreateForm");
                        request.Republish === "off" ? request.Republish = 1 : request.Republish = 0;
                        request.AllowForeignFiles === "off" ? request.AllowForeignFiles = 0 : request.AllowForeignFiles = 1;
                        request.UpdateDfs === "off" ? request.UpdateDfs = 0 : request.UpdateDfs = 1;
                        request.UpdateSuperFiles === "off" ? request.UpdateSuperFiles = 0 : request.UpdateSuperFiles = 1;
                        request.QueryId = item.Name;
                        request.Target = item.QuerySetId;
                        request.IncludeFileErrors = 1;
                        WsWorkunits.WURecreateQuery({
                            request: request
                        }).then(function (response) {
                            if (lang.exists("WURecreateQueryResponse.Wuid", response)) {
                                success = true;
                            }
                            context._onRecreateQueriesSuccess(success);
                        });
                });
                registry.byId(this.id + "RecreateQueryDropDown").closeDropDown();
            }
        },

        _onDelete:function(){
            var selection = this.querySetGrid.getSelected();
            var list = this.arrayToList(selection, "Id");
            if (confirm(this.i18n.DeleteSelectedQueries + "\n" + list)) {
=======
            _onActivate: function () {
>>>>>>> 6921f478
                var context = this;
                WsWorkunits.WUQuerysetQueryAction(this.querySetGrid.getSelected(), "Activate").then(function (response) {
                    context.refreshGrid();
                });
            },

            _onDeactivate: function () {
                var context = this;
                WsWorkunits.WUQuerysetQueryAction(this.querySetGrid.getSelected(), "Deactivate").then(function (response) {
                    context.refreshGrid();
                });
            },

            _onOpen: function () {
                var selections = this.querySetGrid.getSelected();
                var firstTab = null;
                for (var i = selections.length - 1; i >= 0; --i) {
                    var tab = this.ensurePane(selections[i].Id, selections[i]);
                    if (i === 0) {
                        firstTab = tab;
                    }
                }
                if (firstTab) {
                    this.selectChild(firstTab);
                }
            },

            _onSetOptions: function (event) {
                if (registry.byId(this.id + "OptionsForm").validate()) {
                    this.refreshGrid();
                    registry.byId(this.id + "Options").closeDropDown();
                }
            },


<<<<<<< HEAD
        _onRowDblClick: function (item, workunitTab) {
            var tab = null;
            if (workunitTab) {
                tab = this.ensurePane(item.Wuid, item, true);
            } else {
                tab = this.ensurePane(item.Id, item, false);
            }
            this.selectChild(tab);
        },

        getGridQuery: function(){
            if (this.params.searchResults) {
                return {};
            }    
            var optionsForm = registry.byId(this.id + "OptionsForm");
            var optionsValues = optionsForm.getValues();
            return lang.mixin(this.filter.toObject(), optionsValues);
        },

        ensurePane: function (id, params, workunitTab) {
            id = this.createChildTabID(id);
            var retVal = registry.byId(id);
            if (!retVal) {
                var context = this;
=======
            _onRowDblClick: function (item, workunitTab) {
                var tab = null;
>>>>>>> 6921f478
                if (workunitTab) {
                    tab = this.ensurePane(item.Wuid, item, true);
                } else {
                    tab = this.ensurePane(item.Id, item, false);
                }
                this.selectChild(tab);
            },

            getGridQuery: function () {
                if (this.params.searchResults) {
                    return {};
                }
                var optionsForm = registry.byId(this.id + "OptionsForm");
                var optionsValues = optionsForm.getValues();
                return lang.mixin(this.filter.toObject(), optionsValues);
            },

            ensurePane: function (id, params, workunitTab) {
                id = this.createChildTabID(id);
                var retVal = registry.byId(id);
                if (!retVal) {
                    var context = this;
                    if (workunitTab) {
                        retVal = new DelayLoadWidget({
                            id: id,
                            title: params.Wuid,
                            closable: true,
                            delayWidget: "WUDetailsWidget",
                            hpcc: {
                                type: "WUDetailsWidget",
                                params: {
                                    Wuid: params.Wuid
                                }
                            }
                        });
                    } else {
                        retVal = new DelayLoadWidget({
                            id: id,
                            title: params.Id,
                            closable: true,
                            delayWidget: "QuerySetDetailsWidget",
                            hpcc: {
                                type: "QuerySetDetailsWidget",
                                params: {
                                    QuerySetId: params.QuerySetId,
                                    Id: params.Id
                                }
                            }
                        });
                    }
                    this.addChild(retVal, 1);
                }
                return retVal;
            }
        });
    });<|MERGE_RESOLUTION|>--- conflicted
+++ resolved
@@ -44,137 +44,6 @@
     "hpcc/FilterDropDownWidget",
     "hpcc/TableContainer"
 ], function (declare, lang, i18n, nlsHPCC, on, topic, arrayUtil, domForm, topic,
-<<<<<<< HEAD
-                registry, Menu, MenuItem, MenuSeparator, PopupMenuItem,
-                selector,
-                _TabContainerWidget, DelayLoadWidget, WsWorkunits, ESPQuery, ESPUtil, Utility, SelectionGridWidget,
-                template) {
-    return declare("QuerySetQueryWidget", [_TabContainerWidget], {
-        templateString: template,
-        baseClass: "QuerySetQueryWidget",
-        i18n: nlsHPCC,
-
-        borderContainer: null,
-        queriesTab: null,
-        querySetGrid: null,
-        recreateQueriesGrid: null,
-        clusterTargetSelect: null,
-        recreateQueryTargetSelect: null,
-        filter: null,
-
-        initalized: false,
-        loaded: false,
-        userName: null,
-
-        buildRendering: function (args) {
-            this.inherited(arguments);
-        },
-
-        _onMine: function (event) {
-            if (event) {
-                this.filter.setValue(this.id + "PublishedBy", this.userName);
-                this.filter._onFilterApply();
-            } else {
-                this.filter._onFilterClear();
-                this.filter._onFilterApply();
-            }
-        },
-
-        postCreate: function (args) {
-            this.inherited(arguments);
-            this.queriesTab = registry.byId(this.id + "_PublishedQueries");
-            this.clusterTargetSelect = registry.byId(this.id + "ClusterTargetSelect");
-            this.recreateQueryTargetSelect = registry.byId(this.id + "RecreateTargetSelect");
-            this.borderContainer = registry.byId(this.id + "BorderContainer");
-            this.filter = registry.byId(this.id + "Filter");
-            this.downloadToList = registry.byId(this.id + "DownloadToList");
-            this.downloadToListDialog = registry.byId(this.id + "DownloadToListDialog");
-            this.downListForm = registry.byId(this.id + "DownListForm");
-            this.fileName = registry.byId(this.id + "CSVFileName");
-            this.recreateQueriesGrid = registry.byId(this.id + "RecreateQueriesGrid");
-            this.recreateForm = registry.byId(this.id + "RecreateForm");
-        },
-
-        startup: function (args) {
-            this.inherited(arguments);
-            this.initContextMenu();
-        },
-
-        _onDownloadToListCancelDialog: function (event){
-            this.downloadToListDialog.hide();
-        },
-
-        _onDownloadToList: function (event) {
-            this.downloadToListDialog.show();
-        },
-
-         _buildCSV: function (event) {
-            var selections = this.querySetGrid.getSelected();
-            var row = [];
-            var fileName = this.fileName.get("value")+".csv";
-
-            arrayUtil.forEach(selections, function (cell, idx){
-                var rowData = [cell.Suspended,cell.ErrorCount,cell.MixedNodeStates,cell.Activated,cell.Id,cell.Name,cell.QuerySetId,cell.Wuid,cell.Dll,cell.PublishedBy,cell.Status];
-                row.push(rowData);
-            });
-
-            Utility.downloadToCSV(this.querySetGrid, row, fileName);
-            this._onDownloadToListCancelDialog();
-        },
-
-        resize: function (args) {
-            this.inherited(arguments);
-            this.borderContainer.resize();
-        },
-
-        layout: function (args) {
-            this.inherited(arguments);
-        },
-
-        destroy: function (args) {
-            this.inherited(arguments);
-        },
-
-        init: function (params) {
-            if (this.inherited(arguments))
-                return;
-
-            if (this.params.searchResults) {
-                this.filter.disable(true);
-            }
-
-            this.clusterTargetSelect.init({
-                Targets: true,
-                includeBlank: true,
-                Target: params.Cluster
-            });
-
-            if (params.Wuid) {
-                this.filter.setValue(this.id + "Wuid", params.Wuid);
-            } else if (params.LogicalName) {
-                this.filter.setValue(this.id + "FileName", params.LogicalName);
-            }
-            this.initQuerySetGrid();
-
-            var context = this;
-            this.filter.on("clear", function (evt) {
-                context.refreshGrid();
-            });
-            this.filter.on("apply", function (evt) {
-                context.refreshGrid();
-            });
-            topic.subscribe("hpcc/ecl_wu_published", function (topic) {
-                context.refreshGrid();
-            });
-
-            this.userName = dojoConfig.username;
-        },
-
-        initTab: function () {
-            var currSel = this.getSelectedChild();
-            if (currSel && !currSel.initalized) {
-                if (currSel.id === this.queriesTab.id) {
-=======
     registry, Menu, MenuItem, MenuSeparator, PopupMenuItem,
     selector,
     _TabContainerWidget, DelayLoadWidget, WsWorkunits, ESPQuery, ESPUtil, Utility, SelectionGridWidget,
@@ -204,7 +73,6 @@
                 if (event) {
                     this.filter.setValue(this.id + "PublishedBy", this.userName);
                     this.filter._onFilterApply();
->>>>>>> 6921f478
                 } else {
                     this.filter._onFilterClear();
                     this.filter._onFilterApply();
@@ -322,127 +190,6 @@
                 var pMenu = new Menu({
                     targetNodeIds: [this.id + "QuerySetGrid"]
                 });
-<<<<<<< HEAD
-                pMenu.addChild(new PopupMenuItem({
-                    label: this.i18n.Filter,
-                    popup: pSubMenu
-                }));
-            }
-            pMenu.startup();
-        },
-
-        /*Not Applicable*/
-        _onRowContextMenu: function (item, colField, mystring) {
-            this.menuFilterCluster.set("disabled", false);
-            this.menuFilterSuspended.set("disabled", false);
-            this.menuFilterUnsuspend.set("disabled", false);
-            this.menuFilterActive.set("disabled", false);
-            this.menuFilterDeactivate.set("disabled", false);
-
-            if (item) {
-                this.menuFilterCluster.set("label", "Cluster: " + item.QuerySetId);
-                this.menuFilterCluster.set("hpcc_value", item.QuerySetId);
-                this.menuFilterSuspended.set("label", this.i18n.Suspended + ":  " + item.Suspended);
-                this.menuFilterSuspended.set("hpcc_value", 1);
-                this.menuFilterUnsuspend.set("label", this.i18n.Unsuspended + ":  true ");
-                this.menuFilterUnsuspend.set("hpcc_value", 0);
-                this.menuFilterActive.set("label", this.i18n.Active + ":  " + item.Activated);
-                this.menuFilterActive.set("hpcc_value", 1);
-                this.menuFilterDeactivate.set("label", this.i18n.Inactive + ":  true" );
-                this.menuFilterDeactivate.set("hpcc_value", 0);
-            }
-            if (item.Cluster === "") {
-                this.menuFilterCluster.set("disabled", true);
-                this.menuFilterCluster.set("label", this.i18n.Cluster + ":  " + this.i18n.NA);
-            }
-            if (item.Suspended === false) {
-                this.menuFilterSuspended.set("disabled", true);
-                this.menuFilterSuspended.set("label", this.i18n.Suspended + ":  " + this.i18n.NA);
-            }
-            if (item.Suspended === true) {
-                this.menuFilterUnsuspend.set("disabled", true);
-                this.menuFilterUnsuspend.set("label", this.i18n.Unsuspended + ":  " + this.i18n.NA);
-            }
-           if (item.Activated === false) {
-                this.menuFilterActive.set("disabled", true);
-                this.menuFilterActive.set("label", this.i18n.Active + ":  " + this.i18n.NA);
-            }
-            if (item.Activated === true) {
-                this.menuFilterDeactivate.set("disabled", true);
-                this.menuFilterDeactivate.set("label", this.i18n.Inactive + ":  " + this.i18n.NA);
-            }
-        },
-
-        initQuerySetGrid: function (params) {
-            var context = this;
-            var store = this.params.searchResults ? this.params.searchResults : ESPQuery.CreateQueryStore();
-            this.querySetGrid = new declare([ESPUtil.Grid(true, true)])({
-                store: store,
-                query: this.getGridQuery(),
-                sort: [{ attribute: "Id" }],
-                columns: {
-                    col1: selector({
-                        width: 27,
-                        selectorType: 'checkbox'
-                    }),
-                    Suspended: {
-                        label: this.i18n.Suspended,
-                        renderHeaderCell: function (node) {
-                            node.innerHTML = Utility.getImageHTML("suspended.png", context.i18n.Suspended);
-                        },
-                        width: 25,
-                        sortable: false,
-                        formatter: function (suspended) {
-                            if (suspended === true) {
-                                return Utility.getImageHTML("suspended.png");
-                            }
-                            return "";
-                        }
-                    },
-                    ErrorCount: {
-                        renderHeaderCell: function (node) {
-                            node.innerHTML = Utility.getImageHTML("errwarn.png", context.i18n.ErrorWarnings);
-                        },
-                        width: 25,
-                        sortable: false,
-                        formatter: function (error) {
-                            if (error > 0) {
-                                return Utility.getImageHTML("errwarn.png");
-                            }
-                            return "";
-                        }
-                    },
-                    MixedNodeStates: {
-                        renderHeaderCell: function (node) {
-                            node.innerHTML = Utility.getImageHTML("mixwarn.png", context.i18n.MixedNodeStates);
-                        },
-                        width: 25,
-                        sortable: false,
-                        formatter: function (mixed) {
-                            if (mixed === true) {
-                                return Utility.getImageHTML("mixwarn.png");
-                            }
-                            return "";
-                        }
-                    },
-                    Activated: {
-                        renderHeaderCell: function (node) {
-                            node.innerHTML = Utility.getImageHTML("active.png", context.i18n.Active);
-                        },
-                        width: 25,
-                        formatter: function (activated) {
-                            if (activated === true) {
-                                return Utility.getImageHTML("active.png");
-                            }
-                            return Utility.getImageHTML("inactive.png");
-                        }
-                    },
-                    Id: {
-                        label: this.i18n.ID,
-                        width:380,
-                        formatter: function (Id, idx) {
-                            return "<a href='#' class='dgrid-row-url'>" + Id + "</a>";
-=======
                 this.menuOpen = this.addMenuItem(pMenu, {
                     label: this.i18n.Open,
                     onClick: function () { context._onOpen(); }
@@ -665,7 +412,6 @@
                             width: 100,
                             label: this.i18n.Status,
                             sortable: false
->>>>>>> 6921f478
                         }
                     }
                 }, this.id + "QuerySetGrid");
@@ -778,40 +524,6 @@
                         Exceptions: [{ Source: context.i18n.RecreateQuery, Message: context.i18n.SuccessfullySaved }]
                     });
                 }
-<<<<<<< HEAD
-            });
-            this.querySetGrid.startup();
-
-            this.recreateQueriesGrid.createGrid({
-                idProperty: "Name",
-                    columns: {
-                        Name: {
-                            label: this.i18n.ID
-                        },
-                        QuerySetId: {
-                            label: this.i18n.Target
-                        }
-                    }
-            });
-
-            this.refreshActionState();
-        },
-
-        refreshActionState: function () {
-            var selection = this.querySetGrid.getSelected();
-            var data = [];
-            var hasSelection = false;
-            var isSuspended = false;
-            var isNotSuspended = false;
-            var isActive = false;
-            var isNotActive = false;
-            for (var i = 0; i < selection.length; ++i) {
-                hasSelection = true;
-                if (selection[i].Suspended !== true) {
-                    isSuspended = true;
-                } else {
-                    isNotSuspended = true;
-=======
             },
 
             _onRecreateQueries: function () {
@@ -837,7 +549,6 @@
                         });
                     });
                     registry.byId(this.id + "RecreateQueryDropDown").closeDropDown();
->>>>>>> 6921f478
                 }
             },
 
@@ -850,30 +561,6 @@
                         context.refreshGrid(true);
                     });
                 }
-<<<<<<< HEAD
-            }
-
-            registry.byId(this.id + "Delete").set("disabled", !hasSelection);
-            registry.byId(this.id + "UnSuspend").set("disabled", !isNotSuspended);
-            registry.byId(this.id + "OnSuspend").set("disabled", !isSuspended);
-            registry.byId(this.id + "Activate").set("disabled", !isActive);
-            registry.byId(this.id + "Deactivate").set("disabled", !isNotActive);
-            registry.byId(this.id + "Open").set("disabled", !hasSelection);
-            registry.byId(this.id + "RecreateQueryDropDown").set("disabled", !hasSelection);
-
-            this.menuUnsuspend.set("disabled", !isNotSuspended);
-            this.menuSuspend.set("disabled", !isSuspended);
-            this.menuActivate.set("disabled", !isActive);
-            this.menuDeactivate.set("disabled", !isNotActive);
-
-            if (hasSelection) {
-                arrayUtil.forEach(selection, function (item, idx) {
-                    data.push(item);
-                });
-                this.recreateQueriesGrid.setData(data);
-            }
-         },
-=======
             },
 
             refreshGrid: function (clearSelection) {
@@ -889,7 +576,6 @@
                     context.refreshGrid();
                 });
             },
->>>>>>> 6921f478
 
             _onUnsuspend: function () {
                 var context = this;
@@ -898,51 +584,7 @@
                 });
             },
 
-<<<<<<< HEAD
-        _onRecreateQueriesSuccess: function (status) {
-            var context = this;
-            if (status) {
-                dojo.publish("hpcc/brToaster", {
-                    Severity: "Message",
-                    Source: "WsWorkunits.WURecreateQuery",
-                    Exceptions: [{ Source: context.i18n.RecreateQuery, Message: context.i18n.SuccessfullySaved }]
-                });
-            }
-        },
-
-        _onRecreateQueries: function () {
-            if (this.recreateForm.validate()) {
-                var context = this;
-                var success = false;
-                arrayUtil.forEach(this.recreateQueriesGrid.store.data, function (item, idx) {
-                        var request = domForm.toObject(context.id + "RecreateForm");
-                        request.Republish === "off" ? request.Republish = 1 : request.Republish = 0;
-                        request.AllowForeignFiles === "off" ? request.AllowForeignFiles = 0 : request.AllowForeignFiles = 1;
-                        request.UpdateDfs === "off" ? request.UpdateDfs = 0 : request.UpdateDfs = 1;
-                        request.UpdateSuperFiles === "off" ? request.UpdateSuperFiles = 0 : request.UpdateSuperFiles = 1;
-                        request.QueryId = item.Name;
-                        request.Target = item.QuerySetId;
-                        request.IncludeFileErrors = 1;
-                        WsWorkunits.WURecreateQuery({
-                            request: request
-                        }).then(function (response) {
-                            if (lang.exists("WURecreateQueryResponse.Wuid", response)) {
-                                success = true;
-                            }
-                            context._onRecreateQueriesSuccess(success);
-                        });
-                });
-                registry.byId(this.id + "RecreateQueryDropDown").closeDropDown();
-            }
-        },
-
-        _onDelete:function(){
-            var selection = this.querySetGrid.getSelected();
-            var list = this.arrayToList(selection, "Id");
-            if (confirm(this.i18n.DeleteSelectedQueries + "\n" + list)) {
-=======
             _onActivate: function () {
->>>>>>> 6921f478
                 var context = this;
                 WsWorkunits.WUQuerysetQueryAction(this.querySetGrid.getSelected(), "Activate").then(function (response) {
                     context.refreshGrid();
@@ -978,35 +620,8 @@
             },
 
 
-<<<<<<< HEAD
-        _onRowDblClick: function (item, workunitTab) {
-            var tab = null;
-            if (workunitTab) {
-                tab = this.ensurePane(item.Wuid, item, true);
-            } else {
-                tab = this.ensurePane(item.Id, item, false);
-            }
-            this.selectChild(tab);
-        },
-
-        getGridQuery: function(){
-            if (this.params.searchResults) {
-                return {};
-            }    
-            var optionsForm = registry.byId(this.id + "OptionsForm");
-            var optionsValues = optionsForm.getValues();
-            return lang.mixin(this.filter.toObject(), optionsValues);
-        },
-
-        ensurePane: function (id, params, workunitTab) {
-            id = this.createChildTabID(id);
-            var retVal = registry.byId(id);
-            if (!retVal) {
-                var context = this;
-=======
             _onRowDblClick: function (item, workunitTab) {
                 var tab = null;
->>>>>>> 6921f478
                 if (workunitTab) {
                     tab = this.ensurePane(item.Wuid, item, true);
                 } else {
