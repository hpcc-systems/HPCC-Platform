--- conflicted
+++ resolved
@@ -20,17 +20,10 @@
     "dojo/text!../templates/PackageSourceWidget.html"
 ],
     function (declare, lang, i18n, nlsHPCC, dom, topic,
-<<<<<<< HEAD
-            _LayoutWidget, _TemplatedMixin, _WidgetsInTemplateMixin,
-            BorderContainer, ContentPane, registry,
-            CodeMirror,
-            WsPackageMaps, template) {
-=======
         _LayoutWidget, _TemplatedMixin, _WidgetsInTemplateMixin,
         BorderContainer, ContentPane, registry,
         CodeMirror,
         WsPackageMaps, template) {
->>>>>>> 6921f478
         return declare("PackageSourceWidget", [_LayoutWidget, _TemplatedMixin, _WidgetsInTemplateMixin], {
             templateString: template,
             baseClass: "PackageSourceWidget",
@@ -117,11 +110,7 @@
             addArrayToText: function (arrayTitle, arrayItems, text) {
                 if ((arrayItems.Item !== undefined) && (arrayItems.Item.length > 0)) {
                     text += arrayTitle + ":\n";
-<<<<<<< HEAD
-                    for (var i=0;i<arrayItems.Item.length;i++)
-=======
                     for (var i = 0; i < arrayItems.Item.length; i++)
->>>>>>> 6921f478
                         text += "  " + arrayItems.Item[i] + "\n";
                     text += "\n";
                 }
