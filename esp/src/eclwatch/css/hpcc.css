/*##############################################################################
#    HPCC SYSTEMS software Copyright (C) 2012 HPCC Systems®.
#
#    Licensed under the Apache License, Version 2.0 (the "License");
#    you may not use this file except in compliance with the License.
#    You may obtain a copy of the License at
#
#       http://www.apache.org/licenses/LICENSE-2.0
#
#    Unless required by applicable law or agreed to in writing, software
#    distributed under the License is distributed on an "AS IS" BASIS,
#    WITHOUT WARRANTIES OR CONDITIONS OF ANY KIND, either express or implied.
#    See the License for the specific language governing permissions and
#    limitations under the License.
############################################################################## */

/*ELEMENT STYLES***************/
html,
body {
    background: white;
    width: 100%;
    height: 100%;
    margin: 0px;
    color: rgb(51, 51, 51);
    font-family: Lucida Sans, Lucida Grande, Arial !important;
    font-size: 13px !important;
    padding: 0;
}

button:hover {
    color: rgb(0, 0, 0);
    background-color: rgb(175, 217, 255);
}

h1 {
    font-size: 1.5em;
}

/*Use this when creating a small popup form*/
.smallForm label {
    float: left;
    width: 26%;
    margin: 0 15px 0 0;
    text-align: left;
    padding-top: 4px;
    font-weight: bold;
    height: 20px;
}

form label {
    margin: 0 8px 0 0;
    font-weight: bold;
}

form ul {
    list-style: none;
    margin: 0;
    padding: 0;
}

form li {
    margin: 0;
    padding: 6px 1% 9px 1%;
    clear: both;
    position: relative;
    height: 20px;
}

form li label {
    float: left;
    width: 14%;
    margin: 0 15px 0 0;
    text-align: left;
    padding-top: 4px;
}

.dijitDialogPaneContent form li label {
    float: left;
    width: 25%;
    margin: 0 15px 0 0;
    text-align: left;
    padding-top: 4px;
}

form li textarea {
    font-size: 13px;
    font-family: Arial;
    width: auto;
    height: auto;
    float: left;
}

form h1 {
    font-size: 1.5em;
    margin-left: 15px;
}

form h2 {
    padding: 5px 0;
    color: rgb(22, 22, 22);
}

/* Double-color dashed line */

hr.dashedLine {
    border: 0;
    border-bottom: 1px dashed #ccc;
    background-color: rgb(0, 170, 213);
    background: none;
}

h2 img:first-of-type {
    margin-left: 15px;
}

/*IDs************************/
.flat .hpccMainpage {
    margin: 0;
    padding: 0;
    width: 100%;
    height: 100%;
}

.flat .hpccTitlebar {
    height: 50px;
    margin: 0;
    padding: 0;
    padding-left: 6px;
    padding-right: 6px;
    overflow: hidden;
    display: flex;
    justify-content: space-between;
}

.flat #stubStackController {
    height: 32px;
    margin-top: 6px;
}

.flat .environmentText {
    margin-top: 12px;
    font: bold 22px Lucida Sans, Lucida Grande, Arial;
    flex-grow: 1;
}

.flat .glow :hover {
    background-color: rgb(118, 157, 192);
    border-radius: 4px;
    cursor: pointer;
}

.flat .dijitToolbar .dijitButton {
    margin: 0px;
    padding: 0px;
}

.flat .dijitToolbar .dijitButton .dijitButtonNode {
    margin: 0px;
    padding: 0px;
}

.flat .dijitToolbar .dijitDropDownButton {
    margin: 0px;
    padding: 0px;
}

.flat .dijitToolbar .dijitDropDownButton .dijitButtonNode {
    margin: 0px;
    padding: 0px;
}

.flat .dijitToolbar .dijitToggleButton {
    margin: 0px;
    padding: 0px;
}

.flat .dijitToolbar .dijitToggleButton .dijitButtonNode {
    margin: 0px;
    padding: 0px;
}

.flat .resetBtn .dijitButtonNode {
    background-color: #ff0000;
    font-weight: bold;
    color: #fff;
}

.flat .glow .dijitToggleButton .dijitButtonNode {
    background: none;
    border: none;
    box-shadow: none;
    margin: 0;
    align-content: center;
}

.flat .hpccTitlebar .dijitToggleButtonChecked .dijitButtonNode {
    border-width: 0px;
    margin: 0px;
    align-content: center;
}

.flat .hpccTitlebar .dijitDropDownButton .dijitButtonNode {
    background: none;
    border: none;
    box-shadow: none;
    margin: 0px;
    align-content: center;
}

.flat .miniTitlebar {
    background: rgb(200, 200, 200);
    margin: 0px;
    padding: 0px;
    padding-left: 6px;
    padding-right: 6px;
    width: 100%;
    overflow: hidden;
}

.flat .miniTitlebar .dijitToggleButton .dijitButtonNode {
    background: none;
    border: none;
    box-shadow: none;
    margin: 0px;
    padding: 2px;
    cursor: pointer;
}

.flat .miniTitlebar .dijitToggleButtonChecked .dijitButtonNode {
    border-width: 1px;
    border-style: solid;
    background-image: none;
    border-color: #759dc0;
    background-color: #ffffff;
    margin: 0px;
    padding: 0px;
    cursor: pointer;
}

.hideNoIcon .dijitNoIcon {
    width: 0px;
    height: 0px;
}

.flat .miniTitlebar .dijitNoIcon {
    width: 0px;
    height: 0px;
}

.flat #stubTitlebar .dijitToggleButton,
.dijitButton,
.dijitDropDownButton,
.dijitComboButton {
    margin: 0px;
    cursor: pointer;
}

.flat .dijitPopup .dijitMenuPopup {
    top: 56px !important;
}

.flat .dgridInfo {
    background-position: left center;
    background-repeat: no-repeat;
    padding-left: 25px;
}

.flat .dgrid-cell {
    text-overflow: ellipsis;
    white-space: nowrap;
}

.flat .wrap .dgrid-cell {
    text-overflow: initial;
    white-space: normal;
}

.justify-right {
    text-align: right !important;
}

.centerInCell {
    text-align: center !important;
    /*overwrite the default grid cell text-align */
}

.flat .hpccCentered {
    text-align: center;
}

.layoutTable {
    vertical-align: left;
    border: solid 1px #B5BCC7;
    width: 100%;
    border-collapse: collapse;
    border-spacing: 0;
}

.layoutTable thead {
    vertical-align: left;
    background-color: #e2e2e2;
    height: 5px;
    padding: 0;
    border-spacing: 0;
}

.layoutTable th {
    vertical-align: left;
    text-align: left;
    background-color: #e2e2e2;
    width: 33%;
    height: 5px;
    padding-left: 10px;
    border-spacing: 0;
}

.layoutTable tr {
    vertical-align: left;
    height: 5px;
    padding: 0;
    border-spacing: 0;
}

.layoutTable td {
    text-align: left;
    padding: 10px;
    border-spacing: 0;
}

#stubTitlebar :focus {
    outline: none;
}

#stubTitlebar .dijitStackController .dijitToggleButtonChecked * {
    cursor: pointer;
}

.overlay {
    position: absolute;
    top: 0;
    left: 0;
    width: 100%;
    height: 100%;
    z-index: 950;
    background-color: #1A9BD7;
}

.lockLogo {
    display: block;
    margin: auto;
    padding-bottom: 10px;
}

#teaser {
    display: inline;
}

#teaserSeperator {
    display: inline;
}

@media screen and (max-width: 1100px) {
    #MonitorStatus {
        display: none;
    }

    #MonitorStatusSeperator {
        display: none;
    }
}

@media screen and (max-width: 1024px) {
    #userAccount {
        display: none;
    }

    #userAccountSeperator {
        display: none;
    }

}

@media screen and (max-width: 920px) {
    #teaser {
        display: none;
    }

    #teaserSeperator {
        display: none;
    }
}

@media screen and (max-width: 790px) {
    #search-form {
        display: none;
    }
}

#search-form {
    padding: 0;
    margin: 10px 10px 0 0;
    min-width: 230px;
}

#search-form :focus {
    outline: none;
}

#search-form input {
    color: #666;
}

.roundForm {
    width: 250px;
    border-radius: 5px;
    padding: 1px 1px 1px 1px;
}

#userAccount {
    float: left;
    text-align: right;
    padding: 5px 5px 0 0;
    padding-top: 10px;
    color: rgb(164, 220, 245);
}

#userAccount a {
    color: rgb(164, 220, 245);
}

#userIcons {
    float: left;
    text-align: center;
}

#userIcons img {
    border: none;
    margin-top: 8px;
}

#userIcons .dijitDropDownButton .dijitButtonNode {
    border: none;
    background: none;
}

#userIcons .holder span:nth-child(1) {
    border: none;
    margin: 0 0 0 0;
    padding: 0;
    outline: none;
}

#userIcons .dijitButtonText {
    padding: 0px;
}

#userIcons .dijitFocused {
    float: left;
    border: none;
}

.flat #stubMore {
    padding: 0;
    margin: 0;
    height: 32px;
    margin-top: 6px;
}

#myProgressBar {
    width: 200px;
}

#borderContainer {
    width: 100%;
    height: 100%;
}

#helpAction,
#helpScope {
    width: 12px;
    height: 12px;
}

.iconLogo {
    background-image: url("../img/hpcc_systems_logo.png");
    width: 175px;
    height: 32px;
    cursor: pointer;
}

.iconConfiguration {
    background-image: url("../img/configuration.png");
    width: 16px;
    height: 16px;
    cursor: pointer;
}

.iconWu {
    background-image: url("../img/WUCog.png");
    width: 32px;
    height: 32px;
    cursor: pointer;
}

.iconDFU {
    background-image: url("../img/FolderSmart.png");
    width: 32px;
    height: 32px;
    cursor: pointer;
}

.iconGetDFU {
    background-image: url("../img/LZFolder.png");
    width: 32px;
    height: 32px;
    cursor: pointer;
}

.iconOperations {
    background-image: url("../img/Operations.png");
    width: 32px;
    height: 32px;
    cursor: pointer;
}

.iconPlugins {
    background-image: url("../img/Plugins.png");
    width: 32px;
    height: 32px;
    cursor: pointer;
}

.iconLandingZone {
    background-image: url("../img/LandingZone.png");
    width: 32px;
    height: 32px;
    cursor: pointer;
}

.iconTargets {
    background-image: url("../img/Targets.png");
    width: 32px;
    height: 32px;
    cursor: pointer;
}

.iconFind {
    background-image: url("../img/search_icon.png");
    width: 32px;
    height: 32px;
    cursor: pointer;
}

.iconAdvanced {
    background-image: url("../img/Info.png");
    width: 32px;
    height: 32px;
    cursor: pointer;
}

.iconZap {
    background-image: url("../img/zap.png");
    width: 16px;
    height: 16px;
    display: inline-block;
}

.iconChart {
    background-image: url("../img/chart.png");
    width: 16px;
    height: 16px;
}

.iconResult {
    background-image: url("../img/result.png");
    width: 16px;
    height: 16px;
}

.iconErrWarn {
    background-image: url("../img/errwarn.png");
    width: 16px;
    height: 16px;
}

.iconFolderTree {
    background-image: url("../img/folderTree.png");
    width: 16px;
    height: 16px;
}

.iconFolderList {
    background-image: url("../img/folderList.png");
    width: 16px;
    height: 16px;
}

.iconFileList {
    background-image: url("../img/fileList.png");
    width: 16px;
    height: 16px;
}

.iconEdgeList {
    background-image: url("../img/edgeList.png");
    width: 16px;
    height: 16px;
}

.iconTreeMap {
    background-image: url("../img/treeMap.png");
    width: 16px;
    height: 16px;
}

.iconPerson {
    background-image: url("../img/person.png");
    width: 16px;
    height: 16px;
}

.iconPeople {
    background-image: url("../img/people.png");
    width: 16px;
    height: 16px;
}

.iconKey {
    background-image: url("../img/key.png");
    width: 16px;
    height: 16px;
}

.None {
    background: url("../img/nodata.png") no-repeat;
    width: 16px;
    height: 16px;
    display: block;
    float: left;
    margin-top: 17px;
    padding-right: 0px;
    cursor: pointer;
}

.Normal {
    background: url("../img/normal.png") no-repeat;
    width: 16px;
    height: 16px;
    display: block;
    float: left;
    margin-top: 17px;
    padding-right: 0px;
    cursor: pointer;
}

.Warning {
    background: url("../img/warning.png") no-repeat;
    width: 16px;
    height: 16px;
    display: block;
    float: left;
    margin-top: 17px;
    padding-right: 0px;
    cursor: pointer;
}

.Error {
    background: url("../img/error.png") no-repeat;
    width: 16px;
    height: 16px;
    display: block;
    float: left;
    margin-top: 17px;
    padding-right: 0px;
    cursor: pointer;
}

.bold {
    font-weight: bold;
}

.boldRed {
    font-weight: bold;
    color: rgb(237, 28, 36);
}

.unlockStatus {
    font-weight: bold;
    font-size: 1em;
    color: rgb(218, 4, 0);
    text-align: center;
}

table.miniSelect span {
    width: 20px;
}

/*###############################*/
#appLayout {
    height: 100%;
}

#longList label {
    float: left;
    width: 14%;
    margin: 0 15px 0 0;
    text-align: right;
    padding-top: 4px;
    font-weight: bold;
    height: 20px;
}

#loadingOverlay {
    background: url("../img/loadingBar.gif") no-repeat 10px 23px;
    background-position: center center;
    background-attachment: fixed;
    font-family: Arial, Verdana, sans-serif;
    margin: 0;
    padding: 0;
    z-index: 999;
    position: absolute;
}

#loadingOverlay .loadingMessage {
    padding: 25px 40px;
    color: rgb(153, 153, 153);
}

#timings,
#properties {
    padding: 0;
    overflow: hidden;
}

#container {
    width: 960px;
}

#mainMenu {
    margin-bottom: 10px;
}

#widgetWUInfoResponse {
    padding-left: 10px;
}

.unlockStatus {
    font-weight: bold;
    font-size: 1em;
    color: rgb(218, 4, 0);
    text-align: center;
}

/*CLASSES******************/
.flat #userIcons .dijitArrowButtonInner {
    margin: 5px auto 0 5px;
}

.holder :focus {
    outline: none;
}

.holder {
    width: 40px;
    height: 60px;
    float: left;
}

.seperator {
    width: 1px;
    height: 32px;
    float: left;
    margin-left: 4px;
    margin-top: 9px;
    margin-right: 12px;
    margin-bottom: 9px;
}

.titleLowLite {
    background-color: rgb(24, 59, 79);
}

/*  Primary colour palette */
.hpccRed {
    background-color: rgb(237, 28, 36);
}

.hpccBlack {
    background-color: rgb(0, 0, 0);
}

.hpccWhite {
    background-color: rgb(255, 255, 255);
}

/*  Secondart colour palette */
.hpccGreyLight {
    background-color: rgb(188, 190, 192);
}

.hpccGreyMedium {
    background-color: rgb(147, 149, 152);
}

.hpccGreyDark {
    background-color: rgb(109, 111, 113);
}

.hpccCyan {
    background-color: rgb(0, 157, 219);
}

.hpccCyan70 {
    background-color: rgb(77, 186, 230);
}

.hpccCyan50 {
    background-color: rgb(128, 206, 237);
}

.hpccCyan30 {
    background-color: rgb(179, 226, 244);
}

.hpccGreen {
    background-color: rgb(119, 184, 0);
}

.hpccGreen70 {
    background-color: rgb(160, 205, 77);
}

.hpccGreen50 {
    background-color: rgb(187, 220, 128);
}

.hpccGreen30 {
    background-color: rgb(214, 234, 179);
}

.hpccPurple {
    background-color: rgb(143, 43, 140);
}

.hpccPurple70 {
    background-color: rgb(177, 107, 175);
}

.hpccPurple50 {
    background-color: rgb(199, 149, 198);
}

.hpccPurple30 {
    background-color: rgb(221, 191, 221);
}

.grey {
    background-color: rgb(80, 80, 80);
}

.white {
    background-color: rgb(255, 255, 255);
}

.left {
    float: left;
}

.right {
    float: right;
}

.hidden {
    color: rgb(214, 214, 214);
    display: none !important;
}

.show {
    display: block;
}

.hpccApp {
    height: 100%;
}

.hpccAppSession {
    background: #1A9BD7;
}

.searchUserMoreComponents {
    display: flex;
}

.navBarLoggedin {
    text-transform: uppercase;
    color: rgb(255, 255, 255);
    display: block;
}

.flat .hpccApp .hpccTitlebar {
    background-color: #2196F3;
}

.hidden {
    color: rgb(214, 214, 214);
    display: none !important;
}

.hpccApp {
    height: 100%;
}

.toolTip {
    width: inherit;
}

.toolTip img {
    vertical-align: middle;
    margin-left: -20px;
}


.pageOverlay {
    left: 0;
    top: 0;
    width: 100%;
    height: 100%;
    display: block;
    position: absolute;
    z-index: 1001;
}

.CodeMirror-scroll {
    position: absolute;
    height: 100%;
    top: 0;
    bottom: 0;
    left: 0;
    right: 0;
}

.TimingTreeMapWidget p {
    padding-left: 5px;
}

.dijitValidationTextBoxLabel {
    width: 170px;
    text-align: left;
}

.dijitToasterContainer {
    width: 64em;
}

.dijitPlaceHolder {
    pointer-events: none;
}

.smallForm .dijitValidationTextBoxLabel {
    width: auto;
}

.iconAlign {
    vertical-align: middle;
}

.iconFilter {
    background-image: url("../img/filter.png");
    width: 16px;
    height: 16px;
    border: none;
    display: inline-block;
    vertical-align: middle;
}

.iconNoFilter {
    background-image: url("../img/noFilter.png");
    width: 16px;
    height: 16px;
    border: none;
    display: inline-block;
    vertical-align: middle;
}

.iconRefresh {
    background-image: url("../img/refresh2.png");
    width: 16px;
    height: 16px;
}

.iconCopy {
    background-image: url("../img/copy.png");
    width: 16px;
    height: 16px;
}

.iconCopyDisabled {
    background-image: url("../img/copy_disabled.png");
    width: 16px;
    height: 16px;
}

.iconAutoRefresh {
    background-image: url("../img/autoRefresh.png");
    width: 16px;
    height: 16px;
}

.iconAutoRefreshTrue {
    background-image: url("../img/autoRefresh.png");
    width: 16px;
    height: 16px;
    -webkit-animation: spin 4s linear infinite;
    -moz-animation: spin 4s linear infinite;
    animation: spin 4s linear infinite;
}

@-webkit-keyframes spin {
    100% {
        -webkit-transform: rotate(360deg);
    }
}

@-moz-keyframes spin {
    100% {
        -moz-transform: rotate(360deg);
    }
}

@keyframes spin {
    100% {
        -webkit-transform: rotate(360deg);
        transform: rotate(360deg);
    }
}

.iconAutoRefreshDisabled {
    background-image: url("../img/autoRefresh_disabled.png");
    width: 16px;
    height: 16px;
}

.iconNewPage {
    background-image: url("../img/openNewPage.png");
    width: 16px;
    height: 16px;
}

.iconMaximize {
    background-image: url("../img/maximize.png");
    width: 16px;
    height: 16px;
}

.iconNewPageNoFrame {
    background-image: url("../img/openNewPageNoFrame.png");
    width: 16px;
    height: 16px;
}

.iconZoomOrig {
    background-image: url("../img/zoomOrig.png");
    width: 16px;
    height: 16px;
}

.iconZoomAll {
    background-image: url("../img/zoomAll.png");
    width: 16px;
    height: 16px;
}

.iconZoomWidth {
    background-image: url("../img/zoomWidth.png");
    width: 16px;
    height: 16px;
}

.iconFind {
    background-image: url("../img/find.png");
    width: 16px;
    height: 16px;
}

.iconFindNext {
    background-image: url("../img/findNext.png");
    width: 16px;
    height: 16px;
}

.iconFindPrevious {
    background-image: url("../img/findPrev.png");
    width: 16px;
    height: 16px;
}

.iconLogicalFile {
    background-image: url("../img/logicalfile.png");
    width: 16px;
    height: 16px;
}

.iconLogicalFileDeleted {
    background-image: url("../img/logicalfile_deleted.png");
    width: 16px;
    height: 16px;
}

.iconSuperFile {
    background-image: url("../img/superfile.png");
    width: 16px;
    height: 16px;
}

.iconSuperFileDeleted {
    background-image: url("../img/superfile_deleted.png");
    width: 16px;
    height: 16px;
}

/*WUSTATES*/
.iconWorkunit {
    background-image: url("../img/workunit.png");
    width: 16px;
    height: 16px;
    display: inline-block;
}

.iconCompiled,
.iconCompleted {
    background-image: url("../img/workunit_completed.png");
    width: 16px;
    height: 16px;
    display: inline-block;
}

.iconRunning,
.iconCompiling,
.iconDebugRunning {
    background-image: url("../img/workunit_running.png");
    width: 16px;
    height: 16px;
    display: inline-block;
}

.iconFailed,
.iconStateAborted {
    background-image: url("../img/workunit_failed.png");
    width: 16px;
    height: 16px;
    display: inline-block;
}


.iconArchived,
.iconBlocked,
.iconScheduled,
.iconWait,
.iconUploadingFiles,
.iconDebugPaused {
    background-image: url("../img/workunit_warning.png");
    width: 16px;
    height: 16px;
    display: inline-block;
}

.iconAborting {
    background-image: url("../img/workunit_aborting.png");
    width: 16px;
    height: 16px;
    display: inline-block;
}

.iconSubmitted {
    background-image: url("../img/workunit_submitted.png");
    width: 16px;
    height: 16px;
    display: inline-block;
}

.iconArchived {
    background-image: url("../img/workunit_archived.png");
    width: 16px;
    height: 16px;
    display: inline-block;
}

.iconDeleted {
    background-image: url("../img/workunit_deleted.png");
    width: 16px;
    height: 16px;
    display: inline-block;
}

.iconCluster {
    background-image: url("../img/server.png");
    width: 16px;
    height: 16px;
    display: inline-block;
}

.iconLeft {
    background-image: url("../img/left.png");
    width: 16px;
    height: 16px;
}

.iconUp {
    background-image: url("../img/up.png");
    width: 16px;
    height: 16px;
}

.iconRight {
    background-image: url("../img/right.png");
    width: 16px;
    height: 16px;
}

.iconDown {
    background-image: url("../img/down_disabled.png");
    width: 16px;
    height: 16px;
}

.iconLeftDisabled {
    background-image: url("../img/left_disabled.png");
    width: 16px;
    height: 16px;
}

.iconUpDisabled {
    background-image: url("../img/up_disabled.png");
    width: 16px;
    height: 16px;
}

.iconRightDisabled {
    background-image: url("../img/right_disabled.png");
    width: 16px;
    height: 16px;
}

.iconDownDisabled {
    background-image: url("../img/down_disabled.png");
    width: 16px;
    height: 16px;
}

.iconUpDown {
    background-image: url("../img/updown.png");
    width: 16px;
    height: 16px;
}

.iconDepth {
    background-image: url("../img/depth.png");
    width: 16px;
    height: 16px;
}

.iconDistance {
    background-image: url("../img/distance.png");
    width: 16px;
    height: 16px;
}

.iconSync {
    background-image: url("../img/sync.png");
    width: 16px;
    height: 16px;
}

.iconSyncDisabled {
    background-image: url("../img/sync_disabled.png");
    width: 16px;
    height: 16px;
}

.ErrorCell {
    padding-left: 4px;
    background: red;
    color: white;
}

.AlertCell {
    padding-left: 4px;
    background: #febe47;
}

.CostCell {
    padding-left: 4px;
    background: #fe4747;
    color: white;
}

.WarningCell {
    padding-left: 4px;
    background: yellow;
}

.NormalCell {
    padding-left: 4px;
    background: rgba(0, 181, 0, 1);
}

.Prompt {
    font-weight: bold;
    white-space: nowrap;
}

.resultGridCell {
    vertical-align: text-top;
    font-family: monospace;
}

.flat .dgrid {
    position: absolute;
    top: 0;
    bottom: 0;
    left: 0;
    right: 0;
    height: auto;
    border-color: rgb(158, 158, 158);
}

.flat .dgrid-page-size {
    padding: 0px;
}

.flat .graph_Graph .zoom {
    fill: white;
}

.flat .graph_Graph .graphVertex .common_Menu {
    visibility: hidden;
}

.flat .graph_Graph .graphVertex>.subgraph {
    pointer-events: none;
}

.flat .graph_Graph .graphVertex>.graph_Vertex * {
    cursor: pointer;
}

.flat .graph_Graph .graphEdge>.graph_Edge * {
    cursor: pointer;
}

.flat .graph_Graph .graphVertex>.subgraph .title rect {
    fill: #dcf1ff;
    border-bottom-width: 0px;
}

.flat .graph_Graph .graphVertex>.subgraph .title text {
    fill: black;
}

.flat .graph_Graph .graphVertex>.subgraph rect {
    fill: none;
}

.flat .graph_Graph .graphVertex .common_Icon .common_Shape {
    fill: #1f77b4;
    stroke: #1f77b4;
}

.flat .graph_Graph .graphVertex .common_Icon .common_FAChar .common_Text {
    fill: white;
}

.flat .graph_Graph .graphVertex>.subgraph.selected rect {
    stroke: red !important;
}

.flat .graph_Graph .graphVertex .graph_Vertex.selected .common_Shape {
    stroke: red !important;
}

.flat .graph_Graph .graphEdge .graph_Edge {
    stroke: lightgray;
}

.flat .graph_Graph .graphEdge .graph_Edge .common_Text {
    fill: lightgray;
}

.flat .graph_Graph .graphEdge .graph_Edge.active {
    stroke: green;
}

.flat .graph_Graph .graphEdge .graph_Edge.active .common_Text {
    fill: green;
}

.flat .graph_Graph .graphEdge .graph_Edge.finished {
    stroke: black;
}

.flat .graph_Graph .graphEdge .graph_Edge.finished .common_Text {
    fill: black;
}

.flat .graph_Graph .graphEdge .graph_Edge.selected {
    stroke: red !important;
}

.flat .graph_Graph .graphEdge .graph_Edge.selected .common_Text {
    fill: red !important;
}

.smallSelect .dijitSelectLabel {
    text-align: left;
    overflow: hidden;
    width: 80px;
}

.dojoxUploaderFileListHeader th {
    background-color: #eee;
    padding: 3px;
    text-align: left;
}

.dojoxColorPicker {
    padding: 8px;
    border-radius: 4pt;
    -moz-border-radius: 4pt;
    border-radius: 5pt;
    -webkit-border-radius: 5pt;
    -webkit-drop-shadow: 3pt;
}

.dojoxColorPickerRightPad {
    padding-right: 8px;
}

.tundra .dojoxColorPicker {
    background: #ededed;
    border: 1px solid #ccc;
}

.dojoxColorPickerBox {
    position: relative;
    width: 150px;
    height: 150px;
    margin: 0;
    padding: 0;
}

.dojoxColorPickerUnderlay {
    position: relative;
    top: 0;
    left: 0;
    width: 150px;
    height: 150px;
    z-index: 1;
}

.tundra .dojoxColorPickerUnderlay {
    border: 1px solid #a0a0a0;
}

.claro .dojoxColorPicker {
    background: #ededed;
    border: 1px solid #cdcdcd;
}

.claro .dojoxColorPickerUnderlay {
    border: 1px solid #cccccc;
}

.dojoxHuePickerUnderlay {
    position: relative;
    top: 0;
    left: 0;
    height: 150px;
    width: 20px;
    z-index: 1;
    text-align: center;
}

.dojoxHuePicker {
    position: relative;
    top: 0px;
    left: 0px;
    padding: 0px;
}

.dojoxHuePickerPoint {
    position: absolute;
    top: 0;
    left: 0;
    width: 20px;
    height: 8px;
    z-index: 3;
    cursor: move;
}

.dojoxColorPickerPoint {
    position: absolute;
    width: 10px;
    height: 10px;
    border: 0;
    z-index: 3;
    cursor: move;
}

.dojoxColorPickerPreview {
    display: block;
    width: 45px;
    height: 45px;
    border: 1px solid #333;
    background-color: #fff;
    position: relative;
    top: 0px;
    left: 0px;
}

.dojoxColorPickerWebSafePreview {
    display: block;
    width: 25px;
    height: 25px;
    position: relative;
    top: 0px;
    left: 0px;
    border: 1px solid #333;
}

.dojoxColorPickerOptional {
    position: relative;
    top: 0px;
    left: 0px;
    height: 100%;
}

.dojoxColorPickerOptional table {
    border-spacing: 4px;
}

.dojoxColorPickerPreviewContainer table {
    border-spacing: 6px 0px;
}

.dojoxColorPickerOptional input {
    border: 1px solid #a7a7a7;
    width: 25px;
    padding: 1px 3px 1px 3px;
    line-height: 1.1em;
}

.dojoxColorPickerHex input {
    width: 55px;
}

.dojoxUpgradeBar {
    position: absolute;
    left: 0;
    top: 0;
    width: 100%;
    overflow: hidden;
    z-index: 100;
    background: #f3f2af;
    box-shadow: 0 2px 6px #444;
    -webkit-box-shadow: 0 1px 6px #444;
    -moz-box-shadow: 0 1px 6px #444;
}

.dj_ie .dojoxUpgradeBar {
    border-bottom: #665F48 2px solid;
}

.dojoxUpgradeBarMessage a {
    margin-left: 10px;
}

.dojoxUpgradeBarReminderButton {
    position: absolute;
    top: 25%;
    margin-right: 50px;
    font-size: 11px;
    text-decoration: underline;
    text-align: right;
    cursor: pointer;
    right: -20px;
}

.dj_ie6 .dojoxUpgradeBarReminderButton {
    margin-top: 2px;
}

.dojoxUpgradeBarCloseIcon {
    background: url("../../node_modules/dijit/themes/tundra/images/tabClose.png") no-repeat right top;
    position: absolute;
    vertical-align: middle;
    right: 5px;
    top: 30%;
    height: 15px;
    width: 15px;
    cursor: pointer;
}

.dj_ie6 .dojoxUpgradeBarCloseIcon {
    background: url("../../node_modules/dijit/themes/tundra/images/tabClose.gif") no-repeat right top;
}

.dojoxUpgradeBarCloseIcon-hover {
    background: url("../../node_modules/dijit/themes/tundra/images/tabCloseHover.png") no-repeat right top;
}

.dj_ie6 .dojoxUpgradeBarCloseIcon-hover {
    background: url("../../node_modules/dijit/themes/tundra/images/tabCloseHover.gif") no-repeat right top;
}

.dojoxTreeMap {
    background-color: #EBEADB;
    font-family: Geneva, Arial, Helvetica, sans-serif;
}

.dojoxTreeMapLeaf {
    border: 1px solid black;
    padding: 3px;
}

.dojoxTreeMapHeader {
    background-color: white;
    border: 1px solid black;
}

/* on desktop recent browsers you may prefer to use :hover pseudo-class instead
   of dojoxTreeMapHovered */

.dojoxTreeMapLeaf.dojoxTreeMapHovered {
    border-color: white;
}

.dojoxTreeMapSelected {
    border-color: red;
}

.dojoxTreeMapSelected:before {
    content: '';
    position: absolute;
    left: 0px;
    top: 0px;
    right: 0px;
    bottom: 0px;
    border: 3px dashed red;
    pointer-events: none;
    z-index: 20;
}

.dojoxTreeMapGroup.dojoxTreeMapSelected:before {
    content: '';
    position: absolute;
    left: 1px;
    top: 1px;
    right: 1px;
    bottom: 1px;
    border: 1px solid red;
    pointer-events: none;
    z-index: 20;
}

.dojoxTreeMapSelected:before {
    content: '';
    position: absolute;
    left: 0px;
    top: 0px;
    right: 0px;
    bottom: 0px;
    border: 2px dashed white;
    pointer-events: none;
    z-index: 20;
}

.dojoxTreeMapGroup.dojoxTreeMapSelected {
    border: 2px dashed red;
}

.dj_iequircks .dojoxTreeMapIEHack.dojoxTreeMapSelected,
.dj_ie7 .dojoxTreeMapIEHack.dojoxTreeMapSelected+div,
.dj_ie8 .dojoxTreeMapIEHack.dojoxTreeMapSelected+div {
    border: 1px solid red;
    z-index: 20;
}

/* main classes for dojox.widget.Toaster */

.dijitToasterContent {
    padding: 1em;
    padding-top: 0.25em;
    background: #73c74a;
}

.dijitToasterMessage {
    color: #fff;
}

.dijitToasterAlert,
.dijitToasterWarning {
    font-weight: bold;
}

.dijitToasterError,
.dijitToasterFatal {
    font-weight: bold;
    color: #fff;
<<<<<<< HEAD
}

.dijitToasterWarning .dijitToasterContent {
    background: #d4d943;
}

.dijitToasterError .dijitToasterContent {
    background: #c46600;
=======
}

.dijitToasterWarning .dijitToasterContent {
    background: #ffee00;
}

.dijitToasterError .dijitToasterContent {
    background: #fe8147;
}

.dijitToasterAlert .dijitToasterContent {
    background: #ff1e00;
>>>>>>> e38262d5
}

/* imported from dijit.css */

.dijitToasterClip {
    position: absolute;
    z-index: 949;
    overflow: hidden;
}

.dijitToasterContainer {
    display: block;
    position: absolute;
    width: 17.5em;
    margin: 0px;
    font: 0.75em;
}

button.clippy img {
    margin: 0px 0 0;
    padding: 0px;
    width: 13px;
    height: 16px;
}

.eclwatch_WUGraph_Tooltip table {
    border-collapse: separate;
    border-spacing: 5px;
}

.eclwatch_WUGraph_Tooltip table .key {
    font-weight: bold;
}

.eclwatch_WUGraph_Tooltip table .value {
    font-weight: normal;
}

.dijitIcon.fa {
    font-family: "FontAwesome";
    color: #2D97D6;
    min-width: 16px;
    min-height: 16px;
}

span.dijitReset.dijitInline.dijitIcon.fa.disabled {
    font-family: "FontAwesome";
    color: darkgray;
    min-width: 16px;
    min-height: 16px;
}

.eclwatch_DPReport.report-col-count-2 .ddCell:nth-child(4n+3),
.eclwatch_DPReport.report-col-count-2 .ddCell:nth-child(4n+4),
.eclwatch_DPReport.report-col-count-3 .ddCell:nth-child(6n+4),
.eclwatch_DPReport.report-col-count-3 .ddCell:nth-child(6n+5),
.eclwatch_DPReport.report-col-count-3 .ddCell:nth-child(6n+6),
.eclwatch_DPReport.report-col-count-4 .ddCell:nth-child(8n+5),
.eclwatch_DPReport.report-col-count-4 .ddCell:nth-child(8n+6),
.eclwatch_DPReport.report-col-count-4 .ddCell:nth-child(8n+7),
.eclwatch_DPReport.report-col-count-4 .ddCell:nth-child(8n+8),
.eclwatch_DPReport.report-col-count-5 .ddCell:nth-child(10n+6),
.eclwatch_DPReport.report-col-count-5 .ddCell:nth-child(10n+7),
.eclwatch_DPReport.report-col-count-5 .ddCell:nth-child(10n+8),
.eclwatch_DPReport.report-col-count-5 .ddCell:nth-child(10n+9),
.eclwatch_DPReport.report-col-count-5 .ddCell:nth-child(10n+10) {
    background: var(--neutralLighter);
    box-shadow: 0px 0px 0px 6px var(--neutralLighter);
}

.flat-dark .eclwatch_DPReport.report-col-count-2 .ddCell:nth-child(4n+3),
.flat-dark .eclwatch_DPReport.report-col-count-2 .ddCell:nth-child(4n+4),
.flat-dark .eclwatch_DPReport.report-col-count-3 .ddCell:nth-child(6n+4),
.flat-dark .eclwatch_DPReport.report-col-count-3 .ddCell:nth-child(6n+5),
.flat-dark .eclwatch_DPReport.report-col-count-3 .ddCell:nth-child(6n+6),
.flat-dark .eclwatch_DPReport.report-col-count-4 .ddCell:nth-child(8n+5),
.flat-dark .eclwatch_DPReport.report-col-count-4 .ddCell:nth-child(8n+6),
.flat-dark .eclwatch_DPReport.report-col-count-4 .ddCell:nth-child(8n+7),
.flat-dark .eclwatch_DPReport.report-col-count-4 .ddCell:nth-child(8n+8),
.flat-dark .eclwatch_DPReport.report-col-count-5 .ddCell:nth-child(10n+6),
.flat-dark .eclwatch_DPReport.report-col-count-5 .ddCell:nth-child(10n+7),
.flat-dark .eclwatch_DPReport.report-col-count-5 .ddCell:nth-child(10n+8),
.flat-dark .eclwatch_DPReport.report-col-count-5 .ddCell:nth-child(10n+9),
.flat-dark .eclwatch_DPReport.report-col-count-5 .ddCell:nth-child(10n+10) {
    background: var(--dark-neutralLighter);
    box-shadow: 0px 0px 0px 6px var(--dark-neutralLighter);
}

.dijitTab.tabStripButton {
    background-color: transparent;
}

.flat .fui-FluentProvider .dijitTab,
.flat .fui-FluentProvider .dijitTabPaneWrapper,
.flat .fui-FluentProvider .dijitToolbar,
.flat .fui-FluentProvider .dijitContentPane,
.flat .fui-FluentProvider .dijitToolbar .dijitToggleButtonChecked .dijitButtonNode,
.flat .fui-FluentProvider .dgrid-header,
.flat .fui-FluentProvider .dgrid-header-row,
.flat .fui-FluentProvider .dgrid-footer {
    background-color: inherit;
}

.flat .dijitTooltipDialog .dijitTooltipContainer,
.flat .dijitPopup {
    background-color: inherit;
    color: var(--neutralPrimary);
}

.flat-dark .dijitTooltipDialog .dijitTooltipContainer {
    color: var(--dark-neutralPrimary);
}

.flat .dijitTabContainerTop-tabs .dijitTabChecked:before {
    background: var(--themePrimary);
}

.flat-dark .dijitTabContainerTop-tabs .dijitTabChecked:before {
    background: var(--dark-themePrimary);
}

.flat:has(.fui-FluentProvider) .dijitPopup {
    background-color: var(--white, white);
}

.flat-dark:has(.fui-FluentProvider) .dijitPopup {
    background-color: var(--dark-white);
}

.flat:has(.fui-FluentProvider) .dijitPopup .dijitButton {
    font-weight: bold;
    padding: 4px 12px;
    border-radius: 3px;
    margin-bottom: 5px;
}

.flat:has(.fui-FluentProvider) .dijitPopup .dijitButtonNode {
    background-color: inherit;
    border: none;
    padding: 0;
    color: inherit;
}

.flat:has(.fui-FluentProvider) .dijitPopup .dijitButton:has([type="button"]) {
    border: 1px solid var(--neutralDark);
}

.flat-dark:has(.fui-FluentProvider) .dijitPopup .dijitButton:has([type="button"]) {
    border: 1px solid var(--neutralQuaternary);
    color: var(--white);
}

.flat:has(.fui-FluentProvider) .dijitPopup .dijitButton:has([type="submit"]) {
    background-color: var(--themePrimary);
    color: var(--white);
}

.flat-dark:has(.fui-FluentProvider) .dijitPopup .dijitButton:has([type="submit"]) {
    background-color: var(--dark-themePrimary);
    color: var(--black);
}

.flat:has(.fui-FluentProvider) .dijitInputField {
    color: var(--dark-themeLighter);
}

.flat:has(.fui-FluentProvider) .dijitDropDownButtonHover .dijitButtonNode,
.flat:has(.fui-FluentProvider) .dijitToggleButtonHover .dijitButtonNode,
.flat:has(.fui-FluentProvider) .dijitButtonHover .dijitButtonNode,
.flat:has(.fui-FluentProvider) .dijitTabHover {
    background-color: inherit;
    color: inherit;
}

.flat-dark:has(.fui-FluentProvider) .dijitIcon.fa {
    color: var(--dark-themePrimary);
}

.flat .fui-FluentProvider .dgrid-expando-icon {
    width: 0px;
    height: 0px;
    background-image: none;
    cursor: pointer;
}

.flat .fui-FluentProvider .ui-icon-triangle-1-e {
    border-top: 4px solid transparent;
    border-bottom: 4px solid transparent;
    border-left: 4px solid black;
    margin-top: 7px;
    margin-right: 6px;
}

.flat .fui-FluentProvider .ui-icon-triangle-1-se {
    margin-top: 9px;
    margin-right: 5px;
    border-left: 4px solid transparent;
    border-right: 4px solid transparent;
    border-top: 4px solid black;
}

.flat-dark .fui-FluentProvider .ui-icon-triangle-1-e {
    border-left: 4px solid white;
}

.flat-dark .fui-FluentProvider .ui-icon-triangle-1-se {
    border-top: 4px solid white;
}

.flat .phosphor_WidgetAdapter {
    background: inherit;
}

.flat .p-TabBar-tab {
    background: rgb(229, 229, 229);
}

.flat-dark .p-TabBar-tab {
    background: rgb(48, 48, 48);
}

.flat-dark .p-TabBar-tab:hover:not(.p-mod-current) {
    background: rgb(72, 72, 72);
}

.flat .p-TabBar-tab.p-mod-current {
    background: inherit;
}<|MERGE_RESOLUTION|>--- conflicted
+++ resolved
@@ -1706,16 +1706,9 @@
 .dijitToasterFatal {
     font-weight: bold;
     color: #fff;
-<<<<<<< HEAD
-}
-
-.dijitToasterWarning .dijitToasterContent {
-    background: #d4d943;
-}
-
-.dijitToasterError .dijitToasterContent {
-    background: #c46600;
-=======
+.dijitToasterFatal {
+    font-weight: bold;
+    color: #fff;
 }
 
 .dijitToasterWarning .dijitToasterContent {
@@ -1728,7 +1721,6 @@
 
 .dijitToasterAlert .dijitToasterContent {
     background: #ff1e00;
->>>>>>> e38262d5
 }
 
 /* imported from dijit.css */
