define([
    "dojo/_base/declare",
    "dojo/_base/lang",
    "dojo/i18n",
    "dojo/i18n!./nls/hpcc",
    "dojo/dom",
    "dojo/dom-attr",

    "dijit/registry",

    "dgrid/OnDemandGrid",
    "dgrid/Keyboard",
    "dgrid/Selection",
    "dgrid/selector",
    "dgrid/extensions/ColumnResizer",
    "dgrid/extensions/DijitRegistry",

    "hpcc/_TabContainerWidget",
    "src/ws_access",
    "hpcc/DelayLoadWidget",

    "dojo/text!../templates/GroupDetailsWidget.html",

    "dijit/form/Textarea",
    "dijit/form/TextBox",
    "dijit/form/Button",
    "dijit/Toolbar",
    "dijit/TooltipDialog",
    "dijit/TitlePane",
    "dijit/Dialog"

], function (declare, lang, i18n, nlsHPCC, dom, domAttr,
    registry,
    OnDemandGrid, Keyboard, Selection, selector, ColumnResizer, DijitRegistry,
    _TabContainerWidget, WsAccess, DelayLoadWidget,
    template) {
        return declare("GroupDetailsWidget", [_TabContainerWidget], {
            templateString: template,
            baseClass: "GroupDetailsWidget",
            i18n: nlsHPCC,

            summaryWidget: null,
            membersWidget: null,
            activePermissionsWidget: null,
            groupPermissionsWidget: null,

            postCreate: function (args) {
                this.inherited(arguments);
                this.summaryWidget = registry.byId(this.id + "_Summary");
                this.membersWidget = registry.byId(this.id + "_Members");
                this.activePermissionsWidget = registry.byId(this.id + "_ActivePermissions");
                this.groupPermissionsWidget = registry.byId(this.id + "_GroupPermissions");
            },

            getTitle: function () {
                return this.i18n.GroupDetails;
            },

            //  Hitched actions  ---
            _onSave: function (event) {
                //  Currently disabled.  TODO:  Add ESP Method to rename group?  ---
            },

            //  Implementation  ---
            init: function (params) {
                if (this.inherited(arguments))
                    return;

                this.group = params.Name;
                if (this.group) {
                    this.updateInput("Group", null, this.group);
                    this.updateInput("Name", null, this.group);
                }
            },

            initTab: function () {
                var currSel = this.getSelectedChild();

<<<<<<< HEAD
            if (currSel.id === this.membersWidget.id) {
                this.membersWidget.init({
                    groupname: this.group
                });
            } else if (currSel.id === this.activePermissionsWidget.id) {
                this.activePermissionsWidget.init({
                    IsGroup: true,
                    IncludeGroup: false,
                    AccountName: this.group
                });
            } else if (currSel.id === this.groupPermissionsWidget.id) {
                this.groupPermissionsWidget.init({
                    IsGroup: true,
                    IncludeGroup: false,
                    groupname: this.group
                });
=======
                if (currSel.id === this.membersWidget.id) {
                    this.membersWidget.init({
                        groupname: this.group
                    });
                } else if (currSel.id === this.activePermissionsWidget.id) {
                    this.activePermissionsWidget.init({
                        IsGroup: true,
                        IncludeGroup: false,
                        AccountName: this.group
                    });
                } else if (currSel.id === this.groupPermissionsWidget.id) {
                    this.groupPermissionsWidget.init({
                        IsGroup: true,
                        IncludeGroup: false,
                        groupname: this.group
                    });
                }
>>>>>>> 6921f478
            }
        });
    });<|MERGE_RESOLUTION|>--- conflicted
+++ resolved
@@ -76,24 +76,6 @@
             initTab: function () {
                 var currSel = this.getSelectedChild();
 
-<<<<<<< HEAD
-            if (currSel.id === this.membersWidget.id) {
-                this.membersWidget.init({
-                    groupname: this.group
-                });
-            } else if (currSel.id === this.activePermissionsWidget.id) {
-                this.activePermissionsWidget.init({
-                    IsGroup: true,
-                    IncludeGroup: false,
-                    AccountName: this.group
-                });
-            } else if (currSel.id === this.groupPermissionsWidget.id) {
-                this.groupPermissionsWidget.init({
-                    IsGroup: true,
-                    IncludeGroup: false,
-                    groupname: this.group
-                });
-=======
                 if (currSel.id === this.membersWidget.id) {
                     this.membersWidget.init({
                         groupname: this.group
@@ -111,7 +93,6 @@
                         groupname: this.group
                     });
                 }
->>>>>>> 6921f478
             }
         });
     });