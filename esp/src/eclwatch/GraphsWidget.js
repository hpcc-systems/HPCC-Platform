define([
    "dojo/_base/declare",
    "dojo/_base/lang",
    "dojo/i18n",
    "dojo/i18n!./nls/hpcc",
    "dojo/_base/array",
    "dojo/on",

    "dijit/form/Button",
    "dijit/layout/ContentPane",

    "dgrid/selector",

    "hpcc/GridDetailsWidget",
    "src/ESPWorkunit",
    "src/ESPQuery",
    "src/ESPLogicalFile",
    "hpcc/DelayLoadWidget",
    "src/ESPUtil",
    "src/Utility",

    "@hpcc-js/eclwatch"
<<<<<<< HEAD

], function (declare, lang, i18n, nlsHPCC, arrayUtil, on,
                Button, ContentPane,
                selector,
                GridDetailsWidget, ESPWorkunit, ESPQuery, ESPLogicalFile, DelayLoadWidget, ESPUtil, Utility,
                hpccEclWatch) {
    return declare("GraphsWidget", [GridDetailsWidget], {
        i18n: nlsHPCC,
=======
>>>>>>> 6921f478

], function (declare, lang, i18n, nlsHPCC, arrayUtil, on,
    Button, ContentPane,
    selector,
    GridDetailsWidget, ESPWorkunit, ESPQuery, ESPLogicalFile, DelayLoadWidget, ESPUtil, Utility,
    hpccEclWatch) {
        return declare("GraphsWidget", [GridDetailsWidget], {
            i18n: nlsHPCC,

            gridTitle: nlsHPCC.title_Graphs,
            idProperty: "Name",

<<<<<<< HEAD
        postCreate: function (args) {
            this.inherited(arguments);

            this.timelinePane = new ContentPane({
                id: this.id + "TimelinePane",
                region: "top",
                splitter: true,
                style: "height: 120px",
                minSize: 120
            });
            this.timelinePane.placeAt(this.gridTab, "last");
            var context = this;
            var origResize = this.timelinePane.resize;
            this.timelinePane.resize = function() {
                origResize.apply(this, arguments);
                if (context.timeline) {
                    context.timeline
                        .resize()
                        .lazyRender()
                    ;
                }
            }
        },
=======
            wu: null,
            query: null,
>>>>>>> 6921f478

            postCreate: function (args) {
                this.inherited(arguments);

                this.timelinePane = new ContentPane({
                    id: this.id + "TimelinePane",
                    region: "top",
                    splitter: true,
                    style: "height: 120px",
                    minSize: 120
                });
<<<<<<< HEAD
            } else if (params.QuerySetId && params.Id) {
                this.query = ESPQuery.Get(params.QuerySetId, params.Id);
                this.refreshGrid();
            } else if (params.NodeGroup && params.LogicalName) {
                this.logicalFile = ESPLogicalFile.Get(params.NodeGroup, params.LogicalName);
                this.refreshGrid();
            }

            this.timeline = new hpccEclWatch.WUTimeline()
                .target(this.id + "TimelinePane")
                .overlapTolerence(1)
                .baseUrl("")
                .wuid(params.Wuid)
                .on("dblclick", function(row, col, sel) {
                    if (row && row.__lparam && event && event.ctrlKey) {
                        var scope = row.__lparam;
                        switch(scope.ScopeType) {
                            case "graph":
                                var tab = context.ensurePane({ Name: row.label });
                                context.selectChild(tab);         
                            break;
                            default:
                                var descendents = scope.ScopeName.split(":");
                                for (var i = 0; i < descendents.length; ++i) {
                                    var scopeName = descendents[i];
                                    if (scopeName.indexOf("graph") === 0) {
                                        var tab = context.ensurePane({ Name: scopeName }, { SubGraphId: row.label });
                                        context.selectChild(tab);         
                                        break;
                                    }
                                }
                            }
                    }
                }, true)
                .render()
            ;

            this._refreshActionState();
        },
=======
                this.timelinePane.placeAt(this.gridTab, "last");
                var context = this;
                var origResize = this.timelinePane.resize;
                this.timelinePane.resize = function () {
                    origResize.apply(this, arguments);
                    if (context.timeline) {
                        context.timeline
                            .resize()
                            .lazyRender()
                            ;
                    }
                }
            },
>>>>>>> 6921f478

            init: function (params) {
                if (this.inherited(arguments))
                    return;

<<<<<<< HEAD
        getStateImageHTML: function (row) {
            return Utility.getImageHTML(this.getStateImageName(row));
        },
=======
                this.alphanumSort["Name"] = true;
>>>>>>> 6921f478

                var context = this;
                if (params.Wuid) {
                    this.wu = ESPWorkunit.Get(params.Wuid);
                    var monitorCount = 4;
                    this.wu.monitor(function () {
                        if (context.wu.isComplete() || ++monitorCount % 5 === 0) {
                            context.refreshGrid();
                        }
                    });
                } else if (params.QuerySetId && params.Id) {
                    this.query = ESPQuery.Get(params.QuerySetId, params.Id);
                    this.refreshGrid();
                } else if (params.NodeGroup && params.LogicalName) {
                    this.logicalFile = ESPLogicalFile.Get(params.NodeGroup, params.LogicalName);
                    this.refreshGrid();
                }

                this.timeline = new hpccEclWatch.WUTimeline()
                    .target(this.id + "TimelinePane")
                    .overlapTolerence(1)
                    .baseUrl("")
                    .wuid(params.Wuid)
                    .on("dblclick", function (row, col, sel) {
                        if (row && row.__lparam && event && event.ctrlKey) {
                            var scope = row.__lparam;
                            switch (scope.ScopeType) {
                                case "graph":
                                    var tab = context.ensurePane({ Name: row.label });
                                    context.selectChild(tab);
                                    break;
                                default:
                                    var descendents = scope.ScopeName.split(":");
                                    for (var i = 0; i < descendents.length; ++i) {
                                        var scopeName = descendents[i];
                                        if (scopeName.indexOf("graph") === 0) {
                                            var tab = context.ensurePane({ Name: scopeName }, { SubGraphId: row.label });
                                            context.selectChild(tab);
                                            break;
                                        }
                                    }
                            }
                        }
                    }, true)
                    .render()
                    ;

                this._refreshActionState();
            },

            getStateImageName: function (row) {
                if (row.Complete) {
                    return "workunit_completed.png";
                } else if (row.Running) {
                    return "workunit_running.png";
                } else if (row.Failed) {
                    return "workunit_failed.png";
                }
<<<<<<< HEAD
            }).placeAt(this.widget.Open.domNode, "after");
            var retVal = new declare([ESPUtil.Grid(false, true)])({
                store: this.store,
                columns: {
                    col1: selector({
                        width: 27,
                        selectorType: 'checkbox'
                    }),
                    Name: {
                        label: this.i18n.Name, width: 99, sortable: true,
                        formatter: function (Name, row) {
                            return context.getStateImageHTML(row) + "&nbsp;<a href='#' class='dgrid-row-url'>" + Name + "</a>";
                        }
                    },
                    Label: { label: this.i18n.Label, sortable: true },
                    WhenStarted: {
                        label: this.i18n.Started, width: 90,
                        formatter: function (whenStarted) {
                            if (whenStarted) {
                                var dateTime = new Date(whenStarted);
                                return dateTime.toLocaleTimeString();
=======
                return "workunit.png";
            },

            getStateImageHTML: function (row) {
                return Utility.getImageHTML(this.getStateImageName(row));
            },

            createGrid: function (domID) {
                var context = this;
                this.openLegacyMode = new Button({
                    label: this.i18n.OpenLegacyMode,
                    onClick: function (event) {
                        context._onOpen(event, {
                            legacyMode: true
                        });
                    }
                }).placeAt(this.widget.Open.domNode, "after");
                var retVal = new declare([ESPUtil.Grid(false, true)])({
                    store: this.store,
                    columns: {
                        col1: selector({
                            width: 27,
                            selectorType: 'checkbox'
                        }),
                        Name: {
                            label: this.i18n.Name, width: 99, sortable: true,
                            formatter: function (Name, row) {
                                return context.getStateImageHTML(row) + "&nbsp;<a href='#' class='dgrid-row-url'>" + Name + "</a>";
>>>>>>> 6921f478
                            }
                        },
                        Label: { label: this.i18n.Label, sortable: true },
                        WhenStarted: {
                            label: this.i18n.Started, width: 90,
                            formatter: function (whenStarted) {
                                if (whenStarted) {
                                    var dateTime = new Date(whenStarted);
                                    return dateTime.toLocaleTimeString();
                                }
                                return "";
                            }
                        },
                        WhenFinished: {
                            label: this.i18n.Finished, width: 90,
                            formatter: function (whenFinished, idx) {
                                if (whenFinished) {
                                    var dateTime = new Date(whenFinished);
                                    return dateTime.toLocaleTimeString();
                                }
                                return "";
                            }
                        },
                        Time: {
                            label: this.i18n.Duration, width: 90, sortable: true,
                            formatter: function (totalSeconds, idx) {
                                var hours = Math.floor(totalSeconds / 3600);
                                totalSeconds %= 3600;
                                var minutes = Math.floor(totalSeconds / 60);
                                var seconds = (totalSeconds % 60).toFixed(2);
                                return (hours < 10 ? "0" : "") + hours + ":" + (minutes < 10 ? "0" : "") + minutes + ":" + (seconds < 10 ? "0" : "") + seconds;
                            }
                        },
                        Type: { label: this.i18n.Type, width: 72, sortable: true }
                    }
                }, domID);

                retVal.on(".dgrid-row:click", function (evt) {
                    context.syncSelectionFrom(context.grid);
                });

<<<<<<< HEAD
        getDetailID: function (row, params) {
            var retVal = "Detail" + row[this.idProperty];
            if (params && params.SubGraphId) {
                retVal += params.SubGraphId;
            }
            if (params && params.legacyMode) {
                retVal += "Legacy";
            }
            return retVal;
        },
=======
                retVal.on(".dgrid-row-url:click", function (evt) {
                    if (context._onRowDblClick) {
                        var row = retVal.row(evt).data;
                        context._onRowDblClick(row);
                    }
                });
                return retVal;
            },
>>>>>>> 6921f478

            getDetailID: function (row, params) {
                var retVal = "Detail" + row[this.idProperty];
                if (params && params.SubGraphId) {
                    retVal += params.SubGraphId;
                }
                if (params && params.legacyMode) {
                    retVal += "Legacy";
                }
                return retVal;
            },

            createDetail: function (id, row, params) {
                var localParams = {}
                if (this.wu) {
                    localParams = {
                        Wuid: this.wu.Wuid,
                        GraphName: row.Name,
                        SubGraphId: (params && params.SubGraphId) ? params.SubGraphId : null,
                        SafeMode: (params && params.safeMode) ? true : false
                    }
                } else if (this.query) {
                    localParams = {
                        Target: this.query.QuerySet,
                        QueryId: this.query.QueryId,
                        GraphName: row.Name,
                        SubGraphId: (params && params.SubGraphId) ? params.SubGraphId : null,
                        SafeMode: (params && params.safeMode) ? true : false
                    }
                } else if (this.logicalFile) {
                    localParams = {
                        Wuid: this.logicalFile.Wuid,
                        GraphName: row.Name,
                        SubGraphId: (params && params.SubGraphId) ? params.SubGraphId : null,
                        SafeMode: (params && params.safeMode) ? true : false
                    }
                }
<<<<<<< HEAD
            }
            var title = row.Name;
            var delayWidget = "Graph7Widget";
            var delayProps = {
                forceJS: true
            };
            if (params && params.SubGraphId) {
                title = params.SubGraphId + " - " + title;
            }
            if (params && params.legacyMode) {
                delayWidget = "GraphTreeWidget";
                title += " (L)";
                delayProps = {};
            }
            return new DelayLoadWidget({
                id: id,
                title: title,
                closable: true,
                delayWidget: delayWidget,
                delayProps: delayProps,
                hpcc: {
                    type: "graph",
                    params: localParams
=======
                var title = row.Name;
                var delayWidget = "Graph7Widget";
                var delayProps = {
                    forceJS: true
                };
                if (params && params.SubGraphId) {
                    title = params.SubGraphId + " - " + title;
>>>>>>> 6921f478
                }
                if (params && params.legacyMode) {
                    delayWidget = "GraphTreeWidget";
                    title += " (L)";
                    delayProps = {};
                }
                return new DelayLoadWidget({
                    id: id,
                    title: title,
                    closable: true,
                    delayWidget: delayWidget,
                    delayProps: delayProps,
                    hpcc: {
                        type: "graph",
                        params: localParams
                    }
                });
            },

            refreshGrid: function (args) {
                if (this.wu) {
                    var context = this;
                    this.wu.getInfo({
                        onGetTimers: function (timers) {
                            //  Required to calculate Graphs Total Time  ---
                        },
                        onGetGraphs: function (graphs) {
                            context.store.setData(graphs);
                            context.grid.refresh();
                        }
                    });
                } else if (this.query) {
                    var context = this;
                    this.query.refresh().then(function (response) {
                        var graphs = [];
                        if (lang.exists("WUGraphs.ECLGraph", context.query)) {
                            arrayUtil.forEach(context.query.WUGraphs.ECLGraph, function (item, idx) {
                                var graph = {
                                    Name: item.Name,
                                    Label: "",
                                    Completed: "",
                                    Time: 0,
                                    Type: item.Type
                                };
                                graphs.push(graph);
                            });
                        } else if (lang.exists("WUGraphs.ECLGraph", context.query)) {
                            arrayUtil.forEach(context.query.WUGraphs.ECLGraph, function (item, idx) {
                                var graph = {
                                    Name: item.Name || "",
                                    Label: item.Label || "",
                                    Completed: item.Completed || "",
                                    Time: item.Time || 0,
                                    Type: item.Type || ""
                                };
                                graphs.push(graph);
                            });
                        }
                        context.store.setData(graphs);
                        context.grid.refresh();
                    });
                } else if (this.logicalFile) {
                    var graphs = [];
                    if (lang.exists("Graphs.ECLGraph", this.logicalFile)) {
                        arrayUtil.forEach(this.logicalFile.Graphs.ECLGraph, function (item, idx) {
                            var graph = {
                                Name: item,
                                Label: "",
                                Completed: "",
                                Time: 0,
                                Type: ""
                            };
                            graphs.push(graph);
                        });
                    } else if (lang.exists("WUGraphs.ECLGraph", context.query)) {
                        arrayUtil.forEach(context.query.WUGraphs.ECLGraph, function (item, idx) {
                            var graph = {
                                Name: item.Name || "",
                                Label: item.Label || "",
                                Completed: item.Completed || "",
                                Time: item.Time || 0,
                                Type: item.Type || ""
                            };
                            graphs.push(graph);
                        });
                    }
                    this.store.setData(graphs);
                    this.grid.refresh();
                }
            },

            refreshActionState: function (selection) {
                this.inherited(arguments);

<<<<<<< HEAD
            this.openLegacyMode.set("disabled", !selection.length);
        },
=======
                this.openLegacyMode.set("disabled", !selection.length);
            },
>>>>>>> 6921f478

            syncSelectionFrom: function (sourceControl) {
                var graphItems = [];
                var timingItems = [];

<<<<<<< HEAD
            //  Get Selected Items  ---
            if (sourceControl === this.grid) {
                arrayUtil.forEach(sourceControl.getSelected(), function (item, idx) {
                    timingItems.push(item);
                });
            }

            //  Set Selected Items  ---
            if (sourceControl !== this.grid) {
                this.grid.setSelected(graphItems);
            }
        }
    });
});
=======
                //  Get Selected Items  ---
                if (sourceControl === this.grid) {
                    arrayUtil.forEach(sourceControl.getSelected(), function (item, idx) {
                        timingItems.push(item);
                    });
                }

                //  Set Selected Items  ---
                if (sourceControl !== this.grid) {
                    this.grid.setSelected(graphItems);
                }
            }
        });
    });
>>>>>>> 6921f478
<|MERGE_RESOLUTION|>--- conflicted
+++ resolved
@@ -20,17 +20,6 @@
     "src/Utility",
 
     "@hpcc-js/eclwatch"
-<<<<<<< HEAD
-
-], function (declare, lang, i18n, nlsHPCC, arrayUtil, on,
-                Button, ContentPane,
-                selector,
-                GridDetailsWidget, ESPWorkunit, ESPQuery, ESPLogicalFile, DelayLoadWidget, ESPUtil, Utility,
-                hpccEclWatch) {
-    return declare("GraphsWidget", [GridDetailsWidget], {
-        i18n: nlsHPCC,
-=======
->>>>>>> 6921f478
 
 ], function (declare, lang, i18n, nlsHPCC, arrayUtil, on,
     Button, ContentPane,
@@ -43,34 +32,8 @@
             gridTitle: nlsHPCC.title_Graphs,
             idProperty: "Name",
 
-<<<<<<< HEAD
-        postCreate: function (args) {
-            this.inherited(arguments);
-
-            this.timelinePane = new ContentPane({
-                id: this.id + "TimelinePane",
-                region: "top",
-                splitter: true,
-                style: "height: 120px",
-                minSize: 120
-            });
-            this.timelinePane.placeAt(this.gridTab, "last");
-            var context = this;
-            var origResize = this.timelinePane.resize;
-            this.timelinePane.resize = function() {
-                origResize.apply(this, arguments);
-                if (context.timeline) {
-                    context.timeline
-                        .resize()
-                        .lazyRender()
-                    ;
-                }
-            }
-        },
-=======
             wu: null,
             query: null,
->>>>>>> 6921f478
 
             postCreate: function (args) {
                 this.inherited(arguments);
@@ -82,47 +45,6 @@
                     style: "height: 120px",
                     minSize: 120
                 });
-<<<<<<< HEAD
-            } else if (params.QuerySetId && params.Id) {
-                this.query = ESPQuery.Get(params.QuerySetId, params.Id);
-                this.refreshGrid();
-            } else if (params.NodeGroup && params.LogicalName) {
-                this.logicalFile = ESPLogicalFile.Get(params.NodeGroup, params.LogicalName);
-                this.refreshGrid();
-            }
-
-            this.timeline = new hpccEclWatch.WUTimeline()
-                .target(this.id + "TimelinePane")
-                .overlapTolerence(1)
-                .baseUrl("")
-                .wuid(params.Wuid)
-                .on("dblclick", function(row, col, sel) {
-                    if (row && row.__lparam && event && event.ctrlKey) {
-                        var scope = row.__lparam;
-                        switch(scope.ScopeType) {
-                            case "graph":
-                                var tab = context.ensurePane({ Name: row.label });
-                                context.selectChild(tab);         
-                            break;
-                            default:
-                                var descendents = scope.ScopeName.split(":");
-                                for (var i = 0; i < descendents.length; ++i) {
-                                    var scopeName = descendents[i];
-                                    if (scopeName.indexOf("graph") === 0) {
-                                        var tab = context.ensurePane({ Name: scopeName }, { SubGraphId: row.label });
-                                        context.selectChild(tab);         
-                                        break;
-                                    }
-                                }
-                            }
-                    }
-                }, true)
-                .render()
-            ;
-
-            this._refreshActionState();
-        },
-=======
                 this.timelinePane.placeAt(this.gridTab, "last");
                 var context = this;
                 var origResize = this.timelinePane.resize;
@@ -136,19 +58,12 @@
                     }
                 }
             },
->>>>>>> 6921f478
 
             init: function (params) {
                 if (this.inherited(arguments))
                     return;
 
-<<<<<<< HEAD
-        getStateImageHTML: function (row) {
-            return Utility.getImageHTML(this.getStateImageName(row));
-        },
-=======
                 this.alphanumSort["Name"] = true;
->>>>>>> 6921f478
 
                 var context = this;
                 if (params.Wuid) {
@@ -207,29 +122,6 @@
                 } else if (row.Failed) {
                     return "workunit_failed.png";
                 }
-<<<<<<< HEAD
-            }).placeAt(this.widget.Open.domNode, "after");
-            var retVal = new declare([ESPUtil.Grid(false, true)])({
-                store: this.store,
-                columns: {
-                    col1: selector({
-                        width: 27,
-                        selectorType: 'checkbox'
-                    }),
-                    Name: {
-                        label: this.i18n.Name, width: 99, sortable: true,
-                        formatter: function (Name, row) {
-                            return context.getStateImageHTML(row) + "&nbsp;<a href='#' class='dgrid-row-url'>" + Name + "</a>";
-                        }
-                    },
-                    Label: { label: this.i18n.Label, sortable: true },
-                    WhenStarted: {
-                        label: this.i18n.Started, width: 90,
-                        formatter: function (whenStarted) {
-                            if (whenStarted) {
-                                var dateTime = new Date(whenStarted);
-                                return dateTime.toLocaleTimeString();
-=======
                 return "workunit.png";
             },
 
@@ -258,7 +150,6 @@
                             label: this.i18n.Name, width: 99, sortable: true,
                             formatter: function (Name, row) {
                                 return context.getStateImageHTML(row) + "&nbsp;<a href='#' class='dgrid-row-url'>" + Name + "</a>";
->>>>>>> 6921f478
                             }
                         },
                         Label: { label: this.i18n.Label, sortable: true },
@@ -300,18 +191,6 @@
                     context.syncSelectionFrom(context.grid);
                 });
 
-<<<<<<< HEAD
-        getDetailID: function (row, params) {
-            var retVal = "Detail" + row[this.idProperty];
-            if (params && params.SubGraphId) {
-                retVal += params.SubGraphId;
-            }
-            if (params && params.legacyMode) {
-                retVal += "Legacy";
-            }
-            return retVal;
-        },
-=======
                 retVal.on(".dgrid-row-url:click", function (evt) {
                     if (context._onRowDblClick) {
                         var row = retVal.row(evt).data;
@@ -320,7 +199,6 @@
                 });
                 return retVal;
             },
->>>>>>> 6921f478
 
             getDetailID: function (row, params) {
                 var retVal = "Detail" + row[this.idProperty];
@@ -358,31 +236,6 @@
                         SafeMode: (params && params.safeMode) ? true : false
                     }
                 }
-<<<<<<< HEAD
-            }
-            var title = row.Name;
-            var delayWidget = "Graph7Widget";
-            var delayProps = {
-                forceJS: true
-            };
-            if (params && params.SubGraphId) {
-                title = params.SubGraphId + " - " + title;
-            }
-            if (params && params.legacyMode) {
-                delayWidget = "GraphTreeWidget";
-                title += " (L)";
-                delayProps = {};
-            }
-            return new DelayLoadWidget({
-                id: id,
-                title: title,
-                closable: true,
-                delayWidget: delayWidget,
-                delayProps: delayProps,
-                hpcc: {
-                    type: "graph",
-                    params: localParams
-=======
                 var title = row.Name;
                 var delayWidget = "Graph7Widget";
                 var delayProps = {
@@ -390,7 +243,6 @@
                 };
                 if (params && params.SubGraphId) {
                     title = params.SubGraphId + " - " + title;
->>>>>>> 6921f478
                 }
                 if (params && params.legacyMode) {
                     delayWidget = "GraphTreeWidget";
@@ -465,17 +317,6 @@
                             };
                             graphs.push(graph);
                         });
-                    } else if (lang.exists("WUGraphs.ECLGraph", context.query)) {
-                        arrayUtil.forEach(context.query.WUGraphs.ECLGraph, function (item, idx) {
-                            var graph = {
-                                Name: item.Name || "",
-                                Label: item.Label || "",
-                                Completed: item.Completed || "",
-                                Time: item.Time || 0,
-                                Type: item.Type || ""
-                            };
-                            graphs.push(graph);
-                        });
                     }
                     this.store.setData(graphs);
                     this.grid.refresh();
@@ -485,34 +326,13 @@
             refreshActionState: function (selection) {
                 this.inherited(arguments);
 
-<<<<<<< HEAD
-            this.openLegacyMode.set("disabled", !selection.length);
-        },
-=======
                 this.openLegacyMode.set("disabled", !selection.length);
             },
->>>>>>> 6921f478
 
             syncSelectionFrom: function (sourceControl) {
                 var graphItems = [];
                 var timingItems = [];
 
-<<<<<<< HEAD
-            //  Get Selected Items  ---
-            if (sourceControl === this.grid) {
-                arrayUtil.forEach(sourceControl.getSelected(), function (item, idx) {
-                    timingItems.push(item);
-                });
-            }
-
-            //  Set Selected Items  ---
-            if (sourceControl !== this.grid) {
-                this.grid.setSelected(graphItems);
-            }
-        }
-    });
-});
-=======
                 //  Get Selected Items  ---
                 if (sourceControl === this.grid) {
                     arrayUtil.forEach(sourceControl.getSelected(), function (item, idx) {
@@ -526,5 +346,4 @@
                 }
             }
         });
-    });
->>>>>>> 6921f478
+    });