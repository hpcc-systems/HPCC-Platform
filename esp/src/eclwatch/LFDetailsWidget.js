define([
    "exports",
    "dojo/_base/declare",
    "dojo/_base/lang",
    "dojo/i18n",
    "dojo/i18n!./nls/hpcc",
    "dojo/_base/array",
    "dojo/dom",
    "dojo/dom-attr",
    "dojo/dom-class",
    "dojo/dom-form",
    "dojo/query",

    "dijit/layout/BorderContainer",
    "dijit/layout/TabContainer",
    "dijit/layout/ContentPane",
    "dijit/Toolbar",
    "dijit/TooltipDialog",
    "dijit/form/Form",
    "dijit/form/SimpleTextarea",
    "dijit/form/TextBox",
    "dijit/form/Button",
    "dijit/form/DropDownButton",
    "dijit/TitlePane",
    "dijit/registry",

    "hpcc/_TabContainerWidget",
    "hpcc/DelayLoadWidget",
    "hpcc/TargetSelectWidget",
    "hpcc/TargetComboBoxWidget",
    "src/Clippy",
    "src/ESPLogicalFile",
    "src/ESPDFUWorkunit",
    "hpcc/FileBelongsToWidget",
    "src/FileSpray",
    "hpcc/FileHistoryWidget",

    "dojo/text!../templates/LFDetailsWidget.html",

    "dijit/ToolbarSeparator",
    "dijit/TooltipDialog",
    "dijit/form/ValidationTextBox",
    "dijit/form/CheckBox",
    "dijit/form/NumberTextBox",
    "dijit/Fieldset",

    "hpcc/TableContainer"

], function (exports, declare, lang, i18n, nlsHPCC, arrayUtil, dom, domAttr, domClass, domForm, query,
    BorderContainer, TabContainer, ContentPane, Toolbar, TooltipDialog, Form, SimpleTextarea, TextBox, Button, DropDownButton, TitlePane, registry,
    _TabContainerWidget, DelayLoadWidget, TargetSelectWidget, TargetComboBoxWidget, Clippy, ESPLogicalFile, ESPDFUWorkunit, FileBelongsToWidget, FileSpray, FileHistoryWidget,
    template) {
        exports.fixCircularDependency = declare("LFDetailsWidget", [_TabContainerWidget], {
            templateString: template,
            baseClass: "LFDetailsWidget",
            i18n: nlsHPCC,

            borderContainer: null,

            copyForm: null,
            renameForm: null,
            desprayForm: null,
            replicateForm: null,
            summaryWidget: null,
            contentWidget: null,
            sourceWidget: null,
            defWidget: null,
            xmlWidget: null,
            filePartsWidget: null,
            queriesWidget: null,
            workunitWidget: null,
            dfuWorkunitWidget: null,
            fileBelongsTo: null,
            fileHistoryWidget: null,

            logicalFile: null,
            prevState: "",

            postCreate: function (args) {
                this.inherited(arguments);
                this.copyForm = registry.byId(this.id + "CopyForm");
                this.renameForm = registry.byId(this.id + "RenameForm");
                this.desprayForm = registry.byId(this.id + "DesprayForm");
                this.replicateForm = registry.byId(this.id + "ReplicateForm");
                this.summaryWidget = registry.byId(this.id + "_Summary");
                this.contentWidget = registry.byId(this.id + "_Content");
                this.sourceWidget = registry.byId(this.id + "_Source");
                this.defWidget = registry.byId(this.id + "_DEF");
                this.xmlWidget = registry.byId(this.id + "_XML");
                this.filePartsWidget = registry.byId(this.id + "_FileParts");
                this.queriesWidget = registry.byId(this.id + "_Queries");
                this.workunitWidget = registry.byId(this.id + "_Workunit");
                this.dfuWorkunitWidget = registry.byId(this.id + "_DFUWorkunit");
                this.fileHistoryWidget = registry.byId(this.id + "_FileHistory");
                this.copyTargetSelect = registry.byId(this.id + "CopyTargetSelect");
                this.desprayTargetSelect = registry.byId(this.id + "DesprayTargetSelect");
                this.desprayTooltiopDialog = registry.byId(this.id + "DesprayTooltipDialog");
                this.replicateTargetSelect = registry.byId(this.id + "ReplicateCluster");
                this.replicateSourceLogicalFile = registry.byId(this.id + "ReplicateSourceLogicalFile");
                this.replicateDropDown = registry.byId(this.id + "ReplicateDropDown");
                this.desprayIPSelect = registry.byId(this.id + "DesprayTargetIPAddress");
                var context = this;
                var origOnOpen = this.desprayTooltiopDialog.onOpen;
                this.desprayTooltiopDialog.onOpen = function () {
                    var targetRow;
                    if (!context.desprayTargetSelect.initalized) {
                        context.desprayTargetSelect.init({
                            DropZones: true,
                            callback: function (value, item) {
                                if (context.desprayIPSelect) {
                                    context.desprayIPSelect.defaultValue = context.desprayIPSelect.get("value");
                                    context.desprayIPSelect.loadDropZoneMachines(value);
                                    targetRow = item;
                                }
                            }
                        });
                    }
                    origOnOpen.apply(context.desprayTooltiopDialog, arguments);

                    if (!context.desprayIPSelect.initalized) {
                        var pathSepChar;
                        context.desprayIPSelect.init({
                            DropZoneMachines: true,
                            callback: function (value, row) {
                                var path = targetRow.machine.Directory.indexOf("\\");
                                targetRow.machine.Name = value
                                targetRow.machine.Netaddress = value
                                if (context.desprayTargetPath) {
                                    context.desprayTargetPath._dropZoneTarget = targetRow;
                                    if (path > -1) {
                                        pathSepChar = "\\"
                                        context.pathSepCharG = "\\"
                                    } else {
                                        pathSepChar = "/";
                                        context.pathSepCharG = "/"
                                    }
                                    context.desprayTargetPath.loadDropZoneFolders(pathSepChar, targetRow.machine.Directory);
                                }
                            }
                        });
                    }
                }
                this.desprayTargetPath = registry.byId(this.id + "DesprayTargetPath");
                this.fileBelongsToWidget = registry.byId(this.id + "_FileBelongs");

                Clippy.attach(this.id + "ClippyButton");
            },

            //  Hitched actions  ---
            _onRefresh: function (event) {
                this.logicalFile.refresh();
            },
            _onSave: function (event) {
                var context = this;
                this.logicalFile.save(dom.byId(context.id + "Description").value);
            },
            _onDelete: function (event) {
                if (confirm(this.i18n.YouAreAboutToDeleteThisFile)) {
                    this.logicalFile.doDelete({
                    });
                }
            },

            getTitle: function () {
                return this.i18n.title_LFDetails;
            },

            _handleResponse: function (wuidQualifier, response) {
                if (lang.exists(wuidQualifier, response)) {
                    var wu = ESPDFUWorkunit.Get(lang.getObject(wuidQualifier, false, response));
                    wu.startMonitor(true);
                    var tab = this.ensurePane(wu.ID, {
                        Wuid: wu.ID
                    });
                    if (tab) {
                        this.selectChild(tab);
                    }
                }
            },
            _onCopyOk: function (event) {
                if (this.copyForm.validate()) {
                    var context = this;
                    this.logicalFile.copy({
                        request: domForm.toObject(this.id + "CopyForm")
                    }).then(function (response) {
                        context._handleResponse("CopyResponse.result", response);
                    });
                    registry.byId(this.id + "CopyDropDown").closeDropDown();
                }
            },
            _onRenameOk: function (event) {
                if (this.renameForm.validate()) {
                    var context = this;
                    this.logicalFile.rename({
                        request: domForm.toObject(this.id + "RenameForm")
                    }).then(function (response) {
                        context._handleResponse("RenameResponse.wuid", response);
                    });
                    registry.byId(this.id + "RenameDropDown").closeDropDown();
                }
            },
            _onDesprayOk: function (event) {
                if (this.desprayForm.validate()) {
                    var context = this;
                    var request = domForm.toObject(this.id + "DesprayForm");
                    request.destPath = this.desprayTargetPath.getDropZoneFolder();
                    if (!context.endsWith(request.destPath, "/")) {
                        request.destPath += "/";
                    }
                    request.destPath += registry.byId(this.id + "DesprayTargetName").get("value");
                    this.logicalFile.despray({
                        request: request
                    }).then(function (response) {
                        context._handleResponse("DesprayResponse.wuid", response);
                    });
                    registry.byId(this.id + "DesprayDropDown").closeDropDown();
                }
            },

            _onReplicateOk: function (event) {
                if (this.replicateForm.validate()) {
                    var context = this;
                    var request = domForm.toObject(this.id + "ReplicateForm");
                    FileSpray.Replicate({
                        request: request
                    }).then(function (response) {
                        context._handleResponse("ReplicateResponse.wuid", response);
                    });
                    registry.byId(this.id + "ReplicateDropDown").closeDropDown();
                }
            },

            //  Implementation  ---
            init: function (params) {
                if (this.inherited(arguments))
                    return;

                var context = this;
                if (params.Name) {
                    this.logicalFile = ESPLogicalFile.Get(params.NodeGroup, params.Name);
                    var data = this.logicalFile.getData();
                    for (var key in data) {
                        this.updateInput(key, null, data[key]);
                    }
                    this.logicalFile.watch(function (name, oldValue, newValue) {
                        context.updateInput(name, oldValue, newValue);
                    });
                    this.replicateSourceLogicalFile.set("value", params.Name);
                    this.logicalFile.refresh();
                }
                this.copyTargetSelect.init({
                    Groups: true
                });
                this.desprayTargetPath.init({
                    DropZoneFolders: true
                });
                this.replicateTargetSelect.init({
                    Groups: true
                });
                this.logicalFile.refresh();
            },

            initTab: function () {
                var currSel = this.getSelectedChild();
                if (currSel && !currSel.initalized) {
                    if (currSel.id === this.summaryWidget.id) {
                    } else if (currSel.id === this.contentWidget.id) {
                        this.contentWidget.init({
                            NodeGroup: this.logicalFile.NodeGroup,
                            LogicalName: this.logicalFile.Name
                        });
                    } else if (currSel.id === this.sourceWidget.id) {
                        this.sourceWidget.init({
                            ECL: this.logicalFile.Ecl
                        });
                    } else if (currSel.id === this.defWidget.id) {
                        var context = this;
                        this.logicalFile.fetchDEF(function (response) {
                            context.defWidget.init({
                                ECL: response
                            });
                        });
                    } else if (currSel.id === this.xmlWidget.id) {
                        var context = this;
                        this.logicalFile.fetchXML(function (response) {
                            context.xmlWidget.init({
                                ECL: response
                            });
                        });
                    } else if (currSel.id === this.filePartsWidget.id) {
                        this.filePartsWidget.init({
                            fileParts: lang.exists("logicalFile.DFUFileParts.DFUPart", this) ? this.logicalFile.DFUFileParts.DFUPart : []
                        });
                    } else if (currSel.id === this.widget._Queries.id && !this.widget._Queries.__hpcc_initalized) {
                        this.widget._Queries.init({
                            LogicalName: this.logicalFile.Name
                        });
                    } else if (currSel.id === this.widget._Graphs.id && !this.widget._Graphs.__hpcc_initalized) {
                        this.widget._Graphs.init({
                            NodeGroup: this.logicalFile.NodeGroup,
                            LogicalName: this.logicalFile.Name
                        });
                    } else if (this.workunitWidget && currSel.id === this.workunitWidget.id) {
                        this.workunitWidget.init({
                            Wuid: this.logicalFile.Wuid
                        });
                    } else if (this.dfuWorkunitWidget && currSel.id === this.dfuWorkunitWidget.id) {
                        this.dfuWorkunitWidget.init({
                            Wuid: this.logicalFile.Wuid
                        });
                    } else if (currSel.id === this.fileBelongsToWidget.id) {
                        this.fileBelongsToWidget.init({
                            NodeGroup: this.logicalFile.NodeGroup,
                            Name: this.logicalFile.Name
                        });
                    } else if (currSel.id === this.fileHistoryWidget.id) {
                        this.fileHistoryWidget.init({
                            Name: this.logicalFile.Name
                        });
                    } else {
                        currSel.init(currSel.params);
                    }
                }
            },

            showMessage: function (msg) {
            },

            updateInput: function (name, oldValue, newValue) {
                var registryNode = registry.byId(this.id + name);
                if (registryNode) {
                    registryNode.set("value", newValue);
                } else {
                    var domElem = dom.byId(this.id + name);
                    if (domElem) {
                        switch (domElem.tagName) {
                            case "SPAN":
                            case "DIV":
                                dom.byId(this.id + name).textContent = newValue;
                                break;
                            case "INPUT":
                            case "TEXTAREA":
                                domAttr.set(this.id + name, "value", newValue);
                                break;
                            default:
                                alert(domElem.tagName);
                        }
                    }
                }
                if (name === "Wuid") {
                    if (!newValue) {
                        this.removeChild(this.workunitWidget);
                        this.workunitWidget = null;
                        this.removeChild(this.dfuWorkunitWidget);
                        this.dfuWorkunitWidget = null;
                    } else if (this.workunitWidget && newValue[0] === "D") {
                        this.removeChild(this.workunitWidget);
                        this.workunitWidget = null;
                    } else if (this.dfuWorkunitWidget) {
                        this.removeChild(this.dfuWorkunitWidget);
                        this.dfuWorkunitWidget = null;
                    }
                } else if (name === "Name") {
                    this.updateInput("RenameSourceName", oldValue, newValue);
                    this.updateInput("RenameTargetName", oldValue, newValue);
                    this.updateInput("DespraySourceName", oldValue, newValue);
                    this.updateInput("CopySourceName", oldValue, newValue);
                    this.updateInput("CopyTargetName", oldValue, newValue);
                } else if (name === "IsProtected") {
                    dom.byId(this.id + "ProtectedImage").src = this.logicalFile.getProtectedImage();
                } else if (name === "IsCompressed") {
                    dom.byId(this.id + "CompressedImage").src = this.logicalFile.getCompressedImage();
                } else if (name === "Ecl" && newValue) {
                    this.setDisabled(this.id + "_Source", false);
                    this.setDisabled(this.id + "_DEF", false);
                    this.setDisabled(this.id + "_XML", false);
                } else if (name === "StateID") {
                    this.summaryWidget.set("iconClass", this.logicalFile.getStateIconClass());
                    domClass.remove(this.id + "StateIdImage");
                    domClass.add(this.id + "StateIdImage", this.logicalFile.getStateIconClass());
                    domAttr.set(this.id + "Name", "innerHTML", this.logicalFile.Name + (this.logicalFile.isDeleted() ? " (" + this.i18n.Deleted + ")" : ""));
                } else if (name === "Superfiles") {
                    this.fileBelongsToWidget.set("title", this.i18n.Superfile + " (" + newValue.DFULogicalFile.length + ")");
                    var superOwner = [];
                    if (newValue.DFULogicalFile.length > 0) {
                        this.setDisabled(this.id + "_FileBelongs", false);
                        for (var i = 0; newValue.DFULogicalFile.length; ++i) {
                            superOwner.push(newValue.DFULogicalFile[i].Name);
                            this.updateInput("SuperOwner", oldValue, superOwner);
                        }
                    }
                } else if (name === "__hpcc_changedCount" && newValue > 0) {
                    this.refreshActionState();
                    //  Force Icon to Show (I suspect its not working due to Circular Reference Loading)
                    this.queriesWidget.set("iconClass", "dijitInline dijitIcon dijitTabButtonIcon iconFind");
                } else if (name === "DFUFilePartsOnClusters") {
                    // Currently only checking first cluster may add loop through clusters and add a tab at a later date
                    if (lang.exists("DFUFilePartsOnCluster", newValue) && newValue.DFUFilePartsOnCluster.length) {
                        this.updateInput("DFUFilePartsOnClusters", oldValue, newValue.DFUFilePartsOnCluster[0].Replicate);
                    }
                } else if (name === "RecordSize" && newValue === "0") {
                    this.updateInput("RecordSize", oldValue, this.i18n.NoPublishedSize);
                }
            },

            ensurePane: function (id, params) {
                id = this.createChildTabID(id);
                var retVal = registry.byId(id);
                if (!retVal) {
                    var context = this;
                    retVal = new DelayLoadWidget({
                        id: id,
                        title: params.Wuid,
                        closable: true,
                        delayWidget: "DFUWUDetailsWidget",
                        params: params
                    });
                    this.addChild(retVal);
                }
                return retVal;
            },

<<<<<<< HEAD
            refreshActionState: function () {
                this.setDisabled(this.id + "Save", this.logicalFile.isDeleted());
                this.setDisabled(this.id + "Delete", this.logicalFile.isDeleted());
                this.setDisabled(this.id + "CopyDropDown", this.logicalFile.isDeleted());
                this.setDisabled(this.id + "RenameDropDown", this.logicalFile.isDeleted());
                this.setDisabled(this.id + "DesprayDropDown", this.logicalFile.isDeleted());
                this.setDisabled(this.id + "_Content", this.logicalFile.isDeleted());
                this.setDisabled(this.id + "_Source", this.logicalFile.isDeleted() || !this.logicalFile.Ecl);
                this.setDisabled(this.id + "_DEF", this.logicalFile.isDeleted() || !this.logicalFile.Ecl);
                this.setDisabled(this.id + "_XML", this.logicalFile.isDeleted() || !this.logicalFile.Ecl);
                this.setDisabled(this.id + "_FileBelongs", this.logicalFile.isDeleted() || !this.logicalFile.Superfiles);
                this.setDisabled(this.id + "_FileParts", this.logicalFile.isDeleted());
                this.setDisabled(this.id + "_Queries", this.logicalFile.isDeleted());
                this.setDisabled(this.id + "_Graphs", this.logicalFile.isDeleted() || !this.logicalFile.Graphs);
                this.setDisabled(this.id + "_Workunit", this.logicalFile.isDeleted());
                this.setDisabled(this.id + "_DFUWorkunit", this.logicalFile.isDeleted());
                this.setDisabled(this.id + "ReplicateDropDown", !this.logicalFile.CanReplicateFlag || this.logicalFile.ReplicateFlag === false);
            }
        });
    });
=======
        refreshActionState: function () {
            this.setDisabled(this.id + "Save", this.logicalFile.isDeleted());
            this.setDisabled(this.id + "Delete", this.logicalFile.isDeleted());
            this.setDisabled(this.id + "CopyDropDown", this.logicalFile.isDeleted());
            this.setDisabled(this.id + "RenameDropDown", this.logicalFile.isDeleted());
            this.setDisabled(this.id + "DesprayDropDown", this.logicalFile.isDeleted());
            this.setDisabled(this.id + "_Content", this.logicalFile.isDeleted()  || !this.logicalFile.Ecl);
            this.setDisabled(this.id + "_Source", this.logicalFile.isDeleted() || !this.logicalFile.Ecl);
            this.setDisabled(this.id + "_DEF", this.logicalFile.isDeleted() || !this.logicalFile.Ecl);
            this.setDisabled(this.id + "_XML", this.logicalFile.isDeleted() || !this.logicalFile.Ecl);
            this.setDisabled(this.id + "_FileBelongs", this.logicalFile.isDeleted() || !this.logicalFile.Superfiles);
            this.setDisabled(this.id + "_FileParts", this.logicalFile.isDeleted());
            this.setDisabled(this.id + "_Queries", this.logicalFile.isDeleted());
            this.setDisabled(this.id + "_Graphs", this.logicalFile.isDeleted() || !this.logicalFile.Graphs);
            this.setDisabled(this.id + "_Workunit", this.logicalFile.isDeleted());
            this.setDisabled(this.id + "_DFUWorkunit", this.logicalFile.isDeleted());
            this.setDisabled(this.id + "ReplicateDropDown", !this.logicalFile.CanReplicateFlag || this.logicalFile.ReplicateFlag === false);
        }
    });
});
>>>>>>> c1cbd759
<|MERGE_RESOLUTION|>--- conflicted
+++ resolved
@@ -420,14 +420,13 @@
                 return retVal;
             },
 
-<<<<<<< HEAD
             refreshActionState: function () {
                 this.setDisabled(this.id + "Save", this.logicalFile.isDeleted());
                 this.setDisabled(this.id + "Delete", this.logicalFile.isDeleted());
                 this.setDisabled(this.id + "CopyDropDown", this.logicalFile.isDeleted());
                 this.setDisabled(this.id + "RenameDropDown", this.logicalFile.isDeleted());
                 this.setDisabled(this.id + "DesprayDropDown", this.logicalFile.isDeleted());
-                this.setDisabled(this.id + "_Content", this.logicalFile.isDeleted());
+                this.setDisabled(this.id + "_Content", this.logicalFile.isDeleted()  || !this.logicalFile.Ecl);
                 this.setDisabled(this.id + "_Source", this.logicalFile.isDeleted() || !this.logicalFile.Ecl);
                 this.setDisabled(this.id + "_DEF", this.logicalFile.isDeleted() || !this.logicalFile.Ecl);
                 this.setDisabled(this.id + "_XML", this.logicalFile.isDeleted() || !this.logicalFile.Ecl);
@@ -440,26 +439,4 @@
                 this.setDisabled(this.id + "ReplicateDropDown", !this.logicalFile.CanReplicateFlag || this.logicalFile.ReplicateFlag === false);
             }
         });
-    });
-=======
-        refreshActionState: function () {
-            this.setDisabled(this.id + "Save", this.logicalFile.isDeleted());
-            this.setDisabled(this.id + "Delete", this.logicalFile.isDeleted());
-            this.setDisabled(this.id + "CopyDropDown", this.logicalFile.isDeleted());
-            this.setDisabled(this.id + "RenameDropDown", this.logicalFile.isDeleted());
-            this.setDisabled(this.id + "DesprayDropDown", this.logicalFile.isDeleted());
-            this.setDisabled(this.id + "_Content", this.logicalFile.isDeleted()  || !this.logicalFile.Ecl);
-            this.setDisabled(this.id + "_Source", this.logicalFile.isDeleted() || !this.logicalFile.Ecl);
-            this.setDisabled(this.id + "_DEF", this.logicalFile.isDeleted() || !this.logicalFile.Ecl);
-            this.setDisabled(this.id + "_XML", this.logicalFile.isDeleted() || !this.logicalFile.Ecl);
-            this.setDisabled(this.id + "_FileBelongs", this.logicalFile.isDeleted() || !this.logicalFile.Superfiles);
-            this.setDisabled(this.id + "_FileParts", this.logicalFile.isDeleted());
-            this.setDisabled(this.id + "_Queries", this.logicalFile.isDeleted());
-            this.setDisabled(this.id + "_Graphs", this.logicalFile.isDeleted() || !this.logicalFile.Graphs);
-            this.setDisabled(this.id + "_Workunit", this.logicalFile.isDeleted());
-            this.setDisabled(this.id + "_DFUWorkunit", this.logicalFile.isDeleted());
-            this.setDisabled(this.id + "ReplicateDropDown", !this.logicalFile.CanReplicateFlag || this.logicalFile.ReplicateFlag === false);
-        }
-    });
-});
->>>>>>> c1cbd759
+    });