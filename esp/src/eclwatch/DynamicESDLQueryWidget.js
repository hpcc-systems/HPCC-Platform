--- conflicted
+++ resolved
@@ -22,15 +22,9 @@
     "hpcc/GridDetailsWidget",
     "src/WsTopology",
     "src/WsESDLConfig",
-<<<<<<< HEAD
-    "hpcc/DelayLoadWidget",
-    "src/ESPUtil",
-    "hpcc/DynamicESDLDetailsWidget",
-=======
     "src/Utility",
     "hpcc/DelayLoadWidget",
     "src/ESPUtil",
->>>>>>> 6921f478
     "hpcc/DynamicESDLDefinitionQueryWidget",
     "hpcc/TargetSelectWidget",
     "hpcc/DelayLoadWidget",
@@ -338,12 +332,7 @@
             var context = this;
             WsESDLConfig.ListESDLBindings({
                 request: {
-<<<<<<< HEAD
-                    IncludeESDLBindingInfo: true,
-                    ver_: "1.3"
-=======
                     ListESDLBindingsRequest: true
->>>>>>> 6921f478
                 }
             }).then(function (response) {
                 var results = [];
@@ -384,16 +373,10 @@
                 arrayUtil.forEach(newRows, function (newRow) {
                     results.push(newRow);
                 });
-<<<<<<< HEAD
-
-                context.store.setData(results, context.i18n.ConfigureService);
-                context.grid.set("query", {__hpcc_parentName: null });
-=======
                 context.store.setData(results, context.i18n.ConfigureService);
                 context.grid.set("query", {
                     __hpcc_parentName: null
                 });
->>>>>>> 6921f478
             });
         },
 
