--- conflicted
+++ resolved
@@ -29,21 +29,12 @@
     "src/Utility"
 
 ], function (declare, lang, i18n, nlsHPCC, arrayUtil, Memory, Observable, on, all,
-<<<<<<< HEAD
-                Button,
-                Standby, validate,
-                selector,
-                GridDetailsWidget, WsWorkunits, ESPWorkunit, ESPDFUWorkunit, ESPLogicalFile, ESPQuery, FileSpray, WsDfu, DelayLoadWidget, ESPUtil, Utility) {
-    return declare("SearchResultsWidget", [GridDetailsWidget], {
-        i18n: nlsHPCC,
-=======
     Button,
     Standby, validate,
     selector,
     GridDetailsWidget, WsWorkunits, ESPWorkunit, ESPDFUWorkunit, ESPLogicalFile, ESPQuery, FileSpray, WsDfu, DelayLoadWidget, ESPUtil, Utility) {
         return declare("SearchResultsWidget", [GridDetailsWidget], {
             i18n: nlsHPCC,
->>>>>>> 6921f478
 
             gridTitle: nlsHPCC.title_SearchResults,
             idProperty: "storeID",
@@ -147,15 +138,6 @@
                     }
                 });
 
-<<<<<<< HEAD
-            this.standby = new Standby({
-                target: this.domNode,
-                image: Utility.getImageURL("loadingBar.gif"),
-                color: null
-            });
-            document.body.appendChild(this.standby.domNode);
-            this.standby.startup();
-=======
                 this.standby = new Standby({
                     target: this.domNode,
                     image: Utility.getImageURL("loadingBar.gif"),
@@ -163,7 +145,6 @@
                 });
                 document.body.appendChild(this.standby.domNode);
                 this.standby.startup();
->>>>>>> 6921f478
 
                 return retVal;
             },
@@ -358,28 +339,6 @@
                 return 0;
             },
 
-<<<<<<< HEAD
-        loadGetDFUWorkunitResponse: function (prefix, response) {
-            var context = this;
-            var workunit = lang.getObject("GetDFUWorkunitResponse.result", false, response)
-            if (workunit && workunit.State !== 999) {
-                var idPrefix = prefix.split(" ").join("_");
-                this.store.add({
-                    storeID: ++context._rowID,
-                    id: context.id + workunit.ID,
-                    Type: context.i18n.DFUWorkunit,
-                    Reason: prefix,
-                    Summary: workunit.ID,
-                    _type: "DFUWuid",
-                    _wuid: workunit.ID
-                });
-                this.dfuStore.add(ESPDFUWorkunit.Get(workunit.ID, workunit), { overwrite: true });
-                this.refreshTab(this.dfuTab);
-                return 1;
-            }
-            return 0;
-        },
-=======
             loadDFUQueryResponse: function (prefix, response) {
                 var items = lang.getObject("DFUQueryResponse.DFULogicalFiles.DFULogicalFile", false, response)
                 if (items) {
@@ -415,7 +374,6 @@
                 }
                 return 0;
             },
->>>>>>> 6921f478
 
             loadWUListQueriesResponse: function (prefix, response) {
                 var items = lang.getObject("WUListQueriesResponse.QuerysetQueries.QuerySetQuery", false, response)
