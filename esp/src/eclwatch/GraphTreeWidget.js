define([
    "dojo/_base/declare",
    "dojo/_base/lang",
    "dojo/i18n",
    "dojo/i18n!./nls/hpcc",
    "dojo/_base/array",
    "dojo/_base/Deferred",
    "dojo/dom",
    "dojo/dom-construct",
    "dojo/dom-style",
    "dojo/on",
    "dojo/html",
    "dojo/topic",

    "dijit/registry",
    "dijit/Dialog",
    "dijit/Menu",
    "dijit/MenuItem",
    "dijit/MenuSeparator",
    "dijit/CheckedMenuItem",

    "dojox/html/entities",

    "dgrid/tree",

    "hpcc/_Widget",
    "hpcc/GraphWidget",
    "hpcc/JSGraphWidget",
    "src/ESPUtil",
    "src/ESPWorkunit",
    "hpcc/TimingTreeMapWidget",
    "src/WsWorkunits",
    "src/Utility",

    "dojo/text!../templates/GraphTreeWidget.html",

    "dijit/layout/BorderContainer",
    "dijit/layout/TabContainer",
    "dijit/layout/StackContainer",
    "dijit/layout/StackController",
    "dijit/layout/ContentPane",
    "dijit/Dialog",
    "dijit/form/TextBox",
    "dijit/form/SimpleTextarea",
    "dijit/form/NumberSpinner",
    "dijit/form/DropDownButton",
    "dijit/form/Select"
], function (declare, lang, i18n, nlsHPCC, arrayUtil, Deferred, dom, domConstruct, domStyle, on, html, topic,
<<<<<<< HEAD
            registry, Dialog, Menu, MenuItem, MenuSeparator, CheckedMenuItem,
            entities,
            tree,
            _Widget, GraphWidget, JSGraphWidget, ESPUtil, ESPWorkunit, TimingTreeMapWidget, WsWorkunits, Utility,
            template) {

    return declare("GraphTreeWidget", [_Widget], {
        templateString: template,
        baseClass: "GraphTreeWidget",
        i18n: nlsHPCC,

        graphType: Utility.isPluginInstalled() ? "GraphWidget" : "JSGraphWidget",
        graphName: "",
        wu: null,
        global: null,
        main: null,
        subgraphsGrid: null,
        verticesGrid: null,
        edgesGrid: null,
        xgmmlDialog: null,
        infoDialog: null,
        findText: "",
        found: [],
        foundIndex: 0,

        constructor: function (args) {
            if (args.forceNative) {
                this.graphType = "GraphWidget";
            } else {
                this.graphType = "JSGraphWidget";
            }
        },

        buildRendering: function (args) {
            this.inherited(arguments);
        },

        postCreate: function (args) {
            this.inherited(arguments);
            this._initGraphControls();
            this._initTimings();
            this._initActivitiesMap();
            this._initDialogs();
            var context = this;
            topic.subscribe(this.id + "OverviewTabContainer-selectChild", function (topic) {
                context.refreshActionState();
            });
        },

        startup: function (args) {
            this.inherited(arguments);

            this._initTree();
            this._initSubgraphs();
            this._initVertices();
            this._initEdges();

            var splitter = this.widget.BorderContainer.getSplitter("left");
            this.main.watchSplitter(splitter);

            splitter = this.widget.SideBorderContainer.getSplitter("bottom");
            this.main.watchSplitter(splitter);

            this.main.watchSelect(registry.byId(this.id + "AdvancedMenu"));

            this.refreshActionState();
        },

        resize: function (args) {
            this.inherited(arguments);
            this.widget.BorderContainer.resize();
        },

        layout: function (args) {
            this.inherited(arguments);
        },

        destroy: function (args) {
            this.xgmmlDialog.destroyRecursive();
            this.infoDialog.destroyRecursive();
            this.inherited(arguments);
        },

        //  Implementation  ---
        _initGraphControls: function () {
            var context = this;
            this.global = registry.byId(this.id + "GlobalGraphWidget");

            this.main = registry.byId(this.id + "MainGraphWidget");
            this.main.onSelectionChanged = function (items) {
                context.syncSelectionFrom(context.main);
            };
            this.main.onDoubleClick = function (globalID, keyState) {
                if (keyState && context.main.KeyState_Shift) {
                    context.main._onSyncSelection();
=======
    registry, Dialog, Menu, MenuItem, MenuSeparator, CheckedMenuItem,
    entities,
    tree,
    _Widget, GraphWidget, JSGraphWidget, ESPUtil, ESPWorkunit, TimingTreeMapWidget, WsWorkunits, Utility,
    template) {

        return declare("GraphTreeWidget", [_Widget], {
            templateString: template,
            baseClass: "GraphTreeWidget",
            i18n: nlsHPCC,

            graphType: Utility.isPluginInstalled() ? "GraphWidget" : "JSGraphWidget",
            graphName: "",
            wu: null,
            global: null,
            main: null,
            subgraphsGrid: null,
            verticesGrid: null,
            edgesGrid: null,
            xgmmlDialog: null,
            infoDialog: null,
            findText: "",
            found: [],
            foundIndex: 0,

            constructor: function (args) {
                if (args.forceNative) {
                    this.graphType = "GraphWidget";
>>>>>>> 6921f478
                } else {
                    this.graphType = "JSGraphWidget";
                }
            },

            buildRendering: function (args) {
                this.inherited(arguments);
            },

            postCreate: function (args) {
                this.inherited(arguments);
                this._initGraphControls();
                this._initTimings();
                this._initActivitiesMap();
                this._initDialogs();
                var context = this;
                topic.subscribe(this.id + "OverviewTabContainer-selectChild", function (topic) {
                    context.refreshActionState();
                });
            },

            startup: function (args) {
                this.inherited(arguments);

                this._initTree();
                this._initSubgraphs();
                this._initVertices();
                this._initEdges();

                var splitter = this.widget.BorderContainer.getSplitter("left");
                this.main.watchSplitter(splitter);

                splitter = this.widget.SideBorderContainer.getSplitter("bottom");
                this.main.watchSplitter(splitter);

                this.main.watchSelect(registry.byId(this.id + "AdvancedMenu"));

                this.refreshActionState();
            },

            resize: function (args) {
                this.inherited(arguments);
                this.widget.BorderContainer.resize();
            },

            layout: function (args) {
                this.inherited(arguments);
            },

            destroy: function (args) {
                this.xgmmlDialog.destroyRecursive();
                this.infoDialog.destroyRecursive();
                this.inherited(arguments);
            },

            //  Implementation  ---
            _initGraphControls: function () {
                var context = this;
                this.global = registry.byId(this.id + "GlobalGraphWidget");

                this.main = registry.byId(this.id + "MainGraphWidget");
                this.main.onSelectionChanged = function (items) {
                    context.syncSelectionFrom(context.main);
                };
                this.main.onDoubleClick = function (globalID, keyState) {
                    if (keyState && context.main.KeyState_Shift) {
                        context.main._onSyncSelection();
                    } else {
                        context.main.centerOn(globalID);
                    }
                    context.syncSelectionFrom(context.main);
                };
            },

            _initTimings: function () {
                var context = this;
                this.widget.TimingsTreeMap.onClick = function (value) {
                    context.syncSelectionFrom(context.widget.TimingsTreeMap);
                }
            },

            _initActivitiesMap: function () {
                var context = this;
                this.widget.ActivitiesTreeMap.onClick = function (value) {
                    context.syncSelectionFrom(context.widget.ActivitiesTreeMap);
                }
            },

            _initDialogs: function () {
                var context = this;

                this.infoDialog = registry.byId(this.id + "InfoDialog");
                on(dom.byId(this.id + "InfoDialogCancel"), "click", function (event) {
                    context.infoDialog.hide();
                });

                this.xgmmlDialog = registry.byId(this.id + "XGMMLDialog");
                this.xgmmlTextArea = registry.byId(this.id + "XGMMLTextArea");
                on(dom.byId(this.id + "XGMMLDialogApply"), "click", function (event) {
                    context.xgmmlDialog.hide();
                    if (context.xgmmlDialog.get("hpccMode") === "XGMML") {
                        var xgmml = context.xgmmlTextArea.get("value");
                        context.loadGraphFromXGMML(xgmml);
                    } else if (context.xgmmlDialog.get("hpccMode") === "DOT") {
                        var dot = context.xgmmlTextArea.get("value");
                        context.loadGraphFromDOT(dot);
                    } else if (context.xgmmlDialog.get("hpccMode") === "DOTATTRS") {
                        var dotAttrs = context.xgmmlTextArea.get("value");
                        context.global.setDotMetaAttributes(dotAttrs);
                        context.main.setDotMetaAttributes(dotAttrs);
                        context._onMainSync();
                    }
                });
                on(dom.byId(this.id + "XGMMLDialogCancel"), "click", function (event) {
                    context.xgmmlDialog.hide();
                });
            },

            _initItemGrid: function (grid) {
                var context = this;
                grid.on("dgrid-select, dgrid-deselect", function (event) {
                    context.syncSelectionFrom(grid);
                });
                grid.on(".dgrid-row:dblclick", function (evt) {
                    var item = grid.row(evt).data;
                    if (item._globalID) {
                        var mainItem = context.main.getItem(item._globalID);
                        context.main.centerOnItem(mainItem, true);
                    }
                });
            },

            _initTree: function () {
                this.treeStore = this.global.createTreeStore();
                this.treeGrid = new declare([ESPUtil.Grid(false, true)])({
                    treeDepth: this.main.getDepth(),
                    store: this.treeStore
                }, this.id + "TreeGrid");
                this._initItemGrid(this.treeGrid);
                this.initContextMenu();
            },

            initContextMenu: function () {
                var context = this;
                var pMenu = new Menu({
                    targetNodeIds: [this.id + "TreeGrid"]
                });
                pMenu.addChild(new MenuItem({
                    label: this.i18n.ExpandAll,
                    onClick: function (evt) {
                        context.treeGrid.set("treeDepth", 9999);
                        context.treeGrid.refresh();
                    }
                }));
                pMenu.addChild(new MenuItem({
                    label: this.i18n.CollapseAll,
                    onClick: function (evt) {
                        context.treeGrid.set("treeDepth", 1);
                        context.treeGrid.refresh();
                    }
                }));
                pMenu.addChild(new MenuSeparator());
                pMenu.addChild(new CheckedMenuItem({
                    label: this.i18n.Activities,
                    checked: false,
                    onClick: function (evt) {
                        if (this.checked) {
                            context.treeGrid.set("query", {
                                id: "0"
                            });
                        } else {
                            context.treeGrid.set("query", {
                                id: "0",
                                __hpcc_notActivity: true
                            });
                        }
                    }
                }));
            },

            _initSubgraphs: function () {
                this.subgraphsStore = this.global.createStore();
                this.subgraphsGrid = new declare([ESPUtil.Grid(false, true)])({
                    store: this.subgraphsStore
                }, this.id + "SubgraphsGrid");

                this._initItemGrid(this.subgraphsGrid);
            },

            _initVertices: function () {
                this.verticesStore = this.global.createStore();
                this.verticesGrid = new declare([ESPUtil.Grid(false, true)])({
                    store: this.verticesStore
                }, this.id + "VerticesGrid");

                this._initItemGrid(this.verticesGrid);
            },

            _initEdges: function () {
                this.edgesStore = this.global.createStore();
                this.edgesGrid = new declare([ESPUtil.Grid(false, true)])({
                    store: this.edgesStore
                }, this.id + "EdgesGrid");

                this._initItemGrid(this.edgesGrid);
            },

            _onRefresh: function () {
                this.refreshData();
            },

            _onTreeRefresh: function () {
                this.treeGrid.set("treeDepth", this.main.getDepth());
                this.treeGrid.refresh();
            },

            _onChangeActivityMetric: function () {
                var metric = this.widget.ActivityMetric.get("value");
                this.widget.ActivitiesTreeMap.setActivityMetric(metric);
            },

            _doFind: function (prev) {
                if (this.findText !== this.widget.FindField.value) {
                    this.findText = this.widget.FindField.value;
                    this.found = this.global.findAsGlobalID(this.findText);
                    this.syncSelectionFrom(this.found);
                    this.foundIndex = -1;
                }
                this.foundIndex += prev ? -1 : +1;
                if (this.foundIndex < 0) {
                    this.foundIndex = this.found.length - 1;
                } else if (this.foundIndex >= this.found.length) {
                    this.foundIndex = 0;
                }
                if (this.found.length) {
                    this.main.centerOnGlobalID(this.found[this.foundIndex], true);
                }
<<<<<<< HEAD
            }));
        },

        _initSubgraphs: function () {
            this.subgraphsStore = this.global.createStore();
            this.subgraphsGrid = new declare([ESPUtil.Grid(false, true)])({
                store: this.subgraphsStore
            }, this.id + "SubgraphsGrid");

            this._initItemGrid(this.subgraphsGrid);
        },

        _initVertices: function () {
            this.verticesStore =  this.global.createStore();
            this.verticesGrid = new declare([ESPUtil.Grid(false, true)])({
                store: this.verticesStore
            }, this.id + "VerticesGrid");

            this._initItemGrid(this.verticesGrid);
        },

        _initEdges: function () {
            this.edgesStore =  this.global.createStore();
            this.edgesGrid = new declare([ESPUtil.Grid(false, true)])({
                store: this.edgesStore
            }, this.id + "EdgesGrid");

            this._initItemGrid(this.edgesGrid);
        },

        _onRefresh: function () {
            this.refreshData();
        },

        _onTreeRefresh: function () {
            this.treeGrid.set("treeDepth", this.main.getDepth());
            this.treeGrid.refresh();
        },

        _onChangeActivityMetric: function () {
            var metric = this.widget.ActivityMetric.get("value");
            this.widget.ActivitiesTreeMap.setActivityMetric(metric);
        },

        _doFind: function (prev) {
            if (this.findText !== this.widget.FindField.value) {
                this.findText = this.widget.FindField.value;
                this.found = this.global.findAsGlobalID(this.findText);
                this.syncSelectionFrom(this.found);
                this.foundIndex = -1;
            }
            this.foundIndex += prev ? -1 : +1;
            if (this.foundIndex < 0) {
                this.foundIndex = this.found.length - 1;
            } else if (this.foundIndex >= this.found.length) {
                this.foundIndex = 0;
            }
            if (this.found.length) {
                this.main.centerOnGlobalID(this.found[this.foundIndex], true);
            }
            this.refreshActionState();
        },

        _onFind: function (prev) {
            this.findText = "";
            this._doFind(false);
        },

        _onFindNext: function () {
            this._doFind(false);
        },

        _onFindPrevious: function () {
            this._doFind(true);
        },

        _onAbout: function () {
            html.set(dom.byId(this.id + "InfoDialogContent"), "<div style='width: 320px; height: 120px; text-align: center;'><p>" + this.i18n.Version + ":  " + this.main.getVersion() + "</p><p>" + this.main.getResourceLinks() + "</p>");
            this.infoDialog.set("title", this.i18n.AboutHPCCSystemsGraphControl);
            this.infoDialog.show();
        },

        _onGetSVG: function () {
            html.set(dom.byId(this.id + "InfoDialogContent"), "<textarea rows='25' cols='80'>" + entities.encode(this.main.getSVG()) + "</textarea>");
            this.infoDialog.set("title", this.i18n.SVGSource);
            this.infoDialog.show();
        },

        _onRenderSVG: function () {
            var context = this
            this.main.localLayout(function (svg) {
                html.set(dom.byId(context.id + "InfoDialogContent"), "<div style='border: 1px inset grey; width: 640px; height: 480px; overflow : auto; '>" + svg + "</div>");
                context.infoDialog.set("title", this.i18n.RenderedSVG);
                context.infoDialog.show();
            });
        },

        _onGetXGMML: function () {
            this.xgmmlDialog.set("title", this.i18n.XGMML);
            this.xgmmlDialog.set("hpccMode", "XGMML");
            this.xgmmlTextArea.set("value", this.main.getXGMML());
            this.xgmmlDialog.show();
        },

        _onEditDOT: function () {
            this.xgmmlDialog.set("title", this.i18n.DOT);
            this.xgmmlDialog.set("hpccMode", "DOT");
            this.xgmmlTextArea.set("value", this.main.getDOT());
            this.xgmmlDialog.show();
        },

        _onGetGraphAttributes: function () {
            this.xgmmlDialog.set("title", this.i18n.DOTAttributes);
            this.xgmmlDialog.set("hpccMode", "DOTATTRS");
            this.xgmmlTextArea.set("value", this.global.getDotMetaAttributes());
            this.xgmmlDialog.show();
        },

        isWorkunit: function () {
            return lang.exists("params.Wuid", this);
        },

        isQuery: function () {
            return lang.exists("params.QueryId", this);
        },

        init: function (params) {
            if (this.inherited(arguments))
                return;

            if (this.global._plugin) {
                this.doInit(params);
            } else {
                this.global.on("ready", lang.hitch(this, function (evt) {
=======
                this.refreshActionState();
            },

            _onFind: function (prev) {
                this.findText = "";
                this._doFind(false);
            },

            _onFindNext: function () {
                this._doFind(false);
            },

            _onFindPrevious: function () {
                this._doFind(true);
            },

            _onAbout: function () {
                html.set(dom.byId(this.id + "InfoDialogContent"), "<div style='width: 320px; height: 120px; text-align: center;'><p>" + this.i18n.Version + ":  " + this.main.getVersion() + "</p><p>" + this.main.getResourceLinks() + "</p>");
                this.infoDialog.set("title", this.i18n.AboutHPCCSystemsGraphControl);
                this.infoDialog.show();
            },

            _onGetSVG: function () {
                html.set(dom.byId(this.id + "InfoDialogContent"), "<textarea rows='25' cols='80'>" + entities.encode(this.main.getSVG()) + "</textarea>");
                this.infoDialog.set("title", this.i18n.SVGSource);
                this.infoDialog.show();
            },

            _onRenderSVG: function () {
                var context = this
                this.main.localLayout(function (svg) {
                    html.set(dom.byId(context.id + "InfoDialogContent"), "<div style='border: 1px inset grey; width: 640px; height: 480px; overflow : auto; '>" + svg + "</div>");
                    context.infoDialog.set("title", this.i18n.RenderedSVG);
                    context.infoDialog.show();
                });
            },

            _onGetXGMML: function () {
                this.xgmmlDialog.set("title", this.i18n.XGMML);
                this.xgmmlDialog.set("hpccMode", "XGMML");
                this.xgmmlTextArea.set("value", this.main.getXGMML());
                this.xgmmlDialog.show();
            },

            _onEditDOT: function () {
                this.xgmmlDialog.set("title", this.i18n.DOT);
                this.xgmmlDialog.set("hpccMode", "DOT");
                this.xgmmlTextArea.set("value", this.main.getDOT());
                this.xgmmlDialog.show();
            },

            _onGetGraphAttributes: function () {
                this.xgmmlDialog.set("title", this.i18n.DOTAttributes);
                this.xgmmlDialog.set("hpccMode", "DOTATTRS");
                this.xgmmlTextArea.set("value", this.global.getDotMetaAttributes());
                this.xgmmlDialog.show();
            },

            isWorkunit: function () {
                return lang.exists("params.Wuid", this);
            },

            isQuery: function () {
                return lang.exists("params.QueryId", this);
            },

            init: function (params) {
                if (this.inherited(arguments))
                    return;

                if (this.global._plugin) {
>>>>>>> 6921f478
                    this.doInit(params);
                } else {
                    this.global.on("ready", lang.hitch(this, function (evt) {
                        this.doInit(params);
                    }));
                }
            },

            refresh: function (params) {
                if (params.SubGraphId) {
                    this.syncSelectionFrom([params.SubGraphId]);
                }
            },

            doInit: function (params) {
                if (this.global.version.major < 5) {
                    dom.byId(this.id + "Warning").innerHTML = this.i18n.WarnOldGraphControl + " (" + this.global.version.version + ")";
                }

<<<<<<< HEAD
            if (params.SafeMode && params.SafeMode !== "false") {
                this.main.depth.set("value", 1);
                var dotAttrs = this.global.getDotMetaAttributes();
                dotAttrs = dotAttrs.replace("\n//graph[splines=\"line\"];", "\ngraph[splines=\"line\"];");
                this.global.setDotMetaAttributes(dotAttrs);
            } else {
                var dotAttrs = this.global.getDotMetaAttributes();
                dotAttrs = dotAttrs.replace("\ngraph[splines=\"line\"];", "\n//graph[splines=\"line\"];");
                this.global.setDotMetaAttributes(dotAttrs);
            }
=======
                if (params.SafeMode && params.SafeMode !== "false") {
                    this.main.depth.set("value", 1);
                    var dotAttrs = this.global.getDotMetaAttributes();
                    dotAttrs = dotAttrs.replace("\n//graph[splines=\"line\"];", "\ngraph[splines=\"line\"];");
                    this.global.setDotMetaAttributes(dotAttrs);
                } else {
                    var dotAttrs = this.global.getDotMetaAttributes();
                    dotAttrs = dotAttrs.replace("\ngraph[splines=\"line\"];", "\n//graph[splines=\"line\"];");
                    this.global.setDotMetaAttributes(dotAttrs);
                }
>>>>>>> 6921f478

                this.graphName = params.GraphName;
                this.subGraphId = params.SubGraphId;
                this.widget.TimingsTreeMap.init(lang.mixin({
                    query: {
                        graphsOnly: true,
                        graphName: this.graphName,
                        subGraphId: "*"
                    },
                    hideHelp: true
                }, params));

                this.widget.ActivitiesTreeMap.init(lang.mixin({
                    query: {
                        activitiesOnly: true,
                        graphName: this.graphName,
                        subGraphId: "*"
                    },
                    hideHelp: true
                }, params));


                if (this.isWorkunit()) {
                    this.wu = ESPWorkunit.Get(params.Wuid);

                    var firstLoad = true;
                    var context = this;
                    this.wu.monitor(function () {
                        context.wu.getInfo({
                            onGetApplicationValues: function (applicationValues) {
                            },
                            onGetGraphs: function (graphs) {
                                if (firstLoad === true) {
                                    firstLoad = false;
                                    context.loadGraphFromWu(context.wu, context.graphName, context.subGraphId);
                                } else {
                                    context.refreshGraphFromWU(context.wu, context.graphName, context.subGraphId);
                                }
                            },
                            onGetTimers: function (timers) {
                                context.graphTimers = context.wu.getGraphTimers(context.GraphName);
                            }
                        });
                    });
                } else if (this.isQuery()) {
                    this.targetQuery = params.Target;
                    this.queryId = params.QueryId;

                    this.loadGraphFromQuery(this.targetQuery, this.queryId, this.graphName);
                }
            },

            refreshData: function () {
                if (this.isWorkunit()) {
                    this.loadGraphFromWu(this.wu, this.graphName, this.subGraphId, true);
                } else if (this.isQuery()) {
                    this.loadGraphFromQuery(this.targetQuery, this.queryId, this.graphName);
                }
            },

            loadGraphFromXGMML: function (xgmml) {
                if (this.global.loadXGMML(xgmml, false, this.graphTimers, true)) {
                    this.global.setMessage("...");  //  Just in case it decides to render  ---
                    var mainRoot = [0];
                    var complexityInfo = this.global.getComplexityInfo();
                    if (this.params.SubGraphId) {
                        mainRoot = [this.params.SubGraphId];
                    } else if (complexityInfo.isComplex()) {
                        if (confirm(lang.replace(this.i18n.ComplexityWarning, complexityInfo) + "\n" + this.i18n.ManualTreeSelection)) {
                            mainRoot = [];
                        }
                    }
                    this.loadTree();
                    this.loadSubgraphs();
                    this.loadVertices();
                    this.loadEdges();
                    this.syncSelectionFrom(mainRoot);
                }
            },

            mergeGraphFromXGMML: function (xgmml) {
                if (this.global.loadXGMML(xgmml, true, this.graphTimers, true)) {
                    this.global.setMessage("...");  //  Just in case it decides to render  ---
                    this.refreshMainXGMML();
                    this.loadSubgraphs();
                    this.loadVertices();
                    this.loadEdges();
                }
            },

            loadGraphFromDOT: function (dot) {
                this.global.loadDOT(dot);
                this.global.setMessage("...");  //  Just in case it decides to render  ---
                this.setMainRootItems([]);
                this.loadSubgraphs();
                this.loadVertices();
                this.loadEdges();
            },

            loadGraphFromWu: function (wu, graphName, subGraphId, refresh) {
                var deferred = new Deferred();
                this.main.setMessage(this.i18n.FetchingData);
                var context = this;
                wu.fetchGraphXgmmlByName(graphName, subGraphId, function (xgmml, svg) {
                    context.main.setMessage("");
                    context.loadGraphFromXGMML(xgmml, svg);
                    deferred.resolve();
                }, refresh);
                return deferred.promise;
            },

            refreshGraphFromWU: function (wu, graphName, subGraphId) {
                var context = this;
                wu.fetchGraphXgmmlByName(graphName, subGraphId, function (xgmml) {
                    context.mergeGraphFromXGMML(xgmml);
                }, true);
            },

            loadGraphFromQuery: function (targetQuery, queryId, graphName) {
                this.main.setMessage(this.i18n.FetchingData);
                var context = this;
                WsWorkunits.WUQueryGetGraph({
                    request: {
                        Target: targetQuery,
                        QueryId: queryId,
                        GraphName: graphName
                    }
                }).then(function (response) {
                    context.main.setMessage("");
                    if (lang.exists("WUQueryGetGraphResponse.Graphs.ECLGraphEx", response)) {
                        if (response.WUQueryGetGraphResponse.Graphs.ECLGraphEx.length > 0) {
                            context.loadGraphFromXGMML(response.WUQueryGetGraphResponse.Graphs.ECLGraphEx[0].Graph, "");
                        }
<<<<<<< HEAD
                        return false;
                    },
                    formatter: function (_id, row) {
                        var img = Utility.getImageURL("file.png");
                        var label = _id + " - ";
                        switch (row._globalType) {
                            case "Graph":
                                img = Utility.getImageURL("server.png");
                                label = context.params.GraphName + " (" + row._children.length + ")";
                                break;
                            case "Cluster":
                                img = Utility.getImageURL("folder.png");
                                label += context.i18n.Subgraph + " (" + row._children.length + ")";
                                break;
                            case "Vertex":
                                label += row.label;
                                break;
                        }
                        return "<img src='" + img + "'/>&nbsp;" + label;
                    }
                })
            ];
            if (this.isWorkunit()) {
                this.treeStore.appendColumns(columns, ["name"], ["DescendantCount", "ecl", "definition", "SubgraphCount", "ActivityCount", "ChildCount", "Depth"]);
            } else if (this.isQuery()) {
                this.treeStore.appendColumns(columns, ["localTime", "totalTime", "label", "ecl"], ["DescendantCount", "definition", "SubgraphCount", "ActivityCount", "ChildCount", "Depth"]);
            }
            this.treeGrid.set("query", {
                id: "0",
                __hpcc_notActivity: true
            });
            this.treeGrid.set("columns", columns);
            this.treeGrid.refresh();
        },

        loadSubgraphs: function () {
            var subgraphs = this.global.getSubgraphsWithProperties();
            this.subgraphsStore.setData(subgraphs);
            var columns = [
                {
                    label: this.i18n.ID, field: "id", width: 54,
                    formatter: function (_id, row) {
                        var img = Utility.getImageURL("folder.png");
                        return "<img src='" + img + "'/>&nbsp;" + _id;
=======
                    }
                });
            },

            refreshGraphFromQuery: function (targetQuery, queryId, graphName) {
                var context = this;
                WsWorkunits.WUQueryGetGraph({
                    request: {
                        Target: targetQuery,
                        QueryId: queryId,
                        GraphName: graphName
>>>>>>> 6921f478
                    }
                }).then(function (response) {
                    if (lang.exists("WUQueryGetGraphResponse.Graphs.ECLGraphEx", response)) {
                        if (response.WUQueryGetGraphResponse.Graphs.ECLGraphEx.length > 0) {
                            context.mergeGraphFromXGMML(response.WUQueryGetGraphResponse.Graphs.ECLGraphEx[0].Graph);
                        }
                    }
                });
            },

            loadTree: function () {
                var treeData = this.global.getTreeWithProperties();
                this.treeStore.setTree(treeData);
                var context = this;
                var columns = [
                    tree({
                        field: "id",
                        label: this.i18n.ID, width: 150,
                        collapseOnRefresh: true,
                        shouldExpand: function (row, level, previouslyExpanded) {
                            if (previouslyExpanded !== undefined) {
                                return previouslyExpanded;
                            } else if (level < context.treeGrid.get("treeDepth")) {
                                return true;
                            }
                            return false;
                        },
                        formatter: function (_id, row) {
                            var img = Utility.getImageURL("file.png");
                            var label = _id + " - ";
                            switch (row._globalType) {
                                case "Graph":
                                    img = Utility.getImageURL("server.png");
                                    label = context.params.GraphName + " (" + row._children.length + ")";
                                    break;
                                case "Cluster":
                                    img = Utility.getImageURL("folder.png");
                                    label += context.i18n.Subgraph + " (" + row._children.length + ")";
                                    break;
                                case "Vertex":
                                    label += row.label;
                                    break;
                            }
                            return "<img src='" + img + "'/>&nbsp;" + label;
                        }
                    })
                ];
                if (this.isWorkunit()) {
                    this.treeStore.appendColumns(columns, ["name"], ["DescendantCount", "ecl", "definition", "SubgraphCount", "ActivityCount", "ChildCount", "Depth"]);
                } else if (this.isQuery()) {
                    this.treeStore.appendColumns(columns, ["localTime", "totalTime", "label", "ecl"], ["DescendantCount", "definition", "SubgraphCount", "ActivityCount", "ChildCount", "Depth"]);
                }
<<<<<<< HEAD
            ];
            this.subgraphsStore.appendColumns(columns, [this.i18n.TimeSeconds, "DescendantCount", "SubgraphCount", "ActivityCount"], ["ChildCount", "Depth"]);
            this.subgraphsGrid.set("columns", columns);
            this.subgraphsGrid.refresh();
        },

        loadVertices: function () {
            var vertices = this.global.getVerticesWithProperties();
            this.verticesStore.setData(vertices);
            var columns = [
                {
                    label: this.i18n.ID, field: "id", width: 54,
                    formatter: function (_id, row) {
                        var img = Utility.getImageURL("file.png");
                        return "<img src='" + img + "'/>&nbsp;" + _id;
=======
                this.treeGrid.set("query", {
                    id: "0",
                    __hpcc_notActivity: true
                });
                this.treeGrid.set("columns", columns);
                this.treeGrid.refresh();
            },

            loadSubgraphs: function () {
                var subgraphs = this.global.getSubgraphsWithProperties();
                this.subgraphsStore.setData(subgraphs);
                var columns = [
                    {
                        label: this.i18n.ID, field: "id", width: 54,
                        formatter: function (_id, row) {
                            var img = Utility.getImageURL("folder.png");
                            return "<img src='" + img + "'/>&nbsp;" + _id;
                        }
>>>>>>> 6921f478
                    }
                ];
                this.subgraphsStore.appendColumns(columns, [this.i18n.TimeSeconds, "DescendantCount", "SubgraphCount", "ActivityCount"], ["ChildCount", "Depth"]);
                this.subgraphsGrid.set("columns", columns);
                this.subgraphsGrid.refresh();
            },

            loadVertices: function () {
                var vertices = this.global.getVerticesWithProperties();
                this.verticesStore.setData(vertices);
                var columns = [
                    {
                        label: this.i18n.ID, field: "id", width: 54,
                        formatter: function (_id, row) {
                            var img = Utility.getImageURL("file.png");
                            return "<img src='" + img + "'/>&nbsp;" + _id;
                        }
                    },
                    { label: this.i18n.Label, field: "label", width: 150 }
                ];
                this.verticesStore.appendColumns(columns, ["name"], ["ecl", "definition"], null, true);
                this.verticesGrid.set("columns", columns);
                this.verticesGrid.refresh();
                this.widget.ActivityMetric.set("options", arrayUtil.map(arrayUtil.filter(columns, function (col, idx) {
                    return col.label.indexOf("Time") === 0 ||
                        col.label.indexOf("Size") === 0 ||
                        col.label.indexOf("Skew") === 0 ||
                        col.label.indexOf("Num") === 0;
                }), function (col, idx) {
                    return {
                        label: col.label,
                        value: col.label,
                        selected: col.label === "TimeMaxLocalExecute"
                    };
                }).sort(function (l, r) {
                    if (l.label < r.label) {
                        return -1;
                    } else if (l.label > r.label) {
                        return 1;
                    }
                    return 0;
                }));
                this.widget.ActivitiesTreeMap.setActivities(vertices, true);
                this.widget.ActivityMetric.set("value", "TimeMaxLocalExecute");
            },

            loadEdges: function () {
                var edges = this.global.getEdgesWithProperties();
                this.edgesStore.setData(edges);
                var columns = [
                    { label: this.i18n.ID, field: "id", width: 50 }
                ];
                this.edgesStore.appendColumns(columns, ["label", "count"], ["source", "target"]);
                this.edgesGrid.set("columns", columns);
                this.edgesGrid.refresh();
            },

            inSyncSelectionFrom: false,
            syncSelectionFrom: function (sourceControl) {
                if (!this.inSyncSelectionFrom) {
                    this._syncSelectionFrom(sourceControl);
                }
<<<<<<< HEAD
                return 0;
            }));
            this.widget.ActivitiesTreeMap.setActivities(vertices, true);
            this.widget.ActivityMetric.set("value", "TimeMaxLocalExecute");
        },

        loadEdges: function () {
            var edges = this.global.getEdgesWithProperties();
            this.edgesStore.setData(edges);
            var columns = [
                { label: this.i18n.ID, field: "id", width: 50 }
            ];
            this.edgesStore.appendColumns(columns, ["label", "count"], ["source", "target"]);
            this.edgesGrid.set("columns", columns);
            this.edgesGrid.refresh();
        },

        inSyncSelectionFrom: false,
        syncSelectionFrom: function (sourceControl) {
            if (!this.inSyncSelectionFrom) {
                this._syncSelectionFrom(sourceControl);
            }
        },

        _syncSelectionFrom: Utility.debounce(function (sourceControlOrGlobalIDs) {
            this.inSyncSelectionFrom = true;
            var sourceControl = sourceControlOrGlobalIDs instanceof Array ? null : sourceControlOrGlobalIDs;
            var selectedGlobalIDs = sourceControlOrGlobalIDs instanceof Array ? sourceControlOrGlobalIDs : [];
            if (sourceControl) {
                //  Get Selected Items  ---
                if (sourceControl === this.widget.TimingsTreeMap) {
                    var items = sourceControl.getSelected();
                    for (var i = 0; i < items.length; ++i) {
                        if (items[i].SubGraphId) {
                            selectedGlobalIDs.push(items[i].SubGraphId);
                        }
                    }
                } else if (sourceControl === this.widget.ActivitiesTreeMap) {
                    var items = sourceControl.getSelected();
                    for (var i = 0; i < items.length; ++i) {
                        if (items[i].ActivityID) {
                            selectedGlobalIDs.push(items[i].ActivityID);
                        }
                    }
                } else if (sourceControl === this.verticesGrid || sourceControl === this.edgesGrid || sourceControl === this.subgraphsGrid || sourceControl === this.treeGrid) {
                    var items = sourceControl.getSelected();
                    for (var i = 0; i < items.length; ++i) {
                        if (lang.exists("_globalID", items[i])) {
                            selectedGlobalIDs.push(items[i]._globalID);
=======
            },

            _syncSelectionFrom: Utility.debounce(function (sourceControlOrGlobalIDs) {
                this.inSyncSelectionFrom = true;
                var sourceControl = sourceControlOrGlobalIDs instanceof Array ? null : sourceControlOrGlobalIDs;
                var selectedGlobalIDs = sourceControlOrGlobalIDs instanceof Array ? sourceControlOrGlobalIDs : [];
                if (sourceControl) {
                    //  Get Selected Items  ---
                    if (sourceControl === this.widget.TimingsTreeMap) {
                        var items = sourceControl.getSelected();
                        for (var i = 0; i < items.length; ++i) {
                            if (items[i].SubGraphId) {
                                selectedGlobalIDs.push(items[i].SubGraphId);
                            }
                        }
                    } else if (sourceControl === this.widget.ActivitiesTreeMap) {
                        var items = sourceControl.getSelected();
                        for (var i = 0; i < items.length; ++i) {
                            if (items[i].ActivityID) {
                                selectedGlobalIDs.push(items[i].ActivityID);
                            }
                        }
                    } else if (sourceControl === this.verticesGrid || sourceControl === this.edgesGrid || sourceControl === this.subgraphsGrid || sourceControl === this.treeGrid) {
                        var items = sourceControl.getSelected();
                        for (var i = 0; i < items.length; ++i) {
                            if (lang.exists("_globalID", items[i])) {
                                selectedGlobalIDs.push(items[i]._globalID);
                            }
>>>>>>> 6921f478
                        }
                    } else if (sourceControl === this.found) {
                        selectedGlobalIDs = this.found;
                    } else {
                        selectedGlobalIDs = sourceControl.getSelectionAsGlobalID();
                    }
                }

<<<<<<< HEAD
            //  Set Selected Items  ---
            if (sourceControl !== this.treeGrid) {
                this.treeGrid.setSelection(selectedGlobalIDs);
            }
            if (sourceControl !== this.widget.TimingsTreeMap) {
                this.widget.TimingsTreeMap.setSelectedAsGlobalID(selectedGlobalIDs);
            }
            if (sourceControl !== this.widget.ActivitiesTreeMap) {
                this.widget.ActivitiesTreeMap.setSelectedAsGlobalID(selectedGlobalIDs);
            }
            if (sourceControl !== this.subgraphsGrid && this.subgraphsGrid.store) {
                this.subgraphsGrid.setSelection(selectedGlobalIDs);
            }
            if (sourceControl !== this.verticesGrid && this.verticesGrid.store) {
                this.verticesGrid.setSelection(selectedGlobalIDs);
            }
            if (sourceControl !== this.edgesGrid && this.edgesGrid.store) {
                this.edgesGrid.setSelection(selectedGlobalIDs);
            }

            //  Refresh Graph Controls  ---
            if (sourceControl !== this.main) {
                this.setMainRootItems(selectedGlobalIDs);
            }
=======
                //  Set Selected Items  ---
                if (sourceControl !== this.treeGrid) {
                    this.treeGrid.setSelection(selectedGlobalIDs);
                }
                if (sourceControl !== this.widget.TimingsTreeMap) {
                    this.widget.TimingsTreeMap.setSelectedAsGlobalID(selectedGlobalIDs);
                }
                if (sourceControl !== this.widget.ActivitiesTreeMap) {
                    this.widget.ActivitiesTreeMap.setSelectedAsGlobalID(selectedGlobalIDs);
                }
                if (sourceControl !== this.subgraphsGrid && this.subgraphsGrid.store) {
                    this.subgraphsGrid.setSelection(selectedGlobalIDs);
                }
                if (sourceControl !== this.verticesGrid && this.verticesGrid.store) {
                    this.verticesGrid.setSelection(selectedGlobalIDs);
                }
                if (sourceControl !== this.edgesGrid && this.edgesGrid.store) {
                    this.edgesGrid.setSelection(selectedGlobalIDs);
                }

                //  Refresh Graph Controls  ---
                if (sourceControl !== this.main) {
                    this.setMainRootItems(selectedGlobalIDs);
                }
>>>>>>> 6921f478

                var propertiesDom = dom.byId(this.id + "Properties");
                propertiesDom.innerHTML = "";
                for (var i = 0; i < selectedGlobalIDs.length; ++i) {
                    this.global.displayProperties(this.wu, selectedGlobalIDs[i], propertiesDom);
                }
                var context = this;
                if (selectedGlobalIDs.length) {
                    var edges = arrayUtil.filter(selectedGlobalIDs, function (id) {
                        return id && id.indexOf && id.indexOf("_") >= 0;
                    });
                    if (edges.length === 1) {
                        WsWorkunits.WUCDebug(context.params.Wuid, "<debug:print edgeId='" + edges[0] + "'/>").then(function (response) {
                            if (lang.exists("WUDebugResponse.Result", response)) {
                                context.global.displayTrace(response.WUDebugResponse.Result, propertiesDom);
                            }
                        });
                    }
                }
                this.inSyncSelectionFrom = false;
            }, 500, false),

            resetPage: function () {
                this.main.clear();
            },

            setMainRootItems: function (globalIDs) {
                var graphView = this.global.getGraphView(globalIDs, this.main.getDepth(), this.main.distance.get("value"), this.main.option("subgraph"), this.main.option("vhidespills"));
                return graphView.navigateTo(this.main);
            },

            refreshMainXGMML: function () {
                var graphView = this.main.getCurrentGraphView();
                graphView.refreshXGMML(this.main);
            },

            displayGraphs: function (graphs) {
                for (var i = 0; i < graphs.length; ++i) {
                    this.wu.fetchGraphXgmml(i, null, function (xgmml) {
                        this.main.loadXGMML(xgmml, true);
                    });
                }
            },

            refreshActionState: function (selection) {
                var tab = this.widget.OverviewTabContainer.get("selectedChildWidget");
                this.setDisabled(this.id + "FindPrevious", this.foundIndex <= 0, "iconLeft", "iconLeftDisabled");
                this.setDisabled(this.id + "FindNext", this.foundIndex >= this.found.length - 1, "iconRight", "iconRightDisabled");
                this.setDisabled(this.id + "ActivityMetric", tab.id !== this.id + "ActivitiesTreeMap");
            }
        });
    });<|MERGE_RESOLUTION|>--- conflicted
+++ resolved
@@ -46,103 +46,6 @@
     "dijit/form/DropDownButton",
     "dijit/form/Select"
 ], function (declare, lang, i18n, nlsHPCC, arrayUtil, Deferred, dom, domConstruct, domStyle, on, html, topic,
-<<<<<<< HEAD
-            registry, Dialog, Menu, MenuItem, MenuSeparator, CheckedMenuItem,
-            entities,
-            tree,
-            _Widget, GraphWidget, JSGraphWidget, ESPUtil, ESPWorkunit, TimingTreeMapWidget, WsWorkunits, Utility,
-            template) {
-
-    return declare("GraphTreeWidget", [_Widget], {
-        templateString: template,
-        baseClass: "GraphTreeWidget",
-        i18n: nlsHPCC,
-
-        graphType: Utility.isPluginInstalled() ? "GraphWidget" : "JSGraphWidget",
-        graphName: "",
-        wu: null,
-        global: null,
-        main: null,
-        subgraphsGrid: null,
-        verticesGrid: null,
-        edgesGrid: null,
-        xgmmlDialog: null,
-        infoDialog: null,
-        findText: "",
-        found: [],
-        foundIndex: 0,
-
-        constructor: function (args) {
-            if (args.forceNative) {
-                this.graphType = "GraphWidget";
-            } else {
-                this.graphType = "JSGraphWidget";
-            }
-        },
-
-        buildRendering: function (args) {
-            this.inherited(arguments);
-        },
-
-        postCreate: function (args) {
-            this.inherited(arguments);
-            this._initGraphControls();
-            this._initTimings();
-            this._initActivitiesMap();
-            this._initDialogs();
-            var context = this;
-            topic.subscribe(this.id + "OverviewTabContainer-selectChild", function (topic) {
-                context.refreshActionState();
-            });
-        },
-
-        startup: function (args) {
-            this.inherited(arguments);
-
-            this._initTree();
-            this._initSubgraphs();
-            this._initVertices();
-            this._initEdges();
-
-            var splitter = this.widget.BorderContainer.getSplitter("left");
-            this.main.watchSplitter(splitter);
-
-            splitter = this.widget.SideBorderContainer.getSplitter("bottom");
-            this.main.watchSplitter(splitter);
-
-            this.main.watchSelect(registry.byId(this.id + "AdvancedMenu"));
-
-            this.refreshActionState();
-        },
-
-        resize: function (args) {
-            this.inherited(arguments);
-            this.widget.BorderContainer.resize();
-        },
-
-        layout: function (args) {
-            this.inherited(arguments);
-        },
-
-        destroy: function (args) {
-            this.xgmmlDialog.destroyRecursive();
-            this.infoDialog.destroyRecursive();
-            this.inherited(arguments);
-        },
-
-        //  Implementation  ---
-        _initGraphControls: function () {
-            var context = this;
-            this.global = registry.byId(this.id + "GlobalGraphWidget");
-
-            this.main = registry.byId(this.id + "MainGraphWidget");
-            this.main.onSelectionChanged = function (items) {
-                context.syncSelectionFrom(context.main);
-            };
-            this.main.onDoubleClick = function (globalID, keyState) {
-                if (keyState && context.main.KeyState_Shift) {
-                    context.main._onSyncSelection();
-=======
     registry, Dialog, Menu, MenuItem, MenuSeparator, CheckedMenuItem,
     entities,
     tree,
@@ -171,7 +74,6 @@
             constructor: function (args) {
                 if (args.forceNative) {
                     this.graphType = "GraphWidget";
->>>>>>> 6921f478
                 } else {
                     this.graphType = "JSGraphWidget";
                 }
@@ -409,142 +311,6 @@
                 if (this.found.length) {
                     this.main.centerOnGlobalID(this.found[this.foundIndex], true);
                 }
-<<<<<<< HEAD
-            }));
-        },
-
-        _initSubgraphs: function () {
-            this.subgraphsStore = this.global.createStore();
-            this.subgraphsGrid = new declare([ESPUtil.Grid(false, true)])({
-                store: this.subgraphsStore
-            }, this.id + "SubgraphsGrid");
-
-            this._initItemGrid(this.subgraphsGrid);
-        },
-
-        _initVertices: function () {
-            this.verticesStore =  this.global.createStore();
-            this.verticesGrid = new declare([ESPUtil.Grid(false, true)])({
-                store: this.verticesStore
-            }, this.id + "VerticesGrid");
-
-            this._initItemGrid(this.verticesGrid);
-        },
-
-        _initEdges: function () {
-            this.edgesStore =  this.global.createStore();
-            this.edgesGrid = new declare([ESPUtil.Grid(false, true)])({
-                store: this.edgesStore
-            }, this.id + "EdgesGrid");
-
-            this._initItemGrid(this.edgesGrid);
-        },
-
-        _onRefresh: function () {
-            this.refreshData();
-        },
-
-        _onTreeRefresh: function () {
-            this.treeGrid.set("treeDepth", this.main.getDepth());
-            this.treeGrid.refresh();
-        },
-
-        _onChangeActivityMetric: function () {
-            var metric = this.widget.ActivityMetric.get("value");
-            this.widget.ActivitiesTreeMap.setActivityMetric(metric);
-        },
-
-        _doFind: function (prev) {
-            if (this.findText !== this.widget.FindField.value) {
-                this.findText = this.widget.FindField.value;
-                this.found = this.global.findAsGlobalID(this.findText);
-                this.syncSelectionFrom(this.found);
-                this.foundIndex = -1;
-            }
-            this.foundIndex += prev ? -1 : +1;
-            if (this.foundIndex < 0) {
-                this.foundIndex = this.found.length - 1;
-            } else if (this.foundIndex >= this.found.length) {
-                this.foundIndex = 0;
-            }
-            if (this.found.length) {
-                this.main.centerOnGlobalID(this.found[this.foundIndex], true);
-            }
-            this.refreshActionState();
-        },
-
-        _onFind: function (prev) {
-            this.findText = "";
-            this._doFind(false);
-        },
-
-        _onFindNext: function () {
-            this._doFind(false);
-        },
-
-        _onFindPrevious: function () {
-            this._doFind(true);
-        },
-
-        _onAbout: function () {
-            html.set(dom.byId(this.id + "InfoDialogContent"), "<div style='width: 320px; height: 120px; text-align: center;'><p>" + this.i18n.Version + ":  " + this.main.getVersion() + "</p><p>" + this.main.getResourceLinks() + "</p>");
-            this.infoDialog.set("title", this.i18n.AboutHPCCSystemsGraphControl);
-            this.infoDialog.show();
-        },
-
-        _onGetSVG: function () {
-            html.set(dom.byId(this.id + "InfoDialogContent"), "<textarea rows='25' cols='80'>" + entities.encode(this.main.getSVG()) + "</textarea>");
-            this.infoDialog.set("title", this.i18n.SVGSource);
-            this.infoDialog.show();
-        },
-
-        _onRenderSVG: function () {
-            var context = this
-            this.main.localLayout(function (svg) {
-                html.set(dom.byId(context.id + "InfoDialogContent"), "<div style='border: 1px inset grey; width: 640px; height: 480px; overflow : auto; '>" + svg + "</div>");
-                context.infoDialog.set("title", this.i18n.RenderedSVG);
-                context.infoDialog.show();
-            });
-        },
-
-        _onGetXGMML: function () {
-            this.xgmmlDialog.set("title", this.i18n.XGMML);
-            this.xgmmlDialog.set("hpccMode", "XGMML");
-            this.xgmmlTextArea.set("value", this.main.getXGMML());
-            this.xgmmlDialog.show();
-        },
-
-        _onEditDOT: function () {
-            this.xgmmlDialog.set("title", this.i18n.DOT);
-            this.xgmmlDialog.set("hpccMode", "DOT");
-            this.xgmmlTextArea.set("value", this.main.getDOT());
-            this.xgmmlDialog.show();
-        },
-
-        _onGetGraphAttributes: function () {
-            this.xgmmlDialog.set("title", this.i18n.DOTAttributes);
-            this.xgmmlDialog.set("hpccMode", "DOTATTRS");
-            this.xgmmlTextArea.set("value", this.global.getDotMetaAttributes());
-            this.xgmmlDialog.show();
-        },
-
-        isWorkunit: function () {
-            return lang.exists("params.Wuid", this);
-        },
-
-        isQuery: function () {
-            return lang.exists("params.QueryId", this);
-        },
-
-        init: function (params) {
-            if (this.inherited(arguments))
-                return;
-
-            if (this.global._plugin) {
-                this.doInit(params);
-            } else {
-                this.global.on("ready", lang.hitch(this, function (evt) {
-=======
                 this.refreshActionState();
             },
 
@@ -616,7 +382,6 @@
                     return;
 
                 if (this.global._plugin) {
->>>>>>> 6921f478
                     this.doInit(params);
                 } else {
                     this.global.on("ready", lang.hitch(this, function (evt) {
@@ -636,18 +401,6 @@
                     dom.byId(this.id + "Warning").innerHTML = this.i18n.WarnOldGraphControl + " (" + this.global.version.version + ")";
                 }
 
-<<<<<<< HEAD
-            if (params.SafeMode && params.SafeMode !== "false") {
-                this.main.depth.set("value", 1);
-                var dotAttrs = this.global.getDotMetaAttributes();
-                dotAttrs = dotAttrs.replace("\n//graph[splines=\"line\"];", "\ngraph[splines=\"line\"];");
-                this.global.setDotMetaAttributes(dotAttrs);
-            } else {
-                var dotAttrs = this.global.getDotMetaAttributes();
-                dotAttrs = dotAttrs.replace("\ngraph[splines=\"line\"];", "\n//graph[splines=\"line\"];");
-                this.global.setDotMetaAttributes(dotAttrs);
-            }
-=======
                 if (params.SafeMode && params.SafeMode !== "false") {
                     this.main.depth.set("value", 1);
                     var dotAttrs = this.global.getDotMetaAttributes();
@@ -658,7 +411,6 @@
                     dotAttrs = dotAttrs.replace("\ngraph[splines=\"line\"];", "\n//graph[splines=\"line\"];");
                     this.global.setDotMetaAttributes(dotAttrs);
                 }
->>>>>>> 6921f478
 
                 this.graphName = params.GraphName;
                 this.subGraphId = params.SubGraphId;
@@ -792,52 +544,6 @@
                         if (response.WUQueryGetGraphResponse.Graphs.ECLGraphEx.length > 0) {
                             context.loadGraphFromXGMML(response.WUQueryGetGraphResponse.Graphs.ECLGraphEx[0].Graph, "");
                         }
-<<<<<<< HEAD
-                        return false;
-                    },
-                    formatter: function (_id, row) {
-                        var img = Utility.getImageURL("file.png");
-                        var label = _id + " - ";
-                        switch (row._globalType) {
-                            case "Graph":
-                                img = Utility.getImageURL("server.png");
-                                label = context.params.GraphName + " (" + row._children.length + ")";
-                                break;
-                            case "Cluster":
-                                img = Utility.getImageURL("folder.png");
-                                label += context.i18n.Subgraph + " (" + row._children.length + ")";
-                                break;
-                            case "Vertex":
-                                label += row.label;
-                                break;
-                        }
-                        return "<img src='" + img + "'/>&nbsp;" + label;
-                    }
-                })
-            ];
-            if (this.isWorkunit()) {
-                this.treeStore.appendColumns(columns, ["name"], ["DescendantCount", "ecl", "definition", "SubgraphCount", "ActivityCount", "ChildCount", "Depth"]);
-            } else if (this.isQuery()) {
-                this.treeStore.appendColumns(columns, ["localTime", "totalTime", "label", "ecl"], ["DescendantCount", "definition", "SubgraphCount", "ActivityCount", "ChildCount", "Depth"]);
-            }
-            this.treeGrid.set("query", {
-                id: "0",
-                __hpcc_notActivity: true
-            });
-            this.treeGrid.set("columns", columns);
-            this.treeGrid.refresh();
-        },
-
-        loadSubgraphs: function () {
-            var subgraphs = this.global.getSubgraphsWithProperties();
-            this.subgraphsStore.setData(subgraphs);
-            var columns = [
-                {
-                    label: this.i18n.ID, field: "id", width: 54,
-                    formatter: function (_id, row) {
-                        var img = Utility.getImageURL("folder.png");
-                        return "<img src='" + img + "'/>&nbsp;" + _id;
-=======
                     }
                 });
             },
@@ -849,7 +555,6 @@
                         Target: targetQuery,
                         QueryId: queryId,
                         GraphName: graphName
->>>>>>> 6921f478
                     }
                 }).then(function (response) {
                     if (lang.exists("WUQueryGetGraphResponse.Graphs.ECLGraphEx", response)) {
@@ -902,23 +607,6 @@
                 } else if (this.isQuery()) {
                     this.treeStore.appendColumns(columns, ["localTime", "totalTime", "label", "ecl"], ["DescendantCount", "definition", "SubgraphCount", "ActivityCount", "ChildCount", "Depth"]);
                 }
-<<<<<<< HEAD
-            ];
-            this.subgraphsStore.appendColumns(columns, [this.i18n.TimeSeconds, "DescendantCount", "SubgraphCount", "ActivityCount"], ["ChildCount", "Depth"]);
-            this.subgraphsGrid.set("columns", columns);
-            this.subgraphsGrid.refresh();
-        },
-
-        loadVertices: function () {
-            var vertices = this.global.getVerticesWithProperties();
-            this.verticesStore.setData(vertices);
-            var columns = [
-                {
-                    label: this.i18n.ID, field: "id", width: 54,
-                    formatter: function (_id, row) {
-                        var img = Utility.getImageURL("file.png");
-                        return "<img src='" + img + "'/>&nbsp;" + _id;
-=======
                 this.treeGrid.set("query", {
                     id: "0",
                     __hpcc_notActivity: true
@@ -937,7 +625,6 @@
                             var img = Utility.getImageURL("folder.png");
                             return "<img src='" + img + "'/>&nbsp;" + _id;
                         }
->>>>>>> 6921f478
                     }
                 ];
                 this.subgraphsStore.appendColumns(columns, [this.i18n.TimeSeconds, "DescendantCount", "SubgraphCount", "ActivityCount"], ["ChildCount", "Depth"]);
@@ -1000,57 +687,6 @@
                 if (!this.inSyncSelectionFrom) {
                     this._syncSelectionFrom(sourceControl);
                 }
-<<<<<<< HEAD
-                return 0;
-            }));
-            this.widget.ActivitiesTreeMap.setActivities(vertices, true);
-            this.widget.ActivityMetric.set("value", "TimeMaxLocalExecute");
-        },
-
-        loadEdges: function () {
-            var edges = this.global.getEdgesWithProperties();
-            this.edgesStore.setData(edges);
-            var columns = [
-                { label: this.i18n.ID, field: "id", width: 50 }
-            ];
-            this.edgesStore.appendColumns(columns, ["label", "count"], ["source", "target"]);
-            this.edgesGrid.set("columns", columns);
-            this.edgesGrid.refresh();
-        },
-
-        inSyncSelectionFrom: false,
-        syncSelectionFrom: function (sourceControl) {
-            if (!this.inSyncSelectionFrom) {
-                this._syncSelectionFrom(sourceControl);
-            }
-        },
-
-        _syncSelectionFrom: Utility.debounce(function (sourceControlOrGlobalIDs) {
-            this.inSyncSelectionFrom = true;
-            var sourceControl = sourceControlOrGlobalIDs instanceof Array ? null : sourceControlOrGlobalIDs;
-            var selectedGlobalIDs = sourceControlOrGlobalIDs instanceof Array ? sourceControlOrGlobalIDs : [];
-            if (sourceControl) {
-                //  Get Selected Items  ---
-                if (sourceControl === this.widget.TimingsTreeMap) {
-                    var items = sourceControl.getSelected();
-                    for (var i = 0; i < items.length; ++i) {
-                        if (items[i].SubGraphId) {
-                            selectedGlobalIDs.push(items[i].SubGraphId);
-                        }
-                    }
-                } else if (sourceControl === this.widget.ActivitiesTreeMap) {
-                    var items = sourceControl.getSelected();
-                    for (var i = 0; i < items.length; ++i) {
-                        if (items[i].ActivityID) {
-                            selectedGlobalIDs.push(items[i].ActivityID);
-                        }
-                    }
-                } else if (sourceControl === this.verticesGrid || sourceControl === this.edgesGrid || sourceControl === this.subgraphsGrid || sourceControl === this.treeGrid) {
-                    var items = sourceControl.getSelected();
-                    for (var i = 0; i < items.length; ++i) {
-                        if (lang.exists("_globalID", items[i])) {
-                            selectedGlobalIDs.push(items[i]._globalID);
-=======
             },
 
             _syncSelectionFrom: Utility.debounce(function (sourceControlOrGlobalIDs) {
@@ -1079,7 +715,6 @@
                             if (lang.exists("_globalID", items[i])) {
                                 selectedGlobalIDs.push(items[i]._globalID);
                             }
->>>>>>> 6921f478
                         }
                     } else if (sourceControl === this.found) {
                         selectedGlobalIDs = this.found;
@@ -1088,32 +723,6 @@
                     }
                 }
 
-<<<<<<< HEAD
-            //  Set Selected Items  ---
-            if (sourceControl !== this.treeGrid) {
-                this.treeGrid.setSelection(selectedGlobalIDs);
-            }
-            if (sourceControl !== this.widget.TimingsTreeMap) {
-                this.widget.TimingsTreeMap.setSelectedAsGlobalID(selectedGlobalIDs);
-            }
-            if (sourceControl !== this.widget.ActivitiesTreeMap) {
-                this.widget.ActivitiesTreeMap.setSelectedAsGlobalID(selectedGlobalIDs);
-            }
-            if (sourceControl !== this.subgraphsGrid && this.subgraphsGrid.store) {
-                this.subgraphsGrid.setSelection(selectedGlobalIDs);
-            }
-            if (sourceControl !== this.verticesGrid && this.verticesGrid.store) {
-                this.verticesGrid.setSelection(selectedGlobalIDs);
-            }
-            if (sourceControl !== this.edgesGrid && this.edgesGrid.store) {
-                this.edgesGrid.setSelection(selectedGlobalIDs);
-            }
-
-            //  Refresh Graph Controls  ---
-            if (sourceControl !== this.main) {
-                this.setMainRootItems(selectedGlobalIDs);
-            }
-=======
                 //  Set Selected Items  ---
                 if (sourceControl !== this.treeGrid) {
                     this.treeGrid.setSelection(selectedGlobalIDs);
@@ -1138,7 +747,6 @@
                 if (sourceControl !== this.main) {
                     this.setMainRootItems(selectedGlobalIDs);
                 }
->>>>>>> 6921f478
 
                 var propertiesDom = dom.byId(this.id + "Properties");
                 propertiesDom.innerHTML = "";
