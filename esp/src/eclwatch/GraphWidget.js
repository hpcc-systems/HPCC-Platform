/*##############################################################################
#    HPCC SYSTEMS software Copyright (C) 2012 HPCC Systems®.
#
#    Licensed under the Apache License, Version 2.0 (the "License");
#    you may not use this file except in compliance with the License.
#    You may obtain a copy of the License at
#
#       http://www.apache.org/licenses/LICENSE-2.0
#
#    Unless required by applicable law or agreed to in writing, software
#    distributed under the License is distributed on an "AS IS" BASIS,
#    WITHOUT WARRANTIES OR CONDITIONS OF ANY KIND, either express or implied.
#    See the License for the specific language governing permissions and
#    limitations under the License.
############################################################################## */
define([
    "dojo/_base/declare",
    "dojo/_base/lang",
    "dojo/i18n",
    "dojo/i18n!./nls/hpcc",
    "dojo/_base/array",
    "dojo/_base/Deferred",
    "dojo/has",
    "dojo/dom",
    "dojo/dom-construct",
    "dojo/dom-class",
    "dojo/dom-style",
    "dojo/store/Memory",
    "dojo/store/Observable",
    "dojo/store/util/QueryResults",
    "dojo/Evented",

    "dijit/registry",
    "dijit/layout/BorderContainer",
    "dijit/layout/ContentPane",

    "dojox/xml/parser",

    "hpcc/_Widget",
    "hpcc/ESPUtil",
    "hpcc/Utility",

    "dojo/text!../templates/GraphWidget.html",

    "dijit/Toolbar", 
    "dijit/ToolbarSeparator", 

    "dijit/TooltipDialog",
    "dijit/form/Form",
    "dijit/form/CheckBox",
    "dijit/form/TextBox",
    "dijit/form/DropDownButton",
    "dijit/form/Button",
    "dijit/form/ComboBox",
    "dijit/form/NumberSpinner",
    "dijit/Fieldset",

    "hpcc/TableContainer"
], function (declare, lang, i18n, nlsHPCC, arrayUtil, Deferred, has, dom, domConstruct, domClass, domStyle, Memory, Observable, QueryResults, Evented,
            registry, BorderContainer, ContentPane,
            parser,
            _Widget, ESPUtil, Utility,
            template) {

    var GraphStore = declare("GraphStore", [Memory], {
        idProperty: "id",

        setData: function (data) {
            this.inherited(arguments);
            this.cacheColumns = {};
            this.calcColumns();
        },

        query: function (query, options) {
            var retVal = this.inherited(arguments);
            var sortSet = options && options.sort;
            if (sortSet) {
<<<<<<< HEAD
                this.data.sort(typeof sortSet === "function" ? sortSet : function (a, b) {
=======
                retVal.sort(typeof sortSet == "function" ? sortSet : function (a, b) {
>>>>>>> 076e3c02
                    for (var sort, i = 0; sort = sortSet[i]; i++) {
                        var aValue = a[sort.attribute];
                        var bValue = b[sort.attribute];
                        // valueOf enables proper comparison of dates
                        aValue = aValue != null ? aValue.valueOf() : aValue;
                        bValue = bValue != null ? bValue.valueOf() : bValue;
                        if (aValue !== bValue) {
                            return !!sort.descending == (bValue == null || aValue > bValue) ? -1 : 1;   // jshint ignore:line
                        }
                    }
                    return 0;
                });
            }
            return retVal;
        },

        //  Helpers  ---
        isNumber: function (n) {
            return !isNaN(parseFloat(n)) && isFinite(n);
        },
        calcColumns: function () {
            arrayUtil.forEach(this.data, function (item, idx) {
                for (var key in item) {
                    if (key !== "id" && key.substring(0, 1) !== "_") {
                        if (!this.cacheColumns[key]) {
                            this.cacheColumns[key] = item[key].length;
                        } else if (item[key].length > this.cacheColumns[key]) {
                            this.cacheColumns[key] = item[key].length;
                        }
                    }
                    if (this.isNumber(item[key])) {
                        item[key] = parseFloat(item[key]);
                    }
                }
            }, this);
        },
        getColumnWidth: function(key) {
            var width = this.cacheColumns[key] * 9;
            if (width < 27) {
                width = 27;
            } else if (width > 300) {
                width = 300;
            }
            return width;
        },
        appendColumns: function (target, highPriority, lowPriority, skip, formatTime) {
            if (!highPriority) {
                highPriority = [];
            }
            if (!lowPriority) {
                lowPriority = [];
            }
            var skip = skip || [];
            arrayUtil.forEach(target, function (item, idx) {
                skip.push(item.field);
            });
            arrayUtil.forEach(highPriority, function (key, idx) {
                if (skip.indexOf(key) === -1 && this.cacheColumns[key]) {
                    target.push({
                        field: key, label: key, width: this.getColumnWidth(key)
                    });
                }
            }, this);
            for (var key in this.cacheColumns) {
                if (skip.indexOf(key) === -1 && highPriority.indexOf(key) === -1 && lowPriority.indexOf(key) === -1 && key.substring(0, 1) !== "_") {
                    target.push({
                        field: key, label: key, width: this.getColumnWidth(key)
                    });
                }
            }
            arrayUtil.forEach(lowPriority, function (key, idx) {
                if (skip.indexOf(key) === -1 && this.cacheColumns[key]) {
                    target.push({
                        field: key, label: key, width: this.getColumnWidth(key)
                    });
                }
            }, this);
            if (formatTime) {
                arrayUtil.forEach(target, function (column, idx) {
                    if (column.label.indexOf("Time") === 0 || column.label.indexOf("Size") === 0 || column.label.indexOf("Skew") === 0) {
                        column.formatter = function (_id, row) {
                            return row["_" + column.field] || "";
                        }
                    }
                });
            }
        }
    });

    var GraphTreeStore = declare("GraphTreeStore", [GraphStore], {
        idProperty: "id",

        //  Store API  ---
        constructor: function (options) {
        },
        query: function (query, options) {
            return this.inherited(arguments);
        },
        setTree: function (data) {
            this.setData([]);
            this.inherited(arguments);
            this.cacheColumns = {};
            this.walkData(data);
        },
        walkData: function (data) {
            arrayUtil.forEach(data, function (item, idx) {
                if (item._children) {
                    item._children.sort(function (l, r) {
                        return l.id - r.id;
                    });
                    this.walkData(item._children);
                    lang.mixin(item, {
                        __hpcc_notActivity: true
                    });
                }
                this.add(item);

                for (var key in item) {
                    if (key !== "id" && key.substring(0, 1) !== "_") {
                        if (!this.cacheColumns[key]) {
                            this.cacheColumns[key] = item[key].length;
                        } else if (item[key].length > this.cacheColumns[key]) {
                            this.cacheColumns[key] = item[key].length;
                        }
                    }
                    if (this.isNumber(item[key])) {
                        item[key] = parseFloat(item[key]);
                    }
                }
            }, this);
        },

        //  Tree API  ---
        mayHaveChildren: function (object) {
            return object._children;
        },
        getChildren: function (parent, options) {
            var filter = {};
            if (options.originalQuery.__hpcc_notActivity) {
                filter = {
                    __hpcc_notActivity: true
                };
            }
            return QueryResults(this.queryEngine(filter, options)(parent._children));
        }
    });

    var GraphView = declare("GraphView", null, {
        sourceGraphWidget: null,
        rootGlobalIDs: null,
        id: null,
        depth: null,
        distance: null,
        xgmml: null,
        svg: null,

        constructor: function (sourceGraphWidget, rootGlobalIDs, depth, distance, subgraphs, hideSpills, selectedGlobalIDs) {
            depth = depth || 2;
            distance = distance || 2;
            subgraphs = subgraphs || false;
            hideSpills = hideSpills || false;
            this.sourceGraphWidget = sourceGraphWidget;

            rootGlobalIDs.sort();
            this.rootGlobalIDs = rootGlobalIDs;
            this.selectedGlobalIDs = selectedGlobalIDs ? selectedGlobalIDs : rootGlobalIDs;

            var id = "";
            arrayUtil.forEach(this.rootGlobalIDs, function (item, idx) {
                if (idx > 0) {
                    id += ":";
                }
                id += item;
            }, this);
            id += ":" + depth;
            id += ":" + distance;
            id += ":" + subgraphs;
            id += ":" + hideSpills;
            this.id = id;

            this.depth = depth;
            this.distance = distance;
            this.hideSpills = hideSpills;
        },

        changeRootItems: function (globalIDs, depth, distance, subgraphs, hideSpills) {
            return this.sourceGraphWidget.getGraphView(globalIDs, depth, distance, subgraphs, hideSpills);
        },

        changeScope: function (depth, distance, subgraphs, hideSpills) {
            return this.sourceGraphWidget.getGraphView(this.rootGlobalIDs, depth, distance, subgraphs, hideSpills, this.selectedGlobalIDs);
        },

        refreshXGMML: function (targetGraphWidget) {
            targetGraphWidget.setMessage(targetGraphWidget.i18n.FetchingData).then(lang.hitch(this, function (response) {
                var rootItems = this.sourceGraphWidget.getItems(this.rootGlobalIDs);
                var xgmml = this.sourceGraphWidget.getLocalisedXGMML(rootItems, this.depth, this.distance, targetGraphWidget.option("vhidespills"));
                if (targetGraphWidget.loadXGMML(xgmml, true)) {
                    this.svg = "";
                }
                targetGraphWidget.setMessage("");
            }));
        },

        refreshLayout: function (targetGraphWidget) {
            var context = this;
            targetGraphWidget.onLayoutFinished = function () {
                context.svg = this._plugin.getSVG();
                this.onLayoutFinished = null;
            };
            targetGraphWidget.startLayout("dot");
        },

        navigateTo: function (targetGraphWidget, noModifyHistory) {
            var deferred = new Deferred();
            if (!noModifyHistory) {
                targetGraphWidget.graphViewHistory.push(this);
            }
            if (targetGraphWidget.onLayoutFinished == null) {
                targetGraphWidget.setMessage(targetGraphWidget.i18n.FetchingData).then(lang.hitch(this, function (response) {
                    var rootItems = this.sourceGraphWidget.getItems(this.rootGlobalIDs);
                    var xgmml = this.sourceGraphWidget.getLocalisedXGMML(rootItems, this.depth, this.distance, this.hideSpills);
                    targetGraphWidget.setMessage(targetGraphWidget.i18n.LoadingData).then(lang.hitch(this, function (response) {
                        var context = this;
                        if (targetGraphWidget.loadXGMML(xgmml)) {
                            if (xgmml) {
                                targetGraphWidget.onLayoutFinished = function () {
                                    this.setSelectedAsGlobalID(context.selectedGlobalIDs);
                                    context.svg = this._plugin.getSVG();
                                    this.onLayoutFinished = null;
                                    if (!noModifyHistory && this.graphViewHistory.getLatest() !== context) {
                                        this.graphViewHistory.getLatest().navigateTo(this);
                                    }
                                    deferred.resolve("Layout Complete.");
                                    this.refreshRootState(context.rootGlobalIDs);
                                };
                                if (this.svg) {
                                    targetGraphWidget.startCachedLayout(this.svg);
                                } else {
                                    targetGraphWidget.startLayout("dot");
                                }
                            } else {
                                targetGraphWidget.setMessage(targetGraphWidget.i18n.NothingSelected);
                                deferred.resolve("No Selection.");
                            }
                        } else {
                            targetGraphWidget.setSelectedAsGlobalID(context.selectedGlobalIDs);
                            targetGraphWidget.setMessage("");
                            deferred.resolve("XGMML Did Not Change.");
                            targetGraphWidget.refreshRootState(context.rootGlobalIDs);
                        }
                    }));
                }));
            } else {
                deferred.resolve("Graph Already in Layout.");
            }
            return deferred.promise;
        }
    });

    var GraphViewHistory = declare("GraphViewHistory", null, {
        sourceGraphWidget: null,
        history: null,
        index: null,

        constructor: function (sourceGraphWidget) {
            this.sourceGraphWidget = sourceGraphWidget;
            this.historicPos = 0;
            this.history = [];
            this.index = {};
        },

        clear: function () {
            this.history = [];
            this.index = {};
            this.sourceGraphWidget.refreshActionState();
        },

        //  Index  ----
        has: function(id) {
            return this.index[id] != null;
        },

        set: function(id, graphView) {
            return this.index[id] = graphView;
        },

        get: function(id) {
            return this.index[id];
        },

        //  History  ----
        push: function (graphView) {
            this.set(graphView.id, graphView);
            if (this.hasNext()) {
                this.history.splice(this.historicPos + 1, this.history.length);
            }
            if (this.history[this.history.length - 1] !== graphView) {
                this.history.push(graphView);
            }
            this.historicPos = this.history.length - 1;
            this.sourceGraphWidget.refreshActionState();
        },

        getCurrent: function () {
            return this.history[this.historicPos];
        },

        getLatest: function () {
            return this.history[this.history.length - 1];
        },

        hasPrevious: function () {
            return this.historicPos > 0;
        },

        hasNext: function () {
            return this.historicPos < this.history.length - 1;
        },

        isRootSubgraph: function () {
            arrayUtil.forEach(this.history[this.historicPos].rootGlobalIDs, function (item, idx) {

            }, this);
        },

        navigatePrevious: function () {
            if (this.hasPrevious()) {
                this.historicPos -= 1;
                this.history[this.historicPos].navigateTo(this.sourceGraphWidget, true).then(lang.hitch(this, function(response) {
                    this.sourceGraphWidget.refreshActionState();
                }));
            }
        },

        navigateNext: function () {
            if (this.hasNext()) {
                this.historicPos += 1;
                this.history[this.historicPos].navigateTo(this.sourceGraphWidget, true).then(lang.hitch(this, function (response) {
                    this.sourceGraphWidget.refreshActionState();
                }));
            }
        }
    });

    return declare("GraphWidget", [_Widget], {
            templateString: template,
            baseClass: "GraphWidget",
            i18n: nlsHPCC,

            KeyState_None: 0,
            KeyState_Shift: 1,
            KeyState_Control: 2,
            KeyState_Menu: 4,

            borderContainer: null,
            graphContentPane: null,
            _isPluginInstalled: false,
            _plugin: null,
            eventsRegistered: false,
            xgmml: null,
            dot: "",
            svg: "",

            isIE11: false,
            isIE: false,

            //  Known control properties  ---
            DOT_META_ATTR: "DOT_META_ATTR",

            constructor: function() {
                if (has("ie")) {
                    this.isIE = true;
                } else if (has("trident")) {
                    this.isIE11 = true;
                }
                this.graphViewHistory = new GraphViewHistory(this);
                this._options = {};
            },

            option: function (key, _) {
                if (arguments.length < 1) throw Error("Invalid Call:  option");
                if (arguments.length === 1) return this._options[key];
                this._options[key] = _ instanceof Array ? _.length > 0 : _;
                return this;
            },

            _onClickRefresh: function () {
                var graphView = this.getCurrentGraphView();
                graphView.refreshLayout(this);
                this.refreshRootState(graphView.rootGlobalIDs);
            },

            _onClickPrevious: function () {
                this.graphViewHistory.navigatePrevious();
            },

            _onClickNext: function () {
                this.graphViewHistory.navigateNext();
            },

            _onChangeZoom: function (args) {
                var selection = this.zoomDropCombo.get("value");
                switch (selection) {
                    case this.i18n.All:
                        this.centerOnItem(0, true);
                        break;
                    case this.i18n.Width:
                        this.centerOnItem(0, true, true);
                        break;
                    default:
                        var scale = parseFloat(selection);
                        if (!isNaN(scale)) {
                            this.setScale(scale);
                        }
                        break;
                }
            },

            _onDepthChange: function (value) {
                this._onRefreshScope();
            },

            _onDistanceChange: function (value) {
                this._onRefreshScope();
            },

            _onRefreshScope: function () {
                var graphView = this.getCurrentGraphView();
                if (graphView) {
                    var depth = this.getDepth();
                    var distance = this.distance.get("value");
                    graphView = graphView.changeScope(depth, distance, this.option("subgraph"), this.option("vhidespills"));
                    graphView.navigateTo(this, true);
                }
            },

            _onSyncSelection: function () {
                var graphView = this.getCurrentGraphView();
                if (graphView) {
                    var rootItems = this.getSelectionAsGlobalID();
                    var depth = this.getDepth();
                    var distance = this.distance.get("value");
                    graphView = graphView.changeRootItems(rootItems, depth, distance, this.option("subgraph"), this.option("vhidespills"));
                    graphView.navigateTo(this);
                }
            },

            _onOptionsApply: function () {
            },

            _onOptionsReset: function () {
            },

            onSelectionChanged: function (items) {
            },

            onDoubleClick: function (globalID, keyState) {
            },

            onLayoutFinished: null,

            buildRendering: function (args) {
                this.inherited(arguments);
            },

            postCreate: function (args) {
                this.inherited(arguments);
                this.borderContainer = registry.byId(this.id + "BorderContainer");
                this.graphContentPane = registry.byId(this.id + "GraphContentPane");
                this.next = registry.byId(this.id + "Next");
                this.previous = registry.byId(this.id + "Previous");
                this.zoomDropCombo = registry.byId(this.id + "ZoomDropCombo");
                this.depthLabel = registry.byId(this.id + "DepthLabel");
                this.depth = registry.byId(this.id + "Depth");
                this.distance = registry.byId(this.id + "Distance");
                this.syncSelectionSplitter = registry.byId(this.id + "SyncSelectionSplitter");
                this.syncSelection = registry.byId(this.id + "SyncSelection");
                this.optionsDropDown = registry.byId(this.id + "OptionsDropDown");
                this.optionsForm = registry.byId(this.id + "OptionsForm");
            },

            startup: function (args) {
                this.inherited(arguments);
                this._isPluginInstalled = dojoConfig.isPluginInstalled();
                this.createPlugin();
                this.watchStyleChange();
                this.watchSelect(this.zoomDropCombo);
            },

            resize: function (args) {
                this.inherited(arguments);
                this.borderContainer.resize();
            },

            layout: function (args) {
                this.inherited(arguments);
            },

            //  Plugin wrapper  ---
            hasOptions: function () {
                return false;
            },

            createTreeStore: function () {
                var store = new GraphTreeStore();
                return Observable(store);
            },

            createStore: function () {
                var store = new GraphStore();
                return Observable(store);
            },

            showToolbar: function (show) {
                if (show) {
                    domClass.remove(this.id + "Toolbar", "hidden");
                } else {
                    domClass.add(this.id + "Toolbar", "hidden");
                }
                this.resize();
            },

            showNextPrevious: function (show) {
                if (show) {
                    domStyle.set(this.previous.domNode, 'display', 'block');
                    domStyle.set(this.next.domNode, 'display', 'block');
                } else {
                    domStyle.set(this.previous.domNode, 'display', 'none');
                    domStyle.set(this.next.domNode, 'display', 'none');
                }
                this.resize();
            },

            showDistance: function (show) {
                if (show) {
                    domClass.remove(this.id + "DistanceLabel", "hidden");
                    domStyle.set(this.distance.domNode, 'display', 'block');
                } else {
                    domClass.add(this.id + "DistanceLabel", "hidden");
                    domStyle.set(this.distance.domNode, 'display', 'none');
                }
                this.resize();
            },

            showSyncSelection: function (show) {
                if (show) {
                    domStyle.set(this.syncSelectionSplitter.domNode, 'display', 'block');
                    domStyle.set(this.syncSelection.domNode, 'display', 'block');
                } else {
                    domStyle.set(this.syncSelectionSplitter.domNode, 'display', 'none');
                    domStyle.set(this.syncSelection.domNode, 'display', 'none');
                }
                this.resize();
            },

            showOptions: function (show) {
                if (show) {
                    domStyle.set(this.optionsDropDown.domNode, 'display', 'block');
                } else {
                    domStyle.set(this.optionsDropDown.domNode, 'display', 'none');
                }
                this.resize();
            },

            hasPlugin: function () {
                return this._plugin !== null;
            },

            clear: function () {
                if (this.hasPlugin()) {
                    this.xgmml = "";
                    this.dot = "";
                    this._plugin.clear();
                    this.graphViewHistory.clear();
                }
            },

            loadXGMML: function (xgmml, merge, timers, skipRender) {
                if (this.hasPlugin() && xgmml && this.xgmml !== xgmml) {
                    this.xgmml = xgmml;
                    this._plugin._skipRender = skipRender;
                    if (merge) {
                        this._plugin.mergeXGMML(xgmml);
                    } else {
                        this._plugin.loadXGMML(xgmml);
                    }
                    if (timers) {
                        var totalTime = 0;
                        arrayUtil.forEach(timers, function (timer, idx) {
                            var item = this.getItem(timer.SubGraphId);
                            if (item) {
                                this.setProperty(item, this.i18n.TimeSeconds, timer.Seconds);
                                this.setProperty(item, "Label", timer.SubGraphId + " (" + timer.Seconds + "s)");
                                totalTime += timer.Seconds;
                            }
                        }, this);
                        this.setProperty(0, this.i18n.TimeSeconds, totalTime);
                    }
                    this.refreshActionState();
                    return true;
                }
                return false;
            },

            mergeXGMML: function (xgmml) {
                return this.loadXGMML(xgmml, true);
            },

            getTypeSummary: function (gloablIDs) {
                var retVal = {
                    Graph: 0,
                    Cluster: 0,
                    Vertex: 0,
                    Edge: 0,
                    Unknown: 0
                };
                arrayUtil.forEach(gloablIDs, function (item) {
                    retVal[this.getGlobalType(item)]++;
                }, this);
                return retVal;
            },

            getGlobalType: function(globalID) {
                if (this.hasPlugin()) {
                    return this._plugin.getGlobalType(this._plugin.getItem(globalID));
                }
                return "Unknown";
            },

            getComplexityInfo: function () {
                return {
                    threshold: 200,
                    activityCount: this.getVertices().length,
                    isComplex: function () { return this.activityCount > this.threshold; }
                };
            },

            centerOn: function (globalID) {
                if (this.hasPlugin()) {
                    var item = this.getItem(globalID);
                    if (item) {
                        this.centerOnItem(item, true);
                        var items = [item];
                        this._plugin.setSelected(items, true);
                    }
                }
            },

            getVersion: function () {
                if (this.hasPlugin()) {
                    return this._plugin.version;
                }
                return "";
            },

            getSVG: function () {
                return this._plugin.getSVG();
            },

            getXGMML: function () {
                return this.xgmml;
            },

            getDepth: function () {
                if (this._depthDisabled) {
                    return 999;
                }
                return this.depth.get("value");
            },

            localLayout: function(callback) {
                var context = this;
                require(
                  ["hpcc/viz"],
                  function (viz) {
                      callback(Viz(context.dot, "svg"));
                  }
                );
            },

            displayProperties: function (wu, globalID, place) {
                var first = true;
                var table = {};
                var tr = {};
                var context = this;
                function ensureHeader() {
                    if (first) {
                        first = false;
                        table = domConstruct.create("table", { border: 1, cellspacing: 0, width: "100%" }, place);
                        tr = domConstruct.create("tr", null, table);
                        domConstruct.create("th", { innerHTML: context.i18n.Property }, tr);
                        domConstruct.create("th", { innerHTML: context.i18n.Value }, tr);
                    }
                }

                if (this.hasPlugin()) {
                    var item = this.getItem(globalID);
                    if (item) {
                        var props = this._plugin.getProperties(item);
                        if (props.id) {
                            var table = domConstruct.create("h3", {
                                innerHTML: props.id,
                                align: "center"
                            }, place);
                            delete props.id;
                        }
                        if (props.count) {
                            var table = domConstruct.create("table", { border: 1, cellspacing: 0, width: "100%" }, place);
                            var tr = domConstruct.create("tr", null, table);
                            var td = domConstruct.create("td", { innerHTML: this.i18n.Count }, tr);
                            var td = domConstruct.create("td", {
                                align: "right",
                                innerHTML: props.count
                            }, tr);
                            delete props.count;
                            domConstruct.create("br", null, place);
                        }
                        if (props.max) {
                            var table = domConstruct.create("table", { border: 1, cellspacing: 0, width: "100%" }, place);
                            var tr = domConstruct.create("tr", null, table);
                            domConstruct.create("th", { innerHTML: "    " }, tr);
                            domConstruct.create("th", { innerHTML: this.i18n.Skew }, tr);
                            domConstruct.create("th", { innerHTML: this.i18n.Node }, tr);
                            domConstruct.create("th", { innerHTML: this.i18n.Rows }, tr);
                            tr = domConstruct.create("tr", null, table);
                            domConstruct.create("td", { innerHTML: this.i18n.Max }, tr);
                            domConstruct.create("td", { innerHTML: props.maxskew }, tr);
                            domConstruct.create("td", { innerHTML: props.maxEndpoint }, tr);
                            domConstruct.create("td", { innerHTML: props.max }, tr);
                            tr = domConstruct.create("tr", null, table);
                            domConstruct.create("td", { innerHTML: this.i18n.Min }, tr);
                            domConstruct.create("td", { innerHTML: props.minskew }, tr);
                            domConstruct.create("td", { innerHTML: props.minEndpoint }, tr);
                            domConstruct.create("td", { innerHTML: props.min }, tr);
                            delete props.maxskew;
                            delete props.maxEndpoint;
                            delete props.max;
                            delete props.minskew;
                            delete props.minEndpoint;
                            delete props.min;
                            domConstruct.create("br", null, place);
                        }
                        if (props.slaves) {
                            var table = domConstruct.create("table", { border: 1, cellspacing: 0, width: "100%" }, place);
                            var tr = domConstruct.create("tr", null, table);
                            domConstruct.create("th", { innerHTML: this.i18n.Slaves }, tr);
                            domConstruct.create("th", { innerHTML: this.i18n.Started }, tr);
                            domConstruct.create("th", { innerHTML: this.i18n.Stopped }, tr);
                            tr = domConstruct.create("tr", null, table);
                            domConstruct.create("td", { innerHTML: props.slaves }, tr);
                            domConstruct.create("td", { innerHTML: props.started }, tr);
                            domConstruct.create("td", { innerHTML: props.stopped }, tr);
                            delete props.slaves;
                            delete props.started;
                            delete props.stopped;
                            domConstruct.create("br", null, place);
                        }

                        for (var key in props) {
                            if (key[0] === "_")
                                continue;
                            ensureHeader();
                            tr = domConstruct.create("tr", null, table);
                            domConstruct.create("td", { innerHTML: Utility.xmlEncode(key) }, tr);
                            domConstruct.create("td", { innerHTML: Utility.xmlEncode(props[key]) }, tr);
                        }
                        if (wu && wu.helpers) {
                            arrayUtil.filter(wu.helpers, function (d) {
                                return globalID && d.minActivityId <= globalID && globalID <= d.maxActivityId;
                            }).forEach(function (d) {
                                ensureHeader();
                                tr = domConstruct.create("tr", null, table);
                                domConstruct.create("td", { innerHTML: this.i18n.Helper }, tr);
                                domConstruct.create("td", { innerHTML: "<a href='" + "/WsWorkunits/WUFile?Wuid=" + wu.Wuid + "&Name=" + d.Name + "&IPAddress=" + d.IPAddress + "&Description=" + d.Description + "&Type=" + d.Type + "' target='_blank'>" + d.Description + "</a>" }, tr);
                            }, this);
                        }
                        if (first === false) {
                            domConstruct.create("br", null, place);
                        }
                    }
                }
            },

            walkTrace: function (domNode, results) {
                if (!domNode) return;
                if (domNode.childNodes) {
                    var context = this;
                    switch (domNode.tagName) {
                        case "Row":
                            var row = {};
                            arrayUtil.forEach(domNode.childNodes, function (colNode) {
                                arrayUtil.forEach(colNode.childNodes, function (cellNode) {
                                    row[colNode.tagName] = cellNode.nodeValue;
                                });
                            });
                            results.push(row)
                            break;
                        default:
                            arrayUtil.forEach(domNode.childNodes, function (childNode) {
                                context.walkTrace(childNode, results);
                            });
                        }
                }
            },

            displayTrace: function (xml, place) {
                if (this.hasPlugin()) {
                    var domNode = parser.parse(xml);
                    var results = [];
                    this.walkTrace(domNode, results);

                    var first = true;
                    var table = {};
                    var tr = {};
                    arrayUtil.forEach(results, function (row, idx) {
                        if (idx === 0) {
                            table = domConstruct.create("table", { border: 1, cellspacing: 0, width: "100%" }, place);
                            tr = domConstruct.create("tr", null, table);
                            for (var key in row) {
                                domConstruct.create("th", { innerHTML: key }, tr);
                            }
                        }
                        tr = domConstruct.create("tr", null, table);
                        for (var key in row) {
                            domConstruct.create("td", { innerHTML: row[key] }, tr);
                        }
                    });
                }
            },

            createPlugin: function () {
                if (!this.hasPlugin()) {
                    if (this._isPluginInstalled) {
                        this.pluginID = this.id + "Plugin";
                        if (this.isIE || this.isIE11) {
                            this.graphContentPane.domNode.innerHTML = '<object type="application/x-hpccsystemsgraphviewcontrol" '
                                                    + 'id="' + this.pluginID + '" '
                                                    + 'name="' + this.pluginID + '" '
                                                    + 'width="100%" '
                                                    + 'height="100%">'
                                                    + '</object>';
                        } else {
                            this.graphContentPane.domNode.innerHTML = '<embed type="application/x-hpccsystemsgraphviewcontrol" '
                                                    + 'id="' + this.pluginID + '" '
                                                    + 'name="' + this.pluginID + '" '
                                                    + 'width="100%" '
                                                    + 'height="100%">'
                                                    + '</embed>';
                        }
                        var context = this;
                        this.checkPluginLoaded().then(lang.hitch(this, function (response) {
                            this.version = response;
                            this._plugin = dom.byId(context.pluginID);
                            this.registerEvents();
                            this.emit("ready");
                        }));
                    } else {
                        domConstruct.create("div", {
                            innerHTML: "<h4>" + this.i18n.GraphView + "</h4>" +
                                        "<p>" + this.i18n.Toenablegraphviews + ":</p>" +
                                        this.getResourceLinks()
                        }, this.graphContentPane.domNode);
                    }
                }
            },

            checkPluginLoaded: function () {
                var deferred = new Deferred();
                var context = this;
                var doCheck = function () {
                    domNode = dom.byId(context.pluginID);
                    if (domNode && domNode.version) {
                        return {
                            version: domNode.version,
                            major: domNode.version_major,
                            minor: domNode.version_minor,
                            point: domNode.version_point,
                            sequence: domNode.version_sequence
                        };
                    }
                    return null;
                };
                var doBackGroundCheck = function () {
                    setTimeout(function () {
                        var version = doCheck();
                        if (version) {
                            deferred.resolve(version);
                        } else {
                            doBackGroundCheck();
                        }
                    }, 20);
                };
                doBackGroundCheck();
                return deferred.promise;
            },

            getResourceLinks: function () {
                return "<a href=\"http://hpccsystems.com/download/free-community-edition/graph-control\" target=\"_blank\">" + this.i18n.BinaryInstalls + "</a><br/>" +
                "<a href=\"https://github.com/hpcc-systems/GraphControl\" target=\"_blank\">" + this.i18n.SourceCode + "</a><br/><br/>" +
                "<a href=\"http://hpccsystems.com\" target=\"_blank\">" + this.i18n.HPCCSystems + "</a>"
            },

            setMessage: function (message) {
                var deferred = new Deferred();
                var retVal = this._plugin ? this._plugin.setMessage(message) : null;
                setTimeout(function () {
                    deferred.resolve(retVal);
                }, 20);
                return deferred.promise;
            },

            getLocalisedXGMML: function (selectedItems, depth, distance, hideSpills) {
                if (this.hasPlugin()) {
                    if (this._plugin.getLocalisedXGMML2) {
                        return this._plugin.getLocalisedXGMML2(selectedItems, depth, distance, hideSpills);
                    }
                    return this._plugin.getLocalisedXGMML(selectedItems, depth, distance);
                }
                return null;
            },

            getCurrentGraphView: function () {
                return this.graphViewHistory.getCurrent();
            },

            getGraphView: function (rootGlobalIDs, depth, distance, subgraphs, hideSpills, selectedGlobalIDs) {
                var retVal = new GraphView(this, rootGlobalIDs, depth, distance, subgraphs, hideSpills, selectedGlobalIDs);
                if (this.graphViewHistory.has(retVal.id)) {
                    retVal = this.graphViewHistory.get(retVal.id);
                    retVal.selectedGlobalIDs = selectedGlobalIDs ? selectedGlobalIDs : rootGlobalIDs;
                } else {
                    this.graphViewHistory.set(retVal.id, retVal);
                }
                return retVal;
            },

            mergeSVG: function (svg) {
                if (this.hasPlugin()) {
                    return this._plugin.mergeSVG(svg);
                }
                return null;
            },

            startCachedLayout: function (svg) {
                if (this.hasPlugin()) {
                    var context = this;
                    this.setMessage(this.i18n.LoadingCachedLayout).then(function (response) {
                        context._plugin.mergeSVG(svg);
                        context._onLayoutFinished();
                    });
                }
            },

            startLayout: function (layout) {
                if (this.hasPlugin()) {
                    this.setMessage(this.i18n.PerformingLayout);
                    this._plugin.startLayout(layout);
                }
            },

            _onLayoutFinished: function() {
                this.setMessage('');
                this.centerOnItem(0, true);
                this.dot = this._plugin.getDOT();
                if (this.onLayoutFinished) {
                    this.onLayoutFinished();
                }
            },

            find: function (findText) {
                if (this.hasPlugin()) {
                    return this._plugin.find(findText);
                }
                return [];
            },

            findAsGlobalID: function (findText) {
                if (this.hasPlugin()) {
                    var items = this.find(findText);
                    var foundItem = this.getItem(findText);
                    if (foundItem) {
                        items.unshift(foundItem);
                    }
                    var globalIDs = [];
                    for (var i = 0; i < items.length; ++i) {
                        globalIDs.push(this._plugin.getGlobalID(items[i]));
                    }
                    return globalIDs;
                }
                return [];
            },

            setScale: function(percent) {
                if (this.hasPlugin()) {
                    return this._plugin.setScale(percent);
                }
                return 100;
            },

            centerOnItem: function (item, scaleToFit, widthOnly) {
                if (this.hasPlugin()) {
                    return this._plugin.centerOnItem(item, scaleToFit, widthOnly);
                }
                return null;
            },

            centerOnGlobalID: function (globalID, scaleToFit, widthOnly) {
                if (this.hasPlugin()) {
                    var item = this.getItem(globalID);
                    if (item) {
                        return this.centerOnItem(item, scaleToFit, widthOnly);
                    }
                }
                return null;
            },

            setSelected: function (items) {
                if (this.hasPlugin()) {
                    return this._plugin.setSelected(items);
                }
                return null;
            },

            setSelectedAsGlobalID: function (items) {
                if (this.hasPlugin()) {
                    var retVal = this._plugin.setSelectedAsGlobalID(items);
                    this.refreshActionState();
                    return retVal;
                }
                return null;
            },

            getSelection: function () {
                if (this.hasPlugin()) {
                    return this._plugin.getSelection();
                }
                return [];
            },

            getSelectionAsGlobalID: function () {
                if (this.hasPlugin()) {
                    return this._plugin.getSelectionAsGlobalID();
                }
                return [];
            },

            getItem: function (globalID) {
                if (this.hasPlugin()) {
                    var retVal = this._plugin.getItem(globalID);
                    if (retVal === -1) {
                        retVal = null;
                    }
                    return retVal;
                }
                return null;
            },

            getItems: function (globalIDs) {
                var retVal = [];
                if (this.hasPlugin()) {
                    arrayUtil.forEach(globalIDs, function (globalID, idx) {
                        var item = this.getItem(globalID);
                        if (item !== null) {
                            retVal.push(item);
                        }
                    }, this);
                }
                return retVal;
            },

            hide: function () {
                if (this.hasPlugin()) {
                    dojo.style(this._plugin, "width", "1px");
                    dojo.style(this._plugin, "height", "1px");
                }
            },

            show: function () {
                if (this.hasPlugin()) {
                    dojo.style(this._plugin, "width", "100%");
                    dojo.style(this._plugin, "height", "100%");
                }
            },

            watchSplitter: function (splitter) {
                if (has("chrome")) {
                    //  Chrome can ignore splitter events
                    return;
                }
                var context = this;
                dojo.connect(splitter, "_startDrag", function () {
                    context.hide();
                });
                dojo.connect(splitter, "_stopDrag", function (evt) {
                    context.show();
                });
            },

            watchSelect: function (select) {
                if (select) {
                    //  Only chrome needs to monitor select drop downs.
                    var context = this;
                    select.watch("_opened", function () {
                        if (select._opened) {
                            context.hide();
                        } else {
                            context.show();
                        }
                    });
                }
            },

            watchStyleChange: function () {
                ESPUtil.MonitorVisibility(this, function (visibility, node) {
                    if (visibility) {
                        dojo.style(node, "width", "100%");
                        dojo.style(node, "height", "100%");
                        dojo.style(node.firstChild, "width", "100%");
                        dojo.style(node.firstChild, "height", "100%");
                        return true;
                    } else {
                        dojo.style(node, "width", "1px");
                        dojo.style(node, "height", "1px");
                        dojo.style(node.firstChild, "width", "1px");
                        dojo.style(node.firstChild, "height", "1px");
                        return true;
                    }
                });
            },

            getDotMetaAttributes: function () {
                if (this._plugin && this._plugin.getControlProperty) {
                    return this._plugin.getControlProperty(this.DOT_META_ATTR);
                }
                return "";
            },

            setDotMetaAttributes: function (dotMetaAttr) {
                if (this._plugin && this._plugin.setControlProperty) {
                    this._plugin.setControlProperty(this.DOT_META_ATTR, dotMetaAttr);
                }
            },

            getProperty: function (item, key) {
                if (this._plugin && this._plugin.getProperty) {
                    return this._plugin.getProperty(item, key);
                }
                return "";
            },

            setProperty: function (item, key, value) {
                if (this._plugin && this._plugin.setProperty) {
                    this._plugin.setProperty(item, key, value);
                }
            },

            getProperties: function (item) {
                if (this.hasPlugin()) {
                    return this._plugin.getProperties(item);
                }
                return [];
            },

            getTreeWithProperties: function () {
                if (this.hasPlugin()) {
                    return this._plugin.getTreeWithProperties();
                }
                return [];
            },

            getSubgraphsWithProperties: function () {
                if (this.hasPlugin()) {
                    return this._plugin.getSubgraphsWithProperties();
                }
                return [];
            },

            getVertices: function () {
                if (this.hasPlugin()) {
                    return this._plugin.getVertices();
                }
                return [];
            },

            getVerticesWithProperties: function () {
                if (this.hasPlugin()) {
                    return this._plugin.getVerticesWithProperties();
                }
                return [];
            },

            getEdgesWithProperties: function () {
                if (this.hasPlugin()) {
                    return this._plugin.getEdgesWithProperties();
                }
                return [];
            },

            registerEvents: function () {
                if (!this.eventsRegistered) {
                    this.eventsRegistered = true;
                    var context = this;
                    this.registerEvent("MouseDoubleClick", function (item, keyState) {
                        context.onDoubleClick(context._plugin.getGlobalID(item), keyState);
                    });
                    this.registerEvent("LayoutFinished", function () {
                        context._onLayoutFinished();
                    });
                    this.registerEvent("SelectionChanged", function (items) {
                        context.refreshActionState();
                        context.onSelectionChanged(items);
                    });
                }
            },

            registerEvent: function (evt, func) {
                if (this.hasPlugin()) {
                    if (this._plugin instanceof Evented) {
                        this._plugin.on(evt, func);
                    } else if (this.isIE11) {
                        this._plugin["on" + evt] = func;
                    } else if (this._plugin.attachEvent !== undefined) {
                        return this._plugin.attachEvent("on" + evt, func);
                    } else {
                        return this._plugin.addEventListener(evt, func, false);
                    }
                }
                return false;
            },

            refreshActionState: function () {
                this.setDisabled(this.id + "Previous", !this.graphViewHistory.hasPrevious(), "iconLeft", "iconLeftDisabled");
                this.setDisabled(this.id + "Next", !this.graphViewHistory.hasNext(), "iconRight", "iconRightDisabled");
                this.setDisabled(this.id + "SyncSelection", !this.getSelection().length, "iconSync", "iconSyncDisabled");
            },

            refreshRootState: function (selectedGlobalIDs) {
                this._depthDisabled = false;
                var distanceDisabled = false;
                if (selectedGlobalIDs) {
                    var typeSummary = this.getTypeSummary(selectedGlobalIDs);
                    this._depthDisabled = !selectedGlobalIDs.length || !(typeSummary.Graph || typeSummary.Cluster);
                    distanceDisabled = !(typeSummary.Vertex || typeSummary.Edge);
                }
                this._depthDisabled = this._depthDisabled || (this.hasOptions() && !this.option("subgraph"))

                this.setDisabled(this.id + "Depth", this._depthDisabled);
                this.setDisabled(this.id + "Distance", distanceDisabled);
                this.setDisabled(this.id + "OptionsDropDown", !this.hasOptions());
            }
        });
    });<|MERGE_RESOLUTION|>--- conflicted
+++ resolved
@@ -75,11 +75,7 @@
             var retVal = this.inherited(arguments);
             var sortSet = options && options.sort;
             if (sortSet) {
-<<<<<<< HEAD
-                this.data.sort(typeof sortSet === "function" ? sortSet : function (a, b) {
-=======
-                retVal.sort(typeof sortSet == "function" ? sortSet : function (a, b) {
->>>>>>> 076e3c02
+                retVal.sort(typeof sortSet === "function" ? sortSet : function (a, b) {
                     for (var sort, i = 0; sort = sortSet[i]; i++) {
                         var aValue = a[sort.attribute];
                         var bValue = b[sort.attribute];
