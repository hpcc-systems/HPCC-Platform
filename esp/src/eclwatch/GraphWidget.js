define([
    "dojo/_base/declare",
    "dojo/_base/lang",
    "dojo/i18n",
    "dojo/i18n!./nls/hpcc",
    "dojo/_base/array",
    "dojo/_base/Deferred",
    "dojo/has",
    "dojo/dom",
    "dojo/dom-construct",
    "dojo/dom-class",
    "dojo/dom-style",
    "dojo/store/Memory",
    "dojo/store/Observable",
    "dojo/store/util/QueryResults",
    "dojo/Evented",

    "dijit/registry",
    "dijit/layout/BorderContainer",
    "dijit/layout/ContentPane",

    "dojox/xml/parser",

    "hpcc/_Widget",
    "src/ESPUtil",
    "src/Utility",

    "dojo/text!../templates/GraphWidget.html",

    "dijit/Toolbar",
    "dijit/ToolbarSeparator",

    "dijit/TooltipDialog",
    "dijit/form/Form",
    "dijit/form/CheckBox",
    "dijit/form/TextBox",
    "dijit/form/DropDownButton",
    "dijit/form/Button",
    "dijit/form/ComboBox",
    "dijit/form/NumberSpinner",
    "dijit/Fieldset",

    "hpcc/TableContainer"
], function (declare, lang, i18n, nlsHPCC, arrayUtil, Deferred, has, dom, domConstruct, domClass, domStyle, Memory, Observable, QueryResults, Evented,
<<<<<<< HEAD
            registry, BorderContainer, ContentPane,
            parser,
            _Widget, ESPUtil, Utility,
            template) {

    var GraphStore = declare("GraphStore", [Memory], {
        idProperty: "id",

        setData: function (data) {
            this.inherited(arguments);
            this.cacheColumns = {};
            this.calcColumns();
        },

        query: function (query, options) {
            var retVal = this.inherited(arguments);
            var sortSet = options && options.sort;
            if (sortSet) {
                retVal.sort(typeof sortSet === "function" ? sortSet : function (a, b) {
                    for (var sort, i = 0; sort = sortSet[i]; i++) {
                        var aValue = a[sort.attribute];
                        var bValue = b[sort.attribute];
                        // valueOf enables proper comparison of dates
                        aValue = aValue != null ? aValue.valueOf() : aValue;
                        bValue = bValue != null ? bValue.valueOf() : bValue;
                        if (aValue !== bValue) {
                            return !!sort.descending == (bValue == null || aValue > bValue) ? -1 : 1;   // jshint ignore:line
                        }
                    }
                    return 0;
                });
            }
            return retVal;
        },

        //  Helpers  ---
        isNumber: function (n) {
            return !isNaN(parseFloat(n)) && isFinite(n);
        },
        calcColumns: function () {
            arrayUtil.forEach(this.data, function (item, idx) {
                for (var key in item) {
                    if (key !== "id" && key.substring(0, 1) !== "_") {
                        if (!this.cacheColumns[key]) {
                            this.cacheColumns[key] = item[key].length;
                        } else if (item[key].length > this.cacheColumns[key]) {
                            this.cacheColumns[key] = item[key].length;
=======
    registry, BorderContainer, ContentPane,
    parser,
    _Widget, ESPUtil, Utility,
    template) {

        var GraphStore = declare("GraphStore", [Memory], {
            idProperty: "id",

            setData: function (data) {
                this.inherited(arguments);
                this.cacheColumns = {};
                this.calcColumns();
            },

            query: function (query, options) {
                var retVal = this.inherited(arguments);
                var sortSet = options && options.sort;
                if (sortSet) {
                    retVal.sort(typeof sortSet === "function" ? sortSet : function (a, b) {
                        for (var sort, i = 0; sort = sortSet[i]; i++) {
                            var aValue = a[sort.attribute];
                            var bValue = b[sort.attribute];
                            // valueOf enables proper comparison of dates
                            aValue = aValue != null ? aValue.valueOf() : aValue;
                            bValue = bValue != null ? bValue.valueOf() : bValue;
                            if (aValue !== bValue) {
                                return !!sort.descending == (bValue == null || aValue > bValue) ? -1 : 1;   // jshint ignore:line
                            }
                        }
                        return 0;
                    });
                }
                return retVal;
            },

            //  Helpers  ---
            isNumber: function (n) {
                return !isNaN(parseFloat(n)) && isFinite(n);
            },
            calcColumns: function () {
                arrayUtil.forEach(this.data, function (item, idx) {
                    for (var key in item) {
                        if (key !== "id" && key.substring(0, 1) !== "_") {
                            if (!this.cacheColumns[key]) {
                                this.cacheColumns[key] = item[key].length;
                            } else if (item[key].length > this.cacheColumns[key]) {
                                this.cacheColumns[key] = item[key].length;
                            }
                        }
                        if (this.isNumber(item[key])) {
                            item[key] = parseFloat(item[key]);
>>>>>>> 6921f478
                        }
                    }
                }, this);
            },
            getColumnWidth: function (key) {
                var width = this.cacheColumns[key] * 9;
                if (width < 27) {
                    width = 27;
                } else if (width > 300) {
                    width = 300;
                }
                return width;
            },
            appendColumns: function (target, highPriority, lowPriority, skip, formatTime) {
                if (!highPriority) {
                    highPriority = [];
                }
<<<<<<< HEAD
            }, this);
            for (var key in this.cacheColumns) {
                if (skip.indexOf(key) === -1 && highPriority.indexOf(key) === -1 && lowPriority.indexOf(key) === -1 && key.substring(0, 1) !== "_") {
                    target.push({
                        field: key, label: key, width: this.getColumnWidth(key)
                    });
=======
                if (!lowPriority) {
                    lowPriority = [];
>>>>>>> 6921f478
                }
                var skip = skip || [];
                arrayUtil.forEach(target, function (item, idx) {
                    skip.push(item.field);
                });
                arrayUtil.forEach(highPriority, function (key, idx) {
                    if (skip.indexOf(key) === -1 && this.cacheColumns[key]) {
                        target.push({
                            field: key, label: key, width: this.getColumnWidth(key)
                        });
                    }
                }, this);
                for (var key in this.cacheColumns) {
                    if (skip.indexOf(key) === -1 && highPriority.indexOf(key) === -1 && lowPriority.indexOf(key) === -1 && key.substring(0, 1) !== "_") {
                        target.push({
                            field: key, label: key, width: this.getColumnWidth(key)
                        });
                    }
                }
                arrayUtil.forEach(lowPriority, function (key, idx) {
                    if (skip.indexOf(key) === -1 && this.cacheColumns[key]) {
                        target.push({
                            field: key, label: key, width: this.getColumnWidth(key)
                        });
                    }
                }, this);
                if (formatTime) {
                    arrayUtil.forEach(target, function (column, idx) {
                        if (column.label.indexOf("Time") === 0 || column.label.indexOf("Size") === 0 || column.label.indexOf("Skew") === 0) {
                            column.formatter = function (_id, row) {
                                return row["_" + column.field] || "";
                            }
                        }
                    });
                }
            }
        });

<<<<<<< HEAD
                for (var key in item) {
                    if (key !== "id" && key.substring(0, 1) !== "_") {
                        if (!this.cacheColumns[key]) {
                            this.cacheColumns[key] = item[key].length;
                        } else if (item[key].length > this.cacheColumns[key]) {
                            this.cacheColumns[key] = item[key].length;
                        }
=======
        var GraphTreeStore = declare("GraphTreeStore", [GraphStore], {
            idProperty: "id",

            //  Store API  ---
            constructor: function (options) {
            },
            query: function (query, options) {
                return this.inherited(arguments);
            },
            setTree: function (data) {
                this.setData([]);
                this.inherited(arguments);
                this.cacheColumns = {};
                this.walkData(data);
            },
            walkData: function (data) {
                arrayUtil.forEach(data, function (item, idx) {
                    if (item._children) {
                        item._children.sort(function (l, r) {
                            return l.id - r.id;
                        });
                        this.walkData(item._children);
                        lang.mixin(item, {
                            __hpcc_notActivity: true
                        });
>>>>>>> 6921f478
                    }
                    this.add(item);

                    for (var key in item) {
                        if (key !== "id" && key.substring(0, 1) !== "_") {
                            if (!this.cacheColumns[key]) {
                                this.cacheColumns[key] = item[key].length;
                            } else if (item[key].length > this.cacheColumns[key]) {
                                this.cacheColumns[key] = item[key].length;
                            }
                        }
                        if (this.isNumber(item[key])) {
                            item[key] = parseFloat(item[key]);
                        }
                    }
                }, this);
            },

            //  Tree API  ---
            mayHaveChildren: function (object) {
                return object._children;
            },
            getChildren: function (parent, options) {
                var filter = {};
                if (options.originalQuery.__hpcc_notActivity) {
                    filter = {
                        __hpcc_notActivity: true
                    };
                }
                return QueryResults(this.queryEngine(filter, options)(parent._children));
            }
        });

        var GraphView = declare("GraphView", null, {
            sourceGraphWidget: null,
            rootGlobalIDs: null,
            id: null,
            depth: null,
            distance: null,
            xgmml: null,
            svg: null,

            constructor: function (sourceGraphWidget, rootGlobalIDs, depth, distance, subgraphs, hideSpills, selectedGlobalIDs) {
                depth = depth || 2;
                distance = distance || 2;
                subgraphs = subgraphs || false;
                hideSpills = hideSpills || false;
                this.sourceGraphWidget = sourceGraphWidget;

                rootGlobalIDs.sort();
                this.rootGlobalIDs = rootGlobalIDs;
                this.selectedGlobalIDs = selectedGlobalIDs ? selectedGlobalIDs : rootGlobalIDs;

                var id = "";
                arrayUtil.forEach(this.rootGlobalIDs, function (item, idx) {
                    if (idx > 0) {
                        id += ":";
                    }
                    id += item;
                }, this);
                id += ":" + depth;
                id += ":" + distance;
                id += ":" + subgraphs;
                id += ":" + hideSpills;
                this.id = id;

                this.depth = depth;
                this.distance = distance;
                this.hideSpills = hideSpills;
            },

            changeRootItems: function (globalIDs, depth, distance, subgraphs, hideSpills) {
                return this.sourceGraphWidget.getGraphView(globalIDs, depth, distance, subgraphs, hideSpills);
            },

            changeScope: function (depth, distance, subgraphs, hideSpills) {
                return this.sourceGraphWidget.getGraphView(this.rootGlobalIDs, depth, distance, subgraphs, hideSpills, this.selectedGlobalIDs);
            },

            refreshXGMML: function (targetGraphWidget) {
                targetGraphWidget.setMessage(targetGraphWidget.i18n.FetchingData).then(lang.hitch(this, function (response) {
                    var rootItems = this.sourceGraphWidget.getItems(this.rootGlobalIDs);
                    var xgmml = this.sourceGraphWidget.getLocalisedXGMML(rootItems, this.depth, this.distance, targetGraphWidget.option("vhidespills"));
                    if (targetGraphWidget.loadXGMML(xgmml, true)) {
                        this.svg = "";
                    }
                    targetGraphWidget.setMessage("");
                }));
            },

            refreshLayout: function (targetGraphWidget) {
                var context = this;
                targetGraphWidget.onLayoutFinished = function () {
                    context.svg = this._plugin.getSVG();
                    this.onLayoutFinished = null;
                };
                targetGraphWidget.startLayout("dot");
            },

            navigateTo: function (targetGraphWidget, noModifyHistory) {
                var deferred = new Deferred();
                if (!noModifyHistory) {
                    targetGraphWidget.graphViewHistory.push(this);
                }
                if (targetGraphWidget.onLayoutFinished == null) {
                    targetGraphWidget.setMessage(targetGraphWidget.i18n.FetchingData).then(lang.hitch(this, function (response) {
                        var rootItems = this.sourceGraphWidget.getItems(this.rootGlobalIDs);
                        var xgmml = this.sourceGraphWidget.getLocalisedXGMML(rootItems, this.depth, this.distance, this.hideSpills);
                        targetGraphWidget.setMessage(targetGraphWidget.i18n.LoadingData).then(lang.hitch(this, function (response) {
                            var context = this;
                            if (targetGraphWidget.loadXGMML(xgmml)) {
                                if (xgmml) {
                                    targetGraphWidget.onLayoutFinished = function () {
                                        this.setSelectedAsGlobalID(context.selectedGlobalIDs);
                                        context.svg = this._plugin.getSVG();
                                        this.onLayoutFinished = null;
                                        if (!noModifyHistory && this.graphViewHistory.getLatest() !== context) {
                                            this.graphViewHistory.getLatest().navigateTo(this);
                                        }
                                        deferred.resolve("Layout Complete.");
                                        this.refreshRootState(context.rootGlobalIDs);
                                    };
                                    if (this.svg) {
                                        targetGraphWidget.startCachedLayout(this.svg);
                                    } else {
                                        targetGraphWidget.startLayout("dot");
                                    }
                                } else {
                                    targetGraphWidget.setMessage(targetGraphWidget.i18n.NothingSelected);
                                    deferred.resolve("No Selection.");
                                }
                            } else {
                                targetGraphWidget.setSelectedAsGlobalID(context.selectedGlobalIDs);
                                targetGraphWidget.setMessage("");
                                deferred.resolve("XGMML Did Not Change.");
                                targetGraphWidget.refreshRootState(context.rootGlobalIDs);
                            }
                        }));
                    }));
                } else {
                    deferred.resolve("Graph Already in Layout.");
                }
                return deferred.promise;
            }
        });

        var GraphViewHistory = declare("GraphViewHistory", null, {
            sourceGraphWidget: null,
            history: null,
            index: null,

            constructor: function (sourceGraphWidget) {
                this.sourceGraphWidget = sourceGraphWidget;
                this.historicPos = 0;
                this.history = [];
                this.index = {};
            },

            clear: function () {
                this.history = [];
                this.index = {};
                this.sourceGraphWidget.refreshActionState();
            },

            //  Index  ----
            has: function (id) {
                return this.index[id] != null;
            },

            set: function (id, graphView) {
                return this.index[id] = graphView;
            },

            get: function (id) {
                return this.index[id];
            },

            //  History  ----
            push: function (graphView) {
                this.set(graphView.id, graphView);
                if (this.hasNext()) {
                    this.history.splice(this.historicPos + 1, this.history.length);
                }
                if (this.history[this.history.length - 1] !== graphView) {
                    this.history.push(graphView);
                }
                this.historicPos = this.history.length - 1;
                this.sourceGraphWidget.refreshActionState();
            },

            getCurrent: function () {
                return this.history[this.historicPos];
            },

            getLatest: function () {
                return this.history[this.history.length - 1];
            },

            hasPrevious: function () {
                return this.historicPos > 0;
            },

            hasNext: function () {
                return this.historicPos < this.history.length - 1;
            },

            isRootSubgraph: function () {
                arrayUtil.forEach(this.history[this.historicPos].rootGlobalIDs, function (item, idx) {

                }, this);
            },

            navigatePrevious: function () {
                if (this.hasPrevious()) {
                    this.historicPos -= 1;
                    this.history[this.historicPos].navigateTo(this.sourceGraphWidget, true).then(lang.hitch(this, function (response) {
                        this.sourceGraphWidget.refreshActionState();
                    }));
                }
            },

            navigateNext: function () {
                if (this.hasNext()) {
                    this.historicPos += 1;
                    this.history[this.historicPos].navigateTo(this.sourceGraphWidget, true).then(lang.hitch(this, function (response) {
                        this.sourceGraphWidget.refreshActionState();
                    }));
                }
            }
        });

        return declare("GraphWidget", [_Widget], {
            templateString: template,
            baseClass: "GraphWidget",
            i18n: nlsHPCC,

            KeyState_None: 0,
            KeyState_Shift: 1,
            KeyState_Control: 2,
            KeyState_Menu: 4,

            borderContainer: null,
            graphContentPane: null,
            _isPluginInstalled: false,
            _plugin: null,
            eventsRegistered: false,
            xgmml: null,
            dot: "",
            svg: "",

            isIE11: false,
            isIE: false,

            //  Known control properties  ---
            DOT_META_ATTR: "DOT_META_ATTR",

            constructor: function () {
                if (has("ie")) {
                    this.isIE = true;
                } else if (has("trident")) {
                    this.isIE11 = true;
                }
                this.graphViewHistory = new GraphViewHistory(this);
                this._options = {};
            },

            option: function (key, _) {
                if (arguments.length < 1) throw Error("Invalid Call:  option");
                if (arguments.length === 1) return this._options[key];
                this._options[key] = _ instanceof Array ? _.length > 0 : _;
                return this;
            },

            _onClickRefresh: function () {
                var graphView = this.getCurrentGraphView();
                graphView.refreshLayout(this);
                this.refreshRootState(graphView.rootGlobalIDs);
            },

            _onClickPrevious: function () {
                this.graphViewHistory.navigatePrevious();
            },

            _onClickNext: function () {
                this.graphViewHistory.navigateNext();
            },

            _onChangeZoom: function (args) {
                var selection = this.zoomDropCombo.get("value");
                switch (selection) {
                    case this.i18n.All:
                        this.centerOnItem(0, true);
                        break;
                    case this.i18n.Width:
                        this.centerOnItem(0, true, true);
                        break;
                    default:
                        var scale = parseFloat(selection);
                        if (!isNaN(scale)) {
                            this.setScale(scale);
                        }
                        break;
                }
            },

            _onDepthChange: function (value) {
                this._onRefreshScope();
            },

            _onDistanceChange: function (value) {
                this._onRefreshScope();
            },

            _onRefreshScope: function () {
                var graphView = this.getCurrentGraphView();
                if (graphView) {
                    var depth = this.getDepth();
                    var distance = this.distance.get("value");
                    graphView = graphView.changeScope(depth, distance, this.option("subgraph"), this.option("vhidespills"));
                    graphView.navigateTo(this, true);
                }
            },

            _onSyncSelection: function () {
                var graphView = this.getCurrentGraphView();
                if (graphView) {
                    var rootItems = this.getSelectionAsGlobalID();
                    var depth = this.getDepth();
                    var distance = this.distance.get("value");
                    graphView = graphView.changeRootItems(rootItems, depth, distance, this.option("subgraph"), this.option("vhidespills"));
                    graphView.navigateTo(this);
                }
            },

            _onOptionsApply: function () {
            },

            _onOptionsReset: function () {
            },

            onSelectionChanged: function (items) {
            },

            onDoubleClick: function (globalID, keyState) {
            },

            onLayoutFinished: null,

            buildRendering: function (args) {
                this.inherited(arguments);
            },

            postCreate: function (args) {
                this.inherited(arguments);
                this.borderContainer = registry.byId(this.id + "BorderContainer");
                this.graphContentPane = registry.byId(this.id + "GraphContentPane");
                this.next = registry.byId(this.id + "Next");
                this.previous = registry.byId(this.id + "Previous");
                this.zoomDropCombo = registry.byId(this.id + "ZoomDropCombo");
                this.depthLabel = registry.byId(this.id + "DepthLabel");
                this.depth = registry.byId(this.id + "Depth");
                this.distance = registry.byId(this.id + "Distance");
                this.syncSelectionSplitter = registry.byId(this.id + "SyncSelectionSplitter");
                this.syncSelection = registry.byId(this.id + "SyncSelection");
                this.optionsDropDown = registry.byId(this.id + "OptionsDropDown");
                this.optionsForm = registry.byId(this.id + "OptionsForm");
            },

            startup: function (args) {
                this.inherited(arguments);
                this._isPluginInstalled = Utility.isPluginInstalled();
                this.createPlugin();
                this.watchStyleChange();
                this.watchSelect(this.zoomDropCombo);
            },

            resize: function (args) {
                this.inherited(arguments);
                this.borderContainer.resize();
            },

            layout: function (args) {
                this.inherited(arguments);
            },

            //  Plugin wrapper  ---
            hasOptions: function () {
                return false;
            },

            createTreeStore: function () {
                var store = new GraphTreeStore();
                return Observable(store);
            },

            createStore: function () {
                var store = new GraphStore();
                return Observable(store);
            },

            showToolbar: function (show) {
                if (show) {
                    domClass.remove(this.id + "Toolbar", "hidden");
                } else {
                    domClass.add(this.id + "Toolbar", "hidden");
                }
                this.resize();
            },

            showNextPrevious: function (show) {
                if (show) {
                    domStyle.set(this.previous.domNode, 'display', 'block');
                    domStyle.set(this.next.domNode, 'display', 'block');
                } else {
                    domStyle.set(this.previous.domNode, 'display', 'none');
                    domStyle.set(this.next.domNode, 'display', 'none');
                }
                this.resize();
            },

            showDistance: function (show) {
                if (show) {
                    domClass.remove(this.id + "DistanceLabel", "hidden");
                    domStyle.set(this.distance.domNode, 'display', 'block');
                } else {
                    domClass.add(this.id + "DistanceLabel", "hidden");
                    domStyle.set(this.distance.domNode, 'display', 'none');
                }
                this.resize();
            },

            showSyncSelection: function (show) {
                if (show) {
                    domStyle.set(this.syncSelectionSplitter.domNode, 'display', 'block');
                    domStyle.set(this.syncSelection.domNode, 'display', 'block');
                } else {
                    domStyle.set(this.syncSelectionSplitter.domNode, 'display', 'none');
                    domStyle.set(this.syncSelection.domNode, 'display', 'none');
                }
                this.resize();
            },

            showOptions: function (show) {
                if (show) {
                    domStyle.set(this.optionsDropDown.domNode, 'display', 'block');
                } else {
                    domStyle.set(this.optionsDropDown.domNode, 'display', 'none');
                }
                this.resize();
            },

            hasPlugin: function () {
                return this._plugin !== null;
            },

            clear: function () {
                if (this.hasPlugin()) {
                    this.xgmml = "";
                    this.dot = "";
                    this._plugin.clear();
                    this.graphViewHistory.clear();
                }
            },

            loadXGMML: function (xgmml, merge, timers, skipRender) {
                if (this.hasPlugin() && xgmml && this.xgmml !== xgmml) {
                    this.xgmml = xgmml;
                    this._plugin._skipRender = skipRender;
                    if (merge) {
                        this._plugin.mergeXGMML(xgmml);
                    } else {
                        this._plugin.loadXGMML(xgmml);
                    }
                    if (timers) {
                        var totalTime = 0;
                        arrayUtil.forEach(timers, function (timer, idx) {
                            var item = this.getItem(timer.SubGraphId);
                            if (item) {
                                this.setProperty(item, this.i18n.TimeSeconds, timer.Seconds);
                                this.setProperty(item, "Label", timer.SubGraphId + " (" + timer.Seconds + "s)");
                                totalTime += timer.Seconds;
                            }
                        }, this);
                        this.setProperty(0, this.i18n.TimeSeconds, totalTime);
                    }
                    this.refreshActionState();
                    return true;
                }
                return false;
            },

            mergeXGMML: function (xgmml) {
                return this.loadXGMML(xgmml, true);
            },

            getTypeSummary: function (gloablIDs) {
                var retVal = {
                    Graph: 0,
                    Cluster: 0,
                    Vertex: 0,
                    Edge: 0,
                    Unknown: 0
                };
                arrayUtil.forEach(gloablIDs, function (item) {
                    retVal[this.getGlobalType(item)]++;
                }, this);
                return retVal;
            },

            getGlobalType: function (globalID) {
                if (this.hasPlugin()) {
                    return this._plugin.getGlobalType(this._plugin.getItem(globalID));
                }
                return "Unknown";
            },

            getComplexityInfo: function () {
                return {
                    threshold: 200,
                    activityCount: this.getVertices().length,
                    isComplex: function () { return this.activityCount > this.threshold; }
                };
            },

            centerOn: function (globalID) {
                if (this.hasPlugin()) {
                    var item = this.getItem(globalID);
                    if (item) {
                        this.centerOnItem(item, true);
                        var items = [item];
                        this._plugin.setSelected(items, true);
                    }
                }
            },

            getVersion: function () {
                if (this.hasPlugin()) {
                    return this._plugin.version;
                }
                return "";
            },

            getSVG: function () {
                return this._plugin.getSVG();
            },

            getXGMML: function () {
                return this.xgmml;
            },

            getDepth: function () {
                if (this._depthDisabled) {
                    return 999;
                }
                return this.depth.get("value");
            },

            localLayout: function (callback) {
                callback("Deprecated...");
            },

            displayProperties: function (wu, globalID, place) {
                var first = true;
                var table = {};
                var tr = {};
                var context = this;
                function ensureHeader() {
                    if (first) {
                        first = false;
                        table = domConstruct.create("table", { border: 1, cellspacing: 0, width: "100%" }, place);
                        tr = domConstruct.create("tr", null, table);
                        domConstruct.create("th", { innerHTML: context.i18n.Property }, tr);
                        domConstruct.create("th", { innerHTML: context.i18n.Value }, tr);
                    }
                }

                if (this.hasPlugin()) {
                    var item = this.getItem(globalID);
                    if (item) {
                        var props = this._plugin.getProperties(item);
                        if (props.id) {
                            var table = domConstruct.create("h3", {
                                innerHTML: props.id,
                                align: "center"
                            }, place);
                            delete props.id;
                        }
                        if (props.count) {
                            var table = domConstruct.create("table", { border: 1, cellspacing: 0, width: "100%" }, place);
                            var tr = domConstruct.create("tr", null, table);
                            var td = domConstruct.create("td", { innerHTML: this.i18n.Count }, tr);
                            var td = domConstruct.create("td", {
                                align: "right",
                                innerHTML: props.count
                            }, tr);
                            delete props.count;
                            domConstruct.create("br", null, place);
                        }
                        if (props.max) {
                            var table = domConstruct.create("table", { border: 1, cellspacing: 0, width: "100%" }, place);
                            var tr = domConstruct.create("tr", null, table);
                            domConstruct.create("th", { innerHTML: "    " }, tr);
                            domConstruct.create("th", { innerHTML: this.i18n.Skew }, tr);
                            domConstruct.create("th", { innerHTML: this.i18n.Node }, tr);
                            domConstruct.create("th", { innerHTML: this.i18n.Rows }, tr);
                            tr = domConstruct.create("tr", null, table);
                            domConstruct.create("td", { innerHTML: this.i18n.Max }, tr);
                            domConstruct.create("td", { innerHTML: props.maxskew }, tr);
                            domConstruct.create("td", { innerHTML: props.maxEndpoint }, tr);
                            domConstruct.create("td", { innerHTML: props.max }, tr);
                            tr = domConstruct.create("tr", null, table);
                            domConstruct.create("td", { innerHTML: this.i18n.Min }, tr);
                            domConstruct.create("td", { innerHTML: props.minskew }, tr);
                            domConstruct.create("td", { innerHTML: props.minEndpoint }, tr);
                            domConstruct.create("td", { innerHTML: props.min }, tr);
                            delete props.maxskew;
                            delete props.maxEndpoint;
                            delete props.max;
                            delete props.minskew;
                            delete props.minEndpoint;
                            delete props.min;
                            domConstruct.create("br", null, place);
                        }
                        if (props.slaves) {
                            var table = domConstruct.create("table", { border: 1, cellspacing: 0, width: "100%" }, place);
                            var tr = domConstruct.create("tr", null, table);
                            domConstruct.create("th", { innerHTML: this.i18n.Slaves }, tr);
                            domConstruct.create("th", { innerHTML: this.i18n.Started }, tr);
                            domConstruct.create("th", { innerHTML: this.i18n.Stopped }, tr);
                            tr = domConstruct.create("tr", null, table);
                            domConstruct.create("td", { innerHTML: props.slaves }, tr);
                            domConstruct.create("td", { innerHTML: props.started }, tr);
                            domConstruct.create("td", { innerHTML: props.stopped }, tr);
                            delete props.slaves;
                            delete props.started;
                            delete props.stopped;
                            domConstruct.create("br", null, place);
                        }

                        for (var key in props) {
                            if (key[0] === "_")
                                continue;
                            ensureHeader();
                            tr = domConstruct.create("tr", null, table);
                            domConstruct.create("td", { innerHTML: Utility.xmlEncode(key) }, tr);
                            domConstruct.create("td", { innerHTML: Utility.xmlEncode(props[key]) }, tr);
                        }
                        if (wu && wu.helpers) {
                            arrayUtil.filter(wu.helpers, function (d) {
                                return globalID && d.minActivityId <= globalID && globalID <= d.maxActivityId;
                            }).forEach(function (d) {
                                ensureHeader();
                                tr = domConstruct.create("tr", null, table);
                                domConstruct.create("td", { innerHTML: this.i18n.Helper }, tr);
                                domConstruct.create("td", { innerHTML: "<a href='" + "/WsWorkunits/WUFile?Wuid=" + wu.Wuid + "&Name=" + d.Name + "&IPAddress=" + d.IPAddress + "&Description=" + d.Description + "&Type=" + d.Type + "' target='_blank'>" + d.Description + "</a>" }, tr);
                            }, this);
                        }
                        if (first === false) {
                            domConstruct.create("br", null, place);
                        }
                    }
                }
            },

            walkTrace: function (domNode, results) {
                if (!domNode) return;
                if (domNode.childNodes) {
                    var context = this;
                    switch (domNode.tagName) {
                        case "Row":
                            var row = {};
                            arrayUtil.forEach(domNode.childNodes, function (colNode) {
                                arrayUtil.forEach(colNode.childNodes, function (cellNode) {
                                    row[colNode.tagName] = cellNode.nodeValue;
                                });
                            });
                            results.push(row)
                            break;
                        default:
                            arrayUtil.forEach(domNode.childNodes, function (childNode) {
                                context.walkTrace(childNode, results);
                            });
                    }
                }
            },

            displayTrace: function (xml, place) {
                if (this.hasPlugin()) {
                    var domNode = parser.parse(xml);
                    var results = [];
                    this.walkTrace(domNode, results);

                    var first = true;
                    var table = {};
                    var tr = {};
                    arrayUtil.forEach(results, function (row, idx) {
                        if (idx === 0) {
                            table = domConstruct.create("table", { border: 1, cellspacing: 0, width: "100%" }, place);
                            tr = domConstruct.create("tr", null, table);
                            for (var key in row) {
                                domConstruct.create("th", { innerHTML: key }, tr);
                            }
                        }
                        tr = domConstruct.create("tr", null, table);
                        for (var key in row) {
                            domConstruct.create("td", { innerHTML: row[key] }, tr);
                        }
                    });
                }
            },

            createPlugin: function () {
                if (!this.hasPlugin()) {
                    if (this._isPluginInstalled) {
                        this.pluginID = this.id + "Plugin";
                        if (this.isIE || this.isIE11) {
                            this.graphContentPane.domNode.innerHTML = '<object type="application/x-hpccsystemsgraphviewcontrol" '
                                + 'id="' + this.pluginID + '" '
                                + 'name="' + this.pluginID + '" '
                                + 'width="100%" '
                                + 'height="100%">'
                                + '</object>';
                        } else {
                            this.graphContentPane.domNode.innerHTML = '<embed type="application/x-hpccsystemsgraphviewcontrol" '
                                + 'id="' + this.pluginID + '" '
                                + 'name="' + this.pluginID + '" '
                                + 'width="100%" '
                                + 'height="100%">'
                                + '</embed>';
                        }
                        var context = this;
                        this.checkPluginLoaded().then(lang.hitch(this, function (response) {
                            this.version = response;
                            this._plugin = dom.byId(context.pluginID);
                            this.registerEvents();
                            this.emit("ready");
                        }));
                    } else {
                        domConstruct.create("div", {
                            innerHTML: "<h4>" + this.i18n.GraphView + "</h4>" +
                                "<p>" + this.i18n.Toenablegraphviews + ":</p>" +
                                this.getResourceLinks()
                        }, this.graphContentPane.domNode);
                    }
                }
            },

            checkPluginLoaded: function () {
                var deferred = new Deferred();
                var context = this;
                var doCheck = function () {
                    var domNode = dom.byId(context.pluginID);
                    if (domNode && domNode.version) {
                        return {
                            version: domNode.version,
                            major: domNode.version_major,
                            minor: domNode.version_minor,
                            point: domNode.version_point,
                            sequence: domNode.version_sequence
                        };
                    }
                    return null;
                };
                var doBackGroundCheck = function () {
                    setTimeout(function () {
                        var version = doCheck();
                        if (version) {
                            deferred.resolve(version);
                        } else {
                            doBackGroundCheck();
                        }
                    }, 20);
                };
                doBackGroundCheck();
                return deferred.promise;
            },

            getResourceLinks: function () {
                return "<a href=\"http://hpccsystems.com/download/free-community-edition/graph-control\" target=\"_blank\">" + this.i18n.BinaryInstalls + "</a><br/>" +
                    "<a href=\"https://github.com/hpcc-systems/GraphControl\" target=\"_blank\">" + this.i18n.SourceCode + "</a><br/><br/>" +
                    "<a href=\"http://hpccsystems.com\" target=\"_blank\">" + this.i18n.HPCCSystems + "</a>"
            },

            setMessage: function (message) {
                var deferred = new Deferred();
                var retVal = this._plugin ? this._plugin.setMessage(message) : null;
                setTimeout(function () {
                    deferred.resolve(retVal);
                }, 20);
                return deferred.promise;
            },

            getLocalisedXGMML: function (selectedItems, depth, distance, hideSpills) {
                if (this.hasPlugin()) {
                    if (this._plugin.getLocalisedXGMML2) {
                        return this._plugin.getLocalisedXGMML2(selectedItems, depth, distance, hideSpills);
                    }
                    return this._plugin.getLocalisedXGMML(selectedItems, depth, distance);
                }
                return null;
            },

            getCurrentGraphView: function () {
                return this.graphViewHistory.getCurrent();
            },

            getGraphView: function (rootGlobalIDs, depth, distance, subgraphs, hideSpills, selectedGlobalIDs) {
                var retVal = new GraphView(this, rootGlobalIDs, depth, distance, subgraphs, hideSpills, selectedGlobalIDs);
                if (this.graphViewHistory.has(retVal.id)) {
                    retVal = this.graphViewHistory.get(retVal.id);
                    retVal.selectedGlobalIDs = selectedGlobalIDs ? selectedGlobalIDs : rootGlobalIDs;
                } else {
                    this.graphViewHistory.set(retVal.id, retVal);
                }
                return retVal;
            },

            mergeSVG: function (svg) {
                if (this.hasPlugin()) {
                    return this._plugin.mergeSVG(svg);
                }
                return null;
            },

            startCachedLayout: function (svg) {
                if (this.hasPlugin()) {
                    var context = this;
                    this.setMessage(this.i18n.LoadingCachedLayout).then(function (response) {
                        context._plugin.mergeSVG(svg);
                        context._onLayoutFinished();
                    });
                }
            },

            startLayout: function (layout) {
                if (this.hasPlugin()) {
                    this.setMessage(this.i18n.PerformingLayout);
                    this._plugin.startLayout(layout);
                }
            },

            _onLayoutFinished: function () {
                this.setMessage('');
                this.centerOnItem(0, true);
                this.dot = this._plugin.getDOT();
                if (this.onLayoutFinished) {
                    this.onLayoutFinished();
                }
            },

            find: function (findText) {
                if (this.hasPlugin()) {
                    return this._plugin.find(findText);
                }
                return [];
            },

            findAsGlobalID: function (findText) {
                if (this.hasPlugin()) {
                    var items = this.find(findText);
                    var foundItem = this.getItem(findText);
                    if (foundItem) {
                        items.unshift(foundItem);
                    }
                    var globalIDs = [];
                    for (var i = 0; i < items.length; ++i) {
                        globalIDs.push(this._plugin.getGlobalID(items[i]));
                    }
                    return globalIDs;
                }
                return [];
            },

            setScale: function (percent) {
                if (this.hasPlugin()) {
                    return this._plugin.setScale(percent);
                }
                return 100;
            },

            centerOnItem: function (item, scaleToFit, widthOnly) {
                if (this.hasPlugin()) {
                    return this._plugin.centerOnItem(item, scaleToFit, widthOnly);
                }
                return null;
            },

            centerOnGlobalID: function (globalID, scaleToFit, widthOnly) {
                if (this.hasPlugin()) {
                    var item = this.getItem(globalID);
                    if (item) {
                        return this.centerOnItem(item, scaleToFit, widthOnly);
                    }
                }
                return null;
            },

            setSelected: function (items) {
                if (this.hasPlugin()) {
                    return this._plugin.setSelected(items);
                }
                return null;
            },

            setSelectedAsGlobalID: function (items) {
                if (this.hasPlugin()) {
                    var retVal = this._plugin.setSelectedAsGlobalID(items);
                    this.refreshActionState();
                    return retVal;
                }
                return null;
            },

            getSelection: function () {
                if (this.hasPlugin()) {
                    return this._plugin.getSelection();
                }
                return [];
            },

            getSelectionAsGlobalID: function () {
                if (this.hasPlugin()) {
                    return this._plugin.getSelectionAsGlobalID();
                }
                return [];
            },

            getItem: function (globalID) {
                if (this.hasPlugin()) {
                    var retVal = this._plugin.getItem(globalID);
                    if (retVal === -1) {
                        retVal = null;
                    }
                    return retVal;
                }
                return null;
            },

            getItems: function (globalIDs) {
                var retVal = [];
                if (this.hasPlugin()) {
                    arrayUtil.forEach(globalIDs, function (globalID, idx) {
                        var item = this.getItem(globalID);
                        if (item !== null) {
                            retVal.push(item);
                        }
                    }, this);
                }
                return retVal;
            },

            hide: function () {
                if (this.hasPlugin()) {
                    dojo.style(this._plugin, "width", "1px");
                    dojo.style(this._plugin, "height", "1px");
                }
            },

            show: function () {
                if (this.hasPlugin()) {
                    dojo.style(this._plugin, "width", "100%");
                    dojo.style(this._plugin, "height", "100%");
                }
            },

            watchSplitter: function (splitter) {
                if (has("chrome")) {
                    //  Chrome can ignore splitter events
                    return;
                }
                var context = this;
                dojo.connect(splitter, "_startDrag", function () {
                    context.hide();
                });
                dojo.connect(splitter, "_stopDrag", function (evt) {
                    context.show();
                });
            },

            watchSelect: function (select) {
                if (select) {
                    //  Only chrome needs to monitor select drop downs.
                    var context = this;
                    select.watch("_opened", function () {
                        if (select._opened) {
                            context.hide();
                        } else {
                            context.show();
                        }
                    });
                }
            },

            watchStyleChange: function () {
                ESPUtil.MonitorVisibility(this, function (visibility, node) {
                    if (visibility) {
                        dojo.style(node, "width", "100%");
                        dojo.style(node, "height", "100%");
                        dojo.style(node.firstChild, "width", "100%");
                        dojo.style(node.firstChild, "height", "100%");
                        return true;
                    } else {
                        dojo.style(node, "width", "1px");
                        dojo.style(node, "height", "1px");
                        dojo.style(node.firstChild, "width", "1px");
                        dojo.style(node.firstChild, "height", "1px");
                        return true;
                    }
                });
            },

            getDotMetaAttributes: function () {
                if (this._plugin && this._plugin.getControlProperty) {
                    return this._plugin.getControlProperty(this.DOT_META_ATTR);
                }
                return "";
            },

            setDotMetaAttributes: function (dotMetaAttr) {
                if (this._plugin && this._plugin.setControlProperty) {
                    this._plugin.setControlProperty(this.DOT_META_ATTR, dotMetaAttr);
                }
            },

            getProperty: function (item, key) {
                if (this._plugin && this._plugin.getProperty) {
                    return this._plugin.getProperty(item, key);
                }
                return "";
            },

            setProperty: function (item, key, value) {
                if (this._plugin && this._plugin.setProperty) {
                    this._plugin.setProperty(item, key, value);
                }
            },

            getProperties: function (item) {
                if (this.hasPlugin()) {
                    return this._plugin.getProperties(item);
                }
                return [];
            },

            getTreeWithProperties: function () {
                if (this.hasPlugin()) {
                    return this._plugin.getTreeWithProperties();
                }
                return [];
            },

            getSubgraphsWithProperties: function () {
                if (this.hasPlugin()) {
                    return this._plugin.getSubgraphsWithProperties();
                }
                return [];
            },

            getVertices: function () {
                if (this.hasPlugin()) {
                    return this._plugin.getVertices();
                }
                return [];
            },

            getVerticesWithProperties: function () {
                if (this.hasPlugin()) {
                    return this._plugin.getVerticesWithProperties();
                }
                return [];
            },

            getEdgesWithProperties: function () {
                if (this.hasPlugin()) {
                    return this._plugin.getEdgesWithProperties();
                }
                return [];
            },

            registerEvents: function () {
                if (!this.eventsRegistered) {
                    this.eventsRegistered = true;
                    var context = this;
                    this.registerEvent("MouseDoubleClick", function (item, keyState) {
                        context.onDoubleClick(context._plugin.getGlobalID(item), keyState);
                    });
                    this.registerEvent("LayoutFinished", function () {
                        context._onLayoutFinished();
                    });
                    this.registerEvent("SelectionChanged", function (items) {
                        context.refreshActionState();
                        context.onSelectionChanged(items);
                    });
                }
            },

            registerEvent: function (evt, func) {
                if (this.hasPlugin()) {
                    if (this._plugin instanceof Evented) {
                        this._plugin.on(evt, func);
                    } else if (this.isIE11) {
                        this._plugin["on" + evt] = func;
                    } else if (this._plugin.attachEvent !== undefined) {
                        return this._plugin.attachEvent("on" + evt, func);
                    } else {
                        return this._plugin.addEventListener(evt, func, false);
                    }
                }
                return false;
            },

            refreshActionState: function () {
                this.setDisabled(this.id + "Previous", !this.graphViewHistory.hasPrevious(), "iconLeft", "iconLeftDisabled");
                this.setDisabled(this.id + "Next", !this.graphViewHistory.hasNext(), "iconRight", "iconRightDisabled");
                this.setDisabled(this.id + "SyncSelection", !this.getSelection().length, "iconSync", "iconSyncDisabled");
            },

            refreshRootState: function (selectedGlobalIDs) {
                this._depthDisabled = false;
                var distanceDisabled = false;
                if (selectedGlobalIDs) {
                    var typeSummary = this.getTypeSummary(selectedGlobalIDs);
                    this._depthDisabled = !selectedGlobalIDs.length || !(typeSummary.Graph || typeSummary.Cluster);
                    distanceDisabled = !(typeSummary.Vertex || typeSummary.Edge);
                }
                this._depthDisabled = this._depthDisabled || (this.hasOptions() && !this.option("subgraph"))

                this.setDisabled(this.id + "Depth", this._depthDisabled);
                this.setDisabled(this.id + "Distance", distanceDisabled);
                this.setDisabled(this.id + "OptionsDropDown", !this.hasOptions());
            }
        });
    });<|MERGE_RESOLUTION|>--- conflicted
+++ resolved
@@ -42,55 +42,6 @@
 
     "hpcc/TableContainer"
 ], function (declare, lang, i18n, nlsHPCC, arrayUtil, Deferred, has, dom, domConstruct, domClass, domStyle, Memory, Observable, QueryResults, Evented,
-<<<<<<< HEAD
-            registry, BorderContainer, ContentPane,
-            parser,
-            _Widget, ESPUtil, Utility,
-            template) {
-
-    var GraphStore = declare("GraphStore", [Memory], {
-        idProperty: "id",
-
-        setData: function (data) {
-            this.inherited(arguments);
-            this.cacheColumns = {};
-            this.calcColumns();
-        },
-
-        query: function (query, options) {
-            var retVal = this.inherited(arguments);
-            var sortSet = options && options.sort;
-            if (sortSet) {
-                retVal.sort(typeof sortSet === "function" ? sortSet : function (a, b) {
-                    for (var sort, i = 0; sort = sortSet[i]; i++) {
-                        var aValue = a[sort.attribute];
-                        var bValue = b[sort.attribute];
-                        // valueOf enables proper comparison of dates
-                        aValue = aValue != null ? aValue.valueOf() : aValue;
-                        bValue = bValue != null ? bValue.valueOf() : bValue;
-                        if (aValue !== bValue) {
-                            return !!sort.descending == (bValue == null || aValue > bValue) ? -1 : 1;   // jshint ignore:line
-                        }
-                    }
-                    return 0;
-                });
-            }
-            return retVal;
-        },
-
-        //  Helpers  ---
-        isNumber: function (n) {
-            return !isNaN(parseFloat(n)) && isFinite(n);
-        },
-        calcColumns: function () {
-            arrayUtil.forEach(this.data, function (item, idx) {
-                for (var key in item) {
-                    if (key !== "id" && key.substring(0, 1) !== "_") {
-                        if (!this.cacheColumns[key]) {
-                            this.cacheColumns[key] = item[key].length;
-                        } else if (item[key].length > this.cacheColumns[key]) {
-                            this.cacheColumns[key] = item[key].length;
-=======
     registry, BorderContainer, ContentPane,
     parser,
     _Widget, ESPUtil, Utility,
@@ -142,7 +93,6 @@
                         }
                         if (this.isNumber(item[key])) {
                             item[key] = parseFloat(item[key]);
->>>>>>> 6921f478
                         }
                     }
                 }, this);
@@ -160,17 +110,8 @@
                 if (!highPriority) {
                     highPriority = [];
                 }
-<<<<<<< HEAD
-            }, this);
-            for (var key in this.cacheColumns) {
-                if (skip.indexOf(key) === -1 && highPriority.indexOf(key) === -1 && lowPriority.indexOf(key) === -1 && key.substring(0, 1) !== "_") {
-                    target.push({
-                        field: key, label: key, width: this.getColumnWidth(key)
-                    });
-=======
                 if (!lowPriority) {
                     lowPriority = [];
->>>>>>> 6921f478
                 }
                 var skip = skip || [];
                 arrayUtil.forEach(target, function (item, idx) {
@@ -209,15 +150,6 @@
             }
         });
 
-<<<<<<< HEAD
-                for (var key in item) {
-                    if (key !== "id" && key.substring(0, 1) !== "_") {
-                        if (!this.cacheColumns[key]) {
-                            this.cacheColumns[key] = item[key].length;
-                        } else if (item[key].length > this.cacheColumns[key]) {
-                            this.cacheColumns[key] = item[key].length;
-                        }
-=======
         var GraphTreeStore = declare("GraphTreeStore", [GraphStore], {
             idProperty: "id",
 
@@ -243,7 +175,6 @@
                         lang.mixin(item, {
                             __hpcc_notActivity: true
                         });
->>>>>>> 6921f478
                     }
                     this.add(item);
 
