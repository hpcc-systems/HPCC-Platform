define([
    "dojo/_base/declare",
    "dojo/_base/lang",
    "dojo/i18n",
    "dojo/i18n!./nls/hpcc",
    "dojo/_base/array",
    "dojo/on",
    "dojo/dom-attr",

    "dijit/registry",
    "dijit/form/Button",
    "dijit/form/ToggleButton",
    "dijit/ToolbarSeparator",
    "dijit/layout/ContentPane",
    "dijit/Tooltip",

    "dgrid/selector",
    "dgrid/tree",

    "hpcc/GridDetailsWidget",
    "src/ESPRequest",
    "src/ESPActivity",
    "hpcc/DelayLoadWidget",
    "src/ESPUtil",
    "src/Utility",

], function (declare, lang, i18n, nlsHPCC, arrayUtil, on, domAttr,
<<<<<<< HEAD
                registry, Button, ToggleButton, ToolbarSeparator, ContentPane, Tooltip,
                selector, tree,
                GridDetailsWidget, ESPRequest, ESPActivity, DelayLoadWidget, ESPUtil, Utility) {
    return declare("ActivityWidget", [GridDetailsWidget], {

        i18n: nlsHPCC,
        gridTitle: nlsHPCC.title_Activity,
        idProperty: "__hpcc_id",
        firstLoad: true,

        _onAutoRefresh: function (event) {
            this.activity.disableMonitor(!this.autoRefreshButton.get("checked"));
            this.createStackControllerTooltip(this.id + "AutoRefresh", this.i18n.AutoRefresh + ": " + this.autoRefreshButton.get("checked"));
            if (this.autoRefreshButton.get("checked")) {
                domAttr.set(this.autoRefreshButton, "iconClass", "iconAutoRefreshTrue");
            } else {
                domAttr.set(this.autoRefreshButton, "iconClass", "iconAutoRefresh");
            }
        },

        _onPause: function (event, params) {
            arrayUtil.forEach(this.grid.getSelected(), function (item, idx) {
                if (this.activity.isInstanceOfQueue(item)) {
                    var context = this;
                    item.pause().then(function(response) {
                        context._refreshActionState();
                    });
                }
                if (item.ServerType === "ECLserver" || "ECLCCserver") {
                    setTimeout(function() {
                        context.refreshGrid();
                    }, 100);
                }
            }, this);
        },

        _onResume: function (event, params) {
            arrayUtil.forEach(this.grid.getSelected(), function (item, idx) {
                if (this.activity.isInstanceOfQueue(item)) {
                    var context = this;
                    item.resume().then(function (response) {
                        context._refreshActionState();
                    });
                }
                if (item.ServerType === "ECLserver" || "ECLCCserver") {
                    setTimeout(function() {
                        context.refreshGrid();
                    }, 100);
                }
            }, this);
        },

        _onClear: function (event, params) {
            var context = this;
            arrayUtil.forEach(this.grid.getSelected(), function (item, idx) {
                if (this.activity.isInstanceOfQueue(item)) {
                    item.clear();
                }
            }, this);
            setTimeout(function() {
                context.refreshGrid();
            }, 100);
        },

        _onWUPause: function (event, params) {
            var context = this;
            arrayUtil.forEach(this.grid.getSelected(), function (item, idx) {
                if (this.activity.isInstanceOfWorkunit(item)) {
                    item.pause();
                }
            }, this);
            setTimeout(function() {
                context.refreshGrid();
            }, 100);
        },

        _onWUPauseNow: function (event, params) {
            var context = this;
            arrayUtil.forEach(this.grid.getSelected(), function (item, idx) {
                if (this.activity.isInstanceOfWorkunit(item)) {
                    item.pauseNow();
                }
            }, this);
            setTimeout(function() {
                context.refreshGrid();
            }, 100);
        },

        _onWUResume: function (event, params) {
            var context = this;
            arrayUtil.forEach(this.grid.getSelected(), function (item, idx) {
                if (this.activity.isInstanceOfWorkunit(item)) {
                    item.resume();
                }
            }, this);
            setTimeout(function() {
                context.refreshGrid();
            }, 100);
        },

        _onWUAbort: function (event, params) {
            var context = this;
            arrayUtil.forEach(this.grid.getSelected(), function (item, idx) {
                if (this.activity.isInstanceOfWorkunit(item)) {
                    item.abort();
                }
            }, this);
            setTimeout(function() {
                context.refreshGrid();
            }, 100);
        },

        _onWUPriority: function (event, priority) {
            var context = this;
            arrayUtil.forEach(this.grid.getSelected(), function (item, idx) {
                if (this.activity.isInstanceOfWorkunit(item)) {
                    var queue = item.get("ESPQueue");
                    if (queue) {
                        queue.setPriority(item.Wuid, priority);
=======
    registry, Button, ToggleButton, ToolbarSeparator, ContentPane, Tooltip,
    selector, tree,
    GridDetailsWidget, ESPRequest, ESPActivity, DelayLoadWidget, ESPUtil, Utility) {
        return declare("ActivityWidget", [GridDetailsWidget], {

            i18n: nlsHPCC,
            gridTitle: nlsHPCC.title_Activity,
            idProperty: "__hpcc_id",
            firstLoad: true,

            _onAutoRefresh: function (event) {
                this.activity.disableMonitor(!this.autoRefreshButton.get("checked"));
                this.createStackControllerTooltip(this.id + "AutoRefresh", this.i18n.AutoRefresh + ": " + this.autoRefreshButton.get("checked"));
                if (this.autoRefreshButton.get("checked")) {
                    domAttr.set(this.autoRefreshButton, "iconClass", "iconAutoRefreshTrue");
                } else {
                    domAttr.set(this.autoRefreshButton, "iconClass", "iconAutoRefresh");
                }
            },

            _onPause: function (event, params) {
                arrayUtil.forEach(this.grid.getSelected(), function (item, idx) {
                    if (this.activity.isInstanceOfQueue(item)) {
                        var context = this;
                        item.pause().then(function (response) {
                            context._refreshActionState();
                        });
>>>>>>> 6921f478
                    }
                    if (item.ServerType === "ECLserver" || "ECLCCserver") {
                        setTimeout(function () {
                            context.refreshGrid();
                        }, 100);
                    }
                }, this);
            },

            _onResume: function (event, params) {
                arrayUtil.forEach(this.grid.getSelected(), function (item, idx) {
                    if (this.activity.isInstanceOfQueue(item)) {
                        var context = this;
                        item.resume().then(function (response) {
                            context._refreshActionState();
                        });
                    }
                    if (item.ServerType === "ECLserver" || "ECLCCserver") {
                        setTimeout(function () {
                            context.refreshGrid();
                        }, 100);
                    }
                }, this);
            },

            _onClear: function (event, params) {
                var context = this;
                arrayUtil.forEach(this.grid.getSelected(), function (item, idx) {
                    if (this.activity.isInstanceOfQueue(item)) {
                        item.clear();
                    }
                }, this);
                setTimeout(function () {
                    context.refreshGrid();
                }, 100);
            },

            _onWUPause: function (event, params) {
                var context = this;
                arrayUtil.forEach(this.grid.getSelected(), function (item, idx) {
                    if (this.activity.isInstanceOfWorkunit(item)) {
                        item.pause();
                    }
                }, this);
                setTimeout(function () {
                    context.refreshGrid();
                }, 100);
            },

            _onWUPauseNow: function (event, params) {
                var context = this;
                arrayUtil.forEach(this.grid.getSelected(), function (item, idx) {
                    if (this.activity.isInstanceOfWorkunit(item)) {
                        item.pauseNow();
                    }
                }, this);
                setTimeout(function () {
                    context.refreshGrid();
                }, 100);
            },

            _onWUResume: function (event, params) {
                var context = this;
                arrayUtil.forEach(this.grid.getSelected(), function (item, idx) {
                    if (this.activity.isInstanceOfWorkunit(item)) {
                        item.resume();
                    }
                }, this);
                setTimeout(function () {
                    context.refreshGrid();
                }, 100);
            },

            _onWUAbort: function (event, params) {
                var context = this;
                arrayUtil.forEach(this.grid.getSelected(), function (item, idx) {
                    if (this.activity.isInstanceOfWorkunit(item)) {
                        item.abort();
                    }
                }, this);
                setTimeout(function () {
                    context.refreshGrid();
                }, 100);
            },

            _onWUPriority: function (event, priority) {
                var context = this;
                arrayUtil.forEach(this.grid.getSelected(), function (item, idx) {
                    if (this.activity.isInstanceOfWorkunit(item)) {
                        var queue = item.get("ESPQueue");
                        if (queue) {
                            queue.setPriority(item.Wuid, priority);
                        }
                    }
                }, this);
                setTimeout(function () {
                    context.refreshGrid();
                }, 100);
            },

            _onWUTop: function (event, params) {
                var context = this;
                var selected = this.grid.getSelected();
                for (var i = selected.length - 1; i >= 0; --i) {
                    var item = selected[i];
                    if (this.activity.isInstanceOfWorkunit(item)) {
                        var queue = item.get("ESPQueue");
                        if (queue) {
                            queue.moveTop(item.Wuid);
                        }
                    }
                }
                setTimeout(function () {
                    context.refreshGrid();
                }, 100);
            },

            _onWUUp: function (event, params) {
                var context = this;
                arrayUtil.forEach(this.grid.getSelected(), function (item, idx) {
                    if (this.activity.isInstanceOfWorkunit(item)) {
                        var queue = item.get("ESPQueue");
                        if (queue) {
                            queue.moveUp(item.Wuid);
                        }
                    }
                }, this);
                setTimeout(function () {
                    context.refreshGrid();
                }, 100);
            },

            _onWUDown: function (event, params) {
                var context = this;
                var selected = this.grid.getSelected();
                for (var i = selected.length - 1; i >= 0; --i) {
                    var item = selected[i];
                    if (this.activity.isInstanceOfWorkunit(item)) {
                        var queue = item.get("ESPQueue");
                        if (queue) {
                            queue.moveDown(item.Wuid);
                        }
                    }
                }
<<<<<<< HEAD
            }).placeAt(this.openButton.domNode, "after");

            this.activity = ESPActivity.Get();
            var retVal = new declare([ESPUtil.Grid(false, true)])({
                store: this.activity.getStore(),
                columns: {
                    col1: selector({
                        width: 27,
                        selectorType: 'checkbox',
                        sortable: false
                    }),
                    Priority: {
                        renderHeaderCell: function (node) {
                            node.innerHTML = Utility.getImageHTML("priority.png", context.i18n.Priority);
                        },
                        width: 25,
                        sortable: false,
                        formatter: function (Priority) {
                            switch (Priority) {
                                case "high":
                                    return Utility.getImageHTML("priority_high.png");
                                case "low":
                                    return Utility.getImageHTML("priority_low.png");
                            }
                            return "";
=======
                setTimeout(function () {
                    context.refreshGrid();
                }, 100);
            },

            _onWUBottom: function (event, params) {
                var context = this;
                arrayUtil.forEach(this.grid.getSelected(), function (item, idx) {
                    if (this.activity.isInstanceOfWorkunit(item)) {
                        var queue = item.get("ESPQueue");
                        if (queue) {
                            queue.moveBottom(item.Wuid);
>>>>>>> 6921f478
                        }
                    }
                }, this);
                setTimeout(function () {
                    context.refreshGrid();
                }, 100);
            },

            doSearch: function (searchText) {
                this.searchText = searchText;
                this.selectChild(this.gridTab);
                this.refreshGrid();
            },

            init: function (params) {
                if (this.inherited(arguments))
                    return;

                var context = this;
                this.autoRefreshButton = registry.byId(this.id + "AutoRefresh");
                this.activity.disableMonitor(true);
                this.activity.watch("__hpcc_changedCount", function (item, oldValue, newValue) {
                    context.grid.set("query", {});
                    context._refreshActionState();
                });

                this._refreshActionState();
                ESPUtil.MonitorVisibility(this.gridTab, function (visibility) {
                    if (visibility) {
                        context.refreshGrid();
                    }
                });
                this.createStackControllerTooltip(this.id + "AutoRefresh", this.i18n.AutoRefresh + ": " + this.autoRefreshButton.get("checked"));
            },

            createGrid: function (domID) {
                var context = this;

                this.openButton = registry.byId(this.id + "Open");
                this.refreshButton = registry.byId(this.id + "Refresh");
                this.autoRefreshButton = new ToggleButton({
                    id: this.id + "AutoRefresh",
                    iconClass: 'iconAutoRefresh',
                    showLabel: false,
                    checked: false,
                    onClick: function (event) {
                        context._onAutoRefresh(event);
                    }
                }).placeAt(this.refreshButton.domNode, "before");
                var tmpSplitter = new ToolbarSeparator().placeAt(this.refreshButton.domNode, "before");
                this.clusterPauseButton = new Button({
                    id: this.id + "PauseButton",
                    label: this.i18n.Pause,
                    onClick: function (event) {
                        context._onPause(event);
                    }
                }).placeAt(this.openButton.domNode, "before");
                this.clusterResumeButton = new Button({
                    id: this.id + "ResumeButton",
                    label: this.i18n.Resume,
                    onClick: function (event) {
                        context._onResume(event);
                    }
                }).placeAt(this.openButton.domNode, "before");
                this.clusterClearButton = new Button({
                    id: this.id + "ClearButton",
                    label: this.i18n.Clear,
                    onClick: function (event) {
                        context._onClear(event);
                    }
                }).placeAt(this.openButton.domNode, "before");
                tmpSplitter = new ToolbarSeparator().placeAt(this.openButton.domNode, "before");

                this.wuMoveBottomButton = new Button({
                    id: this.id + "MoveBottomButton",
                    label: this.i18n.Bottom,
                    onClick: function (event) {
                        context._onWUBottom(event);
                    }
                }).placeAt(this.openButton.domNode, "after");
                this.wuMoveDownButton = new Button({
                    id: this.id + "MoveDownButton",
                    label: this.i18n.Down,
                    onClick: function (event) {
                        context._onWUDown(event);
                    }
                }).placeAt(this.openButton.domNode, "after");
                this.wuMoveUpButton = new Button({
                    id: this.id + "MoveUpButton",
                    label: this.i18n.Up,
                    onClick: function (event) {
                        context._onWUUp(event);
                    }
                }).placeAt(this.openButton.domNode, "after");
                this.wuMoveTopButton = new Button({
                    id: this.id + "MoveTopButton",
                    label: this.i18n.Top,
                    onClick: function (event) {
                        context._onWUTop(event);
                    }
                }).placeAt(this.openButton.domNode, "after");
                tmpSplitter = new ToolbarSeparator().placeAt(this.openButton.domNode, "after");
                this.wuLowPriorityButton = new Button({
                    id: this.id + "LowPriorityButton",
                    label: this.i18n.Low,
                    onClick: function (event) {
                        context._onWUPriority(event, "low");
                    }
                }).placeAt(this.openButton.domNode, "after");
                this.wuNormalPriorityButton = new Button({
                    id: this.id + "NormalPriorityButton",
                    label: this.i18n.Normal,
                    onClick: function (event) {
                        context._onWUPriority(event, "normal");
                    }
                }).placeAt(this.openButton.domNode, "after");
                this.wuHighPriorityButton = new Button({
                    id: this.id + "HighPriorityButton",
                    label: this.i18n.High,
                    onClick: function (event) {
                        context._onWUPriority(event, "high");
                    }
                }).placeAt(this.openButton.domNode, "after");
                tmpSplitter = new ToolbarSeparator().placeAt(this.openButton.domNode, "after");
                this.wuAbortButton = new Button({
                    id: this.id + "AbortButton",
                    label: this.i18n.Abort,
                    onClick: function (event) {
                        context._onWUAbort(event);
                    }
                }).placeAt(this.openButton.domNode, "after");
                this.wuResumeButton = new Button({
                    id: this.id + "WUResumeButton",
                    label: this.i18n.Resume,
                    onClick: function (event) {
                        context._onWUResume(event);
                    }
                }).placeAt(this.openButton.domNode, "after");
                this.wuPauseNowButton = new Button({
                    id: this.id + "WUPauseNowButton",
                    label: this.i18n.PauseNow,
                    onClick: function (event) {
                        context._onWUPauseNow(event);
                    }
                }).placeAt(this.openButton.domNode, "after");
                this.wuPauseButton = new Button({
                    id: this.id + "WUPauseButton",
                    label: this.i18n.Pause,
                    onClick: function (event) {
                        context._onWUPause(event);
                    }
                }).placeAt(this.openButton.domNode, "after");

                this.activity = ESPActivity.Get();
                var retVal = new declare([ESPUtil.Grid(false, true)])({
                    store: this.activity.getStore(),
                    columns: {
                        col1: selector({
                            width: 27,
                            selectorType: 'checkbox',
                            sortable: false
                        }),
                        Priority: {
                            renderHeaderCell: function (node) {
                                node.innerHTML = Utility.getImageHTML("priority.png", context.i18n.Priority);
                            },
                            width: 25,
                            sortable: false,
                            formatter: function (Priority) {
                                switch (Priority) {
                                    case "high":
                                        return Utility.getImageHTML("priority_high.png");
                                    case "low":
                                        return Utility.getImageHTML("priority_low.png");
                                }
                                return "";
                            }
                        },
                        DisplayName: tree({
                            label: this.i18n.TargetWuid,
                            width: 270,
                            sortable: true,
                            shouldExpand: function (row, level, previouslyExpanded) {
                                if (context.firstLoad === true) {
                                    return true;
                                }
                                return previouslyExpanded;
                            },
                            formatter: function (_name, row) {
                                var img = row.getStateImage();
                                if (context.activity.isInstanceOfQueue(row)) {
                                    if (row.ClusterType === 3) {
                                        return "<img src='" + img + "'/>&nbsp;<a href='#' class='dgrid-row-url'>" + _name + "</a>";
                                    } else {
                                        return "<img src='" + img + "'/>&nbsp;" + _name;
                                    }
                                }
                                return "<img src='" + img + "'/>&nbsp;<a href='#' class='dgrid-row-url'>" + row.Wuid + "</a>";
                            }
                        }),
                        GID: {
                            label: this.i18n.Graph, width: 90, sortable: true,
                            formatter: function (_gid, row) {
                                if (context.activity.isInstanceOfWorkunit(row)) {
                                    if (row.GraphName) {
                                        return "<a href='#' class='dgrid-row-url2'>" + row.GraphName + "-" + row.GID + "</a>";
                                    }
                                }
                                return "";
                            }
                        },
                        State: {
                            label: this.i18n.State,
                            sortable: false,
                            formatter: function (state, row) {
                                if (context.activity.isInstanceOfQueue(row)) {
                                    return row.isNormal() ? "" : row.StatusDetails;
                                }
                                if (row.Duration) {
                                    return state + " (" + row.Duration + ")";
                                } else if (row.Instance && !(state.indexOf && state.indexOf(row.Instance) !== -1)) {
                                    return state + " [" + row.Instance + "]";
                                }
                                return state;
                            }
                        },
                        Owner: { label: this.i18n.Owner, width: 90, sortable: false },
                        Jobname: { label: this.i18n.JobName, sortable: false }
                    },
                    getSelected: function () {
                        var retVal = [];
                        for (var id in this.selection) {
                            var item = context.activity.resolve(id)
                            if (item) {
                                retVal.push(item);
                            }
                        }
                        return retVal;
                    }
                }, domID);

                retVal.on(".dgrid-row-url:click", function (evt) {
                    if (context._onRowDblClick) {
                        var row = retVal.row(evt).data;
                        context._onRowDblClick(row, {
                            OpenMode: "WU"
                        });
                    }
                });

                retVal.on(".dgrid-row-url2:click", function (evt) {
                    if (context._onRowDblClick) {
                        var row = retVal.row(evt).data;
                        context._onRowDblClick(row, {
                            OpenMode: "Graph"
                        });
                    }
                });

                return retVal;
            },

            createDetail: function (id, row, params) {
                if (this.activity.isInstanceOfQueue(row) && row.ClusterType === 3) {
                    return new DelayLoadWidget({
                        id: id,
                        title: row.ClusterName,
                        closable: true,
                        delayWidget: "TpClusterInfoWidget",
                        hpcc: {
                            params: {
                                ClusterName: row.ClusterName
                            }
                        }
                    });
                } else if (this.activity.isInstanceOfWorkunit(row)) {
                    if (lang.exists("OpenMode", params) && params.OpenMode === "Graph") {
                        return new DelayLoadWidget({
                            id: id,
                            title: row.GraphName,
                            closable: true,
                            delayWidget: "GraphPageWidget",
                            hpcc: {
                                params: {
                                    Wuid: row.Wuid,
                                    GraphName: row.GraphName,
                                    SubGraphId: row.GID
                                }
                            }
                        });
                    }
                    if (row.Server === "DFUserver") {
                        return new DelayLoadWidget({
                            id: id,
                            title: row.ID,
                            closable: true,
                            delayWidget: "DFUWUDetailsWidget",
                            hpcc: {
                                params: {
                                    Wuid: row.ID
                                }
                            }
                        });
                    }
                    return new DelayLoadWidget({
                        id: id,
                        title: row.Wuid,
                        closable: true,
                        delayWidget: "WUDetailsWidget",
                        hpcc: {
                            params: {
                                Wuid: row.Wuid
                            }
                        }
                    });
                }
                return null;
            },

            refreshGrid: function (args) {
                this.firstLoad = false;
                this.activity.refresh();
            },

            refreshActionState: function (selection) {
                var clusterSelected = false;
                var thorClusterSelected = false;
                var wuSelected = false;
                var clusterPausedSelected = false;
                var clusterNotPausedSelected = false;
                var clusterHasItems = false;
                var wuCanHigh = false;
                var wuCanNormal = false;
                var wuCanLow = false;
                var wuCanUp = false;
                var wuCanDown = false;
                var context = this;
                arrayUtil.forEach(selection, function (item, idx) {
                    if (context.activity.isInstanceOfQueue(item)) {
                        clusterSelected = true;
                        if (item.isPaused()) {
                            clusterPausedSelected = true;
                        } else {
                            clusterNotPausedSelected = true;
                        }
                        if (item.getChildCount()) {
                            clusterHasItems = true;
                        }
                        if (item.ClusterType === 3) {
                            thorClusterSelected = true;
                        }
                    } else if (context.activity.isInstanceOfWorkunit(item)) {
                        wuSelected = true;
                        var queue = item.get("ESPQueue");
                        if (queue) {
                            if (queue.canChildMoveUp(item.__hpcc_id)) {
                                wuCanUp = true;
                            }
                            if (queue.canChildMoveDown(item.__hpcc_id)) {
                                wuCanDown = true;
                            }
                        }
                        if (item.get("Priority") !== "high") {
                            wuCanHigh = true;
                        }
                        if (item.get("Priority") !== "normal") {
                            wuCanNormal = true;
                        }
                        if (item.get("Priority") !== "low") {
                            wuCanLow = true;
                        }
                    }
                });

<<<<<<< HEAD
        refreshGrid: function (args) {
            this.firstLoad = false;
            this.activity.refresh();
        },

        refreshActionState: function (selection) {
            var clusterSelected = false;
            var thorClusterSelected = false;
            var wuSelected = false;
            var clusterPausedSelected = false;
            var clusterNotPausedSelected = false;
            var clusterHasItems = false;
            var wuCanHigh = false;
            var wuCanNormal = false;
            var wuCanLow = false;
            var wuCanUp = false;
            var wuCanDown = false;
            var context = this;
            arrayUtil.forEach(selection, function (item, idx) {
                if (context.activity.isInstanceOfQueue(item)) {
                    clusterSelected = true;
                    if (item.isPaused()) {
                        clusterPausedSelected = true;
                    } else {
                        clusterNotPausedSelected = true;
                    }
                    if (item.getChildCount()) {
                        clusterHasItems = true;
                    }
                    if (item.ClusterType === 3) {
                        thorClusterSelected = true;
                    }
                } else if (context.activity.isInstanceOfWorkunit(item)) {
                    wuSelected = true;
                    var queue = item.get("ESPQueue");
                    if (queue) {
                        if (queue.canChildMoveUp(item.__hpcc_id)) {
                            wuCanUp = true;
                        }
                        if (queue.canChildMoveDown(item.__hpcc_id)) {
                            wuCanDown = true;
                        }
                    }
                    if (item.get("Priority") !== "high") {
                        wuCanHigh = true;
                    }
                    if (item.get("Priority") !== "normal") {
                        wuCanNormal = true;
                    }
                    if (item.get("Priority") !== "low") {
                        wuCanLow = true;
                    }
                }
            });

            this.clusterPauseButton.set("disabled", !clusterNotPausedSelected);
            this.clusterResumeButton.set("disabled", !clusterPausedSelected);
            this.clusterClearButton.set("disabled", !clusterHasItems);
            this.openButton.set("disabled", !wuSelected && !thorClusterSelected);
            this.wuPauseButton.set("disabled", !wuSelected);
            this.wuPauseNowButton.set("disabled", !wuSelected);
            this.wuResumeButton.set("disabled", !wuSelected);
            this.wuAbortButton.set("disabled", !wuSelected);
            this.wuHighPriorityButton.set("disabled", !wuCanHigh);
            this.wuNormalPriorityButton.set("disabled", !wuCanNormal);
            this.wuLowPriorityButton.set("disabled", !wuCanLow);
            this.wuMoveTopButton.set("disabled", !wuCanUp);
            this.wuMoveUpButton.set("disabled", !wuCanUp);
            this.wuMoveDownButton.set("disabled", !wuCanDown);
            this.wuMoveBottomButton.set("disabled", !wuCanDown);
        },

        createStackControllerTooltip: function (widgetID, text) {
            return new Tooltip({
                connectId: [widgetID],
                label: text,
                showDelay: 1,
                position: ["below"]
            });
        }
    });
});
=======
                this.clusterPauseButton.set("disabled", !clusterNotPausedSelected);
                this.clusterResumeButton.set("disabled", !clusterPausedSelected);
                this.clusterClearButton.set("disabled", !clusterHasItems);
                this.openButton.set("disabled", !wuSelected && !thorClusterSelected);
                this.wuPauseButton.set("disabled", !wuSelected);
                this.wuPauseNowButton.set("disabled", !wuSelected);
                this.wuResumeButton.set("disabled", !wuSelected);
                this.wuAbortButton.set("disabled", !wuSelected);
                this.wuHighPriorityButton.set("disabled", !wuCanHigh);
                this.wuNormalPriorityButton.set("disabled", !wuCanNormal);
                this.wuLowPriorityButton.set("disabled", !wuCanLow);
                this.wuMoveTopButton.set("disabled", !wuCanUp);
                this.wuMoveUpButton.set("disabled", !wuCanUp);
                this.wuMoveDownButton.set("disabled", !wuCanDown);
                this.wuMoveBottomButton.set("disabled", !wuCanDown);
            },

            createStackControllerTooltip: function (widgetID, text) {
                return new Tooltip({
                    connectId: [widgetID],
                    label: text,
                    showDelay: 1,
                    position: ["below"]
                });
            }
        });
    });
>>>>>>> 6921f478
<|MERGE_RESOLUTION|>--- conflicted
+++ resolved
@@ -25,127 +25,6 @@
     "src/Utility",
 
 ], function (declare, lang, i18n, nlsHPCC, arrayUtil, on, domAttr,
-<<<<<<< HEAD
-                registry, Button, ToggleButton, ToolbarSeparator, ContentPane, Tooltip,
-                selector, tree,
-                GridDetailsWidget, ESPRequest, ESPActivity, DelayLoadWidget, ESPUtil, Utility) {
-    return declare("ActivityWidget", [GridDetailsWidget], {
-
-        i18n: nlsHPCC,
-        gridTitle: nlsHPCC.title_Activity,
-        idProperty: "__hpcc_id",
-        firstLoad: true,
-
-        _onAutoRefresh: function (event) {
-            this.activity.disableMonitor(!this.autoRefreshButton.get("checked"));
-            this.createStackControllerTooltip(this.id + "AutoRefresh", this.i18n.AutoRefresh + ": " + this.autoRefreshButton.get("checked"));
-            if (this.autoRefreshButton.get("checked")) {
-                domAttr.set(this.autoRefreshButton, "iconClass", "iconAutoRefreshTrue");
-            } else {
-                domAttr.set(this.autoRefreshButton, "iconClass", "iconAutoRefresh");
-            }
-        },
-
-        _onPause: function (event, params) {
-            arrayUtil.forEach(this.grid.getSelected(), function (item, idx) {
-                if (this.activity.isInstanceOfQueue(item)) {
-                    var context = this;
-                    item.pause().then(function(response) {
-                        context._refreshActionState();
-                    });
-                }
-                if (item.ServerType === "ECLserver" || "ECLCCserver") {
-                    setTimeout(function() {
-                        context.refreshGrid();
-                    }, 100);
-                }
-            }, this);
-        },
-
-        _onResume: function (event, params) {
-            arrayUtil.forEach(this.grid.getSelected(), function (item, idx) {
-                if (this.activity.isInstanceOfQueue(item)) {
-                    var context = this;
-                    item.resume().then(function (response) {
-                        context._refreshActionState();
-                    });
-                }
-                if (item.ServerType === "ECLserver" || "ECLCCserver") {
-                    setTimeout(function() {
-                        context.refreshGrid();
-                    }, 100);
-                }
-            }, this);
-        },
-
-        _onClear: function (event, params) {
-            var context = this;
-            arrayUtil.forEach(this.grid.getSelected(), function (item, idx) {
-                if (this.activity.isInstanceOfQueue(item)) {
-                    item.clear();
-                }
-            }, this);
-            setTimeout(function() {
-                context.refreshGrid();
-            }, 100);
-        },
-
-        _onWUPause: function (event, params) {
-            var context = this;
-            arrayUtil.forEach(this.grid.getSelected(), function (item, idx) {
-                if (this.activity.isInstanceOfWorkunit(item)) {
-                    item.pause();
-                }
-            }, this);
-            setTimeout(function() {
-                context.refreshGrid();
-            }, 100);
-        },
-
-        _onWUPauseNow: function (event, params) {
-            var context = this;
-            arrayUtil.forEach(this.grid.getSelected(), function (item, idx) {
-                if (this.activity.isInstanceOfWorkunit(item)) {
-                    item.pauseNow();
-                }
-            }, this);
-            setTimeout(function() {
-                context.refreshGrid();
-            }, 100);
-        },
-
-        _onWUResume: function (event, params) {
-            var context = this;
-            arrayUtil.forEach(this.grid.getSelected(), function (item, idx) {
-                if (this.activity.isInstanceOfWorkunit(item)) {
-                    item.resume();
-                }
-            }, this);
-            setTimeout(function() {
-                context.refreshGrid();
-            }, 100);
-        },
-
-        _onWUAbort: function (event, params) {
-            var context = this;
-            arrayUtil.forEach(this.grid.getSelected(), function (item, idx) {
-                if (this.activity.isInstanceOfWorkunit(item)) {
-                    item.abort();
-                }
-            }, this);
-            setTimeout(function() {
-                context.refreshGrid();
-            }, 100);
-        },
-
-        _onWUPriority: function (event, priority) {
-            var context = this;
-            arrayUtil.forEach(this.grid.getSelected(), function (item, idx) {
-                if (this.activity.isInstanceOfWorkunit(item)) {
-                    var queue = item.get("ESPQueue");
-                    if (queue) {
-                        queue.setPriority(item.Wuid, priority);
-=======
     registry, Button, ToggleButton, ToolbarSeparator, ContentPane, Tooltip,
     selector, tree,
     GridDetailsWidget, ESPRequest, ESPActivity, DelayLoadWidget, ESPUtil, Utility) {
@@ -173,7 +52,6 @@
                         item.pause().then(function (response) {
                             context._refreshActionState();
                         });
->>>>>>> 6921f478
                     }
                     if (item.ServerType === "ECLserver" || "ECLCCserver") {
                         setTimeout(function () {
@@ -318,33 +196,6 @@
                         }
                     }
                 }
-<<<<<<< HEAD
-            }).placeAt(this.openButton.domNode, "after");
-
-            this.activity = ESPActivity.Get();
-            var retVal = new declare([ESPUtil.Grid(false, true)])({
-                store: this.activity.getStore(),
-                columns: {
-                    col1: selector({
-                        width: 27,
-                        selectorType: 'checkbox',
-                        sortable: false
-                    }),
-                    Priority: {
-                        renderHeaderCell: function (node) {
-                            node.innerHTML = Utility.getImageHTML("priority.png", context.i18n.Priority);
-                        },
-                        width: 25,
-                        sortable: false,
-                        formatter: function (Priority) {
-                            switch (Priority) {
-                                case "high":
-                                    return Utility.getImageHTML("priority_high.png");
-                                case "low":
-                                    return Utility.getImageHTML("priority_low.png");
-                            }
-                            return "";
-=======
                 setTimeout(function () {
                     context.refreshGrid();
                 }, 100);
@@ -357,7 +208,6 @@
                         var queue = item.get("ESPQueue");
                         if (queue) {
                             queue.moveBottom(item.Wuid);
->>>>>>> 6921f478
                         }
                     }
                 }, this);
@@ -732,90 +582,6 @@
                     }
                 });
 
-<<<<<<< HEAD
-        refreshGrid: function (args) {
-            this.firstLoad = false;
-            this.activity.refresh();
-        },
-
-        refreshActionState: function (selection) {
-            var clusterSelected = false;
-            var thorClusterSelected = false;
-            var wuSelected = false;
-            var clusterPausedSelected = false;
-            var clusterNotPausedSelected = false;
-            var clusterHasItems = false;
-            var wuCanHigh = false;
-            var wuCanNormal = false;
-            var wuCanLow = false;
-            var wuCanUp = false;
-            var wuCanDown = false;
-            var context = this;
-            arrayUtil.forEach(selection, function (item, idx) {
-                if (context.activity.isInstanceOfQueue(item)) {
-                    clusterSelected = true;
-                    if (item.isPaused()) {
-                        clusterPausedSelected = true;
-                    } else {
-                        clusterNotPausedSelected = true;
-                    }
-                    if (item.getChildCount()) {
-                        clusterHasItems = true;
-                    }
-                    if (item.ClusterType === 3) {
-                        thorClusterSelected = true;
-                    }
-                } else if (context.activity.isInstanceOfWorkunit(item)) {
-                    wuSelected = true;
-                    var queue = item.get("ESPQueue");
-                    if (queue) {
-                        if (queue.canChildMoveUp(item.__hpcc_id)) {
-                            wuCanUp = true;
-                        }
-                        if (queue.canChildMoveDown(item.__hpcc_id)) {
-                            wuCanDown = true;
-                        }
-                    }
-                    if (item.get("Priority") !== "high") {
-                        wuCanHigh = true;
-                    }
-                    if (item.get("Priority") !== "normal") {
-                        wuCanNormal = true;
-                    }
-                    if (item.get("Priority") !== "low") {
-                        wuCanLow = true;
-                    }
-                }
-            });
-
-            this.clusterPauseButton.set("disabled", !clusterNotPausedSelected);
-            this.clusterResumeButton.set("disabled", !clusterPausedSelected);
-            this.clusterClearButton.set("disabled", !clusterHasItems);
-            this.openButton.set("disabled", !wuSelected && !thorClusterSelected);
-            this.wuPauseButton.set("disabled", !wuSelected);
-            this.wuPauseNowButton.set("disabled", !wuSelected);
-            this.wuResumeButton.set("disabled", !wuSelected);
-            this.wuAbortButton.set("disabled", !wuSelected);
-            this.wuHighPriorityButton.set("disabled", !wuCanHigh);
-            this.wuNormalPriorityButton.set("disabled", !wuCanNormal);
-            this.wuLowPriorityButton.set("disabled", !wuCanLow);
-            this.wuMoveTopButton.set("disabled", !wuCanUp);
-            this.wuMoveUpButton.set("disabled", !wuCanUp);
-            this.wuMoveDownButton.set("disabled", !wuCanDown);
-            this.wuMoveBottomButton.set("disabled", !wuCanDown);
-        },
-
-        createStackControllerTooltip: function (widgetID, text) {
-            return new Tooltip({
-                connectId: [widgetID],
-                label: text,
-                showDelay: 1,
-                position: ["below"]
-            });
-        }
-    });
-});
-=======
                 this.clusterPauseButton.set("disabled", !clusterNotPausedSelected);
                 this.clusterResumeButton.set("disabled", !clusterPausedSelected);
                 this.clusterClearButton.set("disabled", !clusterHasItems);
@@ -842,5 +608,4 @@
                 });
             }
         });
-    });
->>>>>>> 6921f478
+    });