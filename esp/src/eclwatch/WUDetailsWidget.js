--- conflicted
+++ resolved
@@ -123,15 +123,12 @@
                 this.includeSlaveLogsCheckbox = registry.byId(this.id + "IncludeSlaveLogsCheckbox");
                 this.logsForm = registry.byId(this.id + "LogsForm");
                 this.allowOnlyNumber = registry.byId(this.id + "AllowOnlyNumber");
-<<<<<<< HEAD
                 this.emailCheckbox = registry.byId(this.id + "EmailCheckbox");
                 this.emailTo = registry.byId(this.id + "EmailTo");
                 this.emailFrom = registry.byId(this.id + "EmailFrom");
                 this.emailSubject = registry.byId(this.id + "EmailSubject");
                 this.emailBody = registry.byId(this.id + "EmailBody");
-=======
                 this.protected = registry.byId(this.id + "Protected");
->>>>>>> a291b839
 
                 this.infoGridWidget = registry.byId(this.id + "InfoContainer");
                 this.zapDialog = registry.byId(this.id + "ZapDialog");
