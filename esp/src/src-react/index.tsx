--- conflicted
+++ resolved
@@ -2,13 +2,8 @@
 import * as ReactDOM from "react-dom";
 import { initializeIcons } from "@fluentui/react";
 import { scopedLogger } from "@hpcc-js/util";
-<<<<<<< HEAD
-import { cookieKeyValStore, userKeyValStore } from "src/KeyValStore";
-import { ModernMode } from "src/BuildInfo";
-=======
 import { cookieKeyValStore } from "src/KeyValStore";
 import { needsRedirectV9 } from "src/Session";
->>>>>>> 8f12ad40
 import { ECLWatchLogger } from "./hooks/logging";
 import { replaceUrl } from "./util/history";
 
@@ -37,12 +32,6 @@
 };
 dojoConfig.disableLegacyHashing = true;
 
-<<<<<<< HEAD
-const store = userKeyValStore();
-store.getEx(ModernMode, { defaultValue: String(true) }).then(async modernMode => {
-    if (modernMode === String(false)) {
-        window.location.replace("/esp/files/stub.htm");
-=======
 needsRedirectV9().then(async redirected => {
     if (!redirected) {
         loadUI();
@@ -69,7 +58,6 @@
                 logger.error(e);
             }
         });
->>>>>>> 8f12ad40
     } else {
         import("./components/Frame").then(_ => {
             try {
