--- conflicted
+++ resolved
@@ -3,13 +3,8 @@
 import { GetLogsExRequest, LogaccessService, LogType, TargetAudience, WsLogaccess } from "@hpcc-js/comms";
 import { Level, scopedLogger } from "@hpcc-js/util";
 import nlsHPCC from "src/nlsHPCC";
-<<<<<<< HEAD
-import { logColor, timestampToDate, wuidToDate, wuidToTime } from "src/Utility";
-import { useLoggingEngine } from "../hooks/platform";
-=======
 import { logColor, removeAllExcept, wuidToDate, wuidToTime } from "src/Utility";
 import { useLogAccessInfo } from "../hooks/platform";
->>>>>>> 1d7e188c
 import { HolyGrail } from "../layouts/HolyGrail";
 import { pushParams } from "../util/history";
 import { FluentGrid, useCopyButtons, useFluentStoreState, FluentColumns } from "./controls/Grid";
@@ -118,23 +113,6 @@
 
     const now = React.useMemo(() => new Date(), []);
 
-<<<<<<< HEAD
-    const loggingEngine = useLoggingEngine();
-
-    //  Grid ---
-    const columns = React.useMemo((): FluentColumns => {
-        let retVal = {
-            timestamp: {
-                label: nlsHPCC.TimeStamp, width: 140, sortable: false,
-                formatter: ts => {
-                    if (ts) {
-                        if (ts.indexOf(":") < 0) {
-                            return timestampToDate(ts).toISOString();
-                        }
-                        return new Date(ts).toISOString();
-                    }
-                },
-=======
     const { columns: logColumns } = useLogAccessInfo();
 
     //  Grid ---
@@ -167,42 +145,16 @@
                     const styles = { backgroundColor: colors.background, padding: "2px 6px", color: colors.foreground };
                     return <span style={styles}>{level}</span>;
                 }
->>>>>>> 1d7e188c
             },
-            message: { label: nlsHPCC.Message, width: 600, sortable: false, },
+            workunits: { label: nlsHPCC.JobID, width: 50, sortable: false, hidden: wuid !== undefined, },
+            processid: { label: nlsHPCC.ProcessID, width: 75, sortable: false, },
+            logid: { label: nlsHPCC.Sequence, width: 70, sortable: false, },
+            threadid: { label: nlsHPCC.ThreadID, width: 60, sortable: false, },
         };
-<<<<<<< HEAD
-        if (loggingEngine === "grafanacurl") {
-            retVal = Object.assign(retVal, {
-                pod: { label: nlsHPCC.PodName, width: 150, sortable: false },
-            });
-        } else {
-            retVal = Object.assign(retVal, {
-                instance: { label: nlsHPCC.PodName, width: 150, sortable: false },
-                components: { label: nlsHPCC.ContainerName, width: 150, sortable: false },
-                audience: { label: nlsHPCC.Audience, width: 60, sortable: false, },
-                class: {
-                    label: nlsHPCC.Class, width: 40, sortable: false,
-                    formatter: level => {
-                        const colors = logColor(levelMap(level));
-                        const styles = { backgroundColor: colors.background, padding: "2px 6px", color: colors.foreground };
-                        return <span style={styles}>{level}</span>;
-                    }
-                },
-                workunits: { label: nlsHPCC.JobID, width: 50, sortable: false, hidden: wuid !== undefined, },
-                processid: { label: nlsHPCC.ProcessID, width: 75, sortable: false, },
-                logid: { label: nlsHPCC.Sequence, width: 70, sortable: false, },
-                threadid: { label: nlsHPCC.ThreadID, width: 60, sortable: false, },
-            });
-        }
-        return retVal;
-    }, [loggingEngine, wuid]);
-=======
         const colTypes = cols?.map(c => c.LogType.toString()) ?? [];
         removeAllExcept(retVal, colTypes);
         return retVal;
     }, [logColumns, wuid]);
->>>>>>> 1d7e188c
 
     const copyButtons = useCopyButtons(columns, selection, "logaccess");
 
