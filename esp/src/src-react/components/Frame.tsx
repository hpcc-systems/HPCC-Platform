--- conflicted
+++ resolved
@@ -14,10 +14,7 @@
 import { fireIdle, initSession, lock, unlock } from "src/Session";
 import { useGlobalStore } from "../hooks/store";
 import { useUserTheme } from "../hooks/theme";
-<<<<<<< HEAD
 import { useGlobalWorkunitNotes } from "../hooks/workunit";
-=======
->>>>>>> 78d5c959
 import { useUserSession } from "../hooks/user";
 
 const logger = scopedLogger("../components/Frame.tsx");
