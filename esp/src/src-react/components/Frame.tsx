import * as React from "react";
import * as topic from "dojo/topic";
import { ThemeProvider } from "@fluentui/react";
import { FluentProvider } from "@fluentui/react-components";
import { select as d3Select } from "@hpcc-js/common";
import { scopedLogger } from "@hpcc-js/util";
import { HolyGrail } from "../layouts/HolyGrail";
import { hashHistory } from "../util/history";
import { router } from "../routes";
import { DevTitle } from "./Title";
import { MainNavigation, SubNavigation } from "./Menu";
import { CookieConsent } from "./forms/CookieConsent";
import { userKeyValStore } from "src/KeyValStore";
import { fireIdle, initSession, lock, unlock } from "src/Session";
import { useGlobalStore } from "../hooks/store";
import { useUserTheme } from "../hooks/theme";
import { useGlobalWorkunitNotes } from "../hooks/workunit";
import { useUserSession } from "../hooks/user";

const logger = scopedLogger("../components/Frame.tsx");
const envLogger = scopedLogger("environment");

interface FrameProps {
}

export const Frame: React.FunctionComponent<FrameProps> = () => {

    const [showCookieConsent, setShowCookieConsent] = React.useState(false);
    const { userSession, setUserSession } = useUserSession();
    const [locationPathname, setLocationPathname] = React.useState<string>(window.location.hash.split("#").join(""));
    const [body, setBody] = React.useState(<h1>...loading...</h1>);
    const { theme, themeV9, isDark } = useUserTheme();
    const [showEnvironmentTitle] = useGlobalStore("HPCCPlatformWidget_Toolbar_Active", false, true);
    const [environmentTitle] = useGlobalStore("HPCCPlatformWidget_Toolbar_Text", "", true);

    const [globalWUNotes] = useGlobalWorkunitNotes();

    React.useEffect(() => {
        globalWUNotes.forEach(note => {
            switch (note.Severity) {
                case "warning":
                    envLogger.warning(note.Message);
                    break;
                case "error":
                    envLogger.error(note.Message);
                    break;
                case "info":
                default:
                    envLogger.info(note.Message);
                    break;

            }
        });
    }, [globalWUNotes]);

    React.useEffect(() => {
        initSession();

        topic.subscribe("hpcc/session_management_status", function (publishedMessage) {
            if (publishedMessage.status === "Unlocked") {
                unlock();
            } else if (publishedMessage.status === "Locked") {
                lock();
            } else if (publishedMessage.status === "DoIdle") {
                fireIdle();
            } else if (publishedMessage.status === "Idle") {
                window.localStorage.setItem("pageOnLock", window.location.hash.substring(1));
                setUserSession({ ...userSession, Status: "Locked" });
                window.location.reload();
            }
        });
    }, [setUserSession, userSession]);

    React.useEffect(() => {

        const unlisten = hashHistory.listen(async (location, action) => {
            logger.debug(location.pathname);
            setLocationPathname(location.pathname);
            setBody(await router.resolve(location));
        });

        router.resolve(hashHistory.location).then(setBody);

        userKeyValStore().get("user_cookie_consent")
            .then((resp) => {
                setShowCookieConsent(resp === "1");
            })
            ;

        return () => unlisten();
    }, []);

    React.useEffect(() => {
<<<<<<< HEAD
        initSession();

        topic.subscribe("hpcc/session_management_status", function (publishedMessage) {
            if (publishedMessage.status === "Unlocked") {
                unlock();
            } else if (publishedMessage.status === "Locked") {
                lock();
            } else if (publishedMessage.status === "DoIdle") {
                fireIdle();
            } else if (publishedMessage.status === "Idle") {
                window.localStorage.setItem("pageOnLock", window.location.hash.substring(1));
                setUserSession({ ...userSession, Status: "Locked" });
                window.location.reload();
            }
        });
    }, [setUserSession, userSession]);

    React.useEffect(() => {
        initSession();

        topic.subscribe("hpcc/session_management_status", function (publishedMessage) {
            if (publishedMessage.status === "Unlocked") {
                unlock();
            } else if (publishedMessage.status === "Locked") {
                lock();
            } else if (publishedMessage.status === "DoIdle") {
                fireIdle();
            } else if (publishedMessage.status === "Idle") {
                window.localStorage.setItem("pageOnLock", window.location.hash.substring(1));
                setUserSession({ ...userSession, Status: "Locked" });
                window.location.reload();
            }
        });
    }, [setUserSession, userSession]);

    React.useEffect(() => {
        document.title = `${showEnvironmentTitle && environmentTitle.length ? environmentTitle : "ECL Watch "}${locationPathname.split("/").join(" | ")}`;
=======
        document.title = `${showEnvironmentTitle && environmentTitle.length ? environmentTitle : "ECL Watch v9"}${locationPathname.split("/").join(" | ")}`;
>>>>>>> a54f00c0
    }, [environmentTitle, locationPathname, showEnvironmentTitle]);

    React.useEffect(() => {
        d3Select("body")
            .classed("flat-dark", isDark)
            ;
    }, [isDark]);

    return <FluentProvider theme={themeV9} style={{ height: "100%" }}>
        <ThemeProvider theme={theme} style={{ height: "100%" }}>
            <HolyGrail
                header={<DevTitle />}
                left={<MainNavigation hashPath={locationPathname} />}
                main={<HolyGrail
                    header={<SubNavigation hashPath={locationPathname} />}
                    main={body}
                />}
            />
            <CookieConsent showCookieConsent={showCookieConsent} onApply={(n: boolean) => {
                userKeyValStore().set("user_cookie_consent", n ? "1" : "0");
            }} />
        </ThemeProvider >
    </FluentProvider >;
};<|MERGE_RESOLUTION|>--- conflicted
+++ resolved
@@ -91,47 +91,7 @@
     }, []);
 
     React.useEffect(() => {
-<<<<<<< HEAD
-        initSession();
-
-        topic.subscribe("hpcc/session_management_status", function (publishedMessage) {
-            if (publishedMessage.status === "Unlocked") {
-                unlock();
-            } else if (publishedMessage.status === "Locked") {
-                lock();
-            } else if (publishedMessage.status === "DoIdle") {
-                fireIdle();
-            } else if (publishedMessage.status === "Idle") {
-                window.localStorage.setItem("pageOnLock", window.location.hash.substring(1));
-                setUserSession({ ...userSession, Status: "Locked" });
-                window.location.reload();
-            }
-        });
-    }, [setUserSession, userSession]);
-
-    React.useEffect(() => {
-        initSession();
-
-        topic.subscribe("hpcc/session_management_status", function (publishedMessage) {
-            if (publishedMessage.status === "Unlocked") {
-                unlock();
-            } else if (publishedMessage.status === "Locked") {
-                lock();
-            } else if (publishedMessage.status === "DoIdle") {
-                fireIdle();
-            } else if (publishedMessage.status === "Idle") {
-                window.localStorage.setItem("pageOnLock", window.location.hash.substring(1));
-                setUserSession({ ...userSession, Status: "Locked" });
-                window.location.reload();
-            }
-        });
-    }, [setUserSession, userSession]);
-
-    React.useEffect(() => {
         document.title = `${showEnvironmentTitle && environmentTitle.length ? environmentTitle : "ECL Watch "}${locationPathname.split("/").join(" | ")}`;
-=======
-        document.title = `${showEnvironmentTitle && environmentTitle.length ? environmentTitle : "ECL Watch v9"}${locationPathname.split("/").join(" | ")}`;
->>>>>>> a54f00c0
     }, [environmentTitle, locationPathname, showEnvironmentTitle]);
 
     React.useEffect(() => {
