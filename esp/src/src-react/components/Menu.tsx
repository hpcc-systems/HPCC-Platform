import * as React from "react";
import { IconButton, IContextualMenuItem, INavLink, INavLinkGroup, Link, mergeStyleSets, Nav, Stack } from "@fluentui/react";
import { useConst } from "@fluentui/react-hooks";
import nlsHPCC from "src/nlsHPCC";
import { hasLogAccess } from "src/ESPLog";
import { containerized, bare_metal } from "src/BuildInfo";
import { MainNav, routes } from "../routes";
import { useFavorite, useFavorites, useHistory } from "../hooks/favorite";
import { useUserTheme } from "../hooks/theme";
import { usePivotItemDisable } from "../layouts/pivot";
import { Breadcrumbs } from "./Breadcrumbs";

//  Top Level Nav  ---
function navLinkGroups(): INavLinkGroup[] {
    let links: INavLink[] = [
        {
            name: nlsHPCC.Activities,
            url: "#/activities",
            icon: "Home",
            key: "activities"
        },
        {
            name: nlsHPCC.ECL,
            url: "#/workunits",
            icon: "SetAction",
            key: "workunits"
        },
        {
            name: nlsHPCC.Files,
            url: "#/files",
            icon: "PageData",
            key: "files"
        },
        {
            name: nlsHPCC.PublishedQueries,
            url: "#/queries",
            icon: "Globe",
            key: "queries"
        },
        {
            name: nlsHPCC.Topology,
            url: "#/topology",
            icon: "Org",
            key: "topology"
        },
        {
            name: nlsHPCC.Operations,
            url: "#/operations",
            icon: "Admin",
            key: "operations"
        }
    ];
    if (!containerized) {
        links = links.filter(l => l.key !== "topology");
    }
    if (!bare_metal) {
        links = links.filter(l => l.key !== "operations");
    }
    return [{ links }];
}

const navIdx: { [id: string]: MainNav[] } = {};

function append(route, path) {
    if (!navIdx[path]) {
        navIdx[path] = [];
    }
    route.mainNav?.forEach(item => {
        navIdx[path].push(item);
    });
}

routes.forEach((route: any) => {
    if (Array.isArray(route.path)) {
        route.path.forEach(path => {
            append(route, path);
        });
    } else {
        append(route, route.path);
    }
});

function navSelectedKey(hashPath) {
    const rootPath = navIdx[`/${hashPath?.split("/")[1]}`];
    if (rootPath?.length) {
        return rootPath[0];
    }
    return null;
}

const FIXED_WIDTH = 38;

interface MainNavigationProps {
    hashPath: string;
}

export const MainNavigation: React.FunctionComponent<MainNavigationProps> = ({
    hashPath
}) => {

    const menu = useConst([...navLinkGroups()]);
    const { theme, setTheme, isDark } = useUserTheme();

    const selKey = React.useMemo(() => {
        return navSelectedKey(hashPath);
    }, [hashPath]);

    return <Stack verticalAlign="space-between" styles={{ root: { width: `${FIXED_WIDTH}px`, height: "100%", position: "relative", backgroundColor: theme.palette.themeLighterAlt } }}>
        <Stack.Item>
            <Nav selectedKey={selKey} groups={menu} />
        </Stack.Item>
        <Stack.Item>
            <IconButton
                iconProps={{ iconName: isDark ? "Sunny" : "ClearNight" }}
                onClick={() => {
                    setTheme(isDark ? "light" : "dark");
                    const themeChangeEvent = new CustomEvent("eclwatch-theme-toggle", {
                        detail: { dark: !isDark }
                    });
                    document.dispatchEvent(themeChangeEvent);
                }}
            />
            {/* Disable Theme editor button for launch of 9.0 */}
            {/* <IconButton iconProps={{ iconName: "Equalizer" }} onClick={() => { }} /> */}
        </Stack.Item>
    </Stack>;
};

//  Second Level Nav  ---
interface SubMenu {
    headerText: string;
    itemKey: string;
}

type SubMenuItems = { [nav: string]: SubMenu[] };

const subMenuItems: SubMenuItems = {
    "activities": [
        { headerText: nlsHPCC.Activities, itemKey: "/activities" },
        { headerText: nlsHPCC.EventScheduler, itemKey: "/events" }
    ],
    "workunits": [
        { headerText: nlsHPCC.Workunits, itemKey: "/workunits" },
        // TODO: Post Tech Preview { headerText: nlsHPCC.Dashboard, itemKey: "/workunits/dashboard" },
        { headerText: nlsHPCC.Playground, itemKey: "/play" },
    ],
    "files": [
        { headerText: nlsHPCC.LogicalFiles, itemKey: "/files" },
        { headerText: nlsHPCC.LandingZones, itemKey: "/landingzone" },
        { headerText: nlsHPCC.Workunits, itemKey: "/dfuworkunits" },
        { headerText: nlsHPCC.XRef + " (L)", itemKey: "/xref" },
    ],
    "queries": [
        { headerText: nlsHPCC.Queries, itemKey: "/queries" },
        { headerText: nlsHPCC.PackageMaps, itemKey: "/packagemaps" }
    ],
    "topology": [
        { headerText: nlsHPCC.Configuration, itemKey: "/topology/configuration" },
        { headerText: nlsHPCC.Pods, itemKey: "/topology/pods" },
        { headerText: nlsHPCC.Services, itemKey: "/topology/services" },
        { headerText: nlsHPCC.Logs, itemKey: "/topology/logs" },
        { headerText: nlsHPCC.Security + " (L)", itemKey: "/topology/security" },
        { headerText: nlsHPCC.DESDL + " (L)", itemKey: "/topology/desdl" },
        { headerText: nlsHPCC.DaliAdmin, itemKey: "/topology/daliadmin" },
    ],
    "operations": [
        { headerText: nlsHPCC.Topology + " (L)", itemKey: "/operations" },
        { headerText: nlsHPCC.DiskUsage + " (L)", itemKey: "/operations/diskusage" },
        { headerText: nlsHPCC.TargetClusters + " (L)", itemKey: "/operations/clusters" },
        { headerText: nlsHPCC.ClusterProcesses + " (L)", itemKey: "/operations/processes" },
        { headerText: nlsHPCC.SystemServers + " (L)", itemKey: "/operations/servers" },
        { headerText: nlsHPCC.Security + " (L)", itemKey: "/operations/security" },
        { headerText: nlsHPCC.DESDL + " (L)", itemKey: "/operations/desdl" },
    ],
};

const subNavIdx: { [id: string]: string[] } = {};

for (const key in subMenuItems) {
    const subNav = subMenuItems[key];
    subNav.forEach(item => {
        if (!subNavIdx[item.itemKey]) {
            subNavIdx[item.itemKey] = [];
        }
        subNavIdx[item.itemKey].push(key);
    });
}

function subNavSelectedKey(hashPath) {
    const hashCategory = hashPath.split("/").slice(0, 3).join("/");
    return !!subNavIdx[hashCategory] ? hashCategory : null;
}

interface SubNavigationProps {
    hashPath: string;
}

export const SubNavigation: React.FunctionComponent<SubNavigationProps> = ({
    hashPath,
}) => {

    const { theme } = useUserTheme();

    const [favorites] = useFavorites();
    const [favoriteCount, setFavoriteCount] = React.useState(0);
    const [isFavorite, addFavorite, removeFavorite] = useFavorite(window.location.hash);
    const [history] = useHistory();

    React.useEffect(() => {
        setFavoriteCount(Object.keys(favorites).length);
    }, [favorites]);

    const mainNav = React.useMemo(() => {
        return navSelectedKey(hashPath);
    }, [hashPath]);

    const subNav = React.useMemo(() => {
        return subNavSelectedKey(hashPath);
    }, [hashPath]);

    const altSubNav = React.useMemo(() => {
        return `/${hashPath?.split("/")[1]}`;
    }, [hashPath]);

    const navStyles = React.useMemo(() => mergeStyleSets({
        wrapper: {
            marginLeft: 4,
        },
        link: {
            background: theme.semanticColors.buttonBackground,
            color: theme.semanticColors.buttonText,
            display: "inline-block",
            margin: 2,
            padding: "0 10px",
            fontSize: 14,
            textDecoration: "none",
            selectors: {
                ":hover": {
                    background: theme.palette.themePrimary,
                    color: theme.palette.white,
                    textDecoration: "none",
                },
                ":focus": {
                    color: theme.semanticColors.buttonText
                },
                ":active": {
                    color: theme.semanticColors.buttonText,
                    textDecoration: "none"
                },
                ":focus:hover": {
                    color: theme.palette.white,
                },
                ":active:hover": {
                    color: theme.palette.white,
                    textDecoration: "none"
                }
            }
        },
        active: {
            background: theme.palette.themePrimary,
            color: theme.palette.white,
            selectors: {
                ":focus": {
                    color: theme.palette.white
                }
            }
        }
    }), [theme]);

    const [logsDisabled, setLogsDisabled] = React.useState(true);
    React.useEffect(() => {
        hasLogAccess().then(response => {
            setLogsDisabled(!response);
        }).catch(() => {
            setLogsDisabled(true);
        });
    }, []);
    const logsDisabledStyle = usePivotItemDisable(logsDisabled);

    const favoriteMenu: IContextualMenuItem[] = React.useMemo(() => {
        const retVal: IContextualMenuItem[] = [];
        for (const key in favorites) {
            retVal.push({
                name: decodeURI(key),
                href: key,
                key,
            });
        }
        return retVal;
    }, [favorites]);

    return <div style={{ backgroundColor: theme.palette.themeLighter }}>
        <Stack horizontal horizontalAlign="space-between">
            <Stack.Item align="center" grow={1}>
                <Stack horizontal>
                    <Stack.Item grow={0} className={navStyles.wrapper}>
<<<<<<< HEAD
                        {subMenuItems[mainNav]?.map((row, idx) => {
                            return <Link
                                disabled={row.itemKey === "/topology/logs" && logsDisabled}
                                key={`MenuLink_${idx}`}
=======
                        {subMenuItems[mainNav]?.map(row => {
                            return <Link
                                disabled={row.itemKey === "/topology/logs" && logsDisabled}
>>>>>>> 0c89edf2
                                href={`#${row.itemKey}`}
                                className={[
                                    navStyles.link,
                                    row.itemKey === "/topology/logs" && logsDisabled ? logsDisabledStyle : "",
                                    row.itemKey === subNav || row.itemKey === altSubNav ? navStyles.active : ""
                                ].join(" ")}
                            >
                                {row.headerText}
                            </Link>;
                        })}
                    </Stack.Item>
                    {!subNav &&
                        <Stack.Item grow={1} style={{ lineHeight: "24px" }}>
<<<<<<< HEAD
                            {hashPath.includes("/files/")
                            ? <Breadcrumbs hashPath={hashPath} ignoreN={2} />
                            : <Breadcrumbs hashPath={hashPath} ignoreN={1} />
                            }                    
=======
                            <Breadcrumbs hashPath={hashPath} ignoreN={1} />
>>>>>>> 0c89edf2
                        </Stack.Item>
                    }
                </Stack>
            </Stack.Item>
            <Stack.Item align="center" grow={0}>
                <IconButton title={nlsHPCC.History} iconProps={{ iconName: "History" }} menuProps={{ items: history }} />
                <IconButton
                    title={isFavorite ? nlsHPCC.RemoveFromFavorites : nlsHPCC.AddToFavorites}
                    iconProps={{ iconName: isFavorite ? "FavoriteStarFill" : "FavoriteStar" }}
                    menuProps={favoriteCount ? { items: favoriteMenu } : null}
                    split={favoriteCount > 0}
                    splitButtonAriaLabel={nlsHPCC.Favorites}
                    onClick={() => {
                        if (isFavorite) {
                            removeFavorite();
                        } else {
                            addFavorite();
                        }
                    }}
                    styles={{ splitButtonMenuButton: { backgroundColor: theme.palette.themeLighter, border: "none" } }}
                />
            </Stack.Item>
        </Stack>
    </div>;
};<|MERGE_RESOLUTION|>--- conflicted
+++ resolved
@@ -294,16 +294,10 @@
             <Stack.Item align="center" grow={1}>
                 <Stack horizontal>
                     <Stack.Item grow={0} className={navStyles.wrapper}>
-<<<<<<< HEAD
                         {subMenuItems[mainNav]?.map((row, idx) => {
                             return <Link
                                 disabled={row.itemKey === "/topology/logs" && logsDisabled}
                                 key={`MenuLink_${idx}`}
-=======
-                        {subMenuItems[mainNav]?.map(row => {
-                            return <Link
-                                disabled={row.itemKey === "/topology/logs" && logsDisabled}
->>>>>>> 0c89edf2
                                 href={`#${row.itemKey}`}
                                 className={[
                                     navStyles.link,
@@ -317,14 +311,10 @@
                     </Stack.Item>
                     {!subNav &&
                         <Stack.Item grow={1} style={{ lineHeight: "24px" }}>
-<<<<<<< HEAD
                             {hashPath.includes("/files/")
                             ? <Breadcrumbs hashPath={hashPath} ignoreN={2} />
                             : <Breadcrumbs hashPath={hashPath} ignoreN={1} />
                             }                    
-=======
-                            <Breadcrumbs hashPath={hashPath} ignoreN={1} />
->>>>>>> 0c89edf2
                         </Stack.Item>
                     }
                 </Stack>
