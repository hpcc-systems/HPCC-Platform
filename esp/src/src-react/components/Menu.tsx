import * as React from "react";
import { IconButton, IContextualMenuItem, INavLink, INavLinkGroup, Nav, Pivot, PivotItem, Stack } from "@fluentui/react";
import { useConst } from "@fluentui/react-hooks";
import nlsHPCC from "src/nlsHPCC";
import { hasLogAccess } from "src/ESPLog";
import { containerized, bare_metal } from "src/BuildInfo";
import { MainNav, routes } from "../routes";
import { pushUrl } from "../util/history";
import { useFavorite, useFavorites, useHistory } from "../hooks/favorite";
import { useUserTheme } from "../hooks/theme";
import { Breadcrumbs } from "./Breadcrumbs";

//  Top Level Nav  ---
function navLinkGroups(): INavLinkGroup[] {
    let links: INavLink[] = [
        {
            name: nlsHPCC.Activities,
            url: "#/activities",
            icon: "Home",
            key: "activities"
        },
        {
            name: nlsHPCC.ECL,
            url: "#/workunits",
            icon: "SetAction",
            key: "workunits"
        },
        {
            name: nlsHPCC.Files,
            url: "#/files",
            icon: "PageData",
            key: "files"
        },
        {
            name: nlsHPCC.PublishedQueries,
            url: "#/queries",
            icon: "Globe",
            key: "queries"
        },
        {
            name: nlsHPCC.Topology,
            url: "#/topology",
            icon: "Org",
            key: "topology"
        },
        {
            name: nlsHPCC.Operations,
            url: "#/topology-bare-metal",
            icon: "Admin",
            key: "topology-bare-metal"
        }
    ];
    if (!containerized) {
        links = links.filter(l => l.key !== "topology");
    }
    if (!bare_metal) {
        links = links.filter(l => l.key !== "topology-bare-metal");
    }
    return [{ links }];
}

const navIdx: { [id: string]: MainNav[] } = {};

function append(route, path) {
    if (!navIdx[path]) {
        navIdx[path] = [];
    }
    route.mainNav?.forEach(item => {
        navIdx[path].push(item);
    });
}

routes.forEach((route: any) => {
    if (Array.isArray(route.path)) {
        route.path.forEach(path => {
            append(route, path);
        });
    } else {
        append(route, route.path);
    }
});

function navSelectedKey(hashPath) {
    const rootPath = navIdx[`/${hashPath?.split("/")[1]}`];
    if (rootPath?.length) {
        return rootPath[0];
    }
    return null;
}

const FIXED_WIDTH = 38;

interface MainNavigationProps {
    hashPath: string;
}

export const MainNavigation: React.FunctionComponent<MainNavigationProps> = ({
    hashPath
}) => {

    const menu = useConst([...navLinkGroups()]);
    const { theme, setTheme, isDark } = useUserTheme();

    const selKey = React.useMemo(() => {
        return navSelectedKey(hashPath);
    }, [hashPath]);

    return <Stack verticalAlign="space-between" styles={{ root: { width: `${FIXED_WIDTH}px`, height: "100%", position: "relative", backgroundColor: theme.palette.themeLighterAlt } }}>
        <Stack.Item>
            <Nav selectedKey={selKey} groups={menu} />
        </Stack.Item>
        <Stack.Item>
<<<<<<< HEAD
            <IconButton iconProps={{ iconName: isDark ? "Sunny" : "ClearNight" }} onClick={() => setTheme(isDark ? "light" : "dark")} />
=======
            <IconButton
                iconProps={{ iconName: isDark ? "Sunny" : "ClearNight" }}
                onClick={() => {
                    setTheme(isDark ? "light" : "dark");
                    const themeChangeEvent = new CustomEvent("eclwatch-theme-toggle", {
                        detail: { dark: !isDark }
                    });
                    document.dispatchEvent(themeChangeEvent);
                }}
            />
>>>>>>> ab89519c
            {/* Disable Theme editor button for launch of 9.0 */}
            {/* <IconButton iconProps={{ iconName: "Equalizer" }} onClick={() => { }} /> */}
        </Stack.Item>
    </Stack>;
};

//  Second Level Nav  ---
interface SubMenu {
    headerText: string;
    itemKey: string;
}

type SubMenuItems = { [nav: string]: SubMenu[] };

const subMenuItems: SubMenuItems = {
    "activities": [
        { headerText: nlsHPCC.Activities, itemKey: "/activities" },
        { headerText: nlsHPCC.EventScheduler, itemKey: "/events" }
    ],
    "workunits": [
        { headerText: nlsHPCC.Workunits, itemKey: "/workunits" },
        // TODO: Post Tech Preview { headerText: nlsHPCC.Dashboard, itemKey: "/workunits/dashboard" },
        { headerText: nlsHPCC.Playground, itemKey: "/play" },
    ],
    "files": [
        { headerText: nlsHPCC.LogicalFiles, itemKey: "/files" },
        { headerText: nlsHPCC.LandingZones, itemKey: "/landingzone" },
        { headerText: nlsHPCC.Workunits, itemKey: "/dfuworkunits" },
        { headerText: nlsHPCC.XRef + " (L)", itemKey: "/xref" },
    ],
    "queries": [
        { headerText: nlsHPCC.Queries, itemKey: "/queries" },
        { headerText: nlsHPCC.PackageMaps, itemKey: "/packagemaps" }
    ],
    "topology": [
        { headerText: nlsHPCC.Configuration, itemKey: "/topology/configuration" },
        { headerText: nlsHPCC.Pods, itemKey: "/topology/pods" },
        { headerText: nlsHPCC.Services, itemKey: "/topology/services" },
        { headerText: nlsHPCC.Logs, itemKey: "/topology/logs" },
        { headerText: nlsHPCC.DaliAdmin, itemKey: "/topology/daliadmin" },
    ],
    "topology-bare-metal": [
        { headerText: nlsHPCC.Topology + " (L)", itemKey: "/topology-bare-metal" },
        { headerText: nlsHPCC.DiskUsage + " (L)", itemKey: "/diskusage" },
        { headerText: nlsHPCC.TargetClusters + " (L)", itemKey: "/clusters" },
        { headerText: nlsHPCC.ClusterProcesses + " (L)", itemKey: "/processes" },
        { headerText: nlsHPCC.SystemServers + " (L)", itemKey: "/servers" },
        { headerText: nlsHPCC.Security + " (L)", itemKey: "/security" },
        { headerText: nlsHPCC.DESDL + " (L)", itemKey: "/desdl" },
    ],
};

const subNavIdx: { [id: string]: string[] } = {};

for (const key in subMenuItems) {
    const subNav = subMenuItems[key];
    subNav.forEach(item => {
        if (!subNavIdx[item.itemKey]) {
            subNavIdx[item.itemKey] = [];
        }
        subNavIdx[item.itemKey].push(key);
    });
}

function subNavSelectedKey(hashPath) {
    return !!subNavIdx[hashPath] ? hashPath : null;
}

const handleLinkClick = (item?: PivotItem) => {
    if (item?.props?.itemKey) {
        pushUrl(item.props.itemKey);
    }
};

interface SubNavigationProps {
    hashPath: string;
}

export const SubNavigation: React.FunctionComponent<SubNavigationProps> = ({
    hashPath,
}) => {

    const { theme, themeV9 } = useUserTheme();

    const [favorites] = useFavorites();
    const [favoriteCount, setFavoriteCount] = React.useState(0);
    const [isFavorite, addFavorite, removeFavorite] = useFavorite(window.location.hash);
    const [history] = useHistory();

    React.useEffect(() => {
        setFavoriteCount(Object.keys(favorites).length);
    }, [favorites]);

    const mainNav = React.useMemo(() => {
        return navSelectedKey(hashPath);
    }, [hashPath]);

    const subNav = React.useMemo(() => {
        return subNavSelectedKey(hashPath);
    }, [hashPath]);

    const altSubNav = React.useMemo(() => {
        const parts = hashPath.split("/");
        parts.shift();
        return parts.shift();
    }, [hashPath]);

    const [logsDisabled, setLogsDisabled] = React.useState(true);
    React.useEffect(() => {
        hasLogAccess().then(response => {
            setLogsDisabled(!response);
        }).catch(() => {
            setLogsDisabled(true);
        });
    }, []);

    const favoriteMenu: IContextualMenuItem[] = React.useMemo(() => {
        const retVal: IContextualMenuItem[] = [];
        for (const key in favorites) {
            retVal.push({
                name: decodeURI(key),
                href: key,
                key,
            });
        }
        return retVal;
    }, [favorites]);

    return <div style={{ backgroundColor: theme.palette.themeLighter }}>
        <Stack horizontal horizontalAlign="space-between">
            <Stack.Item align="center" grow={1}>
                <Stack horizontal >
                    <Stack.Item grow={0} >
                        <Pivot selectedKey={subNav || altSubNav} onLinkClick={handleLinkClick} headersOnly={true} linkFormat="tabs" styles={{ root: { marginLeft: 4 }, text: { lineHeight: 20 }, link: { maxHeight: 20, marginRight: 4 }, linkContent: { maxHeight: 20 } }} >
                            {subMenuItems[mainNav]?.map(row => <PivotItem headerText={row.headerText} itemKey={row.itemKey} key={row.itemKey} headerButtonProps={row.itemKey === "/topology/logs" && logsDisabled ? { disabled: true, style: { background: themeV9.colorNeutralBackgroundDisabled, color: themeV9.colorNeutralForegroundDisabled } } : {}} />)}
                        </Pivot>
                    </Stack.Item>
                    {!subNav &&
                        <Stack.Item grow={1}>
                            <Breadcrumbs hashPath={hashPath} ignoreN={1} />
                        </Stack.Item>
                    }
                </Stack>
            </Stack.Item>
            <Stack.Item align="center" grow={0}>
                <IconButton title={nlsHPCC.History} iconProps={{ iconName: "History" }} menuProps={{ items: history }} />
                <IconButton
                    title={isFavorite ? nlsHPCC.RemoveFromFavorites : nlsHPCC.AddToFavorites}
                    iconProps={{ iconName: isFavorite ? "FavoriteStarFill" : "FavoriteStar" }}
                    menuProps={favoriteCount ? { items: favoriteMenu } : null}
                    split={favoriteCount > 0}
                    splitButtonAriaLabel={nlsHPCC.Favorites}
                    onClick={() => {
                        if (isFavorite) {
                            removeFavorite();
                        } else {
                            addFavorite();
                        }
                    }}
                    styles={{ splitButtonMenuButton: { backgroundColor: theme.palette.themeLighter, border: "none" } }}
                />
            </Stack.Item>
        </Stack>
    </div>;
};<|MERGE_RESOLUTION|>--- conflicted
+++ resolved
@@ -110,9 +110,6 @@
             <Nav selectedKey={selKey} groups={menu} />
         </Stack.Item>
         <Stack.Item>
-<<<<<<< HEAD
-            <IconButton iconProps={{ iconName: isDark ? "Sunny" : "ClearNight" }} onClick={() => setTheme(isDark ? "light" : "dark")} />
-=======
             <IconButton
                 iconProps={{ iconName: isDark ? "Sunny" : "ClearNight" }}
                 onClick={() => {
@@ -123,7 +120,6 @@
                     document.dispatchEvent(themeChangeEvent);
                 }}
             />
->>>>>>> ab89519c
             {/* Disable Theme editor button for launch of 9.0 */}
             {/* <IconButton iconProps={{ iconName: "Equalizer" }} onClick={() => { }} /> */}
         </Stack.Item>
