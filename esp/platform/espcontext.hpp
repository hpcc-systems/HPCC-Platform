/*##############################################################################

    HPCC SYSTEMS software Copyright (C) 2012 HPCC Systems®.

    Licensed under the Apache License, Version 2.0 (the "License");
    you may not use this file except in compliance with the License.
    You may obtain a copy of the License at

       http://www.apache.org/licenses/LICENSE-2.0

    Unless required by applicable law or agreed to in writing, software
    distributed under the License is distributed on an "AS IS" BASIS,
    WITHOUT WARRANTIES OR CONDITIONS OF ANY KIND, either express or implied.
    See the License for the specific language governing permissions and
    limitations under the License.
############################################################################## */

#ifndef _ESPCONTEXT_HPP__
#define _ESPCONTEXT_HPP__

/*#ifndef ESP_BUILTIN
#ifdef _WIN32
#define ESP_CONTEXT_API DECL_EXPORT
#endif
#endif

#ifndef ESP_CONTEXT_API
#define ESP_CONTEXT_API
#endif*/

#include "esp.hpp"
#include "esphttp.hpp"

#define SESSION_SDS_LOCK_TIMEOUT (30*1000) // 30 seconds
#define ESP_SESSION_TIMEOUT (120) // 120 Mins
#define ESP_SESSION_NEVER_TIMEOUT   -1
#define ESP_CHECK_SESSION_TIMEOUT (30) // 30 seconds

static const char* const USER_NAME_COOKIE = "ESPUserName";
static const char* const SESSION_ID_COOKIE = "ESPSessionID";
static const char* const SESSION_START_URL_COOKIE = "ESPAuthURL";
static const char* const SESSION_TIMEOUT_COOKIE = "ESPSessionTimeoutSeconds";
static const char* const SESSION_ID_TEMP_COOKIE = "ESPAuthIDTemp";
static const char* const SESSION_AUTH_OK_COOKIE = "ESPAuthenticated";
static const char* const SESSION_AUTH_MSG_COOKIE = "ESPAuthenticationMSG";
static const char* const DEFAULT_LOGIN_URL = "/esp/files/Login.html";
static const char* const DEFAULT_GET_USER_NAME_URL = "/esp/files/GetUserName.html";
static const char* const DEFAULT_UNRESTRICTED_RESOURCES = "/favicon.ico,/esp/files/*,/esp/xslt/*";
<<<<<<< HEAD
=======
static const char* const AUTH_STATUS_NA = "NA";
static const char* const AUTH_STATUS_FAIL = "Fail";
static const char* const AUTH_STATUS_OK = "Ok";
static const char* const AUTH_STATUS_NOACCESS = "NoAccess"; //failed for feature level authorization
static const char* const AUTH_TYPE_NONE = "None";
static const char* const AUTH_TYPE_USERNAMEONLY = "UserNameOnly";
static const char* const AUTH_TYPE_PERREQUESTONLY = "PerRequestOnly";
static const char* const AUTH_TYPE_PERSESSIONONLY = "PerSessionOnly";
static const char* const AUTH_TYPE_MIXED = "Mixed";
>>>>>>> 6921f478

//xpath in dali
static const char* const PathSessionRoot="Sessions";
static const char* const PathSessionProcess="Process";
static const char* const PathSessionApplication="Application";
static const char* const PathSessionSession="Session_";
static const char* const PropSessionID = "@id";
static const char* const PropSessionExternalID = "@externalid";
static const char* const PropSessionUserID = "@userid";
static const char* const PropSessionNetworkAddress = "@netaddr";
static const char* const PropSessionState = "@state";
static const char* const PropSessionCreateTime = "@createtime";
static const char* const PropSessionLastAccessed = "@lastaccessed";
static const char* const PropSessionTimeoutAt = "@timeoutAt";
static const char* const PropSessionTimeoutByAdmin = "@timeoutByAdmin";
static const char* const PropSessionLoginURL = "@loginurl";
/* The following is an example of session data stored in Dali.
<Sessions>
 <Process name="myesp">
   <Application port="8010">
    <Session_3831947145 createtime="1497376914"
             id="3831947145"
             lastaccessed="1497377015"
             timeoutAt="1497477015"
             loginurl="/"
             netaddr="10.176.152.200"
             userid="user1"/>
    <Session_4106750941 createtime="1497377427"
             id="4106750941"
             lastaccessed="1497377427"
             timeoutAt="1497477427"
             loginurl="/"
             netaddr="10.176.152.200"
             userid="user2"/>
   </Application>
   <Application port="8002">
    <Session_3680948651 createtime="1497376989"
             id="3680948651"
             lastaccessed="1497377003"
             timeoutAt="1497477003"
             loginurl="/"
             netaddr="10.176.152.200"
             userid="user1"/>
   </Application>
 </Process>
</Sessions>
 */

interface IEspSecureContext;

ESPHTTP_API IEspContext* createEspContext(IEspSecureContext* secureContext = NULL);

// Get URL parameters (include these from Content)
// Return: a=b&c=d format. 
ESPHTTP_API bool getUrlParams(IProperties *props, StringBuffer& params);

// Only the original URL (not these from Content: URL form encoded)
// Also remove these params that start with dot (.).
// Return: a=b&c=d format. 
ESPHTTP_API void getEspUrlParams(IEspContext& ctx, StringBuffer& params, const char* excludeParams[]);

ESPHTTP_API void addEspNativeArray(StringBuffer& schema, const char* xsdType, const char* arrayType);
ESPHTTP_API void checkRequest(IEspContext& ctx);

ESPHTTP_API LogLevel getEspLogLevel(IEspContext* );
ESPHTTP_API LogLevel getEspLogLevel();
ESPHTTP_API bool getEspLogRequests();
ESPHTTP_API bool getEspLogResponses();
ESPHTTP_API LogLevel getTxSummaryLevel();
ESPHTTP_API bool getTxSummaryResourceReq();
ESPHTTP_API unsigned getSlowProcessingTime();

ESPHTTP_API void ESPLOG(IEspContext* ctx, LogLevel level, const char* fmt, ...) __attribute__((format(printf, 3, 4)));
ESPHTTP_API void ESPLOG(LogLevel level, const char* fmt, ...) __attribute__((format(printf, 2, 3)));
ESPHTTP_API void setEspContainer(IEspContainer* container);

ESPHTTP_API IEspContainer* getESPContainer();

ESPHTTP_API void setCFD(const char* cfd);
ESPHTTP_API const char* getCFD();

ESPHTTP_API void setBuildVersion(const char* buildVersion);
ESPHTTP_API const char* getBuildVersion();
ESPHTTP_API void setBuildLevel(const char* buildLevel);
ESPHTTP_API const char* getBuildLevel();
ESPHTTP_API IEspServer* queryEspServer();
#endif
<|MERGE_RESOLUTION|>--- conflicted
+++ resolved
@@ -46,8 +46,6 @@
 static const char* const DEFAULT_LOGIN_URL = "/esp/files/Login.html";
 static const char* const DEFAULT_GET_USER_NAME_URL = "/esp/files/GetUserName.html";
 static const char* const DEFAULT_UNRESTRICTED_RESOURCES = "/favicon.ico,/esp/files/*,/esp/xslt/*";
-<<<<<<< HEAD
-=======
 static const char* const AUTH_STATUS_NA = "NA";
 static const char* const AUTH_STATUS_FAIL = "Fail";
 static const char* const AUTH_STATUS_OK = "Ok";
@@ -57,7 +55,6 @@
 static const char* const AUTH_TYPE_PERREQUESTONLY = "PerRequestOnly";
 static const char* const AUTH_TYPE_PERSESSIONONLY = "PerSessionOnly";
 static const char* const AUTH_TYPE_MIXED = "Mixed";
->>>>>>> 6921f478
 
 //xpath in dali
 static const char* const PathSessionRoot="Sessions";
