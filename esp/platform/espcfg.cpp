/*##############################################################################

    HPCC SYSTEMS software Copyright (C) 2012 HPCC Systems®.

    Licensed under the Apache License, Version 2.0 (the "License");
    you may not use this file except in compliance with the License.
    You may obtain a copy of the License at

       http://www.apache.org/licenses/LICENSE-2.0

    Unless required by applicable law or agreed to in writing, software
    distributed under the License is distributed on an "AS IS" BASIS,
    WITHOUT WARRANTIES OR CONDITIONS OF ANY KIND, either express or implied.
    See the License for the specific language governing permissions and
    limitations under the License.
############################################################################## */

#pragma warning( disable : 4786 )

#ifdef _WIN32
//#define ESP_SUPPORT_DALI_CONFIG
//CRT
#include <process.h>
#endif

//Jlib
#include "jliball.hpp"

//SCM Interfaces
#include "esp.hpp"

#include "espplugin.hpp"
#include "espplugin.ipp"
#include "espcfg.ipp"
#include "xslprocessor.hpp" 
#include "espcontext.hpp"
#include "mplog.hpp"

#include <dalienv.hpp>

/*
#if defined(USING_MPATROL)
#define ESP_BUILTIN
#endif
*/

//#define ESP_BUILTIN

extern "C" {
    ESP_FACTORY IEspService * esp_service_factory(const char *name, const char* type, IPropertyTree *cfg, const char *process);
    ESP_FACTORY IEspRpcBinding * esp_binding_factory(const char *name, const char* type, IPropertyTree *cfg, const char *process);
    ESP_FACTORY IEspProtocol * esp_protocol_factory(const char *name, const char* type, IPropertyTree *cfg, const char *process);
};

#ifdef ESP_BUILTIN
builtin espdirect;
#endif

// add suffix and prefix when necessary
void fixPlugin(StringBuffer& plugin)
{
    if (stricmp(plugin.str()+plugin.length()-sizeof(SharedObjectExtension)+1,SharedObjectExtension)==0)
        return;
    plugin.insert(0,SharedObjectPrefix);
    plugin.append(SharedObjectExtension);
}

void CEspConfig::loadBuiltIns()
{
#ifdef ESP_BUILTIN
    espdirect.prot = esp_protocol_factory;
    espdirect.bind = esp_binding_factory;
   espdirect.serv = esp_service_factory;
#endif
}

builtin *CEspConfig::getBuiltIn(string name)
{
#ifdef ESP_BUILTIN
    //if (name.compare("pixall.dll")==0 || name.compare("pixall.so")==0)
    return &espdirect;
#else //ESP_DIRECT
    return NULL;
#endif
}


StringBuffer &CVSBuildToEspVersion(char const * tag, StringBuffer & out)
{
    unsigned build = 0;
    unsigned subbuild = 0;
    while(!isdigit(*tag))
    {
        if(!*tag) break;
        tag++;
    }
    while(isdigit(*tag))
    {
        if(!*tag) break;
        build = 10*build + (*tag-'0');
        tag++;
    }
    if(isalpha(*tag))
    {
        if(islower(*tag))
            subbuild = *tag-'a'+1;
        else
            subbuild = *tag-'A'+1;
    }
        
    out.append(build/10).append('.').append(build%10).append(subbuild);
    return out;
}

int CSessionCleaner::run()
{
    try
    {
        PROGLOG("CSessionCleaner Thread started.");

        VStringBuffer xpath("%s*", PathSessionSession);
        int checkSessionTimeoutMillSeconds = checkSessionTimeoutSeconds * 1000;
        while(!stopping)
        {
            if (!m_isDetached)
            {
                Owned<IRemoteConnection> conn = querySDS().connect(espSessionSDSPath.get(), myProcessSession(), RTM_LOCK_WRITE, SESSION_SDS_LOCK_TIMEOUT);
                if (!conn)
                    throw MakeStringException(-1, "Failed to connect to %s.", PathSessionRoot);

                CDateTime now;
                now.setNow();
                time_t timeNow = now.getSimple();

                Owned<IPropertyTreeIterator> iter1 = conn->queryRoot()->getElements(PathSessionApplication);
                ForEach(*iter1)
                {
                    ICopyArrayOf<IPropertyTree> toRemove;
                    Owned<IPropertyTreeIterator> iter2 = iter1->query().getElements(xpath.str());
                    ForEach(*iter2)
                    {
                        IPropertyTree& item = iter2->query();
                        if (timeNow >= item.getPropInt64(PropSessionTimeoutAt, 0))
                            toRemove.append(item);
                    }

                    ForEachItemIn(i, toRemove)
                    {
                        iter1->query().removeTree(&toRemove.item(i));
                    }
                }
            }
            sem.wait(checkSessionTimeoutMillSeconds);
        }
    }
    catch(IException *e)
    {
        StringBuffer msg;
        ERRLOG("CSessionCleaner::run() Exception %d:%s", e->errorCode(), e->errorMessage(msg).str());
        e->Release();
    }
    catch(...)
    {
        ERRLOG("Unknown CSessionCleaner::run() Exception");
    }
    return 0;
}

void CEspConfig::ensureSDSSessionDomains()
{
    bool hasAuthDomainSettings = false;
    bool hasSessionAuth = false;
    bool hasDefaultSessionDomain = false;
    int  serverSessionTimeoutSeconds = 120 * ESP_SESSION_TIMEOUT;
    Owned<IPropertyTree> proc_cfg = getProcessConfig(m_envpt, m_process.str());
    Owned<IPropertyTreeIterator> it = proc_cfg->getElements("AuthDomains/AuthDomain");
    ForEach(*it)
    {
        hasAuthDomainSettings = true;
        IPropertyTree& authDomain = it->query();
        const char* authType = authDomain.queryProp("@authType");
        if (isEmptyString(authType) || (!strieq(authType, "AuthPerSessionOnly") && !strieq(authType, "AuthTypeMixed")))
            continue;

        hasSessionAuth = true;

        int clientSessionTimeoutSeconds;
        int clientSessionTimeoutMinutes = authDomain.getPropInt("@clientSessionTimeoutMinutes", ESP_SESSION_TIMEOUT);
        if (clientSessionTimeoutMinutes < 0)
            clientSessionTimeoutSeconds = ESP_SESSION_NEVER_TIMEOUT;
        else
            clientSessionTimeoutSeconds = clientSessionTimeoutMinutes * 60;

        //The serverSessionTimeoutMinutes is used to clean the sessions by ESP server after the sessions have been timed out on ESP clients.
        //Considering possible network delay, serverSessionTimeoutMinutes should be greater than clientSessionTimeoutMinutes.
        int serverSessionTimeoutMinutes = authDomain.getPropInt("@serverSessionTimeoutMinutes", 0);
        if ((serverSessionTimeoutMinutes < 0) || (clientSessionTimeoutMinutes < 0))
            serverSessionTimeoutSeconds = ESP_SESSION_NEVER_TIMEOUT;
        else
            serverSessionTimeoutSeconds = serverSessionTimeoutMinutes * 60;
        if (serverSessionTimeoutSeconds < clientSessionTimeoutSeconds)
            serverSessionTimeoutSeconds = 2 * clientSessionTimeoutSeconds;

        const char* authDomainName = authDomain.queryProp("@domainName");
        if (isEmptyString(authDomainName) || strieq(authDomainName, "default"))
        {
            if (hasDefaultSessionDomain)
                throw MakeStringException(-1, ">1 AuthDomains are not named.");

            hasDefaultSessionDomain = true;
        }
    }
    //Ensure SDS Session tree if there is session auth or there is no AuthDomain setting (ex. old environment.xml)
    if (hasSessionAuth || !hasAuthDomainSettings)
    {
        Owned<IRemoteConnection> conn = querySDS().connect(PathSessionRoot, myProcessSession(), RTM_LOCK_WRITE|RTM_CREATE_QUERY, SESSION_SDS_LOCK_TIMEOUT);
        if (!conn)
            throw MakeStringException(-1, "Failed to connect to %s.", PathSessionRoot);

        ensureESPSessionInTree(conn->queryRoot(), m_process.str());

        if (serverSessionTimeoutSeconds != ESP_SESSION_NEVER_TIMEOUT)
        {
            VStringBuffer espSessionSDSPath("%s/%s[@name=\"%s\"]", PathSessionRoot, PathSessionProcess, m_process.str());
            m_sessionCleaner.setown(new CSessionCleaner(espSessionSDSPath.str(), proc_cfg->getPropInt("@checkSessionTimeoutSeconds",
                ESP_CHECK_SESSION_TIMEOUT)));
            m_sessionCleaner->start();
        }
    }
}

void CEspConfig::ensureESPSessionInTree(IPropertyTree* sessionRoot, const char* procName)
{
    VStringBuffer xpath("%s[@name=\"%s\"]", PathSessionProcess, procName);
    IPropertyTree* procSessionTree = sessionRoot->queryBranch(xpath.str());
    if (!procSessionTree)
    {
        IPropertyTree* processSessionTree = sessionRoot->addPropTree(PathSessionProcess);
        processSessionTree->setProp("@name", procName);
    }
}



CEspConfig::CEspConfig(IProperties* inputs, IPropertyTree* envpt, IPropertyTree* procpt, bool isDali)
{
    hsami_=0;
    serverstatus=NULL;
    useDali=false;
    if(inputs)
        m_inputs.setown(inputs);
    if(!envpt || !procpt)
        return;

    m_envpt.setown(envpt);
    m_cfg.setown(procpt);

    loadBuiltIns();   

    // load options
    const char* level = m_cfg->queryProp("@logLevel");
    m_options.logLevel = level ? atoi(level) : LogMin;
    m_options.logReq = m_cfg->getPropBool("@logRequests", true);
    m_options.logResp = m_cfg->getPropBool("@logResponses", false);
    m_options.txSummaryLevel = m_cfg->getPropInt("@txSummaryLevel", LogMin);
    m_options.txSummaryResourceReq = m_cfg->getPropBool("@txSummaryResourceReq", false);
    m_options.frameTitle.set(m_cfg->queryProp("@name"));
    m_options.slowProcessingTime = m_cfg->getPropInt("@slowProcessingTime", 30) * 1000; //in msec

    if (!m_cfg->getProp("@name", m_process))
    {
        ERRLOG("EspProcess name not found");
    }
    else
    {
        DBGLOG("ESP process name [%s]", m_process.str());

        setIsDetachedFromDali(false);
        setIsSubscribedToDali(true);
        try
        {
            StringBuffer procDirectory;
            m_cfg->getProp("@directory", procDirectory);
            if (!procDirectory.isEmpty())
            {
                m_daliAttachStateFileName.setf("%s%c%s-AttachState.xml",procDirectory.str(), PATHSEPCHAR, m_process.str());

                try
                {
                    Owned<IPTree> espProcAttachState = createPTreeFromXMLFile(m_daliAttachStateFileName);
                    if (espProcAttachState)
                    {
                        setIsDetachedFromDali(!(espProcAttachState->getPropBool("@attached", true)));
                        setIsSubscribedToDali(espProcAttachState->getPropBool("@subscribed", true));
                    }
                    else
                    {
                        ESPLOG(LogMin, "Could not load DALI Attach state file [%s] for ESP process [%s]", m_daliAttachStateFileName.str(), m_process.str());
                    }
                }
                catch (...)
                {
                    ESPLOG(LogMin, "Could not load DALI Attach state file [%s] for ESP process [%s]", m_daliAttachStateFileName.str(), m_process.str());
                }

                saveAttachState();
            }
            else
                ESPLOG(LogMin, "ESP Process [%s] configuration is missing '@directory' attribute, could not read AttachState", m_process.str());
        }
        catch (...)
        {
           ESPLOG(LogMin, "Could not load DALI Attach state file [%s] for ESP process [%s]", m_daliAttachStateFileName.str(), m_process.str());
        }

        if (isDetachedFromDali())
            WARNLOG("ESP Process [%s] loading in DALI DETACHED state - Some ESP services do not load in detached state!",  m_process.str());

        StringBuffer daliservers;
        if (m_cfg->getProp("@daliServers", daliservers))
            initDali(daliservers.str()); //won't init if detached

#ifndef _DEBUG
        startPerformanceMonitor(m_cfg->getPropInt("@perfReportDelay", 60)*1000);
#endif

        IPropertyTreeIterator *pt_iter = NULL;
        StringBuffer xpath;

        if (m_inputs->hasProp("SingleUserPass"))
        {
            StringBuffer plainesppass;
            StringBuffer encesppass;
            m_inputs->getProp("SingleUserPass", plainesppass);
            encrypt(encesppass, plainesppass.str());
            xpath.setf("SecurityManagers/SecurityManager[@type=\"SingleUserSecurityManager\"]/SingleUserSecurityManager/");
            pt_iter = m_cfg->getElements(xpath.str());
            if (pt_iter!=NULL)
            {
                IPropertyTree *ptree = NULL;
                pt_iter->first();
                while(pt_iter->isValid())
                {
                    ptree = &pt_iter->query();
                    if (ptree)
                    {
                        ptree->setProp("@SingleUserPass",  encesppass.str());

                        if (m_inputs->hasProp("SingleUserName"))
                        {
                            StringBuffer espusername;
                            m_inputs->getProp("SingleUserName", espusername);
                            ptree->setProp("@SingleUserName",  espusername.str());
                        }
                    }
                    pt_iter->next();
                }
                pt_iter->Release();
                pt_iter=NULL;
            }
        }

        //get the local computer name:
        m_cfg->getProp("@computer", m_computer);

        //get the local computer information:
        xpath.setf("Hardware/Computer[@name=\"%s\"]", m_computer.str());

        IPropertyTree *computer = m_envpt->queryPropTree(xpath.str());
        if (computer)
        {
            StringBuffer address;
            computer->getProp("@netAddress", address);

            int port = m_cfg->getPropInt("@port", 1500);
            if(strcmp(address.str(), ".") == 0)
            {
                GetHostName(address.clear());
            }
            m_address.set(address.str(), (unsigned short) port);
        }

        xpath.clear();
        xpath.append("EspService");

        pt_iter = m_cfg->getElements(xpath.str());

        if (pt_iter!=NULL)
        {
            IPropertyTree *ptree = NULL;

            pt_iter->first();

            while(pt_iter->isValid())
            {
                ptree = &pt_iter->query();
                if (ptree)
                {
                    srv_cfg *svcfg = new srv_cfg;

                    ptree->getProp("@name", svcfg->name);
                    ptree->getProp("@type", svcfg->type);
                    ptree->getProp("@plugin", svcfg->plugin);
                    fixPlugin(svcfg->plugin);

                    map<string, srv_cfg*>::value_type en(svcfg->name.str(), svcfg);
                    m_services.insert(en);
                }               
                pt_iter->next();
            }
    
            pt_iter->Release();
            pt_iter=NULL;
        }

        xpath.clear();
        xpath.append("EspProtocol");

        pt_iter = m_cfg->getElements(xpath.str());

        if (pt_iter!=NULL)
        {
            IPropertyTree *ptree = NULL;

            pt_iter->first();


            while(pt_iter->isValid())
            {
                ptree = &pt_iter->query();
                if (ptree)
                {
                    protocol_cfg *pcfg = new protocol_cfg;

                    ptree->getProp("@name", pcfg->name);
                    ptree->getProp("@plugin", pcfg->plugin);
                    fixPlugin(pcfg->plugin);
                    ptree->getProp("@type", pcfg->type);

                    map<string, protocol_cfg*>::value_type en(pcfg->name.str(), pcfg);
                    m_protocols.insert(en);
                }               

                pt_iter->next();
            }
    
            pt_iter->Release();
            pt_iter=NULL;
        }

        xpath.clear();
        xpath.append("EspBinding");
 
        pt_iter = m_cfg->getElements(xpath.str());

        if (pt_iter!=NULL)
        {
            IPropertyTree *ptree = NULL;

            pt_iter->first();
    

            while(pt_iter->isValid())
            {
                ptree = &pt_iter->query();
                if (ptree)
                {
                    OwnedPtr<binding_cfg> bcfg(new binding_cfg);
                    ptree->getProp("@name", bcfg->name);
                    bcfg->port = ptree->getPropInt("@port", 0);
                    if (bcfg->port == 0)
<<<<<<< HEAD
                        DBGLOG("Binding %s is configured with port 0, do not load it.", bcfg->name.str());
=======
                        DBGLOG("Binding %s is configured with port 0, it will not be loaded.", bcfg->name.str());
>>>>>>> 3751da9e
                    else
                    {
                        ptree->getProp("@type", bcfg->type);
                        ptree->getProp("@plugin", bcfg->plugin);
                        fixPlugin(bcfg->plugin);
                        bcfg->isDefault = ptree->getPropBool("@defaultBinding", false);

                        StringBuffer addr;
                        ptree->getProp("@netAddress", addr);
                        if (strcmp(addr.str(), ".") == 0)
                        {
<<<<<<< HEAD
                            // Here we interpret '.' as binding to all interfaces, so convert it to "0.0.0.0"
=======
>>>>>>> 3751da9e
                            bcfg->address.append("0.0.0.0");
                        }
                        else
                        {
                            bcfg->address.append(addr.str());
                        }

                        ptree->getProp("@service", bcfg->service_name);
                        ptree->getProp("@protocol", bcfg->protocol_name);

                        m_bindings.push_back(bcfg.getClear());
                    }
                }

                pt_iter->next();
            }
    
            pt_iter->Release();
            pt_iter=NULL;
        }
    }
}


void CEspConfig::sendAlert(int severity, char const * descr, char const * subject) const
{
}

void CEspConfig::initDali(const char *servers)
{
    CriticalBlock b(attachcrit);
    if (servers!=nullptr && *servers!=0 && !daliClientActive() && !isDetachedFromDali())
    {
        DBGLOG("Initializing DALI client [servers = %s]", servers);

        useDali=true;

        // Create server group
        Owned<IGroup> serverGroup = createIGroup(servers, DALI_SERVER_PORT);

        if (!serverGroup)
            throw MakeStringException(0, "Could not instantiate dali IGroup");

        // Initialize client process
        if (!initClientProcess(serverGroup, DCR_EspServer))
            throw MakeStringException(0, "Could not initialize dali client");
        setPasswordsFromSDS();

        serverstatus = new CSDSServerStatus("ESPserver");
        ensureSDSSessionDomains();

        // for auditing
        startLogMsgParentReceiver();
        connectLogMsgManagerToDali();
    }
}


void CEspConfig::initPtree(const char *location, bool isDali)
{
    IPropertyTree* cfg = createPTreeFromXMLFile(location, ipt_caseInsensitive);
    if (cfg)
    {
        cfg->addProp("@config", location);
        m_envpt.setown(cfg);
    }
}



void CEspConfig::loadBinding(binding_cfg &xcfg)
{
    map<string, srv_cfg*>::iterator sit = m_services.find(xcfg.service_name.str());
    map<string, protocol_cfg*>::iterator pit = m_protocols.find(xcfg.protocol_name.str());
    
    IEspService *isrv = NULL;
    IEspProtocol *iprot = NULL;

    if(sit == m_services.end())
    {
        DBGLOG("Warning: Service %s not found for binding %s", xcfg.service_name.str(), xcfg.name.str());
    }
    else
    {
        isrv = (*sit).second->srv;
    }

    if(pit == m_protocols.end())
    {
        throw MakeStringException(-1, "Protocol %s not found for binding %s", xcfg.protocol_name.str(), xcfg.name.str());
    }
    else
    {
        iprot = (*pit).second->prot;

        if (iprot)
        {
            esp_binding_factory_t xproc = NULL;
            if(isrv != NULL)
                xcfg.service.setown(LINK(isrv));
            xcfg.protocol.setown(LINK(iprot));
            
            builtin *pdirect = getBuiltIn(xcfg.plugin.str());
            if (pdirect)
            {
                xproc = pdirect->bind;
            }
            else
            {
                Owned<IEspPlugin> pplg = getPlugin(xcfg.plugin.str());
                if (pplg)
                {
                    xproc = (esp_binding_factory_t) pplg->getProcAddress("esp_binding_factory");
                }
            }

            if (xproc)
            {
                IEspRpcBinding* bind = xproc(xcfg.name.str(), xcfg.type.str(), m_envpt.get(), m_process.str());
                if (bind)
                    DBGLOG("Load binding %s (type: %s, process: %s) succeeded", xcfg.name.str(), xcfg.type.str(), m_process.str());
                else
                    ERRLOG("Failed to load binding %s (type: %s, process: %s)", xcfg.name.str(), xcfg.type.str(), m_process.str());
                xcfg.bind.setown(bind);
                if (serverstatus)
                {
                    IPropertyTree *stTree= serverstatus->queryProperties()->addPropTree("ESPservice", createPTree("ESPservice", ipt_caseInsensitive));
                    if (stTree)
                    {
                        stTree->setProp("@type", xcfg.service->getServiceType());
                        stTree->setProp("@name", xcfg.service_name.str());
                        stTree->setPropInt("@port", xcfg.port);
                    }
                    serverstatus->commitProperties();
                }

            }
            else
                throw MakeStringException(-1, "procedure esp_binding_factory can't be loaded");
        }
        else
        {
            throw MakeStringException(-1, "Protocol %s wasn't loaded correctly for the binding", xcfg.protocol_name.str());
        }   
   }
}

void CEspConfig::loadProtocol(protocol_cfg &xcfg)
{
    esp_protocol_factory_t xproc = NULL;
    builtin *pdirect = getBuiltIn(xcfg.plugin.str());
    if (pdirect)
        xproc = pdirect->prot;
    else
    {
        Owned<IEspPlugin> pplg = getPlugin(xcfg.plugin.str());
        if (pplg)
        {
            xproc = (esp_protocol_factory_t) pplg->getProcAddress("esp_protocol_factory");
        }
    }

    if (xproc)
    {
        xcfg.prot.setown(xproc(xcfg.name.str(), xcfg.type.str(), m_envpt.get(), m_process.str()));
        if (xcfg.prot)
            xcfg.prot->init(m_envpt.get(), m_process.str(), xcfg.name.str());
    }
    else
        throw MakeStringException(-1, "procedure esp_protocol_factory can't be loaded");
}

void CEspConfig::loadService(srv_cfg &xcfg)
{
    esp_service_factory_t xproc = NULL;
    builtin *pdirect = getBuiltIn(xcfg.plugin.str());
    if (pdirect)
        xproc = pdirect->serv;
    else
    {
        Owned<IEspPlugin> pplg = getPlugin(xcfg.plugin.str());
        if (pplg)
            xproc = (esp_service_factory_t) pplg->getProcAddress("esp_service_factory");
    }

    if (xproc)
        xcfg.srv.setown(xproc(xcfg.name.str(), xcfg.type.str(), m_envpt.get(), m_process.str()));
    else
        throw MakeStringException(-1, "procedure esp_service_factory can't be loaded");
}

void CEspConfig::loadServices()
{
    map<string, srv_cfg*>::iterator iter = m_services.begin();
    while (iter!=m_services.end())
    {
#ifndef _USE_OPENLDAP
        const string svcName = iter->first;
        if (!strstr(svcName.data(), "ws_access"))
#endif
            loadService(*(iter->second));
#ifndef _USE_OPENLDAP
        else
            DBGLOG("Not loading service %s, platform built without LDAP", svcName.data());
#endif
        iter++;
    }
}

void CEspConfig::loadProtocols()
{
    map<string, protocol_cfg*>::iterator iter = m_protocols.begin();
    while (iter!=m_protocols.end())
    {
        loadProtocol(*(iter->second));
        iter++;
    }
}

void CEspConfig::loadBindings()
{
    list<binding_cfg*>::iterator iter = m_bindings.begin();
    
    while (iter!=m_bindings.end())
    {
#ifndef _USE_OPENLDAP
        const char * bindingName = (**iter).name.str();
        if (!strstr(bindingName, "ws_access"))
#endif
            loadBinding(**iter);
#ifndef _USE_OPENLDAP
        else
            DBGLOG("Not binding %s, platform built without LDAP", bindingName);
#endif
        iter++;
    }
}

void CEspConfig::startEsdlMonitor()
{
    start_esdl_monitor_t xproc = nullptr;
    Owned<IEspPlugin> pplg = getPlugin("esdl_svc_engine");
    if (pplg)
    {
        DBGLOG("Plugin esdl_svc_engine loaded.");
        xproc = (start_esdl_monitor_t) pplg->getProcAddress("startEsdlMonitor");
    }
    else
        throw MakeStringException(-1, "Plugin esdl_svc_engine can't be loaded");

    if (xproc)
    {
        DBGLOG("Procedure startEsdlMonitor loaded, now calling it...");
        xproc();
    }
    else
        throw MakeStringException(-1, "procedure startEsdlMonitor can't be loaded");
}

void CEspConfig::stopEsdlMonitor()
{
    stop_esdl_monitor_t xproc = nullptr;
    Owned<IEspPlugin> pplg = getPlugin("esdl_svc_engine");
    if (pplg)
        xproc = (stop_esdl_monitor_t) pplg->getProcAddress("stopEsdlMonitor");
    if (xproc)
        xproc();
}

class ESPxsltIncludeHandler : public CInterface, implements IIncludeHandler
{
public:
    //  IMPLEMENT_IINTERFACE;
    virtual void Link() const
    {
        CInterface::Link();
    }
    virtual bool Release() const
    {
        return CInterface::Release();
    }
    
    ESPxsltIncludeHandler()
    {
    }
    ~ESPxsltIncludeHandler()
    {
    }
    
    
    inline bool fileExists(StringBuffer &filename)
    {
        return (checkFileExists(filename.str()) || checkFileExists(filename.toUpperCase().str()) || checkFileExists(filename.toLowerCase().str()));
    }
    
    inline bool fileRead(const char *filename, MemoryBuffer &buff)
    {
        Owned<IFile> fi=createIFile(filename);
        if (fi)
        {
            Owned<IFileIO> fio=fi->open(IFOread);
            if (fio)
            {
                offset_t len=fio->size();
                size32_t memlen = (size32_t)len;
                assertex(len == memlen);
                if (fio->read(0, memlen, buff.reserveTruncate(memlen))==len)
                    return true;
            }
        }
        buff.clear();
        return false;
    }

    const char *pastLast(const char *src, const char *fnd)
    {
        int fndlen=(fnd) ? strlen(fnd) : 0;
        int srclen=(src) ? strlen(src) : 0;
        if (fndlen && srclen)
        {
            while (srclen--)
            {
                if (!strnicmp(src+srclen, fnd, fndlen))
                    return src+srclen+fndlen;
            }

        }
        return NULL;
    }

    //IIncludeHandler
    bool getInclude(const char* includename, MemoryBuffer& includebuf, bool& pathOnly)
    {
        if(!includename)
            return false;

        pathOnly = true;
        includebuf.clear();
        const char *finger=pastLast(includename, "esp/xslt/");
        if (finger)
        {
            StringBuffer filepath;
            if (fileExists(filepath.append(getCFD()).append("smc_xslt/").append(finger)) || fileExists(filepath.clear().append(getCFD()).append("xslt/").append(finger)))
            {
                includebuf.append(filepath.length(), filepath.str());
                return true;
            }
        }
        else
        {
            // First of all, it's better to use absolute path to specify the include, like /esp/xslt/ui_overrides.xslt.
            // When you specify the include as relative path, for example ./ui_overrides.xslt
            // the path will be expanded (by xmllib's source resolver) to its full path, beginning with file://
            // on windows it looks like: file:///C:/playground/esp_lsb2/xslt/ui_overrides.xslt
            // on linux: file:///home/yma/playground/esp_lsb2/xslt/ui_overrides.xslt
            // If current path not found, use root
            char dir[_MAX_PATH];
            if (!GetCurrentDirectory(sizeof(dir), dir)) {
                ERRLOG("ESPxsltIncludeHandler::getInclude: Current directory path too big, setting local path to null");
                dir[0] = 0;
            }
#ifdef _WIN32
            for(int i = 0; i < _MAX_PATH; i++)
            {
                if(dir[i] == '\0')
                    break;
                else if(dir[i] == PATHSEPCHAR)
                    dir[i] = '/';
            }
#endif
            finger = strstr(includename, dir);
            if(finger)
            {
                finger += strlen(dir) + 1;
                StringBuffer filepath(finger);
                if (fileExists(filepath))
                {
                    includebuf.append(filepath.length(), filepath.str());
                    return true;
                }
            }
        }
        return false;
    }
};

ESPxsltIncludeHandler g_includeHandler;

void CEspConfig::bindServer(IEspServer &server, IEspContainer &container)
{
    list<binding_cfg*>::iterator bit = m_bindings.begin();

    while (bit != m_bindings.end())
    {
        binding_cfg *pbfg = *bit;

        if (pbfg && pbfg->bind && pbfg->service && pbfg->protocol)
        {
            map<string, protocol_cfg*>::iterator pit = m_protocols.find(pbfg->protocol_name.str());
            if(pit == m_protocols.end())
                DBGLOG("Protocol %s not found for binding %s", pbfg->protocol_name.str(), pbfg->name.str());
            else
            {
                Owned<IXslProcessor> xslp=getXslProcessor();
                if (xslp)
                {
                    xslp->setDefIncludeHandler(dynamic_cast<IIncludeHandler*>(&g_includeHandler));
                    pbfg->bind->setXslProcessor(xslp);
                }
                pbfg->bind->setContainer(&container);
                pbfg->service->setContainer(&container);
                pbfg->protocol->setContainer(&container);
                pbfg->bind->addProtocol(pbfg->protocol->getProtocolName(), *pbfg->protocol.get());
                if(pbfg->service != NULL)
                    pbfg->bind->addService(pbfg->service->getServiceType(), pbfg->address.str(), pbfg->port, *pbfg->service.get());

                IEspProtocol* prot = (*pit).second->prot;
                server.addBinding(pbfg->name.str(), pbfg->address.str(), pbfg->port, *prot, *(pbfg->bind.get()), pbfg->isDefault, m_cfg.get());
            }
        }
        else
        {
            ERRLOG("Binding %s wasn't loaded correctly", pbfg->name.str());
        }

        bit++;
    }
}

void CEspConfig::saveAttachState()
{
    StringBuffer espProcAttachState;
    espProcAttachState.setf( "<ESPAttachState StateSaveTimems='%d' attached='%s' subscribed='%s'/>", msTick(), isDetachedFromDali() ? "0" : "1", isSubscribedToDali() ? "1" : "0");

    DBGLOG("ESP Process [%s] State to be stored: '%s'", m_process.str(), espProcAttachState.str());
    Owned<IPropertyTree> serviceESDLDef = createPTreeFromXMLString(espProcAttachState.str(), ipt_caseInsensitive);
    saveXML(m_daliAttachStateFileName.str(), serviceESDLDef);
}

void CEspConfig::unloadBindings()
{
    list<binding_cfg*>::iterator iter = m_bindings.begin();
    while (iter!=m_bindings.end())
    {
        binding_cfg *bcfg = *iter;

        if(bcfg!=NULL)
        {
            bcfg->protocol.clear();
            bcfg->bind.clear();
            bcfg->service.clear();
            delete bcfg;
        }
        iter++;
    }

    m_bindings.clear();
}


void CEspConfig::unloadServices()
{
    map<string, srv_cfg*>::iterator srvi = m_services.begin();
    while (srvi!=m_services.end())
    {
        srv_cfg* scfg = srvi->second;
        if(scfg)
        {
            scfg->cfg.clear();
            scfg->srv.clear();
            delete scfg;
        }
        srvi++;
    }

    m_services.clear();
}


void CEspConfig::unloadProtocols()
{
    map<string, protocol_cfg*>::iterator proti = m_protocols.begin();
    while (proti!=m_protocols.end())
    {
        protocol_cfg *pcfg = proti->second;
        if(pcfg)
        {
            pcfg->prot.clear();
            pcfg->cfg.clear();
            delete pcfg;
        }
        
        proti++;
    }
    m_protocols.clear();
}

IEspPlugin* CEspConfig::getPlugin(const char* name)
{
    if(!name || !*name) 
        return NULL;
    ForEachItemIn(x, m_plugins)
    {
        IEspPlugin* plgn = &m_plugins.item(x);
        if(plgn && stricmp(name, plgn->getName()) == 0)
        {
            return LINK(plgn);
        }
    }
    Owned<IEspPlugin> pplg = loadPlugin(name);
    if(pplg)
    {
        pplg->Link(); //YMA: intentional leak. Unloading DLLs during ESP shutdown causes all kinds of issues.
        m_plugins.append(*LINK(pplg)); 
        return LINK(pplg);
    }

    return NULL;
}

void CEspConfig::checkESPCache(IEspServer& server)
{
    const char* cacheInitString = m_cfg->queryProp("@espCacheInitString");
    IPropertyTree* espCacheCfg = m_cfg->queryBranch("ESPCache");
    if (!espCacheCfg && isEmptyString(cacheInitString))
        return;

    if (!espCacheCfg)
    {
        if (!server.addCacheClient("default", cacheInitString))
            throw MakeStringException(-1, "Failed in checking ESP cache service using %s", cacheInitString);
        return;
    }
    Owned<IPropertyTreeIterator> iter = espCacheCfg->getElements("Group");
    ForEach(*iter)
    {
        IPropertyTree& espCacheGroup = iter->query();
        const char* id = espCacheGroup.queryProp("@id");
        const char* initString = espCacheGroup.queryProp("@initString");
        if (isEmptyString(id))
            throw MakeStringException(-1, "ESP cache ID not defined");
        if (isEmptyString(initString))
            throw MakeStringException(-1, "ESP cache initStrings not defined");
        if (!server.addCacheClient(id, initString))
            throw MakeStringException(-1, "Failed in checking ESP cache service using %s", initString);
    }
}

bool CEspConfig::reSubscribeESPToDali()
{
    list<binding_cfg*>::iterator iter = m_bindings.begin();
    while (iter!=m_bindings.end())
    {
        binding_cfg& bindingConfig = **iter;
        if (bindingConfig.bind)
        {
            ESPLOG(LogMin, "Requesting binding '%s' to subscribe to DALI notifications", bindingConfig.name.str());
            bindingConfig.bind->subscribeBindingToDali();
        }
        iter++;
    }
    setIsSubscribedToDali(true);
    return true;
}

bool CEspConfig::unsubscribeESPFromDali()
{
    list<binding_cfg*>::iterator iter = m_bindings.begin();
    while (iter!=m_bindings.end())
    {
        binding_cfg& bindingConfig = **iter;
        if (bindingConfig.bind)
        {
            ESPLOG(LogMin, "Requesting binding '%s' to un-subscribe from DALI notifications", bindingConfig.name.str());
            bindingConfig.bind->unsubscribeBindingFromDali();
        }
        iter++;
    }
    setIsSubscribedToDali(false);
    return true;
}

bool CEspConfig::detachESPFromDali(bool force)
{
    CriticalBlock b(attachcrit);
    if (!isDetachedFromDali())
    {
        if(!force)
        {
            if (!canAllBindingsDetachFromDali())
                return false;
        }

        if (!unsubscribeESPFromDali())
            return false;

        list<binding_cfg*>::iterator iter = m_bindings.begin();
        while (iter!=m_bindings.end())
        {
            binding_cfg& xcfg = **iter;
            ESPLOG(LogMin, "Detach ESP From DALI: requesting binding: '%s' to detach...", xcfg.name.str());
            if (xcfg.bind)
            {
                xcfg.bind->detachBindingFromDali();
            }

            iter++;
        }
        setIsDetachedFromDali(true);
        disconnectLogMsgManagerFromDali();
        closedownClientProcess();
        saveAttachState();
    }
    return true;
}

bool CEspConfig::attachESPToDali()
{
    bool success = true;

    CriticalBlock b(attachcrit);
    if (isDetachedFromDali())
    {
        setIsDetachedFromDali(false);
        StringBuffer daliservers;
        if (m_cfg->getProp("@daliServers", daliservers))
            initDali(daliservers.str());

        list<binding_cfg*>::iterator iter = m_bindings.begin();
        while (iter!=m_bindings.end())
        {
            binding_cfg& xcfg = **iter;
            ESPLOG(LogMin, "Attach ESP to DALI: requesting binding: '%s' to attach...", xcfg.name.str());
            if (xcfg.bind)
            {
                map<string, srv_cfg*>::iterator sit = m_services.find(xcfg.service_name.str());
                if(sit == m_services.end())
                    ESPLOG(LogMin, "Warning: Service %s not found for the binding", xcfg.service_name.str());
                else
                    ((*sit).second->srv)->attachServiceToDali();
            }
            iter++;
        }

        reSubscribeESPToDali();

        saveAttachState();
    }
    return success;
}

bool CEspConfig::canAllBindingsDetachFromDali()
{
    list<binding_cfg*>::iterator iter = m_bindings.begin();
    while (iter!=m_bindings.end())
    {
        binding_cfg& xcfg = **iter;
        if (!xcfg.bind->canDetachFromDali())
            return false;
        iter++;
    }
    return true;
}

IEspRpcBinding* CEspConfig::queryBinding(const char* name)
{
    for (auto binding : m_bindings)
    {
        if (strcmp(binding->name.str(), name) == 0)
            return binding->bind.get();
    }
    return nullptr;
}
<|MERGE_RESOLUTION|>--- conflicted
+++ resolved
@@ -469,11 +469,7 @@
                     ptree->getProp("@name", bcfg->name);
                     bcfg->port = ptree->getPropInt("@port", 0);
                     if (bcfg->port == 0)
-<<<<<<< HEAD
-                        DBGLOG("Binding %s is configured with port 0, do not load it.", bcfg->name.str());
-=======
                         DBGLOG("Binding %s is configured with port 0, it will not be loaded.", bcfg->name.str());
->>>>>>> 3751da9e
                     else
                     {
                         ptree->getProp("@type", bcfg->type);
@@ -485,10 +481,7 @@
                         ptree->getProp("@netAddress", addr);
                         if (strcmp(addr.str(), ".") == 0)
                         {
-<<<<<<< HEAD
                             // Here we interpret '.' as binding to all interfaces, so convert it to "0.0.0.0"
-=======
->>>>>>> 3751da9e
                             bcfg->address.append("0.0.0.0");
                         }
                         else
