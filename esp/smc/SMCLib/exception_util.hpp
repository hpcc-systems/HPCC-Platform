/*##############################################################################

    Copyright (C) 2011 HPCC Systems.

    All rights reserved. This program is free software: you can redistribute it and/or modify
    it under the terms of the GNU Affero General Public License as
    published by the Free Software Foundation, either version 3 of the
    License, or (at your option) any later version.

    This program is distributed in the hope that it will be useful,
    but WITHOUT ANY WARRANTY; without even the implied warranty of
    MERCHANTABILITY or FITNESS FOR A PARTICULAR PURPOSE.  See the
    GNU Affero General Public License for more details.

    You should have received a copy of the GNU Affero General Public License
    along with this program.  If not, see <http://www.gnu.org/licenses/>.
############################################################################## */

#ifndef _ECLWATCH_EXCEPTIONS_HPP__
#define _ECLWATCH_EXCEPTIONS_HPP__

#include "errorlist.h"
#include "jlog.hpp"

#define ERRORMSG_INTERNAL       "An internal system error occured. The error information has been saved into a system log file."

#define ECLWATCH_INTERNAL_ERROR                 ECLWATCH_ERROR_START
#define ECLWATCH_ADMIN_ACCESS_DENIED            ECLWATCH_ERROR_START+1
#define ECLWATCH_SUPER_USER_ACCESS_DENIED       ECLWATCH_ERROR_START+2
#define ECLWATCH_SMC_ACCESS_DENIED              ECLWATCH_ERROR_START+3
#define ECLWATCH_THOR_QUEUE_ACCESS_DENIED       ECLWATCH_ERROR_START+4
#define ECLWATCH_EXECUTION_ACCESS_DENIED        ECLWATCH_ERROR_START+5
#define ECLWATCH_MACHINE_INFO_ACCESS_DENIED ECLWATCH_ERROR_START+6
#define ECLWATCH_METRICS_ACCESS_DENIED          ECLWATCH_ERROR_START+7
#define ECLWATCH_TOPOLOGY_ACCESS_DENIED     ECLWATCH_ERROR_START+8
#define ECLWATCH_ROXIE_QUERY_ACCESS_DENIED  ECLWATCH_ERROR_START+9
#define ECLWATCH_ECL_WU_ACCESS_DENIED           ECLWATCH_ERROR_START+10
#define ECLWATCH_DFU_ACCESS_DENIED              ECLWATCH_ERROR_START+11
#define ECLWATCH_DFU_XREF_ACCESS_DENIED     ECLWATCH_ERROR_START+12
#define ECLWATCH_DFU_WU_ACCESS_DENIED           ECLWATCH_ERROR_START+13
#define ECLWATCH_DFU_EX_ACCESS_DENIED           ECLWATCH_ERROR_START+14
#define ECLWATCH_FILE_SPRAY_ACCESS_DENIED       ECLWATCH_ERROR_START+15
#define ECLWATCH_FILE_DESPRAY_ACCESS_DENIED ECLWATCH_ERROR_START+16

#define ECLWATCH_INVALID_SEC_MANAGER            ECLWATCH_ERROR_START+30
#define ECLWATCH_INVALID_ACCOUNT_NAME           ECLWATCH_ERROR_START+31
#define ECLWATCH_INVALID_RESOURCE_NAME          ECLWATCH_ERROR_START+32
#define ECLWATCH_INVALID_PERMISSION_NAME        ECLWATCH_ERROR_START+33
#define ECLWATCH_CANNOT_CHANGE_PASSWORD     ECLWATCH_ERROR_START+34

#define ECLWATCH_INVALID_FILE_FOLDER            ECLWATCH_ERROR_START+35
#define ECLWATCH_INVALID_FILE_TYPE              ECLWATCH_ERROR_START+36
#define ECLWATCH_INVALID_FILE_NAME              ECLWATCH_ERROR_START+37
#define ECLWATCH_FILE_NOT_EXIST                 ECLWATCH_ERROR_START+38
#define ECLWATCH_CANNOT_OPEN_FILE               ECLWATCH_ERROR_START+39
#define ECLWATCH_CANNOT_READ_FILE               ECLWATCH_ERROR_START+40
#define ECLWATCH_NOT_SUPERFILE                  ECLWATCH_ERROR_START+41
#define ECLWATCH_FILE_ALREADY_EXISTS            ECLWATCH_ERROR_START+42

#define ECLWATCH_OLD_CLIENT_VERSION             ECLWATCH_ERROR_START+43
#define ECLWATCH_CANNOT_CONNECT_DALI            ECLWATCH_ERROR_START+44
#define ECLWATCH_CANNOT_GET_ENV_INFO            ECLWATCH_ERROR_START+45
#define ECLWATCH_CLUSTER_NOT_IN_ENV_INFO        ECLWATCH_ERROR_START+46
#define ECLWATCH_COMPONENT_NOT_IN_ENV_INFO  ECLWATCH_ERROR_START+47
#define ECLWATCH_INVALID_CLUSTER_INFO           ECLWATCH_ERROR_START+48
#define ECLWATCH_INVALID_CLUSTER_NAME           ECLWATCH_ERROR_START+49
#define ECLWATCH_CANNOT_RESOLVE_CLUSTER_NAME    ECLWATCH_ERROR_START+50

#define ECLWATCH_MISSING_PARAMS                 ECLWATCH_ERROR_START+51
#define ECLWATCH_INVALID_INPUT                  ECLWATCH_ERROR_START+52
#define ECLWATCH_INVALID_IP_OR_COMPONENT        ECLWATCH_ERROR_START+53
#define ECLWATCH_INVALID_COMPONENT_TYPE     ECLWATCH_ERROR_START+54
#define ECLWATCH_INVALID_COMPONENT_INFO     ECLWATCH_ERROR_START+55
#define ECLWATCH_INVALID_COMPONENT_OR_FILE_TYPE ECLWATCH_ERROR_START+56
#define ECLWATCH_INVALID_IP                     ECLWATCH_ERROR_START+57
#define ECLWATCH_INVALID_IP_RANGE               ECLWATCH_ERROR_START+58
#define ECLWATCH_INVALID_PROCESS_FILTER     ECLWATCH_ERROR_START+59

#define ECLWATCH_INVALID_ACTION                 ECLWATCH_ERROR_START+60
#define ECLWATCH_CANNOT_GET_FILE_ITERATOR       ECLWATCH_ERROR_START+61
#define ECLWATCH_GRAPH_NOT_FOUND                    ECLWATCH_ERROR_START+62
#define ECLWATCH_TOO_MANY_DATA_ROWS             ECLWATCH_ERROR_START+63
#define ECLWATCH_TOO_BIG_DATA_SET               ECLWATCH_ERROR_START+64
#define ECLWATCH_CANNOT_FIND_IXREFFILESNODE  ECLWATCH_ERROR_START+65
#define ECLWATCH_CANNOT_PARSE_ECL_QUERY     ECLWATCH_ERROR_START+66
#define ECLWATCH_CANNOT_COMPRESS_DATA           ECLWATCH_ERROR_START+67
#define ECLWATCH_CANNOT_CONNECT_ARCHIVE_SERVER  ECLWATCH_ERROR_START+68
#define ECLWATCH_ARCHIVE_SERVER_NOT_FOUND       ECLWATCH_ERROR_START+69
#define ECLWATCH_DROP_ZONE_NOT_FOUND            ECLWATCH_ERROR_START+70
#define ECLWATCH_INODE_NOT_FOUND                    ECLWATCH_ERROR_START+71
#define ECLWATCH_PROGRESS_INFO_NOT_FOUND        ECLWATCH_ERROR_START+72
#define ECLWATCH_ACCESS_TO_FILE_DENIED          ECLWATCH_ERROR_START+73
#define ECLWATCH_INVALID_DIRECTORY              ECLWATCH_ERROR_START+74

#define ECLWATCH_CANNOT_ACCESS_EXCEPTION_ENGINE ECLWATCH_ERROR_START+75
#define ECLWATCH_CANNOT_ACCESS_WU_ENGINE        ECLWATCH_ERROR_START+76
#define ECLWATCH_SINGLE_COLON_NOT_ALLOWED       ECLWATCH_ERROR_START+77
#define ECLWATCH_ID_MUST_BE_ALL_DIGITS          ECLWATCH_ERROR_START+78
#define ECLWATCH_CANNOT_CREATE_WORKUNIT     ECLWATCH_ERROR_START+79
#define ECLWATCH_CANNOT_GET_WORKUNIT            ECLWATCH_ERROR_START+80
#define ECLWATCH_CANNOT_OPEN_WORKUNIT           ECLWATCH_ERROR_START+81
#define ECLWATCH_CANNOT_UPDATE_WORKUNIT     ECLWATCH_ERROR_START+82
#define ECLWATCH_CANNOT_SUBMIT_WORKUNIT     ECLWATCH_ERROR_START+83
#define ECLWATCH_CANNOT_SCHEDULE_WORKUNIT       ECLWATCH_ERROR_START+84
#define ECLWATCH_CANNOT_DELETE_WORKUNIT     ECLWATCH_ERROR_START+85
#define ECLWATCH_QUERY_NOT_FOUND_FOR_WU     ECLWATCH_ERROR_START+86
#define ECLWATCH_CANNOT_CREATE_WUACTIONRESULT ECLWATCH_ERROR_START+87
#define ECLWATCH_CANNOT_GET_WU_RESULT           ECLWATCH_ERROR_START+88
#define ECLWATCH_CANNOT_CREATE_ARCHIVE_CMD  ECLWATCH_ERROR_START+89
#define ECLWATCH_ECLAGENT_LOG_NOT_FOUND     ECLWATCH_ERROR_START+90
#define ECLWATCH_MISSING_BANNER_CONTENT     ECLWATCH_ERROR_START+91
#define ECLWATCH_MISSING_CHAT_URL               ECLWATCH_ERROR_START+92
#define ECLWATCH_PLINK_NOT_INSTALLED            ECLWATCH_ERROR_START+93
#define ECLWATCH_PSEXEC_NOT_INSTALLED           ECLWATCH_ERROR_START+94
#define ECLWATCH_NO_WUID_SPECIFIED          ECLWATCH_ERROR_START+95

#define ECLWATCH_QUERYSET_NOT_FOUND         ECLWATCH_ERROR_START+96
#define ECLWATCH_QUERYID_NOT_FOUND          ECLWATCH_ERROR_START+97
#define ECLWATCH_ALIAS_NOT_FOUND            ECLWATCH_ERROR_START+98
<<<<<<< HEAD
#define ECLWATCH_CONTROL_QUERY_FAILED       ECLWATCH_ERROR_START+99
=======
#define ECLWATCH_QUERYSET_NOT_ON_CLUSTER    ECLWATCH_ERROR_START+99

>>>>>>> d62f4cbf

inline void FORWARDEXCEPTION(IEspContext &context, IException *e, unsigned codeNew)
{
    if (!e)
        return;

    time_t tNow;
    struct tm timeStruct;
    char timeString[32];
    StringBuffer eMsg;

    int err = e->errorCode();
    e->errorMessage(eMsg);
    e->Release();

    context.setException(err);

    //set time stamp in the result for this machine
    time(&tNow);
    gmtime_r(&tNow, &timeStruct);
    strftime(timeString, 32, "%Y-%m-%d %H:%M:%S GMT", &timeStruct);
    throw MakeStringException(err, "%s: %s", timeString, eMsg.str());
        
    return;
}
#endif //_ECLWATCH_EXCEPTIONS_HPP__
<|MERGE_RESOLUTION|>--- conflicted
+++ resolved
@@ -117,12 +117,8 @@
 #define ECLWATCH_QUERYSET_NOT_FOUND         ECLWATCH_ERROR_START+96
 #define ECLWATCH_QUERYID_NOT_FOUND          ECLWATCH_ERROR_START+97
 #define ECLWATCH_ALIAS_NOT_FOUND            ECLWATCH_ERROR_START+98
-<<<<<<< HEAD
-#define ECLWATCH_CONTROL_QUERY_FAILED       ECLWATCH_ERROR_START+99
-=======
 #define ECLWATCH_QUERYSET_NOT_ON_CLUSTER    ECLWATCH_ERROR_START+99
-
->>>>>>> d62f4cbf
+#define ECLWATCH_CONTROL_QUERY_FAILED       ECLWATCH_ERROR_START+100
 
 inline void FORWARDEXCEPTION(IEspContext &context, IException *e, unsigned codeNew)
 {
