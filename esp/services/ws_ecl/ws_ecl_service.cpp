--- conflicted
+++ resolved
@@ -317,15 +317,11 @@
     else
         workunitTimeout = WAIT_FOREVER;
 
-<<<<<<< HEAD
     Owned<IPropertyTreeIterator> cfgTargets = serviceTree->getElements("Targets/Target");
     ForEach(*cfgTargets)
         targets.append(cfgTargets->query().queryProp(NULL));
 
-    IPropertyTree *vips = serviceTree->queryPropTree(xpath.str());
-=======
     IPropertyTree *vips = serviceTree->queryPropTree("VIPS");
->>>>>>> 5312ba84
     Owned<IStringIterator> roxieTargets = getTargetClusters("RoxieCluster", NULL);
     ForEach(*roxieTargets)
     {
