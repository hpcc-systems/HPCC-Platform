--- conflicted
+++ resolved
@@ -185,11 +185,7 @@
         if(username.length() > 0)
         {
             userdesc.setown(createUserDescriptor());
-<<<<<<< HEAD
-            userdesc->set(username.str(), context.queryPassword(), context.querySessionToken(), context.querySignature());
-=======
             userdesc->set(username.str(), context.queryPassword(), context.querySignature());
->>>>>>> 6921f478
         }
 
         CTpWrapper dummy;
@@ -327,11 +323,7 @@
         if(username.length() > 0)
         {
             userdesc.setown(createUserDescriptor());
-<<<<<<< HEAD
-            userdesc->set(username.str(), context.queryPassword(), context.querySessionToken(), context.querySignature());
-=======
             userdesc->set(username.str(), context.queryPassword(), context.querySignature());
->>>>>>> 6921f478
         }
 
         doLogicalFileSearch(context, userdesc.get(), req, resp);
@@ -358,11 +350,7 @@
         if(username.length() > 0)
         {
             userdesc.setown(createUserDescriptor());
-<<<<<<< HEAD
-            userdesc->set(username.str(), context.queryPassword(), context.querySessionToken(), context.querySignature());
-=======
             userdesc->set(username.str(), context.queryPassword(), context.querySignature());
->>>>>>> 6921f478
         }
 
         if (req.getUpdateDescription())
@@ -403,11 +391,7 @@
         if(username.length() > 0)
         {
             userdesc.setown(createUserDescriptor());
-<<<<<<< HEAD
-            userdesc->set(username.str(), context.queryPassword(), context.querySessionToken(), context.querySignature());
-=======
             userdesc->set(username.str(), context.queryPassword(), context.querySignature());
->>>>>>> 6921f478
         }
 
         const char *countby = req.getCountBy();
@@ -1104,11 +1088,7 @@
     if(username.length() > 0)
     {
         userdesc.setown(createUserDescriptor());
-<<<<<<< HEAD
-        userdesc->set(username.str(), context.queryPassword(), context.querySessionToken(), context.querySignature());
-=======
         userdesc->set(username.str(), context.queryPassword(), context.querySignature());
->>>>>>> 6921f478
     }
 
     if (!autocreatesuper)
@@ -1416,11 +1396,7 @@
     if(username && *username)
     {
         userdesc.setown(createUserDescriptor());
-<<<<<<< HEAD
-        userdesc->set(username, context.queryPassword(), context.querySessionToken(), context.querySignature());
-=======
         userdesc->set(username, context.queryPassword(), context.querySignature());
->>>>>>> 6921f478
     }
 
     StringBuffer returnStr, auditStr = (",FileAccess,WsDfu,DELETED,");
@@ -1481,11 +1457,7 @@
         if(username.length() > 0)
         {
             userdesc.setown(createUserDescriptor());
-<<<<<<< HEAD
-            userdesc->set(username.str(), context.queryPassword(), context.querySessionToken(), context.querySignature());
-=======
             userdesc->set(username.str(), context.queryPassword(), context.querySignature());
->>>>>>> 6921f478
         }
 
         IArrayOf<IEspDFUActionInfo> actionResults;
@@ -1585,11 +1557,7 @@
         if(username.length() > 0)
         {
             userdesc.setown(createUserDescriptor());
-<<<<<<< HEAD
-            userdesc->set(username.str(), context.queryPassword(), context.querySessionToken(), context.querySignature());
-=======
             userdesc->set(username.str(), context.queryPassword(), context.querySignature());
->>>>>>> 6921f478
         }
 
         getDefFile(userdesc.get(), req.getName(),rawStr);
@@ -1662,11 +1630,7 @@
         if(userId && *userId)
         {
             userdesc.setown(createUserDescriptor());
-<<<<<<< HEAD
-            userdesc->set(userId, context.queryPassword(), context.querySessionToken(), context.querySignature());
-=======
             userdesc->set(userId, context.queryPassword(), context.querySignature());
->>>>>>> 6921f478
         }
         Owned<IDistributedFile> df = queryDistributedFileDirectory().lookup(fileName, userdesc);
         if(!df)
@@ -1677,11 +1641,7 @@
             df->queryAttributes().getPropBin("_rtlType", layoutBin);
             if (req.getIncludeJsonTypeInfo())
             {
-<<<<<<< HEAD
-                Owned<IRtlFieldTypeDeserializer> deserializer(createRtlFieldTypeDeserializer(nullptr));
-=======
                 Owned<IRtlFieldTypeDeserializer> deserializer(createRtlFieldTypeDeserializer());
->>>>>>> 6921f478
                 const RtlTypeInfo *typeInfo = deserializer->deserialize(layoutBin);
                 StringBuffer jsonFormat;
                 dumpTypeInfo(jsonFormat, typeInfo);
@@ -1694,16 +1654,6 @@
         else if (df->queryAttributes().hasProp("ECL"))
         {
             const char * kind = df->queryAttributes().queryProp("@kind");
-<<<<<<< HEAD
-            if (kind && streq(kind, "key"))
-                throw MakeStringException(ECLWATCH_FILE_NOT_EXIST, "Index file %s does not contain type information",fileName);
-
-            OwnedHqlExpr record = getEclRecordDefinition(userdesc, fileName);
-            if (req.getIncludeJsonTypeInfo())
-            {
-                StringBuffer jsonFormat;
-                exportJsonType(jsonFormat,record);
-=======
             bool isIndex = (kind && streq(kind, "key"));
             OwnedHqlExpr record = getEclRecordDefinition(userdesc, fileName);
             if (df->queryAttributes().hasProp("_record_layout"))
@@ -1716,51 +1666,11 @@
             {
                 StringBuffer jsonFormat;
                 exportJsonType(jsonFormat, record, isIndex);
->>>>>>> 6921f478
                 resp.setJsonInfo(jsonFormat);
             }
             if (req.getIncludeBinTypeInfo())
             {
                 MemoryBuffer binFormat;
-<<<<<<< HEAD
-                exportBinaryType(binFormat,record);
-                resp.setBinInfo(binFormat);
-            }
-        }
-    }
-    catch(IException* e)
-    {
-        FORWARDEXCEPTION(context, e,  ECLWATCH_INTERNAL_ERROR);
-    }
-    return true;
-}
-
-bool CWsDfuEx::onEclRecordTypeInfo(IEspContext &context, IEspEclRecordTypeInfoRequest &req, IEspEclRecordTypeInfoResponse &resp)
-{
-    try
-    {
-        OwnedHqlExpr record = getEclRecordDefinition(req.getEcl());
-        if (req.getIncludeJsonTypeInfo())
-        {
-            StringBuffer jsonFormat;
-            exportJsonType(jsonFormat,record);
-            resp.setJsonInfo(jsonFormat);
-        }
-        if (req.getIncludeBinTypeInfo())
-        {
-            MemoryBuffer binFormat;
-            exportBinaryType(binFormat,record);
-            resp.setBinInfo(binFormat);
-        }
-    }
-    catch(IException* e)
-    {
-        FORWARDEXCEPTION(context, e,  ECLWATCH_INTERNAL_ERROR);
-    }
-    return true;
-}
-
-=======
                 exportBinaryType(binFormat, record, isIndex);
                 resp.setBinInfo(binFormat);
             }
@@ -1798,7 +1708,6 @@
     return true;
 }
 
->>>>>>> 6921f478
 void CWsDfuEx::xsltTransformer(const char* xsltPath,StringBuffer& source,StringBuffer& returnStr)
 {
     if (m_xsl.get() == 0)
@@ -2471,11 +2380,7 @@
             df->queryAttributes().getPropBin("_rtlType", layoutBin);
             if (includeJsonTypeInfo)
             {
-<<<<<<< HEAD
-                Owned<IRtlFieldTypeDeserializer> deserializer(createRtlFieldTypeDeserializer(nullptr));
-=======
                 Owned<IRtlFieldTypeDeserializer> deserializer(createRtlFieldTypeDeserializer());
->>>>>>> 6921f478
                 const RtlTypeInfo *typeInfo = deserializer->deserialize(layoutBin);
                 StringBuffer jsonFormat;
                 dumpTypeInfo(jsonFormat, typeInfo);
@@ -2488,15 +2393,6 @@
         else if (df->queryAttributes().hasProp("ECL"))
         {
             const char * kind = df->queryAttributes().queryProp("@kind");
-<<<<<<< HEAD
-            if (kind && streq(kind, "key"))
-                throw MakeStringException(ECLWATCH_FILE_NOT_EXIST, "Index file %s does not contain type information", name);
-            OwnedHqlExpr record = getEclRecordDefinition(df->queryAttributes().queryProp("ECL"));
-            if (includeJsonTypeInfo)
-            {
-                StringBuffer jsonFormat;
-                exportJsonType(jsonFormat, record);
-=======
             bool isIndex = (kind && streq(kind, "key"));
             OwnedHqlExpr record = getEclRecordDefinition(df->queryAttributes().queryProp("ECL"));
             if (df->queryAttributes().hasProp("_record_layout"))
@@ -2509,17 +2405,12 @@
             {
                 StringBuffer jsonFormat;
                 exportJsonType(jsonFormat, record, isIndex);
->>>>>>> 6921f478
                 FileDetails.setJsonInfo(jsonFormat);
             }
             if (includeBinTypeInfo)
             {
                 MemoryBuffer binFormat;
-<<<<<<< HEAD
-                exportBinaryType(binFormat, record);
-=======
                 exportBinaryType(binFormat, record, isIndex);
->>>>>>> 6921f478
                 FileDetails.setBinInfo(binFormat);
             }
         }
@@ -2644,11 +2535,7 @@
         if(username.length() > 0)
         {
             userdesc.setown(createUserDescriptor());
-<<<<<<< HEAD
-            userdesc->set(username.str(), context.queryPassword(), context.querySessionToken(), context.querySignature());
-=======
             userdesc->set(username.str(), context.queryPassword(), context.querySignature());
->>>>>>> 6921f478
         }
 
         int numDirs = 0;
@@ -3901,11 +3788,7 @@
         if(username.length() > 0)
         {
             userdesc.setown(createUserDescriptor());
-<<<<<<< HEAD
-            userdesc->set(username.str(), context.queryPassword(), context.querySessionToken(), context.querySignature());
-=======
             userdesc->set(username.str(), context.queryPassword(), context.querySignature());
->>>>>>> 6921f478
         }
 
         Owned<IDFUhelper> dfuhelper = createIDFUhelper();
@@ -3945,11 +3828,7 @@
         {
             Owned<IUserDescriptor> udesc;
             udesc.setown(createUserDescriptor());
-<<<<<<< HEAD
-            udesc->set(context.queryUserId(), context.queryPassword(), context.querySessionToken(), context.querySignature());
-=======
             udesc->set(context.queryUserId(), context.queryPassword(), context.querySignature());
->>>>>>> 6921f478
             Owned<IDistributedSuperFile> fp = queryDistributedFileDirectory().lookupSuperFile(superfile,udesc);
             if (!fp)
                 resp.setRetcode(-1); //Superfile has been removed.
@@ -3973,11 +3852,7 @@
         if(username.length() > 0)
         {
             userdesc.setown(createUserDescriptor());
-<<<<<<< HEAD
-            userdesc->set(username.str(), context.queryPassword(), context.querySessionToken(), context.querySignature());
-=======
             userdesc->set(username.str(), context.queryPassword(), context.querySignature());
->>>>>>> 6921f478
         }
 
         if (!req.getName() || !*req.getName())
@@ -4009,11 +3884,7 @@
         if(username.length() > 0)
         {
             userdesc.setown(createUserDescriptor());
-<<<<<<< HEAD
-            userdesc->set(username.str(), context.queryPassword(), context.querySessionToken(), context.querySignature());
-=======
             userdesc->set(username.str(), context.queryPassword(), context.querySignature());
->>>>>>> 6921f478
         }
 
         if (!req.getDstname() || !*req.getDstname())
@@ -4041,11 +3912,7 @@
         if(username.length() > 0)
         {
             userdesc.setown(createUserDescriptor());
-<<<<<<< HEAD
-            userdesc->set(username.str(), context.queryPassword(), context.querySessionToken(), context.querySignature());
-=======
             userdesc->set(username.str(), context.queryPassword(), context.querySignature());
->>>>>>> 6921f478
         }
 
         const char* srcusername = req.getSrcusername();
@@ -4053,11 +3920,7 @@
         if(srcusername && *srcusername)
         {
             srcuserdesc.setown(createUserDescriptor());
-<<<<<<< HEAD
-            srcuserdesc->set(srcusername, req.getSrcpassword(), context.querySessionToken(), context.querySignature());
-=======
             srcuserdesc->set(srcusername, req.getSrcpassword(), context.querySignature());
->>>>>>> 6921f478
         }
 
         const char* srcname = req.getSrcname();
@@ -4135,11 +3998,7 @@
 
             Owned<IUserDescriptor> userdesc;
             userdesc.setown(createUserDescriptor());
-<<<<<<< HEAD
-            userdesc->set(username.str(), context.queryPassword(), context.querySessionToken(), context.querySignature());
-=======
             userdesc->set(username.str(), context.queryPassword(), context.querySignature());
->>>>>>> 6921f478
 
             {
                 Owned<IDistributedFile> df = queryDistributedFileDirectory().lookup(logicalNameStr.str(), userdesc);
@@ -4862,11 +4721,7 @@
         {//Check whether the meta data is available for the file. If not, throw an exception.
             StringBuffer nameStr;
             Owned<IUserDescriptor> userdesc = createUserDescriptor();
-<<<<<<< HEAD
-            userdesc->set(context.getUserID(nameStr).str(), context.queryPassword(), context.querySessionToken(), context.querySignature());
-=======
             userdesc->set(context.getUserID(nameStr).str(), context.queryPassword(), context.querySignature());
->>>>>>> 6921f478
             Owned<IDistributedFile> df = queryDistributedFileDirectory().lookup(fileName, userdesc);
             if(!df)
                 throw MakeStringException(ECLWATCH_FILE_NOT_EXIST,"CWsDfuEx::onDFUGetFileMetaData: Could not find file %s.", fileName);
@@ -5143,11 +4998,7 @@
         if (username.length() > 0)
         {
             userdesc.setown(createUserDescriptor());
-<<<<<<< HEAD
-            userdesc->set(username.str(), context.queryPassword(), context.querySessionToken(), context.querySignature());
-=======
             userdesc->set(username.str(), context.queryPassword(), context.querySignature());
->>>>>>> 6921f478
         }
 
         if (!req.getName() || !*req.getName())
@@ -5196,11 +5047,7 @@
         if (username.length() > 0)
         {
             userdesc.setown(createUserDescriptor());
-<<<<<<< HEAD
-            userdesc->set(username.str(), context.queryPassword(), context.querySessionToken(), context.querySignature());
-=======
             userdesc->set(username.str(), context.queryPassword(), context.querySignature());
->>>>>>> 6921f478
         }
 
         if (!req.getName() || !*req.getName())
@@ -5815,11 +5662,7 @@
     try
     {
         userdesc.setown(createUserDescriptor());
-<<<<<<< HEAD
-        userdesc->set(username.str(), context.queryPassword(), context.querySessionToken(), context.querySignature());
-=======
         userdesc->set(username.str(), context.queryPassword(), context.querySignature());
->>>>>>> 6921f478
         df.setown(queryDistributedFileDirectory().lookup(indexName, userdesc));
         if(!df)
             throw MakeStringException(ECLWATCH_FILE_NOT_EXIST,"Could not find file %s.", indexName);
@@ -5860,11 +5703,7 @@
     if(secUser && secUser->getName() && *secUser->getName())
     {
         udesc.setown(createUserDescriptor());
-<<<<<<< HEAD
-        udesc->set(secUser->getName(), secUser->credentials().getPassword(), context.querySessionToken(), context.querySignature());
-=======
         udesc->set(secUser->getName(), secUser->credentials().getPassword(), context.querySignature());
->>>>>>> 6921f478
     }
 
     if (cluster.length())
