/*##############################################################################

    HPCC SYSTEMS software Copyright (C) 2012 HPCC Systems®.

    Licensed under the Apache License, Version 2.0 (the "License");
    you may not use this file except in compliance with the License.
    You may obtain a copy of the License at

       http://www.apache.org/licenses/LICENSE-2.0

    Unless required by applicable law or agreed to in writing, software
    distributed under the License is distributed on an "AS IS" BASIS,
    WITHOUT WARRANTIES OR CONDITIONS OF ANY KIND, either express or implied.
    See the License for the specific language governing permissions and
    limitations under the License.
############################################################################## */

#pragma warning (disable : 4786)
#pragma warning (disable : 4129)

#include "jiface.hpp"
#include "environment.hpp"
#include "ws_fileioservice.hpp"
#ifdef _WIN32
#include "windows.h"
#endif
#include "exception_util.hpp"

#define FILE_IO_URL     "FileIOAccess"

void CWsFileIOEx::init(IPropertyTree *cfg, const char *process, const char *service)
{
    CTpWrapper tpWrapper;
    tpWrapper.getTpDropZones(9999, nullptr, false, allTpDropZones); //version 9999: get the latest information about dropzone
}

bool CWsFileIOEx::CheckServerAccess(const char* targetDZNameOrAddress, const char* netAddrReq, const char* relPath, StringBuffer& netAddr, StringBuffer& absPath)
{
    if (!targetDZNameOrAddress || (targetDZNameOrAddress[0] == 0) || !relPath || (relPath[0] == 0))
        return false;

<<<<<<< HEAD
#ifdef _CONTAINERIZED
    bool isIp4Req = isIPAddress(netAddrReq);
    ForEachItemIn(i, allTpDropZones)
    {
        IConstTpDropZone& dropZone = allTpDropZones.item(i);
        if (!dropZone.getECLWatchVisible())
            continue;

        const char* name = dropZone.getName();
        if (isEmptyString(name) || !streq(targetDZNameOrAddress, name))
            continue;

        const char* prefix = dropZone.getPath();
        if (isEmptyString(prefix))
            continue;

        IArrayOf<IConstTpMachine>& tpMachines = dropZone.getTpMachines();
        ForEachItemIn(ii, tpMachines)
        {
            IConstTpMachine& tpMachine = tpMachines.item(ii);
            if (!isEmptyString(netAddrReq) && !matchNetAddressRequest(netAddrReq, isIp4Req, tpMachine))
                continue;

            netAddr.set(tpMachine.getNetaddress());
            absPath.set(prefix);
            addPathSepChar(absPath);
            absPath.append(relPath);
            return true;
        }
    }
#else
=======
    if (containsRelPaths(relPath)) //Detect a path like: a/../../../f
        throw makeStringExceptionV(ECLWATCH_INVALID_INPUT, "Invalid file path %s", relPath);

>>>>>>> ed702731
    netAddr.clear();
    Owned<IEnvironmentFactory> factory = getEnvironmentFactory(true);
    Owned<IConstEnvironment> env = factory->openEnvironment();
    Owned<IConstDropZoneInfo> dropZoneInfo = env->getDropZone(targetDZNameOrAddress);
    if (!dropZoneInfo || !dropZoneInfo->isECLWatchVisible())
    {
        if (stricmp(targetDZNameOrAddress, "localhost")==0)
            targetDZNameOrAddress = ".";

        Owned<IConstDropZoneInfoIterator> dropZoneItr = env->getDropZoneIteratorByAddress(targetDZNameOrAddress);
        ForEach(*dropZoneItr)
        {
            IConstDropZoneInfo & dz = dropZoneItr->query();
            if (dz.isECLWatchVisible())
            {
                dropZoneInfo.set(&dropZoneItr->query());
                netAddr.set(targetDZNameOrAddress);
                break;
            }
        }
    }

    if (dropZoneInfo)
    {
        SCMStringBuffer directory, computerName, computerAddress;
        if (netAddr.isEmpty())
        {
            dropZoneInfo->getComputerName(computerName); //legacy structure
            if(computerName.length() != 0)
            {
                Owned<IConstMachineInfo> machine = env->getMachine(computerName.str());
                if (machine)
                {
                    machine->getNetAddress(computerAddress);
                    if (computerAddress.length() != 0)
                    {
                        netAddr.set(computerAddress.str());
                    }
                }
            }
            else
            {
                Owned<IConstDropZoneServerInfoIterator> serverIter = dropZoneInfo->getServers();
                ForEach(*serverIter)
                {
                    IConstDropZoneServerInfo &serverElem = serverIter->query();
                    serverElem.getServer(netAddr.clear());
                    if (!netAddr.isEmpty())
                        break;
                }
            }
        }

        dropZoneInfo->getDirectory(directory);
        if (directory.length() != 0)
        {
            absPath.set(directory.str());

            char absPathLastChar = absPath.charAt(absPath.length() - 1);
            const char pathSepChar = getPathSepChar(directory.str());
            if (relPath[0] != pathSepChar)
            {
                if (absPathLastChar != pathSepChar)
                    absPath.append(pathSepChar);
            }
            else
            {
                if (absPathLastChar == pathSepChar)
                    absPath.setLength(absPath.length() - 1);
            }
            absPath.append(relPath);
            return true;
        }
        else
        {
            SCMStringBuffer dropZoneName;
            ESPLOG(LogMin, "Found LZ '%s' without a directory attribute!", dropZoneInfo->getName(dropZoneName).str());
        }

    }
#endif

    return false;
}

bool CWsFileIOEx::onCreateFile(IEspContext &context, IEspCreateFileRequest &req, IEspCreateFileResponse &resp)
{
    context.ensureFeatureAccess(FILE_IO_URL, SecAccess_Write, ECLWATCH_ACCESS_TO_FILE_DENIED, "WsFileIO::CreateFile: Permission denied");

    StringBuffer result;
    const char* server = req.getDestDropZone();
    if (!server || (server[0] == 0))
    {
        resp.setResult("Destination not specified");
        return true;
    }

    const char* destRelativePath = req.getDestRelativePath();
    if (!destRelativePath || (destRelativePath[0] == 0))
    {
        resp.setResult("Destination path not specified");
        return true;
    }

    resp.setDestDropZone(server);
    resp.setDestRelativePath(destRelativePath);

    StringBuffer destAbsPath;
    StringBuffer destNetAddr;
    if (!CheckServerAccess(server, req.getDestNetAddress(), destRelativePath, destNetAddr, destAbsPath))
    {
        result.appendf("Failed to access the destination: %s %s.", server, destRelativePath);
        resp.setResult(result.str());
        return true;
    }

    RemoteFilename rfn;
    SocketEndpoint ep;
    ep.set(destNetAddr);
    rfn.setPath(ep, destAbsPath);
    Owned<IFile> file = createIFile(rfn);

    fileBool isDir = file->isDirectory();
    if (isDir == fileBool::foundYes)
    {
        result.appendf("Failure: %s is a directory.", destRelativePath);
        resp.setResult(result.str());
        return true;
    }

    if (!req.getOverwrite() && (isDir != fileBool::notFound))
    {
        result.appendf("Failure: %s exists.", destRelativePath);
        resp.setResult(result.str());
        return true;
    }

    file->open(IFOcreate);
    result.appendf("%s has been created.", destRelativePath);
    resp.setResult(result.str());
    return true;
}

bool CWsFileIOEx::onReadFileData(IEspContext &context, IEspReadFileDataRequest &req, IEspReadFileDataResponse &resp)
{
    context.ensureFeatureAccess(FILE_IO_URL, SecAccess_Read, ECLWATCH_ACCESS_TO_FILE_DENIED, "WsFileIO::ReadFileData: Permission denied");

    StringBuffer result;
    const char* server = req.getDestDropZone();
    if (!server || (server[0] == 0))
    {
        resp.setResult("Destination not specified");
        return true;
    }

    const char* destRelativePath = req.getDestRelativePath();
    if (!destRelativePath || (destRelativePath[0] == 0))
    {
        resp.setResult("Destination path not specified");
        return true;
    }

    resp.setDestDropZone(server);
    resp.setDestRelativePath(destRelativePath);

    StringBuffer destAbsPath;
    StringBuffer destNetAddr;
    if (!CheckServerAccess(server, req.getDestNetAddress(), destRelativePath, destNetAddr, destAbsPath))
    {
        result.appendf("Failed to access the destination: %s %s.", server, destRelativePath);
        resp.setResult(result.str());
        return true;
    }

    __int64 dataSize = req.getDataSize();
    __int64 offset = req.getOffset();
    resp.setDataSize(dataSize);
    resp.setOffset(offset);
    if (dataSize < 1)
    {
        resp.setResult("Invalid data size.");
        return true;
    }

    if (offset < 0)
    {
        resp.setResult("Invalid offset.");
        return true;
    }

    StringBuffer user;
    RemoteFilename rfn;
    SocketEndpoint ep;
    ep.set(destNetAddr);
    rfn.setPath(ep, destAbsPath);
    Owned<IFile> file = createIFile(rfn);
    fileBool isFile = file->isFile();
    if (isFile != fileBool::foundYes)
    {
        result.appendf("%s does not exist.", destRelativePath);
        resp.setResult(result.str());
        return true;
    }

    Owned<IFileIO> io = file->open(IFOread);
    __int64 size = io->size();
    if (offset >= size)
    {
        result.appendf("Invalid offset: file size = %" I64F "d.", size);
        resp.setResult(result.str());
        return true;
    }

    __int64 dataToRead = size - offset;
    if (dataToRead > dataSize)
    {
        dataToRead = dataSize;
    }

    MemoryBuffer membuf;
    char* buf = (char*) membuf.reserve((int) dataToRead);
    if (io->read(offset, (int)dataToRead, buf) != dataToRead)
    {
        resp.setResult("ReadFileData error.");
        LOG(MCprogress, unknownJob, "ReadFileData error: %s: %s %s", context.getUserID(user).str(), server, destRelativePath);
    }
    else
    {
        resp.setData(membuf);
        resp.setResult("ReadFileData done.");
        LOG(MCprogress, unknownJob, "ReadFileData done: %s: %s %s", context.getUserID(user).str(), server, destRelativePath);
    }

    return true;
}

bool CWsFileIOEx::onWriteFileData(IEspContext &context, IEspWriteFileDataRequest &req, IEspWriteFileDataResponse &resp)
{
    context.ensureFeatureAccess(FILE_IO_URL, SecAccess_Write, ECLWATCH_ACCESS_TO_FILE_DENIED, "WsFileIO::WriteFileData: Permission denied");

    StringBuffer result;
    const char* server = req.getDestDropZone();
    if (!server || (server[0] == 0))
    {
        resp.setResult("Destination not specified");
        return true;
    }

    const char* destRelativePath = req.getDestRelativePath();
    if (!destRelativePath || (destRelativePath[0] == 0))
    {
        resp.setResult("Destination path not specified");
        return true;
    }

    MemoryBuffer& srcdata = (MemoryBuffer&)req.getData();
    if(srcdata.length() == 0)
    {
        resp.setResult("Source data not specified");
        return true;
    }

    __int64 offset = req.getOffset();
    bool append = req.getAppend();  
    if (append)
    {
        resp.setAppend(true);
    }
    else
    {
        resp.setOffset(offset);
    }

    resp.setDestDropZone(server);
    resp.setDestRelativePath(destRelativePath);

    StringBuffer destAbsPath;
    StringBuffer destNetAddr;
    if (!CheckServerAccess(server, req.getDestNetAddress(), destRelativePath, destNetAddr, destAbsPath))
    {
        result.appendf("Failed to access the destination: %s %s.", server, destRelativePath);
        resp.setResult(result.str());
        return true;
    }

    StringBuffer user;
    RemoteFilename rfn;
    SocketEndpoint ep;
    ep.set(destNetAddr);
    rfn.setPath(ep, destAbsPath);
    Owned<IFile> file = createIFile(rfn);
    fileBool isFile = file->isFile();
    if (isFile != fileBool::foundYes)
    {
        result.appendf("%s does not exist.", destRelativePath);
        resp.setResult(result.str());
        return true;
    }

    if (append)
    {
        Owned<IFileIO> io = file->open(IFOread);
        offset = io->size();
    }

    Owned<IFileIO> fileio = file->open(IFOwrite);
    size32_t len = srcdata.length();
    if (fileio->write(offset, len, srcdata.readDirect(len)) != len)
    {
        resp.setResult("WriteFileData error.");
        LOG(MCprogress, unknownJob, "WriteFileData error: %s: %s %s", context.getUserID(user).str(), server, destRelativePath);
    }
    else
    {
        resp.setResult("WriteFileData done.");
        LOG(MCprogress, unknownJob, "WriteFileData done: %s: %s %s", context.getUserID(user).str(), server, destRelativePath);
    }

    return true;
}

<|MERGE_RESOLUTION|>--- conflicted
+++ resolved
@@ -39,7 +39,9 @@
     if (!targetDZNameOrAddress || (targetDZNameOrAddress[0] == 0) || !relPath || (relPath[0] == 0))
         return false;
 
-<<<<<<< HEAD
+    if (containsRelPaths(relPath)) //Detect a path like: a/../../../f
+        throw makeStringExceptionV(ECLWATCH_INVALID_INPUT, "Invalid file path %s", relPath);
+
 #ifdef _CONTAINERIZED
     bool isIp4Req = isIPAddress(netAddrReq);
     ForEachItemIn(i, allTpDropZones)
@@ -71,11 +73,6 @@
         }
     }
 #else
-=======
-    if (containsRelPaths(relPath)) //Detect a path like: a/../../../f
-        throw makeStringExceptionV(ECLWATCH_INVALID_INPUT, "Invalid file path %s", relPath);
-
->>>>>>> ed702731
     netAddr.clear();
     Owned<IEnvironmentFactory> factory = getEnvironmentFactory(true);
     Owned<IConstEnvironment> env = factory->openEnvironment();
