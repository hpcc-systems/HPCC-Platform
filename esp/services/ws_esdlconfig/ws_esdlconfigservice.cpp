--- conflicted
+++ resolved
@@ -197,11 +197,7 @@
         if (user && *user)
         {
             userdesc.setown(createUserDescriptor());
-<<<<<<< HEAD
-            userdesc->set(user, password, context.querySessionToken(), context.querySignature());
-=======
             userdesc->set(user, password, context.querySignature());
->>>>>>> 6921f478
         }
 
         DBGLOG("CWsESDLConfigEx::onPublishESDLDefinition User=%s",user);
@@ -288,15 +284,11 @@
 
                 try
                 {
-<<<<<<< HEAD
-                    m_esdlStore->fetchDefinition(newqueryid.toLowerCase(), definitionxml);
-=======
                     Owned<IPropertyTree> definitionTree;
                     definitionTree.set(m_esdlStore->fetchDefinition(newqueryid.toLowerCase()));
                     if(definitionTree)
                         toXML(definitionTree, definitionxml);
 
->>>>>>> 6921f478
                     msg.appendf("\nSuccessfully fetched ESDL Defintion: %s from Dali.", newqueryid.str());
 
                     if (definitionxml.length() == 0 )
@@ -507,11 +499,7 @@
             resp.updateStatus().setCode(m_esdlStore->bindService(espBindingName.str(),
                                                            methodstree.get(),
                                                            espProcName.str(),
-<<<<<<< HEAD
-                                                           espPort,
-=======
                                                            espPort.str(),
->>>>>>> 6921f478
                                                            esdlDefIdSTR.str(),
                                                            esdlServiceName.str(),
                                                            msg,
@@ -547,11 +535,7 @@
                             StringBuffer definition;
                             try
                             {
-<<<<<<< HEAD
-                                m_esdlStore->fetchDefinition(defid.toLowerCase(), definition);
-=======
                                 m_esdlStore->fetchDefinitionXML(defid.toLowerCase(), definition);
->>>>>>> 6921f478
                             }
                             catch (...)
                             {
@@ -839,14 +823,10 @@
                             StringBuffer msg;
                             Owned<IPropertyTree> esdlbindingtree;
                             if (ver >= 1.4)
-<<<<<<< HEAD
-                                esdlbindingtree.setown(m_esdlStore->getBindingTree(bindingId, msg));
-=======
                             {
                                 esdlbindingtree.setown(m_esdlStore->getBindingTree(bindingId, msg));
                                 addPublishHistory(esdlbindingtree, resp.updateESDLBinding().updateHistory());
                             }
->>>>>>> 6921f478
                             else
                                 esdlbindingtree.setown(m_esdlStore->getBindingTree(espProcName.str(), espBindingName.str(), msg));
                             if (esdlbindingtree)
@@ -866,11 +846,7 @@
                                     StringBuffer definition;
                                     try
                                     {
-<<<<<<< HEAD
-                                        m_esdlStore->fetchDefinition(defid.toLowerCase(), definition);
-=======
                                         m_esdlStore->fetchDefinitionXML(defid.toLowerCase(), definition);
->>>>>>> 6921f478
                                     }
                                     catch (...)
                                     {
@@ -1075,11 +1051,7 @@
                         StringBuffer definition;
                         try
                         {
-<<<<<<< HEAD
-                            m_esdlStore->fetchDefinition(defid.toLowerCase(), definition);
-=======
                             m_esdlStore->fetchDefinitionXML(defid.toLowerCase(), definition);
->>>>>>> 6921f478
                         }
                         catch (...)
                         {
@@ -1156,11 +1128,7 @@
                         StringBuffer definition;
                         try
                         {
-<<<<<<< HEAD
-                            m_esdlStore->fetchDefinition(defid.toLowerCase(), definition);
-=======
                             m_esdlStore->fetchDefinitionXML(defid.toLowerCase(), definition);
->>>>>>> 6921f478
                             resp.updateESDLBinding().updateDefinition().setInterface(definition.str());
                             msg.append("\nFetched ESDL Biding definition.");
                         }
@@ -1416,19 +1384,10 @@
                 }
             }
         }
-<<<<<<< HEAD
-        resp.setId(id.str());
-
-        if (strchr (id.str(), '.'))
-            m_esdlStore->fetchDefinition(id.toLowerCase(), definition);
-        else
-            m_esdlStore->fetchLatestDefinition(id.toLowerCase(), definition);
-=======
         if (ver > 1.3)
             resp.updateDefinition().setId(id.str());
         else
             resp.setId(id.str());
->>>>>>> 6921f478
 
         definitionTree.set(m_esdlStore->fetchDefinition(id.toLowerCase()));
 
@@ -1511,15 +1470,7 @@
                     }
                     else
                     {
-<<<<<<< HEAD
-                        StringBuffer xpath;
-                        if (serviceName && *serviceName)
-                            xpath.appendf("EsdlService[@name='%s']/EsdlMethod", serviceName);
-                        else
-                            xpath.set("EsdlService/EsdlMethod");
-=======
                         xpath.append("/EsdlMethod");
->>>>>>> 6921f478
                         Owned<IPropertyTreeIterator> iter = definitionTree->getElements(xpath.str());
                         IArrayOf<IEspMethodConfig> list;
                         ForEach(*iter)
@@ -1578,19 +1529,13 @@
 {
     if (m_isDetachedFromDali)
         throw MakeStringException(-1, "Cannot list ESDL Definitions. ESP is currently detached from DALI.");
-<<<<<<< HEAD
-=======
 
     Owned<IPropertyTree> esdlDefinitions = m_esdlStore->getDefinitions();
     if(esdlDefinitions.get() == nullptr)
         return false;
 
     double ver = context.getClientVersion();
->>>>>>> 6921f478
-
-    Owned<IPropertyTree> esdlDefinitions = m_esdlStore->getDefinitions();
-    if(esdlDefinitions.get() == nullptr)
-        return false;
+
     Owned<IPropertyTreeIterator> iter = esdlDefinitions->getElements("Definition");
     IArrayOf<IEspESDLDefinition> list;
     ForEach(*iter)
@@ -1620,11 +1565,8 @@
     if (m_isDetachedFromDali)
         throw MakeStringException(-1, "Cannot list ESDL ESP Bindings. ESP is currently detached from DALI.");
 
-<<<<<<< HEAD
-=======
     double ver = context.getClientVersion();
 
->>>>>>> 6921f478
     bool includeESDLBindings = req.getIncludeESDLBindingInfo();
     IArrayOf<IEspESPServerEx> allESPServers;
     IArrayOf<IEspESPServerEx> desdlESPServers;
@@ -1706,11 +1648,7 @@
                         StringBuffer definition;
                         try
                         {
-<<<<<<< HEAD
-                            m_esdlStore->fetchDefinition(defid.toLowerCase(), definition);
-=======
                             m_esdlStore->fetchDefinitionXML(defid.toLowerCase(), definition);
->>>>>>> 6921f478
                             if (definition.length() != 0)
                             {
                                 desdlespbinding->updateESDLBinding().updateDefinition().setInterface(definition.str());
@@ -1819,19 +1757,17 @@
             else
                 esdlbinding->setPort(0);
             esdlbinding->setEspBinding(item.queryProp("@espbinding"));
-<<<<<<< HEAD
-=======
 
             if( ver >= 1.4)
             {
                 IEspPublishHistory& bindhistory = esdlbinding->updateHistory();
                 addPublishHistory(&item, bindhistory);
             }
->>>>>>> 6921f478
             list.append(*esdlbinding.getClear());
         }
         list.sort(bindingCompareFunc);
     }
+
     if (ver >= 1.4)
     {
         StringArray allProcNamesSorted;
@@ -1881,58 +1817,6 @@
             lastBinding = binding;
         }
 
-<<<<<<< HEAD
-=======
-    if (ver >= 1.4)
-    {
-        StringArray allProcNamesSorted;
-        getAllEspProcessesSorted(allProcNamesSorted);
-        unsigned procNameInd = 0;
-        IArrayOf<IConstEspProcessStruct>& processes = resp.getEspProcesses();
-        IConstESDLBinding* lastBinding = nullptr;
-        Owned<IEspEspProcessStruct> currentProcess = nullptr;
-        Owned<IEspEspPortStruct> currentPort = nullptr;
-        for (int i = 0; i < list.length(); i++)
-        {
-            IConstESDLBinding* binding = &list.item(i);
-            bool processCreated = false;
-            if (!lastBinding || (strcmp(lastBinding->getEspProcess(), binding->getEspProcess()) != 0))
-            {
-                const char* curProc = binding->getEspProcess();
-
-                //Include empty ESP processes that are alphabetically smaller than current non-empty process
-                for ( ; procNameInd < allProcNamesSorted.length() && strcmp(allProcNamesSorted.item(procNameInd), curProc) < 0; procNameInd++)
-                {
-                    currentProcess.setown(createEspProcessStruct());
-                    currentProcess->setName(allProcNamesSorted.item(procNameInd));
-                    processes.append(*currentProcess.getLink());
-                }
-
-                if (procNameInd < allProcNamesSorted.length() && streq(allProcNamesSorted.item(procNameInd), curProc))
-                {
-                    procNameInd++;
-                }
-
-                currentProcess.setown(createEspProcessStruct());
-                currentProcess->setName(curProc);
-                processes.append(*currentProcess.getLink());
-                processCreated = true;
-            }
-
-            if (processCreated || lastBinding->getPort() != binding->getPort())
-            {
-                IArrayOf<IConstEspPortStruct>& ports = currentProcess->getPorts();
-                currentPort.setown(createEspPortStruct());
-                currentPort->setValue(binding->getPort());
-                ports.append(*currentPort.getLink());
-            }
-
-            IArrayOf<IConstESDLBinding>& bindings = currentPort->getBindings();
-            bindings.append(*LINK(binding));
-            lastBinding = binding;
-        }
-
->>>>>>> 6921f478
         //Include remaining empty ESP processes
         for ( ; procNameInd < allProcNamesSorted.length(); procNameInd++)
         {
