--- conflicted
+++ resolved
@@ -3129,15 +3129,11 @@
     CPPUNIT_TEST(testAllCategoriesImplicit); 
     CPPUNIT_TEST(testSingleCategoryAndDimensions); 
     CPPUNIT_TEST(testDimensionAcrossCategories); 
-<<<<<<< HEAD
     CPPUNIT_TEST(testRecordMetricsNoCategoryException); 
     CPPUNIT_TEST(testRecordMetricsNoValidStatsException); 
     CPPUNIT_TEST(testRecordMetricsAllKnownSuccess); 
     CPPUNIT_TEST(testRecordMetricsUnknownStatKind); 
-    CPPUNIT_TEST(tearDown); 
-=======
     CPPUNIT_TEST(doStop); 
->>>>>>> 43c38088
     CPPUNIT_TEST_SUITE_END();
 public: 
     void doStart() {
