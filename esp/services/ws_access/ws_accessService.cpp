--- conflicted
+++ resolved
@@ -1756,11 +1756,7 @@
         {
             Owned<IUserDescriptor> userdesc;
             userdesc.setown(createUserDescriptor());
-<<<<<<< HEAD
-            userdesc->set(context.queryUserId(), context.queryPassword(), context.querySessionToken(), context.querySignature());
-=======
             userdesc->set(context.queryUserId(), context.queryPassword(), context.querySignature());
->>>>>>> 6921f478
             int retCode;
             StringBuffer retMsg;
             bool isEnabled = querySessionManager().queryScopeScansEnabled(userdesc, &retCode, retMsg);
@@ -2784,11 +2780,7 @@
     {
         Owned<IUserDescriptor> userdesc;
         userdesc.setown(createUserDescriptor());
-<<<<<<< HEAD
-        userdesc->set(context.queryUserId(), context.queryPassword(), context.querySessionToken(), context.querySignature());
-=======
         userdesc->set(context.queryUserId(), context.queryPassword(), context.querySignature());
->>>>>>> 6921f478
         ok = querySessionManager().clearPermissionsCache(userdesc);
     }
 
@@ -2804,11 +2796,7 @@
 
     Owned<IUserDescriptor> userdesc;
     userdesc.setown(createUserDescriptor());
-<<<<<<< HEAD
-    userdesc->set(context.queryUserId(), context.queryPassword(), context.querySessionToken(), context.querySignature());
-=======
     userdesc->set(context.queryUserId(), context.queryPassword(), context.querySignature());
->>>>>>> 6921f478
     int retCode;
     StringBuffer retMsg;
     bool isEnabled = querySessionManager().queryScopeScansEnabled(userdesc, &retCode, retMsg);
@@ -2853,11 +2841,7 @@
 
     Owned<IUserDescriptor> userdesc;
     userdesc.setown(createUserDescriptor());
-<<<<<<< HEAD
-    userdesc->set(context.queryUserId(), context.queryPassword(), context.querySessionToken(), context.querySignature());
-=======
     userdesc->set(context.queryUserId(), context.queryPassword(), context.querySignature());
->>>>>>> 6921f478
     int retCode;
     bool rc = querySessionManager().enableScopeScans(userdesc, doEnable, &retCode, retMsg);
     if (!rc || retCode != 0)
