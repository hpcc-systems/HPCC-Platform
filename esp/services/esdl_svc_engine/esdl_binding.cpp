--- conflicted
+++ resolved
@@ -115,15 +115,10 @@
 
         ESPLOG(LogNormal, "ESDL Binding: Fetching ESDL Binding from Dali %s[@EspProcess='%s'][@EspBinding='%s'][1]", ESDL_BINDING_ENTRY, process, bindingName);
 
-<<<<<<< HEAD
-        return createPTreeFromIPT(conn->queryRoot()->queryPropTree(xpath));
-=======
         if (conn->queryRoot()->hasProp(xpath))
             return createPTreeFromIPT(conn->queryRoot()->queryPropTree(xpath));
         else
             return nullptr;
-
->>>>>>> 3dc83cf7
     }
     catch (IException *E)
     {
