--- conflicted
+++ resolved
@@ -1596,11 +1596,7 @@
         StringBuffer srcCluster;
         StringBuffer srcPrefix;
         splitDerivedDfsLocation(req.getDaliServer(), srcCluster, daliIP, srcPrefix, req.getSourceProcess(), req.getSourceProcess(), remoteIP.str(), NULL);
-<<<<<<< HEAD
-        copyQueryFilesToCluster(context, cw, daliIP.str(), srcPrefix, target, srcCluster, targetQueryName.get(), req.getOverwrite());
-=======
-        copyQueryFilesToCluster(context, cw, daliIP.str(), srcPrefix, target, srcCluster, queryName.str(), req.getOverwrite(), req.getAllowForeignFiles());
->>>>>>> a45742f6
+        copyQueryFilesToCluster(context, cw, daliIP.str(), srcPrefix, target, srcCluster, targetQueryName.get(), req.getOverwrite(), req.getAllowForeignFiles());
     }
 
     WorkunitUpdate wu(&cw->lock());
