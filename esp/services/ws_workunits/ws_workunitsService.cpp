/*##############################################################################

    HPCC SYSTEMS software Copyright (C) 2012 HPCC Systems.

    Licensed under the Apache License, Version 2.0 (the "License");
    you may not use this file except in compliance with the License.
    You may obtain a copy of the License at

       http://www.apache.org/licenses/LICENSE-2.0

    Unless required by applicable law or agreed to in writing, software
    distributed under the License is distributed on an "AS IS" BASIS,
    WITHOUT WARRANTIES OR CONDITIONS OF ANY KIND, either express or implied.
    See the License for the specific language governing permissions and
    limitations under the License.
############################################################################## */

#include "ws_workunitsService.hpp"
#include "ws_fs.hpp"

#include "jlib.hpp"
#include "jflz.hpp"
#include "daclient.hpp"
#include "dalienv.hpp"
#include "dadfs.hpp"
#include "daaudit.hpp"
#include "exception_util.hpp"
#include "wujobq.hpp"
#include "eventqueue.hpp"
#include "fileview.hpp"
#include "hqlerror.hpp"
#include "sacmd.hpp"
#include "wuwebview.hpp"
#include "portlist.h"
#include "dllserver.hpp"
#include "schedulectrl.hpp"
#include "scheduleread.hpp"
#include "dadfs.hpp"
#include "dfuwu.hpp"
#include "thorplugin.hpp"
#include "roxiecontrol.hpp"

#include "package.h"

#ifdef _USE_ZLIB
#include "zcrypt.hpp"
#endif

#define ESP_WORKUNIT_DIR "workunits/"

<<<<<<< HEAD
=======
#define SDS_LOCK_TIMEOUT (5*60*1000) // 5 mins

class NewWsWorkunit : public Owned<IWorkUnit>
{
public:
    NewWsWorkunit(IWorkUnitFactory *factory, IEspContext &context)
    {
        create(factory, context);
    }

    NewWsWorkunit(IEspContext &context)
    {
        Owned<IWorkUnitFactory> factory = getWorkUnitFactory(context.querySecManager(), context.queryUser());
        create(factory, context);
    }

    ~NewWsWorkunit() { if (get()) get()->commit(); }

    void create(IWorkUnitFactory *factory, IEspContext &context)
    {
        setown(factory->createWorkUnit(NULL, "ws_workunits", context.queryUserId()));
        if(!get())
          throw MakeStringException(ECLWATCH_CANNOT_CREATE_WORKUNIT,"Could not create workunit.");
        get()->setUser(context.queryUserId());
    }

    void associateDll(const char *dllpath, const char *dllname)
    {
        Owned<IWUQuery> query = get()->updateQuery();
        StringBuffer dllurl;
        createUNCFilename(dllpath, dllurl);
        unsigned crc = crc_file(dllpath);
        associateLocalFile(query, FileTypeDll, dllpath, "Workunit DLL", crc);
        queryDllServer().registerDll(dllname, "Workunit DLL", dllurl.str());
    }

    void setQueryText(const char *text)
    {
        if (!text || !*text)
            return;
        Owned<IWUQuery> query=get()->updateQuery();
        query->setQueryText(text);
    }

    void setQueryMain(const char *s)
    {
        if (!s || !*s)
            return;
        Owned<IWUQuery> query=get()->updateQuery();
        query->setQueryMainDefinition(s);
    }
};

void setWsWuXmlParameters(IWorkUnit *wu, const char *xml, bool setJobname=false)
{
    if (!xml || !*xml)
        return;
    Owned<IPropertyTree> tree = createPTreeFromXMLString(xml, ipt_none, (PTreeReaderOptions)(ptr_ignoreWhiteSpace | ptr_ignoreNameSpaces));
    IPropertyTree *root = tree.get();
    if (strieq(root->queryName(), "Envelope"))
        root = root->queryPropTree("Body/*[1]");
    if (!root)
        return;
    if (setJobname)
    {
        SCMStringBuffer name;
        wu->getJobName(name);
        if (!name.length())
            wu->setJobName(root->queryName());
    }
    wu->setXmlParams(LINK(root));
}

void setWsWuXmlParameters(IWorkUnit *wu, const char *xml, IArrayOf<IConstNamedValue> *variables, bool setJobname=false)
{
    StringBuffer extParamXml;
    if (variables && variables->length())
    {
        Owned<IPropertyTree> paramTree = (xml && *xml) ? createPTreeFromXMLString(xml) : createPTree("input");
        ForEachItemIn(i, *variables)
        {
            IConstNamedValue &item = variables->item(i);
            const char *name = item.getName();
            const char *value = item.getValue();
            if (!name || !*name)
                continue;
            if (!value)
            {
                size_t len = strlen(name);
                char last = name[len-1];
                if (last == '-' || last == '+')
                {
                    StringAttr s(name, len-1);
                    paramTree->setPropInt(s.get(), last == '+' ? 1 : 0);
                }
                else
                    paramTree->setPropInt(name, 1);
                continue;
            }
            paramTree->setProp(name, value);
        }
        toXML(paramTree, extParamXml);
        xml=extParamXml.str();
    }
    setWsWuXmlParameters(wu, xml, setJobname);
}

void submitWsWorkunit(IEspContext& context, IConstWorkUnit* cw, const char* cluster, const char* snapshot, int maxruntime, bool compile, bool resetWorkflow, bool resetVariables,
    const char *paramXml=NULL, IArrayOf<IConstNamedValue> *variables=NULL, IArrayOf<IConstNamedValue> *debugs=NULL)
{
    ensureWsWorkunitAccess(context, *cw, SecAccess_Write);
    switch(cw->getState())
    {
        case WUStateRunning:
        case WUStateDebugPaused:
        case WUStateDebugRunning:
        case WUStateCompiling:
        case WUStateAborting:
        case WUStateBlocked:
        {
            SCMStringBuffer descr;
            throw MakeStringException(ECLWATCH_CANNOT_SUBMIT_WORKUNIT, "Cannot submit the workunit. Workunit state is '%s'.", cw->getStateDesc(descr).str());
        }
    }

    SCMStringBuffer wuid;
    cw->getWuid(wuid);

    WorkunitUpdate wu(&cw->lock());
    if(!wu.get())
        throw MakeStringException(ECLWATCH_CANNOT_UPDATE_WORKUNIT, "Cannot update workunit %s.", wuid.str());

    wu->clearExceptions();
    if(notEmpty(cluster))
        wu->setClusterName(cluster);
    if(notEmpty(snapshot))
        wu->setSnapshot(snapshot);
    wu->setState(WUStateSubmitted);
    if (maxruntime)
        wu->setDebugValueInt("maxRunTime",maxruntime,true);

    if (debugs && debugs->length())
    {
        ForEachItemIn(i, *debugs)
        {
            IConstNamedValue &item = debugs->item(i);
            const char *name = item.getName();
            const char *value = item.getValue();
            if (!name || !*name)
                continue;
            if (!value)
            {
                size_t len = strlen(name);
                char last = name[len-1];
                if (last == '-' || last == '+')
                {
                    StringAttr s(name, len-1);
                    wu->setDebugValueInt(s.get(), last == '+' ? 1 : 0, true);
                }
                else
                    wu->setDebugValueInt(name, 1, true);
                continue;
            }
            wu->setDebugValue(name, value, true);
        }
    }

    if (resetWorkflow)
        wu->resetWorkflow();
    if (!compile)
        wu->schedule();

    if (resetVariables)
    {
        SCMStringBuffer varname;
        Owned<IConstWUResultIterator> vars = &wu->getVariables();
        ForEach (*vars)
        {
            vars->query().getResultName(varname);
            Owned<IWUResult> v = wu->updateVariableByName(varname.str());
            if (v)
                v->setResultStatus(ResultStatusUndefined);
        }
    }

    setWsWuXmlParameters(wu, paramXml, variables, (wu->getAction()==WUActionExecuteExisting));

    wu->commit();
    wu.clear();

    if (!compile)
        runWorkUnit(wuid.str());
    else if (context.querySecManager())
        secSubmitWorkUnit(wuid.str(), *context.querySecManager(), *context.queryUser());
    else
        submitWorkUnit(wuid.str(), context.queryUserId(), context.queryPassword());

    AuditSystemAccess(context.queryUserId(), true, "Submitted %s", wuid.str());
}

void submitWsWorkunit(IEspContext& context, const char *wuid, const char* cluster, const char* snapshot, int maxruntime, bool compile, bool resetWorkflow, bool resetVariables,
    const char *paramXml=NULL, IArrayOf<IConstNamedValue> *variables=NULL, IArrayOf<IConstNamedValue> *debugs=NULL)
{
    Owned<IWorkUnitFactory> factory = getWorkUnitFactory(context.querySecManager(), context.queryUser());
    Owned<IConstWorkUnit> cw = factory->openWorkUnit(wuid, false);
    if(!cw)
        throw MakeStringException(ECLWATCH_CANNOT_OPEN_WORKUNIT,"Cannot open workunit %s.",wuid);
    return submitWsWorkunit(context, cw, cluster, snapshot, maxruntime, compile, resetWorkflow, resetVariables, paramXml, variables, debugs);
}


void copyWsWorkunit(IEspContext &context, IWorkUnit &wu, const char *srcWuid)
{
    Owned<IWorkUnitFactory> factory = getWorkUnitFactory(context.querySecManager(), context.queryUser());
    Owned<IConstWorkUnit> src(factory->openWorkUnit(srcWuid, false));

    SCMStringBuffer wuid;
    wu.getWuid(wuid);

    queryExtendedWU(&wu)->copyWorkUnit(src, false);

    SCMStringBuffer token;
    wu.setSecurityToken(createToken(wuid.str(), context.queryUserId(), context.queryPassword(), token).str());
    wu.commit();
}

void runWsWorkunit(IEspContext &context, StringBuffer &wuid, const char *srcWuid, const char *cluster, const char *paramXml=NULL,
    IArrayOf<IConstNamedValue> *variables=NULL, IArrayOf<IConstNamedValue> *debugs=NULL)
{
    StringBufferAdaptor isvWuid(wuid);

    NewWsWorkunit wu(context);
    wu->getWuid(isvWuid);
    copyWsWorkunit(context, *wu, srcWuid);
    wu.clear();

    submitWsWorkunit(context, wuid.str(), cluster, NULL, 0, false, true, true, paramXml, variables, debugs);
}

void runWsWorkunit(IEspContext &context, IConstWorkUnit *cw, const char *srcWuid, const char *cluster, const char *paramXml=NULL,
    IArrayOf<IConstNamedValue> *variables=NULL, IArrayOf<IConstNamedValue> *debugs=NULL)
{
    WorkunitUpdate wu(&cw->lock());
    copyWsWorkunit(context, *wu, srcWuid);
    wu.clear();

    submitWsWorkunit(context, cw, cluster, NULL, 0, false, true, true, paramXml, variables, debugs);
}

IException *noteException(IWorkUnit *wu, IException *e, WUExceptionSeverity level=ExceptionSeverityError)
{
    if (wu)
    {
        Owned<IWUException> we = wu->createException();
        StringBuffer s;
        we->setExceptionMessage(e->errorMessage(s).str());
        we->setExceptionSource("WsWorkunits");
        we->setSeverity(level);
        if (level==ExceptionSeverityError)
            wu->setState(WUStateFailed);
    }
    return e;
}

StringBuffer &resolveQueryWuid(StringBuffer &wuid, const char *queryset, const char *query, bool notSuspended=true, IWorkUnit *wu=NULL)
{
    Owned<IPropertyTree> qs = getQueryRegistry(queryset, true);
    if (!qs)
        throw noteException(wu, MakeStringException(ECLWATCH_QUERYSET_NOT_FOUND, "QuerySet '%s' not found", queryset));
    Owned<IPropertyTree> q = resolveQueryAlias(qs, query);
    if (!q)
        throw noteException(wu, MakeStringException(ECLWATCH_QUERYID_NOT_FOUND, "Query '%s/%s' not found", queryset, query));
    if (notSuspended && q->getPropBool("@suspended"))
        throw noteException(wu, MakeStringException(ECLWATCH_QUERY_SUSPENDED, "Query '%s/%s' is suspended", queryset, query));
    return wuid.append(q->queryProp("@wuid"));
}

void runWsWuQuery(IEspContext &context, IConstWorkUnit *cw, const char *queryset, const char *query, const char *cluster, const char *paramXml=NULL)
{
    StringBuffer srcWuid;

    WorkunitUpdate wu(&cw->lock());
    resolveQueryWuid(srcWuid, queryset, query, true, wu);
    copyWsWorkunit(context, *wu, srcWuid);
    wu.clear();

    submitWsWorkunit(context, cw, cluster, NULL, 0, false, true, true, paramXml);
}

void runWsWuQuery(IEspContext &context, StringBuffer &wuid, const char *queryset, const char *query, const char *cluster, const char *paramXml=NULL)
{
    StringBuffer srcWuid;
    StringBufferAdaptor isvWuid(wuid);

    NewWsWorkunit wu(context);
    wu->getWuid(isvWuid);
    resolveQueryWuid(srcWuid, queryset, query, true, wu);
    copyWsWorkunit(context, *wu, srcWuid);
    wu.clear();

    submitWsWorkunit(context, wuid.str(), cluster, NULL, 0, false, true, true, paramXml);
}

>>>>>>> b3395bc9
class ExecuteExistingQueryInfo
{
public:
    ExecuteExistingQueryInfo(IConstWorkUnit *cw)
    {
        SCMStringBuffer isv;
        cw->getJobName(isv);
        const char *name = isv.str();
        const char *div = strchr(name, '.');
        if (div)
        {
            queryset.set(name, div-name);
            query.set(div+1);
        }
    }

public:
    StringAttr queryset;
    StringAttr query;
};

typedef enum _WuActionType
{
    ActionDelete=0,
    ActionProtect,
    ActionAbort,
    ActionRestore,
    ActionEventSchedule,
    ActionEventDeschedule,
    ActionChangeState,
    ActionPause,
    ActionPauseNow,
    ActionResume,
    ActionUnknown
} WsWuActionType;

void setActionResult(const char* wuid, int action, const char* result, StringBuffer& strAction, IArrayOf<IConstWUActionResult>* results)
{
    if (!results || !wuid || !*wuid || !result || !*result)
        return;

    switch(action)
    {
    case ActionDelete:
    {
        strAction = "Delete";
        break;
    }
    case ActionProtect:
    {
        strAction = "Protect";
        break;
    }
    case ActionAbort:
    {
        strAction = "Abort";
        break;
    }
    case ActionRestore:
    {
        strAction = "Restore";
        break;
    }
    case ActionEventSchedule:
    {
        strAction = "EventSchedule";
        break;
    }
    case ActionEventDeschedule:
    {
        strAction = "EventDeschedule";
        break;
    }
    case ActionChangeState:
    {
        strAction = "ChangeState";
        break;
    }
    case ActionPause:
    {
        strAction = "Pause";
        break;
    }
    case ActionPauseNow:
    {
        strAction = "PauseNow";
        break;
    }
    case ActionResume:
    {
        strAction = "Resume";
        break;
    }
    default:
    {
        strAction = "Unknown";
    }
    }

    Owned<IEspWUActionResult> res = createWUActionResult("", "");
    res->setWuid(wuid);
    res->setAction(strAction.str());
    res->setResult(result);
    results->append(*res.getClear());
}

bool doAction(IEspContext& context, StringArray& wuids, int action, IProperties* params, IArrayOf<IConstWUActionResult>* results)
{
    if (!wuids.length())
        return true;

    Owned<IWorkUnitFactory> factory = getWorkUnitFactory(context.querySecManager(), context.queryUser());

    bool bAllSuccess = true;
    for(aindex_t i=0; i<wuids.length();i++)
    {
        StringBuffer strAction;
        StringBuffer wuidStr = wuids.item(i);
        const char* wuid = wuidStr.trim().str();
        if (isEmpty(wuid))
        {
            WARNLOG("Empty Workunit ID");
            continue;
        }

        try
        {
            if (!looksLikeAWuid(wuid))
                throw MakeStringException(ECLWATCH_INVALID_INPUT, "Invalid Workunit ID: %s", wuid);

            if ((action == ActionRestore) || (action == ActionEventDeschedule))
            {
                switch(action)
                {
                case ActionRestore:
                {
                    SocketEndpoint ep;
                    if (params->hasProp("sashaServerIP"))
                        ep.set(params->queryProp("sashaServerIP"), params->getPropInt("sashaServerPort"));
                    else
                        getSashaNode(ep);

                    Owned<ISashaCommand> cmd = createSashaCommand();
                    cmd->setAction(SCA_RESTORE);
                    cmd->addId(wuid);

                    Owned<INode> node = createINode(ep);
                    if (!node)
                        throw MakeStringException(ECLWATCH_INODE_NOT_FOUND,"INode not found.");

                    StringBuffer s;
                    if (!cmd->send(node, 1*60*1000))
                        throw MakeStringException(ECLWATCH_CANNOT_CONNECT_ARCHIVE_SERVER,"Cannot connect to Archive server at %s.", ep.getUrlStr(s).str());

                    if (cmd->numIds()==0)
                        throw MakeStringException(ECLWATCH_CANNOT_UPDATE_WORKUNIT,"Could not Archive/restore %s",wuid);

                    StringBuffer reply;
                    cmd->getId(0,reply);

                    AuditSystemAccess(context.queryUserId(), true, "Updated %s", wuid);
                    ensureWsWorkunitAccess(context, wuid, SecAccess_Write);
                    break;
                }
                case ActionEventDeschedule:
                    if (!context.validateFeatureAccess(OWN_WU_ACCESS, SecAccess_Full, false)
                        || !context.validateFeatureAccess(OTHERS_WU_ACCESS, SecAccess_Full, false))
                        ensureWsWorkunitAccess(context, wuid, SecAccess_Full);
                    descheduleWorkunit(wuid);
                    AuditSystemAccess(context.queryUserId(), true, "Updated %s", wuid);
                    break;
                }
            }
            else
            {
                Owned<IWorkUnitFactory> factory = getWorkUnitFactory(context.querySecManager(), context.queryUser());
                Owned<IConstWorkUnit> cw = factory->openWorkUnit(wuid, false);
                if(!cw)
                    throw MakeStringException(ECLWATCH_CANNOT_OPEN_WORKUNIT,"Cannot open workunit %s.",wuid);

                if ((action == ActionDelete) && (cw->getState() == WUStateWait))
                    throw MakeStringException(ECLWATCH_CANNOT_DELETE_WORKUNIT,"Cannot delete a workunit which is in a 'Wait' status.");

                switch(action)
                {
                case ActionPause:
                {
                    ensureWsWorkunitAccess(context, *cw, SecAccess_Full);
                    WorkunitUpdate wu(&cw->lock());
                    wu->setAction(WUActionPause);
                    break;
                }
                case ActionPauseNow:
                {
                    ensureWsWorkunitAccess(context, *cw, SecAccess_Full);
                    WorkunitUpdate wu(&cw->lock());
                    wu->setAction(WUActionPauseNow);
                   break;
                }
                case ActionResume:
                {
                    ensureWsWorkunitAccess(context, *cw, SecAccess_Full);
                    WorkunitUpdate wu(&cw->lock());
                    wu->setAction(WUActionResume);
                   break;
                }
                case ActionDelete:
                    ensureWsWorkunitAccess(context, *cw, SecAccess_Full);
                    {
                        int state = cw->getState();
                        switch (state)
                        {
                            case WUStateWait:
                            case WUStateAborted:
                            case WUStateCompleted:
                            case WUStateFailed:
                            case WUStateArchived:
                            case WUStateCompiled:
                            case WUStateUploadingFiles:
                                break;
                            default:
                            {
                                WorkunitUpdate wu(&cw->lock());
                                wu->setState(WUStateFailed);
                            }
                        }
                        cw.clear();
                        factory->deleteWorkUnit(wuid);
                        AuditSystemAccess(context.queryUserId(), true, "Deleted %s", wuid);
                    }
                   break;
                case ActionAbort:
                    ensureWsWorkunitAccess(context, *cw, SecAccess_Full);
                    {
                        if (cw->getState() == WUStateWait)
                        {
                            WorkunitUpdate wu(&cw->lock());
                            wu->deschedule();
                            wu->setState(WUStateAborted);
                        }
                        else
                            secAbortWorkUnit(wuid, *context.querySecManager(), *context.queryUser());
                        AuditSystemAccess(context.queryUserId(), true, "Aborted %s", wuid);
                    }
                    break;
                case ActionProtect:
                    cw->protect(!params || params->getPropBool("Protect",true));
                    AuditSystemAccess(context.queryUserId(), true, "Updated %s", wuid);
                    break;
                case ActionChangeState:
                    {
                        if (params)
                        {
                            WUState state = (WUState) params->getPropInt("State");
                            if (state > WUStateUnknown && state < WUStateSize)
                            {
                                WorkunitUpdate wu(&cw->lock());
                                wu->setState(state);
                                AuditSystemAccess(context.queryUserId(), true, "Updated %s", wuid);
                            }
                        }
                    }
                    break;
                case ActionEventSchedule:
                    {
                        WorkunitUpdate wu(&cw->lock());
                        wu->schedule();
                        AuditSystemAccess(context.queryUserId(), true, "Updated %s", wuid);
                    }
                    break;
                }
            }
            setActionResult(wuid, action, "Success", strAction, results);
        }
        catch (IException *e)
        {
            bAllSuccess = false;
            StringBuffer eMsg;
            StringBuffer failedMsg("Failed: ");
            setActionResult(wuid, action, failedMsg.append(e->errorMessage(eMsg)).str(), strAction, results);
            WARNLOG("Failed to %s for workunit: %s, %s", strAction.str(), wuid, eMsg.str());
            AuditSystemAccess(context.queryUserId(), false, "Failed to %s %s", strAction.str(), wuid);
            e->Release();
            continue;
        }
        catch (...)
        {
            bAllSuccess = false;
            StringBuffer failedMsg;
            failedMsg.appendf("Unknown exception");
            setActionResult(wuid, action, failedMsg.str(), strAction, results);
            WARNLOG("Failed to %s for workunit: %s, %s", strAction.str(), wuid, failedMsg.str());
            AuditSystemAccess(context.queryUserId(), false, "Failed to %s %s", strAction.str(), wuid);
            continue;
        }
    }

    int timeToWait = 0;
    if (params)
         timeToWait = params->getPropInt("BlockTillFinishTimer");

    if (timeToWait != 0)
    {
        for(aindex_t i=0; i<wuids.length();i++)
        {
            const char* wuid=wuids.item(i);
            if (isEmpty(wuid))
                continue;
            waitForWorkUnitToComplete(wuid, timeToWait);
        }
    }
    return bAllSuccess;
}

static void checkUpdateQuerysetLibraries()
{
    Owned<IRemoteConnection> globalLock = querySDS().connect("/QuerySets/", myProcessSession(), RTM_LOCK_WRITE|RTM_CREATE_QUERY, SDS_LOCK_TIMEOUT);
    if (!globalLock)
        return;

    IPropertyTree *root = globalLock->queryRoot();
    if (!root)
        return;

    Owned<IWorkUnitFactory> factory = getWorkUnitFactory();
    Owned<IPropertyTreeIterator> querySets = root->getElements("QuerySet");
    ForEach(*querySets)
    {
        IPropertyTree &querySet = querySets->query();
        if (querySet.hasProp("@updatedLibraries")) //only need to do this once, then publish and copy will keep up to date
            continue;
        Owned<IPropertyTreeIterator> queries = querySet.getElements("Query");
        ForEach(*queries)
        {
            IPropertyTree &query = queries->query();
            if (query.hasProp("@libCount"))
                continue;
            const char *wuid = query.queryProp("@wuid");
            if (!wuid || !*wuid)
                continue;
            Owned<IConstWorkUnit> cw = factory->openWorkUnit(wuid, false);
            if (!cw)
                continue;
            checkAddLibrariesToQueryEntry(&query, cw);
        }
        querySet.setPropBool("@updatedLibraries", true);
    }
}

MapStringTo<int> wuActionTable;

void CWsWorkunitsEx::init(IPropertyTree *cfg, const char *process, const char *service)
{
    if (!daliClientActive())
    {
        ERRLOG("No Dali Connection Active.");
        throw MakeStringException(-1, "No Dali Connection Active. Please Specify a Dali to connect to in you configuration file");
    }
    setPasswordsFromSDS();

    DBGLOG("Initializing %s service [process = %s]", service, process);

    checkUpdateQuerysetLibraries();
    refreshValidClusters();

    daliServers.set(cfg->queryProp("Software/EspProcess/@daliServers"));

    wuActionTable.setValue("delete", ActionDelete);
    wuActionTable.setValue("abort", ActionAbort);
    wuActionTable.setValue("pausenow", ActionPauseNow);
    wuActionTable.setValue("pause", ActionPause);
    wuActionTable.setValue("resume", ActionResume);
    wuActionTable.setValue("protect", ActionProtect);
    wuActionTable.setValue("unprotect", ActionProtect);
    wuActionTable.setValue("restore", ActionRestore);
    wuActionTable.setValue("reschedule", ActionEventSchedule);
    wuActionTable.setValue("deschedule", ActionEventDeschedule);
    wuActionTable.setValue("settofailed", ActionChangeState);

    awusCacheMinutes = AWUS_CACHE_MIN_DEFAULT;
    VStringBuffer xpath("Software/EspProcess[@name=\"%s\"]/EspService[@name=\"%s\"]/AWUsCacheMinutes", process, service);
    cfg->getPropInt(xpath.str(), awusCacheMinutes);

    xpath.setf("Software/EspProcess[@name=\"%s\"]/EspService[@name=\"%s\"]/serverForArchivedECLWU/@netAddress", process, service);
    if (cfg->hasProp(xpath.str()))
    {
        sashaServerIp.set(cfg->queryProp(xpath.str()));
        xpath.setf("Software/EspProcess[@name=\"%s\"]/EspService[@name=\"%s\"]/serverForArchivedECLWU/@port", process, service);
        sashaServerPort = cfg->getPropInt(xpath.str(), DEFAULT_SASHA_PORT);
    }

    maxRequestEntityLength = cfg->getPropInt("Software[1]/EspProcess[1]/EspProtocol[@type='http_protocol'][1]/@maxRequestEntityLength");
    directories.set(cfg->queryPropTree("Software/Directories"));

    const char *name = cfg->queryProp("Software/EspProcess/@name");
    getConfigurationDirectory(directories, "query", "esp", name ? name : "esp", queryDirectory);
    recursiveCreateDirectory(queryDirectory.str());

    dataCache.setown(new DataCache(DATA_SIZE));
    archivedWuCache.setown(new ArchivedWuCache(AWUS_CACHE_SIZE));

    //Create a folder for temporarily holding gzip files by WUResultBin()
    Owned<IFile> tmpdir = createIFile(TEMPZIPDIR);
    if(!tmpdir->exists())
        tmpdir->createDirectory();

    recursiveCreateDirectory(ESP_WORKUNIT_DIR);

    m_sched.start();
    filesInUse.subscribe();
}

void CWsWorkunitsEx::refreshValidClusters()
{
    validClusters.kill();
    Owned<IStringIterator> it = getTargetClusters(NULL, NULL);
    ForEach(*it)
    {
        SCMStringBuffer s;
        IStringVal &val = it->str(s);
        if (!validClusters.getValue(val.str()))
            validClusters.setValue(val.str(), true);
    }
}

bool CWsWorkunitsEx::isValidCluster(const char *cluster)
{
    if (!cluster || !*cluster)
        return false;
    CriticalBlock block(crit);
    if (validClusters.getValue(cluster))
        return true;
    if (validateTargetClusterName(cluster))
    {
        refreshValidClusters();
        return true;
    }
    return false;
}

bool CWsWorkunitsEx::onWUCreate(IEspContext &context, IEspWUCreateRequest &req, IEspWUCreateResponse &resp)
{
    try
    {
        if (!context.validateFeatureAccess(OWN_WU_ACCESS, SecAccess_Write, false))
            throw MakeStringException(ECLWATCH_ECL_WU_ACCESS_DENIED, "Failed to create workunit. Permission denied.");

        NewWsWorkunit wu(context);
        SCMStringBuffer wuid;
        resp.updateWorkunit().setWuid(wu->getWuid(wuid).str());
        AuditSystemAccess(context.queryUserId(), true, "Updated %s", wuid.str());
    }
    catch(IException* e)
    {
        FORWARDEXCEPTION(context, e,  ECLWATCH_INTERNAL_ERROR);
    }
    return true;
}

static bool origValueChanged(const char *newValue, const char *origValue, StringBuffer &s, bool nillable=true)
{
    if (!nillable && isEmpty(newValue))
        return false;
    if(newValue && origValue)
    {
        if (!streq(origValue, newValue))
        {
            s.append(newValue).trim();
            return true;
        }
        return false;
    }
    if (newValue)
    {
        s.append(newValue).trim();
        return true;
    }
    return (origValue!=NULL);
}

bool CWsWorkunitsEx::onWUUpdate(IEspContext &context, IEspWUUpdateRequest &req, IEspWUUpdateResponse &resp)
{
    try
    {
        StringBuffer wuid = req.getWuid();
        WsWuHelpers::checkAndTrimWorkunit("WUUpdate", wuid);

        ensureWsWorkunitAccess(context, wuid.str(), SecAccess_Write);

        Owned<IWorkUnitFactory> factory = getWorkUnitFactory(context.querySecManager(), context.queryUser());
        Owned<IConstWorkUnit> cw = factory->openWorkUnit(wuid.str(), false);
        if(!cw)
            throw MakeStringException(ECLWATCH_CANNOT_UPDATE_WORKUNIT,"Cannot open workunit %s.",wuid.str());
        if(req.getProtected() != req.getProtectedOrig())
        {
            cw->protect(req.getProtected());
            cw.clear();
            cw.setown(factory->openWorkUnit(wuid.str(), false));
            if(!cw)
                throw MakeStringException(ECLWATCH_CANNOT_UPDATE_WORKUNIT,"Cannot open workunit %s.",wuid.str());
        }

        if ((req.getState() == WUStateRunning)||(req.getState() == WUStateDebugPaused)||(req.getState() == WUStateDebugRunning))
        {
            WsWuInfo winfo(context, cw);
            winfo.getInfo(resp.updateWorkunit(), WUINFO_All);
            resp.setRedirectUrl(StringBuffer("/WsWorkunits/WUInfo?Wuid=").append(wuid).str());
            AuditSystemAccess(context.queryUserId(), true, "Updated %s", wuid.str());
            return true;
        }

        WorkunitUpdate wu(&cw->lock());
        if(!req.getState_isNull() && (req.getStateOrig_isNull() || req.getState() != req.getStateOrig()))
        {
            if (!req.getStateOrig_isNull() && cw->getState() != (WUState) req.getStateOrig())
                throw MakeStringException(ECLWATCH_CANNOT_UPDATE_WORKUNIT, "Cannot update workunit %s because its state has been changed internally. Please refresh the page and try again.", wuid.str());

            WUState state = (WUState) req.getState();
            if(state < WUStateSize)
                wu->setState(state);
        }

        StringBuffer s;
        if (origValueChanged(req.getJobname(), req.getJobnameOrig(), s))
            wu->setJobName(s.trim().str());
        if (origValueChanged(req.getDescription(), req.getDescriptionOrig(), s.clear()))
            wu->setDebugValue("description", (req.getDescription() && *req.getDescription()) ? s.trim().str() : NULL, true);

        double version = context.getClientVersion();
        if (version > 1.04)
        {
            if (origValueChanged(req.getClusterSelection(), req.getClusterOrig(), s.clear(), false))
            {
                if (!isValidCluster(s.str()))
                    throw MakeStringException(ECLWATCH_INVALID_CLUSTER_NAME, "Invalid cluster name: %s", s.str());
                if (req.getState() == WUStateBlocked)
                    switchWorkUnitQueue(wu.get(), s.str());
                else if ((req.getState() != WUStateSubmitted) && (req.getState() != WUStateRunning) && (req.getState() != WUStateDebugPaused) && (req.getState() != WUStateDebugRunning))
                    wu->setClusterName(s.str());
            }
        }

        WsWuHelpers::setXmlParameters(wu, req.getXmlParams(), (req.getAction()==WUActionExecuteExisting));

        if (notEmpty(req.getQueryText()))
        {
            Owned<IWUQuery> query=wu->updateQuery();
            query->setQueryText(req.getQueryText());
        }

        if (version > 1.34 && notEmpty(req.getQueryMainDefinition()))
        {
            Owned<IWUQuery> query=wu->updateQuery();
            query->setQueryMainDefinition(req.getQueryMainDefinition());
        }

        if (!req.getResultLimit_isNull())
            wu->setResultLimit(req.getResultLimit());

        if (!req.getAction_isNull())
        {
            WUAction action = (WUAction) req.getAction();
            if(action < WUActionSize)
                wu->setAction(action);
        }

        if (!req.getPriorityClass_isNull())
        {
            WUPriorityClass priority = (WUPriorityClass) req.getPriorityClass();
            if(priority<PriorityClassSize)
                wu->setPriority(priority);
        }

        if (!req.getPriorityLevel_isNull())
            wu->setPriorityLevel(req.getPriorityLevel());

        if (origValueChanged(req.getScope(), req.getScopeOrig(), s.clear(), false))
            wu->setWuScope(s.str());

        ForEachItemIn(di, req.getDebugValues())
        {
            IConstDebugValue& item = req.getDebugValues().item(di);
            if (notEmpty(item.getName()))
                wu->setDebugValue(item.getName(), item.getValue(), true);
        }

        ForEachItemIn(ai, req.getApplicationValues())
        {
            IConstApplicationValue& item=req.getApplicationValues().item(ai);
            if(notEmpty(item.getApplication()) && notEmpty(item.getName()))
                wu->setApplicationValue(item.getApplication(), item.getName(), item.getValue(), true);
        }

        wu->commit();
        wu.clear();

        WsWuInfo winfo(context, cw);
        winfo.getInfo(resp.updateWorkunit(), WUINFO_All);

        StringBuffer thorSlaveIP;
        if (version > 1.24 && notEmpty(req.getThorSlaveIP()))
            thorSlaveIP = req.getThorSlaveIP();

        if (thorSlaveIP.length() > 0)
        {
            StringBuffer url;
            url.appendf("/WsWorkunits/WUInfo?Wuid=%s&ThorSlaveIP=%s", wuid.str(), thorSlaveIP.str());
            resp.setRedirectUrl(url.str());
        }
        else
            resp.setRedirectUrl(StringBuffer("/WsWorkunits/WUInfo?Wuid=").append(wuid).str());

        AuditSystemAccess(context.queryUserId(), true, "Updated %s", wuid.str());
    }
    catch(IException* e)
    {
        FORWARDEXCEPTION(context, e,  ECLWATCH_INTERNAL_ERROR);
    }
    return true;
}

bool CWsWorkunitsEx::onWUCreateAndUpdate(IEspContext &context, IEspWUUpdateRequest &req, IEspWUUpdateResponse &resp)
{
    try
    {
        if (!context.validateFeatureAccess(OWN_WU_ACCESS, SecAccess_Write, false))
            throw MakeStringException(ECLWATCH_ECL_WU_ACCESS_DENIED, "Failed to create workunit. Permission denied.");

        NewWsWorkunit wu(context);
        SCMStringBuffer wuid;
        wu->getWuid(wuid);
        req.setWuid(wuid.str());
    }
    catch(IException* e)
    {
        FORWARDEXCEPTION(context, e,  ECLWATCH_INTERNAL_ERROR);
    }
    return onWUUpdate(context, req, resp);
}

static inline StringBuffer &appendUrlParameter(StringBuffer &url, const char *name, const char *value, bool &first)
{
    if (notEmpty(value))
    {
        url.append(first ? '?' : '&').append(name).append('=').append(value);
        first=false;
    }
    return url;
}

bool CWsWorkunitsEx::onWUAction(IEspContext &context, IEspWUActionRequest &req, IEspWUActionResponse &resp)
{
    try
    {
        StringBuffer sAction(req.getActionType());
        if (!sAction.length())
            throw MakeStringException(ECLWATCH_INVALID_INPUT,"Action not defined.");

        int *action=wuActionTable.getValue(sAction.toLowerCase().str());
        if (!action)
            throw MakeStringException(ECLWATCH_INVALID_INPUT,"Invalid Action '%s'.", sAction.str());

        Owned<IProperties> params = createProperties(true);
        params->setProp("BlockTillFinishTimer", req.getBlockTillFinishTimer());
        if (*action==ActionProtect)
            params->setProp("Protect", streq(sAction.str(), "protect"));
        if (*action==ActionChangeState && streq(sAction.str(), "settofailed"))
            params->setProp("State",4);
        if ((*action==ActionRestore) && !sashaServerIp.isEmpty())
        {
            params->setProp("sashaServerIP", sashaServerIp.get());
            params->setProp("sashaServerPort", sashaServerPort);
        }

        IArrayOf<IConstWUActionResult> results;
        if (doAction(context, req.getWuids(), *action, params, &results) && *action!=ActionDelete && checkRedirect(context))
        {
            StringBuffer redirect;
            if(req.getPageFrom() && strieq(req.getPageFrom(), "wuid"))
                redirect.append("/WsWorkunits/WUInfo?Wuid=").append(req.getWuids().item(0));
            else if (req.getPageFrom() && strieq(req.getPageFrom(), "scheduler"))
            {
                redirect.set("/WsWorkunits/WUShowScheduled");
                bool first=true;
                appendUrlParameter(redirect, "Cluster", req.getEventServer(), first);
                appendUrlParameter(redirect, "EventName", req.getEventName(), first);
            }
            else
            {
                redirect.append("/WsWorkunits/WUQuery");
                bool first=true;
                appendUrlParameter(redirect, "PageSize", req.getPageSize(), first);
                appendUrlParameter(redirect, "PageStartFrom", req.getCurrentPage(), first);
                appendUrlParameter(redirect, "Sortby", req.getSortby(), first);
                appendUrlParameter(redirect, "Descending", req.getDescending() ? "1" : "0", first);
                appendUrlParameter(redirect, "State", req.getState(), first);
                appendUrlParameter(redirect, "Cluster", req.getCluster(), first);
                appendUrlParameter(redirect, "Owner", req.getOwner(), first);
                appendUrlParameter(redirect, "StartDate", req.getStartDate(), first);
                appendUrlParameter(redirect, "EndDate", req.getEndDate(), first);
                appendUrlParameter(redirect, "ECL", req.getECL(), first);
                appendUrlParameter(redirect, "Jobname", req.getJobname(), first);
            }
            resp.setRedirectUrl(redirect.str());
        }
        else
            resp.setActionResults(results);
    }
    catch(IException* e)
    {
        FORWARDEXCEPTION(context, e,  ECLWATCH_INTERNAL_ERROR);
    }
   return true;
}

bool CWsWorkunitsEx::onWUDelete(IEspContext &context, IEspWUDeleteRequest &req, IEspWUDeleteResponse &resp)
{
    try
    {
        IArrayOf<IConstWUActionResult> results;
        Owned<IProperties> params = createProperties(true);
        params->setProp("BlockTillFinishTimer", req.getBlockTillFinishTimer());

        if (!doAction(context,req.getWuids(), ActionDelete, params, &results))
            resp.setActionResults(results);
    }
    catch(IException* e)
    {
        FORWARDEXCEPTION(context, e,  ECLWATCH_INTERNAL_ERROR);
    }
   return true;
}

bool CWsWorkunitsEx::onWUAbort(IEspContext &context, IEspWUAbortRequest &req, IEspWUAbortResponse &resp)
{
    try
    {
        IArrayOf<IConstWUActionResult> results;
        Owned<IProperties> params = createProperties(true);
        params->setProp("BlockTillFinishTimer", req.getBlockTillFinishTimer());
        if (!doAction(context,req.getWuids(), ActionAbort, params, &results))
            resp.setActionResults(results);
    }
    catch(IException* e)
    {
        FORWARDEXCEPTION(context, e,  ECLWATCH_INTERNAL_ERROR);
    }
   return true;
}

bool CWsWorkunitsEx::onWUProtect(IEspContext &context, IEspWUProtectRequest &req, IEspWUProtectResponse &resp)\
{
    try
    {
        IArrayOf<IConstWUActionResult> results;
        Owned<IProperties> params(createProperties(true));
        params->setProp("Protect", req.getProtect());
        params->setProp("BlockTillFinishTimer", 0);

        if (!doAction(context,req.getWuids(), ActionProtect, params, &results))
            resp.setActionResults(results);
    }
    catch(IException* e)
    {
        FORWARDEXCEPTION(context, e,  ECLWATCH_INTERNAL_ERROR);
    }
   return true;
}

bool CWsWorkunitsEx::onWUResubmit(IEspContext &context, IEspWUResubmitRequest &req, IEspWUResubmitResponse &resp)
{
    try
    {
        Owned<IMultiException> me = MakeMultiException();
        SCMStringBuffer wuid;
        StringArray wuids;

        double version = context.getClientVersion();
        IArrayOf<IEspResubmittedWU> resubmittedWUs;
        for(aindex_t i=0; i<req.getWuids().length();i++)
        {
            StringBuffer requestWuid = req.getWuids().item(i);
            WsWuHelpers::checkAndTrimWorkunit("WUResubmit", requestWuid);

            ensureWsWorkunitAccess(context, requestWuid.str(), SecAccess_Write);

            wuid.set(requestWuid.str());

            try
            {
                Owned<IWorkUnitFactory> factory = getWorkUnitFactory(context.querySecManager(), context.queryUser());
                if(req.getCloneWorkunit() || req.getRecompile())
                {
                    Owned<IConstWorkUnit> src(factory->openWorkUnit(wuid.str(), false));
                    NewWsWorkunit wu(factory, context);
                    wu->getWuid(wuid);
                    queryExtendedWU(wu)->copyWorkUnit(src, false);

                    SCMStringBuffer token;
                    wu->setSecurityToken(createToken(wuid.str(), context.queryUserId(), context.queryPassword(), token).str());
                }

                wuids.append(wuid.str());

                Owned<IConstWorkUnit> cw(factory->openWorkUnit(wuid.str(), false));
                if(!cw)
                    throw MakeStringException(ECLWATCH_CANNOT_OPEN_WORKUNIT,"Cannot open workunit %s.",wuid.str());

                //Dont allow resubmit of someone else's workunit
                if (context.querySecManager())
                {
                    IUserDescriptor * owner = cw->queryUserDescriptor();
                    if (!owner)
                        throw MakeStringException(ECLWATCH_CANNOT_SUBMIT_WORKUNIT,"Workunit User Descriptor missing on %s", wuid.str());
                    StringBuffer ownerUserName;
                    owner->getUserName(ownerUserName);
                    if (strcmp(context.queryUser()->getName(), ownerUserName.str()))
                        throw MakeStringException(ECLWATCH_CANNOT_SUBMIT_WORKUNIT,"Cannot resubmit another user's workunit %s.", wuid.str());
                }

                WsWuHelpers::submitWsWorkunit(context, cw, NULL, NULL, 0, req.getRecompile(), req.getResetWorkflow(), false);

                if (version < 1.40)
                    continue;

                Owned<IEspResubmittedWU> resubmittedWU = createResubmittedWU();
                resubmittedWU->setWUID(wuid.str());
                if (!streq(requestWuid.str(), wuid.str()))
                    resubmittedWU->setParentWUID(requestWuid.str());
                resubmittedWUs.append(*resubmittedWU.getClear());
            }
            catch (IException *E)
            {
                me->append(*E);
            }
            catch (...)
            {
                me->append(*MakeStringException(0,"Unknown exception submitting %s",wuid.str()));
            }
        }

        if(me->ordinality())
            throw me.getLink();

        int timeToWait = req.getBlockTillFinishTimer();
        if (timeToWait != 0)
        {
            for(aindex_t i=0; i<wuids.length(); i++)
                waitForWorkUnitToComplete(wuids.item(i), timeToWait);
        }

        if (version >= 1.40)
            resp.setWUs(resubmittedWUs);

        if(wuids.length()==1)
        {
            resp.setRedirectUrl(StringBuffer("/WsWorkunits/WUInfo?Wuid=").append(wuids.item(0)));
        }
    }
    catch(IException* e)
    {
        FORWARDEXCEPTION(context, e,  ECLWATCH_INTERNAL_ERROR);
    }
    return true;
}

bool CWsWorkunitsEx::onWUPushEvent(IEspContext &context, IEspWUPushEventRequest &req, IEspWUPushEventResponse &resp)
{
    try
    {
        const char *name = req.getEventName();
        const char *text = req.getEventText();
        const char *target = NULL;
        if (notEmpty(name) && notEmpty(text))
        {
            Owned<IScheduleEventPusher> pusher(getScheduleEventPusher());
            pusher->push(name, text, target);

            StringBuffer redirect("/WsWorkunits/WUShowScheduled");
            bool first=true;
            appendUrlParameter(redirect, "PushEventName", name, first);
            appendUrlParameter(redirect, "PushEventText", text, first);
            resp.setRedirectUrl(redirect.str());
            return true;
        }
    }
    catch(IException* e)
    {
        FORWARDEXCEPTION(context, e,  ECLWATCH_INTERNAL_ERROR);
    }
    return false;
}

bool CWsWorkunitsEx::onWUSchedule(IEspContext &context, IEspWUScheduleRequest &req, IEspWUScheduleResponse &resp)
{
    try
    {
        StringBuffer wuid = req.getWuid();
        WsWuHelpers::checkAndTrimWorkunit("WUSchedule", wuid);

        const char* cluster = req.getCluster();
        if (isEmpty(cluster))
             throw MakeStringException(ECLWATCH_INVALID_INPUT,"No Cluster defined.");
        if (!isValidCluster(cluster))
            throw MakeStringException(ECLWATCH_INVALID_CLUSTER_NAME, "Invalid cluster name: %s", cluster);

        Owned<IWorkUnitFactory> factory = getWorkUnitFactory(context.querySecManager(), context.queryUser());
        WorkunitUpdate wu(factory->updateWorkUnit(wuid.str()));

        ensureWsWorkunitAccess(context, *wu.get(), SecAccess_Write);
        switch(wu->getState())
        {
            case WUStateDebugPaused:
            case WUStateDebugRunning:
            case WUStateRunning:
            case WUStateAborting:
            case WUStateBlocked:
            {
                SCMStringBuffer descr;
                throw MakeStringException(ECLWATCH_CANNOT_SCHEDULE_WORKUNIT, "Cannot schedule the workunit. Workunit state is '%s'.", wu->getStateDesc(descr).str());
            }
        }

        wu->clearExceptions();
        wu->setClusterName(cluster);

        if (notEmpty(req.getWhen()))
        {
            WsWuDateTime dt;
            dt.setString(req.getWhen());
            wu->setTimeScheduled(dt);
        }

        if(notEmpty(req.getSnapshot()))
            wu->setSnapshot(req.getSnapshot());
        wu->setState(WUStateScheduled);

        if (req.getMaxRunTime())
            wu->setDebugValueInt("maxRunTime", req.getMaxRunTime(), true);

        SCMStringBuffer token;
        wu->setSecurityToken(createToken(wuid.str(), context.queryUserId(), context.queryPassword(), token).str());

        AuditSystemAccess(context.queryUserId(), true, "Scheduled %s", wuid.str());
    }
    catch(IException* e)
    {
        FORWARDEXCEPTION(context, e,  ECLWATCH_INTERNAL_ERROR);
    }
    return true;
}


bool CWsWorkunitsEx::onWUSubmit(IEspContext &context, IEspWUSubmitRequest &req, IEspWUSubmitResponse &resp)
{
    try
    {
        StringBuffer wuid = req.getWuid();
        WsWuHelpers::checkAndTrimWorkunit("WUSubmit", wuid);

        const char *cluster = req.getCluster();
        if (isEmpty(cluster))
            throw MakeStringException(ECLWATCH_INVALID_INPUT,"No Cluster defined.");
        if (!isValidCluster(cluster))
            throw MakeStringException(ECLWATCH_INVALID_CLUSTER_NAME, "Invalid cluster name: %s", cluster);

        Owned<IWorkUnitFactory> factory = getWorkUnitFactory(context.querySecManager(), context.queryUser());
        Owned<IConstWorkUnit> cw = factory->openWorkUnit(wuid.str(), false);
        if(!cw)
            throw MakeStringException(ECLWATCH_CANNOT_OPEN_WORKUNIT,"Cannot open workunit %s.",wuid.str());

        if (cw->getAction()==WUActionExecuteExisting)
        {
            ExecuteExistingQueryInfo info(cw);
            if (info.queryset.isEmpty() || info.query.isEmpty())
            {
                WorkunitUpdate wu(&cw->lock());
                throw WsWuHelpers::noteException(wu, MakeStringException(ECLWATCH_INVALID_INPUT,"Queryset and/or query not specified"));
            }

            WsWuHelpers::runWsWuQuery(context, cw, info.queryset.sget(), info.query.sget(), cluster, NULL);
        }
        else
            WsWuHelpers::submitWsWorkunit(context, cw, cluster, req.getSnapshot(), req.getMaxRunTime(), true, false, false);

        if (req.getBlockTillFinishTimer() != 0)
            waitForWorkUnitToComplete(wuid.str(), req.getBlockTillFinishTimer());

        resp.setRedirectUrl(StringBuffer("/WsWorkunits/WUInfo?Wuid=").append(wuid).str());
    }
    catch(IException* e)
    {
        FORWARDEXCEPTION(context, e,  ECLWATCH_INTERNAL_ERROR);
    }
    return true;
}

WUExceptionSeverity checkGetExceptionSeverity(CWUExceptionSeverity severity)
{
    switch (severity)
    {
        case CWUExceptionSeverity_INFO:
            return ExceptionSeverityInformation;
        case CWUExceptionSeverity_WARNING:
            return ExceptionSeverityWarning;
        case CWUExceptionSeverity_ERROR:
            return ExceptionSeverityError;
    }

    throw MakeStringExceptionDirect(ECLWATCH_INVALID_INPUT,"invalid exception severity");
}

bool CWsWorkunitsEx::onWURun(IEspContext &context, IEspWURunRequest &req, IEspWURunResponse &resp)
{
    try
    {
        const char *cluster = req.getCluster();
        if (notEmpty(cluster) && !isValidCluster(cluster))
            throw MakeStringException(ECLWATCH_INVALID_CLUSTER_NAME, "Invalid cluster name: %s", cluster);

        StringBuffer wuidStr = req.getWuid();
        const char* runWuid = wuidStr.trim().str();
        StringBuffer wuid;

        WUExceptionSeverity severity = checkGetExceptionSeverity(req.getExceptionSeverity());

        if (runWuid && *runWuid)
        {
            if (!looksLikeAWuid(runWuid))
                throw MakeStringException(ECLWATCH_INVALID_INPUT, "Invalid Workunit ID: %s", runWuid);

            if (req.getCloneWorkunit())
                WsWuHelpers::runWsWorkunit(context, wuid, runWuid, cluster, req.getInput(), &req.getVariables(), &req.getDebugValues());
            else
            {
                WsWuHelpers::submitWsWorkunit(context, runWuid, cluster, NULL, 0, false, true, true, req.getInput(), &req.getVariables(), &req.getDebugValues());
                wuid.set(runWuid);
            }
        }
        else if (notEmpty(req.getQuerySet()) && notEmpty(req.getQuery()))
            WsWuHelpers::runWsWuQuery(context, wuid, req.getQuerySet(), req.getQuery(), cluster, req.getInput());
        else
            throw MakeStringException(ECLWATCH_MISSING_PARAMS,"Workunit or Query required");

        int timeToWait = req.getWait();
        if (timeToWait != 0)
            waitForWorkUnitToComplete(wuid.str(), timeToWait);

        Owned<IWorkUnitFactory> factory = getWorkUnitFactory(context.querySecManager(), context.queryUser());
        Owned<IConstWorkUnit> cw = factory->openWorkUnit(wuid.str(), false);
        if (!cw)
            throw MakeStringException(ECLWATCH_CANNOT_UPDATE_WORKUNIT,"Cannot open workunit %s.", wuid.str());

        SCMStringBuffer stateDesc;
        resp.setState(cw->getStateDesc(stateDesc).str());
        resp.setWuid(wuid.str());

        switch (cw->getState())
        {
            case WUStateCompleted:
            case WUStateFailed:
            case WUStateUnknown:
            {
                SCMStringBuffer result;
                unsigned flags = WorkUnitXML_SeverityTags;
                if (req.getNoRootTag())
                    flags |= WorkUnitXML_NoRoot;
                getFullWorkUnitResultsXML(context.queryUserId(), context.queryPassword(), cw.get(), result, flags, severity);
                resp.setResults(result.str());
                break;
            }
            default:
                break;
        }
    }
    catch(IException* e)
    {
        FORWARDEXCEPTION(context, e,  ECLWATCH_INTERNAL_ERROR);
    }
    return true;
}


bool CWsWorkunitsEx::onWUWaitCompiled(IEspContext &context, IEspWUWaitRequest &req, IEspWUWaitResponse &resp)
{
    try
    {
        StringBuffer wuid = req.getWuid();
        WsWuHelpers::checkAndTrimWorkunit("WUWaitCompiled", wuid);
        secWaitForWorkUnitToCompile(wuid.str(), *context.querySecManager(), *context.queryUser(), req.getWait());
        Owned<IWorkUnitFactory> factory = getWorkUnitFactory(context.querySecManager(), context.queryUser());
        Owned<IConstWorkUnit> cw = factory->openWorkUnit(wuid.str(), false);
        if(!cw)
            throw MakeStringException(ECLWATCH_CANNOT_OPEN_WORKUNIT,"Cannot open workunit %s.",wuid.str());
        resp.setStateID(cw->getState());
    }
    catch(IException* e)
    {
        FORWARDEXCEPTION(context, e,  ECLWATCH_INTERNAL_ERROR);
    }
   return true;
}

bool CWsWorkunitsEx::onWUWaitComplete(IEspContext &context, IEspWUWaitRequest &req, IEspWUWaitResponse &resp)
{
    try
    {
        StringBuffer wuid = req.getWuid();
        WsWuHelpers::checkAndTrimWorkunit("WUWaitComplete", wuid);
        resp.setStateID(secWaitForWorkUnitToComplete(wuid.str(), *context.querySecManager(), *context.queryUser(), req.getWait(), req.getReturnOnWait()));
    }
    catch(IException* e)
    {
        FORWARDEXCEPTION(context, e,  ECLWATCH_INTERNAL_ERROR);
    }
   return true;
}

bool CWsWorkunitsEx::onWUCDebug(IEspContext &context, IEspWUDebugRequest &req, IEspWUDebugResponse &resp)
{
    try
    {
        StringBuffer wuid = req.getWuid();
        WsWuHelpers::checkAndTrimWorkunit("WUCDebug", wuid);
        StringBuffer result;
        secDebugWorkunit(wuid.str(), *context.querySecManager(), *context.queryUser(), req.getCommand(), result);
        resp.setResult(result);
    }
    catch(IException* e)
    {
        FORWARDEXCEPTION(context, e,  ECLWATCH_INTERNAL_ERROR);
    }
   return true;
}

bool CWsWorkunitsEx::onWUSyntaxCheckECL(IEspContext &context, IEspWUSyntaxCheckRequest &req, IEspWUSyntaxCheckResponse &resp)
{
    try
    {
        Owned<IWorkUnitFactory> factory = getWorkUnitFactory(context.querySecManager(), context.queryUser());
        NewWsWorkunit wu(factory, context);
        wu->setAction(WUActionCheck);
        if(notEmpty(req.getModuleName()) && notEmpty(req.getAttributeName()))
        {
            wu->setApplicationValue("SyntaxCheck", "ModuleName", req.getModuleName(), true);
            wu->setApplicationValue("SyntaxCheck", "AttributeName", req.getAttributeName(), true);
        }

        ForEachItemIn(di, req.getDebugValues())
        {
            IConstDebugValue& item=req.getDebugValues().item(di);
            if(notEmpty(item.getName()))
                wu->setDebugValue(item.getName(), item.getValue(), true);
        }

        wu.setQueryText(req.getECL());

        SCMStringBuffer wuid;
        wu->getWuid(wuid);
        wu->commit();
        wu.clear();

        WsWuHelpers::submitWsWorkunit(context, wuid.str(), req.getCluster(), req.getSnapshot(), 0, true, false, false);
        waitForWorkUnitToComplete(wuid.str(), req.getTimeToWait());

        Owned<IConstWorkUnit> cw(factory->openWorkUnit(wuid.str(), false));
        WsWUExceptions errors(*cw);
        resp.setErrors(errors);
        cw.clear();

        factory->deleteWorkUnit(wuid.str());
    }
    catch(IException* e)
    {
        FORWARDEXCEPTION(context, e,  ECLWATCH_INTERNAL_ERROR);
    }
    return true;
}


bool CWsWorkunitsEx::onWUCompileECL(IEspContext &context, IEspWUCompileECLRequest &req, IEspWUCompileECLResponse &resp)
{
    try
    {
        ensureWsCreateWorkunitAccess(context);

        Owned<IWorkUnitFactory> factory = getWorkUnitFactory(context.querySecManager(), context.queryUser());
        NewWsWorkunit wu(factory, context);

        if(req.getIncludeComplexity())
        {
            wu->setAction(WUActionCompile);
            wu->setDebugValueInt("calculateComplexity",1,true);
        }
        else
            wu->setAction(WUActionCheck);

        if(req.getModuleName() && req.getAttributeName())
        {
            wu->setApplicationValue("SyntaxCheck","ModuleName",req.getModuleName(),true);
            wu->setApplicationValue("SyntaxCheck","AttributeName",req.getAttributeName(),true);
        }

        if(req.getIncludeDependencies())
            wu->setApplicationValueInt("SyntaxCheck","IncludeDependencies",1,true);

        wu.setQueryText(req.getECL());

        SCMStringBuffer wuid;
        wu->getWuid(wuid);
        wu.clear();

        WsWuHelpers::submitWsWorkunit(context, wuid.str(), req.getCluster(), req.getSnapshot(), 0, true, false, false);
        waitForWorkUnitToComplete(wuid.str(),req.getTimeToWait());

        Owned<IConstWorkUnit> cw = factory->openWorkUnit(wuid.str(), false);

        SCMStringBuffer s;
        cw->getDebugValue("__Calculated__Complexity__",s);
        if(s.length())
            resp.setComplexity(s.str());

        WsWUExceptions errors(*cw);
        resp.setErrors(errors);

        if(!errors.ErrCount())
        {
            IArrayOf<IEspWUECLAttribute> dependencies;
            for(unsigned count=1;;count++)
            {
                SCMStringBuffer xml;
                cw->getApplicationValue("SyntaxCheck",StringBuffer("Dependency").append(count).str(),xml);
                if(!xml.length())
                    break;
                Owned<IPropertyTree> dep=createPTreeFromXMLString(xml.str(), ipt_caseInsensitive);
                if(!dep)
                    continue;

                Owned<IEspWUECLAttribute> att = createWUECLAttribute("","");
                att->setModuleName(dep->queryProp("@module"));
                att->setAttributeName(dep->queryProp("@name"));

                int flags = dep->getPropInt("@flags",0);
                if(flags & ob_locked)
                {
                    if(flags & ob_lockedself)
                        att->setIsCheckedOut(true);
                    else
                        att->setIsLocked(true);
                }
                if(flags & ob_sandbox)
                    att->setIsSandbox(true);
                if(flags & ob_orphaned)
                    att->setIsOrphaned(true);

                dependencies.append(*att.getLink());
            }
            resp.setDependencies(dependencies);
        }
        cw.clear();
        factory->deleteWorkUnit(wuid.str());
    }
    catch(IException* e)
    {
        FORWARDEXCEPTION(context, e,  ECLWATCH_INTERNAL_ERROR);
    }
   return true;
}

bool CWsWorkunitsEx::onWUGetDependancyTrees(IEspContext& context, IEspWUGetDependancyTreesRequest& req, IEspWUGetDependancyTreesResponse& resp)
{
    try
    {
        DBGLOG("WUGetDependancyTrees");

        unsigned int timeMilliSec = 500;

        Owned<IWorkUnitFactory> factory = getWorkUnitFactory(context.querySecManager(), context.queryUser());
        NewWsWorkunit wu(factory, context);
        wu->setAction(WUActionCheck);

        if (notEmpty(req.getCluster()))
            wu->setClusterName(req.getCluster());
        if (notEmpty(req.getSnapshot()))
            wu->setSnapshot(req.getSnapshot());

        wu->setDebugValue("gatherDependenciesSelection",notEmpty(req.getItems()) ? req.getItems() : NULL,true);
        if (context.getClientVersion() > 1.12)
        {
            wu->setDebugValueInt("gatherDependencies", 1, true);

            const char *timeout = req.getTimeoutMilliSec();
            if (notEmpty(timeout))
            {
                const char *finger = timeout;
                while (*finger)
                {
                    if (!isdigit(*finger++))
                        throw MakeStringException(ECLWATCH_INVALID_INPUT, "Incorrect timeout value");
                }
                timeMilliSec = atol(timeout);
            }
        }

        SCMStringBuffer wuid;
        wu->getWuid(wuid);
        wu->commit();
        wu.clear();

        ensureWsWorkunitAccess(context, wuid.str(), SecAccess_Read);
        WsWuHelpers::submitWsWorkunit(context, wuid.str(), req.getCluster(), req.getSnapshot(), 0, true, false, false);

        int state = waitForWorkUnitToComplete(wuid.str(), timeMilliSec);
        Owned<IConstWorkUnit> cw = factory->openWorkUnit(wuid.str(), false);

        WsWUExceptions errors(*cw);
        resp.setErrors(errors);

        MemoryBuffer temp;
        MemoryBuffer2IDataVal xmlresult(temp);
        Owned<IConstWUResult> result = cw->getResultBySequence(0);
        if (result)
        {
            result->getResultRaw(xmlresult, NULL, NULL);
            resp.setDependancyTrees(temp);
        }

        wu.setown(&cw->lock());
        wu->setState(WUStateAborted);
        wu->commit();
        wu.clear();

        factory->deleteWorkUnit(wuid.str());
    }
    catch(IException* e)
    {
        FORWARDEXCEPTION(context, e,  ECLWATCH_INTERNAL_ERROR);
    }
    return true;
}

bool getWsWuInfoFromSasha(IEspContext &context, SocketEndpoint &ep, const char* wuid, IEspECLWorkunit *info)
{
    Owned<INode> node = createINode(ep);
    Owned<ISashaCommand> cmd = createSashaCommand();
    cmd->addId(wuid);
    cmd->setAction(SCA_GET);
    if (!cmd->send(node, 1*60*1000))
    {
        StringBuffer url;
        DBGLOG("Could not connect to Sasha server at %s", ep.getUrlStr(url).str());
        throw MakeStringException(ECLWATCH_CANNOT_CONNECT_ARCHIVE_SERVER,"Cannot connect to archive server at %s.", url.str());
    }

    if (cmd->numIds()==0)
    {
        DBGLOG("Could not read archived workunit %s",wuid);
        throw MakeStringException(ECLWATCH_CANNOT_GET_WORKUNIT,"Cannot read workunit %s.",wuid);
    }

    unsigned num = cmd->numResults();
    if (num < 1)
        return false;

    StringBuffer res;
    cmd->getResult(0, res);
    if(res.length() < 1)
        return false;

    Owned<IPropertyTree> wpt = createPTreeFromXMLString(res.str());
    if (!wpt)
        return false;

    const char * owner = wpt->queryProp("@submitID");
    ensureWsWorkunitAccessByOwnerId(context, owner, SecAccess_Read);

    info->setWuid(wuid);
    info->setArchived(true);

    if (notEmpty(owner))
        info->setOwner(owner);
    const char * state = wpt->queryProp("@state");
    if (notEmpty(state))
        info->setState(state);
    const char * cluster = wpt->queryProp("@clusterName");
    if (notEmpty(cluster))
        info->setCluster(cluster);
    const char * scope = wpt->queryProp("@scope");
    if (notEmpty(scope))
        info->setScope(scope);
    const char * jobName = wpt->queryProp("@jobName");
    if (notEmpty(jobName))
        info->setJobname(jobName);
    const char * description = wpt->queryProp("Debug/description");
    if (notEmpty(description))
        info->setDescription(description);
    const char * queryText = wpt->queryProp("Query/Text");
    if (notEmpty(queryText))
        info->updateQuery().setText(queryText);
    const char * protectedWU = wpt->queryProp("@protected");
    info->setProtected((protectedWU && *protectedWU!='0'));

    return true;
}

#define     WUDETAILS_REFRESH_MINS 1

void getArchivedWUInfo(IEspContext &context, const char* sashaServerIP, unsigned sashaServerPort, const char *wuid, IEspWUInfoResponse &resp)
{
    SocketEndpoint ep;
    if (sashaServerIP && *sashaServerIP)
        ep.set(sashaServerIP, sashaServerPort);
    else
        getSashaNode(ep);
    if (getWsWuInfoFromSasha(context, ep, wuid, &resp.updateWorkunit()))
    {
        resp.setAutoRefresh(WUDETAILS_REFRESH_MINS);
        resp.setCanCompile(false);
        return;
    }

    throw MakeStringException(ECLWATCH_CANNOT_GET_WORKUNIT, "Cannot find workunit %s.", wuid);
    return;

}

#define WUDETAILS_REFRESH_MINS 1

bool CWsWorkunitsEx::onWUInfo(IEspContext &context, IEspWUInfoRequest &req, IEspWUInfoResponse &resp)
{
    try
    {
        StringBuffer wuid = req.getWuid();
        WsWuHelpers::checkAndTrimWorkunit("WUInfo", wuid);

        double version = context.getClientVersion();
        if (req.getType() && strieq(req.getType(), "archived workunits"))
            getArchivedWUInfo(context, sashaServerIp.get(), sashaServerPort, wuid.str(), resp);
        else
        {
            try
            {
                //The access is checked here because getArchivedWUInfo() has its own access check.
                ensureWsWorkunitAccess(context, wuid.str(), SecAccess_Read);

                unsigned flags=0;
                if (req.getTruncateEclTo64k())
                    flags|=WUINFO_TruncateEclTo64k;
                if (req.getIncludeExceptions())
                    flags|=WUINFO_IncludeExceptions;
                if (req.getIncludeGraphs())
                    flags|=WUINFO_IncludeGraphs;
                if (req.getIncludeSourceFiles())
                    flags|=WUINFO_IncludeSourceFiles;
                if (req.getIncludeResults())
                    flags|=WUINFO_IncludeResults;
                if (req.getIncludeVariables())
                    flags|=WUINFO_IncludeVariables;
                if (req.getIncludeTimers())
                    flags|=WUINFO_IncludeTimers;
                if (req.getIncludeDebugValues())
                    flags|=WUINFO_IncludeDebugValues;
                if (req.getIncludeApplicationValues())
                    flags|=WUINFO_IncludeApplicationValues;
                if (req.getIncludeWorkflows())
                    flags|=WUINFO_IncludeWorkflows;
                if (!req.getSuppressResultSchemas())
                    flags|=WUINFO_IncludeEclSchemas;
                if (req.getIncludeXmlSchemas())
                    flags|=WUINFO_IncludeXmlSchema;
                if (req.getIncludeResultsViewNames())
                    flags|=WUINFO_IncludeResultsViewNames;
                if (req.getIncludeResourceURLs())
                    flags|=WUINFO_IncludeResourceURLs;

                WsWuInfo winfo(context, wuid.str());
                winfo.getInfo(resp.updateWorkunit(), flags);

                if (req.getIncludeResultsViewNames()||req.getIncludeResourceURLs()||(version >= 1.50))
                {
                    StringArray views, urls;
                    winfo.getResourceInfo(views, urls, WUINFO_IncludeResultsViewNames|WUINFO_IncludeResourceURLs);
                    IEspECLWorkunit& eclWU = resp.updateWorkunit();
                    if (req.getIncludeResultsViewNames())
                        resp.setResultViews(views);
                    if (req.getIncludeResourceURLs())
                        eclWU.setResourceURLs(urls);
                    if (version >= 1.50)
                    {
                        eclWU.setResultViewCount(views.length());
                        eclWU.setResourceURLCount(urls.length());
                    }
                }
            }
            catch (IException *e)
            {
                if (e->errorCode() != ECLWATCH_CANNOT_OPEN_WORKUNIT)
                    throw e;
                getArchivedWUInfo(context, sashaServerIp.get(), sashaServerPort, wuid.str(), resp);
                e->Release();
            }

            switch (resp.getWorkunit().getStateID())
            {
                case WUStateCompiling:
                case WUStateCompiled:
                case WUStateScheduled:
                case WUStateSubmitted:
                case WUStateRunning:
                case WUStateAborting:
                case WUStateWait:
                case WUStateUploadingFiles:
                case WUStateDebugPaused:
                case WUStateDebugRunning:
                    resp.setAutoRefresh(WUDETAILS_REFRESH_MINS);
                    break;
                case WUStateBlocked:
                    resp.setAutoRefresh(WUDETAILS_REFRESH_MINS*5);
                    break;
            }

            resp.setCanCompile(notEmpty(context.queryUserId()));
            if (context.getClientVersion() > 1.24 && notEmpty(req.getThorSlaveIP()))
                resp.setThorSlaveIP(req.getThorSlaveIP());
        }
    }
    catch(IException* e)
    {
        FORWARDEXCEPTION(context, e,  ECLWATCH_INTERNAL_ERROR);
    }

    return true;
}

bool CWsWorkunitsEx::onWUInfoDetails(IEspContext &context, IEspWUInfoRequest &req, IEspWUInfoResponse &resp)
{
    return onWUInfo(context, req, resp);
}

bool CWsWorkunitsEx::onWUResultView(IEspContext &context, IEspWUResultViewRequest &req, IEspWUResultViewResponse &resp)
{
    StringBuffer wuid = req.getWuid();
    WsWuHelpers::checkAndTrimWorkunit("WUResultView", wuid);

    ensureWsWorkunitAccess(context, wuid.str(), SecAccess_Read);

    Owned<IWuWebView> wv = createWuWebView(wuid.str(), NULL, getCFD(), true);
    StringBuffer html;
    wv->renderSingleResult(req.getViewName(), req.getResultName(), html);
    resp.setResult(html.str());
    resp.setResult_mimetype("text/html");
    return true;
}


void doWUQueryBySingleWuid(IEspContext &context, const char *wuid, IEspWUQueryResponse &resp)
{
    Owned<IEspECLWorkunit> info= createECLWorkunit("","");
    WsWuInfo winfo(context, wuid);
    winfo.getCommon(*info, 0);
    IArrayOf<IEspECLWorkunit> results;
    results.append(*info.getClear());
    resp.setWorkunits(results);
    resp.setPageSize(1);
    resp.setCount(1);
}

void doWUQueryByFile(IEspContext &context, const char *logicalFile, IEspWUQueryResponse &resp)
{
    StringBuffer wuid;
    getWuidFromLogicalFileName(context, logicalFile, wuid);
    if (!wuid.length())
        throw MakeStringException(ECLWATCH_CANNOT_GET_WORKUNIT,"Cannot find the workunit for file %s.", logicalFile);

    Owned<IWorkUnitFactory> factory = getWorkUnitFactory(context.querySecManager(), context.queryUser());
    Owned<IConstWorkUnit> cw= factory->openWorkUnit(wuid.str(), false);
    if (!cw)
        throw MakeStringException(ECLWATCH_CANNOT_OPEN_WORKUNIT,"Cannot find the workunit for file %s.", logicalFile);
    if (getWsWorkunitAccess(context, *cw) < SecAccess_Read)
        throw MakeStringException(ECLWATCH_ECL_WU_ACCESS_DENIED,"Cannot access the workunit for file %s.",logicalFile);

    SCMStringBuffer parent;
    if (!cw->getParentWuid(parent).length())
        doWUQueryBySingleWuid(context, wuid.str(), resp);

    resp.setFirst(false);
    resp.setPageSize(1);
    resp.setCount(1);
}

void doWUQueryByXPath(IEspContext &context, IEspWUQueryRequest & req, IEspWUQueryResponse & resp)
{
    IArrayOf<IEspECLWorkunit> results;

    WsWuSearch wlist(context,req.getOwner(),req.getState(),req.getCluster(),req.getStartDate(),req.getEndDate(),req.getECL(),req.getJobname(),req.getApplicationName(),req.getApplicationKey(),req.getApplicationData());

    int count=(int)req.getPageSize();
    if (!count)
        count=100;

    if (wlist.getSize() < 1)
    {
        resp.setNumWUs(0);
        return;
    }

    if (wlist.getSize() < count)
        count = (int) wlist.getSize() - 1;

    WsWuSearch::iterator begin, end;

    if(notEmpty(req.getAfter()))
    {
        begin=wlist.locate(req.getAfter());
        end=min(begin+count,wlist.end());
    }
    else if (notEmpty(req.getBefore()))
    {
        end=wlist.locate(req.getBefore());
        begin=max(end-count,wlist.begin());
    }
    else
    {
        begin=wlist.begin();
        end=min(begin+count,wlist.end());
    }

    if(begin>wlist.begin() && begin<wlist.end())
        resp.setCurrent(begin->c_str());

    if (context.getClientVersion() > 1.02)
    {
        resp.setPageStartFrom(begin - wlist.begin() + 1);
        resp.setNumWUs((int)wlist.getSize());
        resp.setCount(end - begin);
    }

    if(end<wlist.end())
        resp.setNext(end->c_str());

    for(;begin!=end;begin++)
    {
        Owned<IEspECLWorkunit> info = createECLWorkunit("","");
        WsWuInfo winfo(context, begin->c_str());
        winfo.getCommon(*info, 0);
        results.append(*info.getClear());
    }
    resp.setPageSize(abs(count));
    resp.setWorkunits(results);

    return;
}

bool addWUQueryFilter(WUSortField *filters, unsigned short &count, MemoryBuffer &buff, const char *name, WUSortField value)
{
    if (isEmpty(name))
        return false;
    filters[count++] = value;
    buff.append(name);
    return true;
}

bool addWUQueryFilterTime(WUSortField *filters, unsigned short &count, MemoryBuffer &buff, const char *stime, WUSortField value)
{
    if (isEmpty(stime))
        return false;
    CDateTime dt;
    dt.setString(stime, NULL, true);
    unsigned year, month, day, hour, minute, second, nano;
    dt.getDate(year, month, day, true);
    dt.getTime(hour, minute, second, nano, true);
    VStringBuffer wuid("W%4d%02d%02d-%02d%02d%02d",year,month,day,hour,minute,second);
    filters[count++] = value;
    buff.append(wuid.str());
    return true;
}

bool addWUQueryFilterApplication(WUSortField *filters, unsigned short &count, MemoryBuffer &buff, const char *appname, const char *appkey, const char *appdata)
{
    if (isEmpty(appname) && isEmpty(appkey) && isEmpty(appdata)) //no application filter
        return false;
    VStringBuffer path("Application/%s/%s", appname && *appname ? appname : "*", appkey && *appkey ? appkey : "*");
    if(appdata && *appdata)
        path.append("=?~\"").append(appdata).append("\"");
    filters[count++] = WUSFcustom;
    buff.append(path.str());
    return true;
}

void doWUQueryWithSort(IEspContext &context, IEspWUQueryRequest & req, IEspWUQueryResponse & resp)
{
    SecAccessFlags accessOwn;
    SecAccessFlags accessOthers;
    getUserWuAccessFlags(context, accessOwn, accessOthers, true);

    double version = context.getClientVersion();

    IArrayOf<IEspECLWorkunit> results;

    int begin = 0;
    unsigned int count = 100;
    int pagesize = 100;
    if (version > 1.01)
    {
        pagesize = (int)req.getPageSize();
        if (!req.getCount_isNull())
            pagesize = req.getCount();
        if(pagesize < 1)
            pagesize = 100;

        begin = (int)req.getPageStartFrom();
    }
    else
    {
        count=(unsigned)req.getCount();
        if(!count)
            count=100;
        if (notEmpty(req.getAfter()))
            begin=atoi(req.getAfter());
        else if (notEmpty(req.getBefore()))
            begin=atoi(req.getBefore())-count;
        if (begin < 0)
            begin = 0;

        pagesize = count;
    }

    WUSortField sortorder[2] = {(WUSortField) (WUSFwuid | WUSFreverse), WUSFterm};
    if(notEmpty(req.getSortby()))
    {
        const char *sortby = req.getSortby();
        if (strieq(sortby, "Owner"))
            sortorder[0] = WUSFuser;
        else if (strieq(sortby, "JobName"))
            sortorder[0] = WUSFjob;
        else if (strieq(sortby, "Cluster"))
            sortorder[0] = WUSFcluster;
        else if (strieq(sortby, "RoxieCluster"))
            sortorder[0] = WUSFroxiecluster;
        else if (strieq(sortby, "Protected"))
            sortorder[0] = WUSFprotected;
        else if (strieq(sortby, "State"))
            sortorder[0] = WUSFstate;
        else if (strieq(sortby, "ThorTime"))
            sortorder[0] = (WUSortField) (WUSFtotalthortime+WUSFnumeric);
        else
            sortorder[0] = WUSFwuid;

        sortorder[0] = (WUSortField) (sortorder[0] | WUSFnocase);
        bool descending = req.getDescending();
        if (descending)
            sortorder[0] = (WUSortField) (sortorder[0] | WUSFreverse);
    }

    WUSortField filters[10];
    unsigned short filterCount = 0;
    MemoryBuffer filterbuf;

    bool bDoubleCheckState = false;
    if(req.getState() && *req.getState())
    {
        filters[filterCount++] = WUSFstate;
        if (!strieq(req.getState(), "unknown"))
            filterbuf.append(req.getState());
        else
            filterbuf.append("");
        if (strieq(req.getState(), "submitted"))
            bDoubleCheckState = true;
    }

    addWUQueryFilter(filters, filterCount, filterbuf, req.getWuid(), WUSFwildwuid);
    addWUQueryFilter(filters, filterCount, filterbuf, req.getCluster(), WUSFcluster);
    if(version > 1.07)
        addWUQueryFilter(filters, filterCount, filterbuf, req.getRoxieCluster(), WUSFroxiecluster);
    addWUQueryFilter(filters, filterCount, filterbuf, req.getLogicalFile(), WUSFfileread);
    addWUQueryFilter(filters, filterCount, filterbuf, req.getOwner(), (WUSortField) (WUSFuser | WUSFnocase));
    addWUQueryFilter(filters, filterCount, filterbuf, req.getJobname(), (WUSortField) (WUSFjob | WUSFnocase));
    addWUQueryFilter(filters, filterCount, filterbuf, req.getECL(), (WUSortField) (WUSFecl | WUSFwild));

    addWUQueryFilterTime(filters, filterCount, filterbuf, req.getStartDate(), WUSFwuid);
    addWUQueryFilterTime(filters, filterCount, filterbuf, req.getEndDate(), WUSFwuidhigh);
    addWUQueryFilterApplication(filters, filterCount, filterbuf, req.getApplicationName(), req.getApplicationKey(), req.getApplicationData());

    filters[filterCount] = WUSFterm;

    __int64 cacheHint = 0;
    if (!req.getCacheHint_isNull())
        cacheHint = req.getCacheHint();

    Owned<IWorkUnitFactory> factory = getWorkUnitFactory(context.querySecManager(), context.queryUser());
    unsigned numWUs;
    Owned<IConstWorkUnitIterator> it = factory->getWorkUnitsSorted(sortorder, filters, filterbuf.bufferBase(), begin, pagesize+1, "", &cacheHint, &numWUs);
    if (version >= 1.41)
        resp.setCacheHint(cacheHint);

    unsigned actualCount = 0;
    ForEach(*it)
    {
        IConstWorkUnit& cw = it->query();
        if (chooseWuAccessFlagsByOwnership(context.queryUserId(), cw, accessOwn, accessOthers) < SecAccess_Read)
        {
            numWUs--;
            continue;
        }

        if (bDoubleCheckState && (cw.getState() != WUStateSubmitted))
        {
            numWUs--;
            continue;
        }

        SCMStringBuffer parent;
        if (!cw.getParentWuid(parent).length())
        {
            const char* wuid = cw.getWuid(parent).str();
            if (!looksLikeAWuid(wuid))
            {
                numWUs--;
                continue;
            }
            actualCount++;
            Owned<IEspECLWorkunit> info = createECLWorkunit("","");
            WsWuInfo winfo(context, wuid);
            winfo.getCommon(*info, 0);
            results.append(*info.getClear());
        }
    }

    if (version > 1.02)
    {
        resp.setPageStartFrom(begin+1);
        resp.setNumWUs(numWUs);
        if (results.length() > (aindex_t)pagesize)
            results.pop();

        if(unsigned (begin + pagesize) < numWUs)
        {
            resp.setNextPage(begin + pagesize);
            resp.setPageEndAt(begin + pagesize);
            int last = begin + pagesize;
            while (numWUs > (unsigned) last + pagesize)
                last += pagesize;
            resp.setLastPage(last);
        }
        else
        {
            resp.setNextPage(-1);
            resp.setPageEndAt(numWUs);
        }

        if(begin > 0)
        {
            resp.setFirst(false);
            if (begin - pagesize > 0)
                resp.setPrevPage(begin - pagesize);
            else
                resp.setPrevPage(0);
        }
        resp.setPageSize(pagesize);
    }
    else
    {
        if(begin>0 && actualCount > 0)
        {
            char buf[10];
            itoa(begin, buf, 10);
            resp.setCurrent(buf);
        }

        if(count<actualCount)
        {
            char buf[10];
            itoa(begin+count, buf, 10);
            resp.setNext(buf);
            resp.setNumWUs(numWUs);
            if (results.length() > count)
                results.pop();
        }

        if(begin == 0 && actualCount <= count)
            resp.setFirst(false);

        resp.setCount(count);
    }

    resp.setWorkunits(results);
    return;
}

void doWUQueryFromArchive(IEspContext &context, const char* sashaServerIP, unsigned sashaServerPort,
       ArchivedWuCache &archivedWuCache, unsigned cacheMinutes, IEspWUQueryRequest & req, IEspWUQueryResponse & resp)
{
    class CArchivedWUsReader : public CInterface, implements IArchivedWUsReader
    {
        IEspContext& context;
        IEspWUQueryRequest& req;
        unsigned pageFrom, pageSize;
        StringAttr sashaServerIP;
        unsigned sashaServerPort;
        unsigned cacheMinutes;
        StringBuffer filterStr;
        ArchivedWuCache& archivedWuCache;
        unsigned numberOfWUsReturned;
        bool hasMoreWU;

        void readDateFilters(StringBuffer& from, StringBuffer& to)
        {
            CDateTime timeFrom, timeTo;
            if(notEmpty(req.getEndDate()))
                timeTo.setString(req.getEndDate(), NULL, true);
            else
                timeTo.setNow();

            unsigned year, month, day, hour, minute, second, nano;
            timeTo.getDate(year, month, day, true);
            timeTo.getTime(hour, minute, second, nano, true);
            to.setf("%4d%02d%02d%02d%02d", year, month, day, hour, minute);

            if(!notEmpty(req.getStartDate()))
                return;

            timeFrom.setString(req.getStartDate(), NULL, true);
            if (timeFrom >= timeTo)
                return;

            unsigned year0, month0, day0, hour0, minute0, second0, nano0;
            timeFrom.getDate(year0, month0, day0, true);
            timeFrom.getTime(hour0, minute0, second0, nano0, true);
            from.setf("%4d%02d%02d%02d%02d", year0, month0, day0, hour0, minute0);

            return;
        }

        bool addToFilterString(const char *name, const char *value)
        {
            if (isEmpty(name) || isEmpty(value))
                return false;
            if (filterStr.length())
                filterStr.append(';');
            filterStr.append(name).append("=").append(value);
            return true;
        }

        bool addToFilterString(const char *name, unsigned value)
        {
            if (isEmpty(name))
                return false;
            if (filterStr.length())
                filterStr.append(';');
            filterStr.append(name).append("=").append(value);
            return true;
        }

        void setFilterString()
        {
            addToFilterString("cluster", req.getCluster());
            addToFilterString("owner", req.getOwner());
            addToFilterString("jobName", req.getJobname());
            addToFilterString("state", req.getState());
            addToFilterString("timeFrom", req.getStartDate());
            addToFilterString("timeTo", req.getEndDate());
            addToFilterString("pageStart", pageFrom);
            addToFilterString("pageSize", pageSize);
            if (sashaServerIP && *sashaServerIP)
            {
                addToFilterString("sashaServerIP", sashaServerIP.get());
                addToFilterString("sashaServerPort", sashaServerPort);
            }
        }

        void setSashaCommand(INode* sashaserver, ISashaCommand* cmd)
        {
            cmd->setAction(SCA_LIST);
            cmd->setOutputFormat("owner,jobname,cluster,state");
            cmd->setOnline(false);
            cmd->setArchived(true);
            cmd->setStart(pageFrom);
            cmd->setLimit(pageSize+1); //read an extra WU to check hasMoreWU
            if (notEmpty(req.getCluster()))
                cmd->setCluster(req.getCluster());
            if (notEmpty(req.getOwner()))
                cmd->setOwner(req.getOwner());
            if (notEmpty(req.getJobname()))
                cmd->setJobName(req.getJobname());
            if (notEmpty(req.getState()))
                cmd->setState(req.getState());

            StringBuffer timeFrom, timeTo;
            readDateFilters(timeFrom, timeTo);
            if (timeFrom.length())
                cmd->setAfter(timeFrom.str());
            if (timeTo.length())
                cmd->setBefore(timeTo.str());

            return;
        }

        IEspECLWorkunit *createArchivedWUEntry(StringArray& wuDataArray, bool canAccess)
        {
            Owned<IEspECLWorkunit> info= createECLWorkunit("","");
            const char* wuid = wuDataArray.item(0);
            const char* owner = wuDataArray.item(1);
            const char* jobName = wuDataArray.item(2);
            const char* cluster = wuDataArray.item(3);
            const char* state = wuDataArray.item(4);
            info->setWuid(wuid);
            if (!canAccess)
                info->setState("<Hidden>");
            else
            {
                if (notEmpty(owner))
                    info->setOwner(owner);
                if (notEmpty(jobName))
                    info->setJobname(jobName);
                if (notEmpty(cluster))
                    info->setCluster(cluster);
                if (notEmpty(state))
                    info->setState(state);
            }
            return info.getClear();
        }
        static int compareWuids(IInterface **_a, IInterface **_b)
        {
            IEspECLWorkunit *a = *(IEspECLWorkunit **)_a;
            IEspECLWorkunit *b = *(IEspECLWorkunit **)_b;
            return strcmp(b->getWuid(), a->getWuid());
        }
    public:
        IMPLEMENT_IINTERFACE_USING(CInterface);

        CArchivedWUsReader(IEspContext& _context, const char* _sashaServerIP, unsigned _sashaServerPort, ArchivedWuCache& _archivedWuCache,
            unsigned _cacheMinutes, unsigned _pageFrom, unsigned _pageSize, IEspWUQueryRequest& _req)
            : context(_context), sashaServerIP(_sashaServerIP), sashaServerPort(_sashaServerPort),
            archivedWuCache(_archivedWuCache), cacheMinutes(_cacheMinutes), pageFrom(_pageFrom), pageSize(_pageSize), req(_req)
        {
            hasMoreWU = false;
            numberOfWUsReturned = 0;
        }

        void getArchivedWUs(IArrayOf<IEspECLWorkunit>& archivedWUs)
        {
            setFilterString();
            Owned<ArchivedWuCacheElement> cachedResults = archivedWuCache.lookup(context, filterStr, "AddWhenAvailable", cacheMinutes);
            if (cachedResults)
            {
                hasMoreWU = cachedResults->m_hasNextPage;
                numberOfWUsReturned = cachedResults->numWUsReturned;
                if (cachedResults->m_results.length())
                {
                    ForEachItemIn(ai, cachedResults->m_results)
                        archivedWUs.append(*LINK(&cachedResults->m_results.item(ai)));
                }
            }
            else
            {
                SocketEndpoint ep;
                if (sashaServerIP && *sashaServerIP)
                    ep.set(sashaServerIP, sashaServerPort);
                else
                    getSashaNode(ep);
                Owned<INode> sashaserver = createINode(ep);

                Owned<ISashaCommand> cmd = createSashaCommand();
                setSashaCommand(sashaserver, cmd);
                if (!cmd->send(sashaserver))
                {
                    StringBuffer msg("Cannot connect to archive server at ");
                    sashaserver->endpoint().getUrlStr(msg);
                    throw MakeStringException(ECLWATCH_CANNOT_CONNECT_ARCHIVE_SERVER, "%s", msg.str());
                }

                numberOfWUsReturned = cmd->numIds();
                hasMoreWU = (numberOfWUsReturned > pageSize);
                if (hasMoreWU)
                    numberOfWUsReturned--;

                if (numberOfWUsReturned > 0)
                {
                    SecAccessFlags accessOwn, accessOthers;
                    getUserWuAccessFlags(context, accessOwn, accessOthers, true);

                    for (unsigned i=0; i<numberOfWUsReturned; i++)
                    {
                        const char *csline = cmd->queryId(i);
                        if (!csline || !*csline)
                            continue;

                        StringArray wuDataArray;
                        wuDataArray.appendList(csline, ",");

                        const char* wuid = wuDataArray.item(0);
                        if (isEmpty(wuid))
                        {
                            WARNLOG("Empty WUID in SCA_LIST response"); // JCS->KW - have u ever seen this happen?
                            continue;
                        }
                        const char* owner = wuDataArray.item(1);
                        bool canAccess = chooseWuAccessFlagsByOwnership(context.queryUserId(), owner, accessOwn, accessOthers) >= SecAccess_Read;
                        Owned<IEspECLWorkunit> info = createArchivedWUEntry(wuDataArray, canAccess);
                        archivedWUs.append(*info.getClear());
                    }
                    archivedWUs.sort(compareWuids);

                    archivedWuCache.add(filterStr, "AddWhenAvailable", hasMoreWU, numberOfWUsReturned, archivedWUs);
                }
            }
            return;
        };

        bool getHasMoreWU() { return hasMoreWU; };
        unsigned getNumberOfWUsReturned() { return numberOfWUsReturned; };
    };

    unsigned pageStart = (unsigned) req.getPageStartFrom();
    unsigned pageSize = (unsigned) req.getPageSize();
    if(pageSize < 1)
        pageSize=500;
    IArrayOf<IEspECLWorkunit> archivedWUs;
    Owned<IArchivedWUsReader> archiveWUsReader = new CArchivedWUsReader(context, sashaServerIP, sashaServerPort, archivedWuCache,
        cacheMinutes, pageStart, pageSize, req);
    archiveWUsReader->getArchivedWUs(archivedWUs);

    resp.setWorkunits(archivedWUs);
    resp.setNumWUs(archiveWUsReader->getNumberOfWUsReturned());

    resp.setType("archived only");
    resp.setPageSize(pageSize);
    resp.setPageStartFrom(pageStart+1);
    resp.setPageEndAt(pageStart + archiveWUsReader->getNumberOfWUsReturned());
    if(pageStart > 0)
    { //This is not the first page;
        resp.setFirst(false);
        resp.setPrevPage((pageStart > pageSize) ? pageStart - pageSize: 0);
    }
    if (archiveWUsReader->getHasMoreWU())
        resp.setNextPage(pageStart + pageSize);
    return;
}

bool CWsWorkunitsEx::onWUQuery(IEspContext &context, IEspWUQueryRequest & req, IEspWUQueryResponse & resp)
{
    try
    {
        StringBuffer wuidStr = req.getWuid();
        const char* wuid = wuidStr.trim().str();

        if (req.getType() && strieq(req.getType(), "archived workunits"))
            doWUQueryFromArchive(context, sashaServerIp.get(), sashaServerPort, *archivedWuCache, awusCacheMinutes, req, resp);
        else if(notEmpty(wuid) && looksLikeAWuid(wuid))
            doWUQueryBySingleWuid(context, wuid, resp);
        else if (notEmpty(req.getLogicalFile()) && req.getLogicalFileSearchType() && strieq(req.getLogicalFileSearchType(), "Created"))
            doWUQueryByFile(context, req.getLogicalFile(), resp);
        else
            doWUQueryWithSort(context, req, resp);

        resp.setState(req.getState());
        resp.setCluster(req.getCluster());
        resp.setRoxieCluster(req.getRoxieCluster());
        resp.setOwner(req.getOwner());
        resp.setStartDate(req.getStartDate());
        resp.setEndDate(req.getEndDate());

        double version = context.getClientVersion();

        StringBuffer basicQuery;
        addToQueryString(basicQuery, "State", req.getState());
        addToQueryString(basicQuery, "Cluster", req.getCluster());
        if (version > 1.07)
            addToQueryString(basicQuery, "RoxieCluster", req.getRoxieCluster());
        addToQueryString(basicQuery, "Owner", req.getOwner());
        addToQueryString(basicQuery, "StartDate", req.getStartDate());
        addToQueryString(basicQuery, "EndDate", req.getEndDate());
        if (version > 1.25 && req.getLastNDays() > -1)
            addToQueryString(basicQuery, "LastNDays", StringBuffer().append(req.getLastNDays()).str());
        addToQueryString(basicQuery, "ECL", req.getECL());
        addToQueryString(basicQuery, "Jobname", req.getJobname());
        addToQueryString(basicQuery, "Type", req.getType());
        if (addToQueryString(basicQuery, "LogicalFile", req.getLogicalFile()))
            addToQueryString(basicQuery, "LogicalFileSearchType", req.getLogicalFileSearchType());
        resp.setFilters(basicQuery.str());

        if (notEmpty(req.getSortby()) && !strstr(basicQuery.str(), StringBuffer(req.getSortby()).append('=').str()))
        {
            resp.setSortby(req.getSortby());
            addToQueryString(basicQuery, "Sortby", req.getSortby());
            if (req.getDescending())
            {
                resp.setDescending(req.getDescending());
                addToQueryString(basicQuery, "Descending", "1");
            }
        }

        resp.setBasicQuery(basicQuery.str());

        StringBuffer s;
        if(notEmpty(req.getECL()))
            resp.setECL(Utils::url_encode(req.getECL(), s).str());
        if(notEmpty(req.getJobname()))
            resp.setJobname(Utils::url_encode(req.getJobname(), s.clear()).str());
    }
    catch(IException* e)
    {
        FORWARDEXCEPTION(context, e,  ECLWATCH_INTERNAL_ERROR);
    }
    return true;
}

void appendResultSet(MemoryBuffer& mb, INewResultSet* result, const char *name, __int64 start, unsigned& count, __int64& total, bool bin, bool xsd, ESPSerializationFormat fmt, const IProperties *xmlns)
{
    if (!result)
        return;

    Owned<IResultSetCursor> cursor(result->createCursor());
    total=result->getNumRows();

    if(bin)
        count = getResultBin(mb, result, (unsigned)start, count);
    else
    {
        struct MemoryBuffer2IStringVal : public CInterface, implements IStringVal
        {
            MemoryBuffer2IStringVal(MemoryBuffer & _buffer) : buffer(_buffer) {}
            IMPLEMENT_IINTERFACE;

            virtual const char * str() const { UNIMPLEMENTED;  }
            virtual void set(const char *val) { buffer.append(strlen(val),val); }
            virtual void clear() { } // support appending only
            virtual void setLen(const char *val, unsigned length) { buffer.append(length, val); }
            virtual unsigned length() const { return buffer.length(); };
            MemoryBuffer & buffer;
        } adaptor(mb);

        if (fmt==ESPSerializationJSON)
            count = getResultJSON(adaptor, result, name, (unsigned) start, count, (xsd) ? "myschema" : NULL);
        else
            count = getResultXml(adaptor, result, name, (unsigned) start, count, (xsd) ? "myschema" : NULL, xmlns);
    }
}

INewResultSet* createFilteredResultSet(INewResultSet* result, IArrayOf<IConstNamedValue>* filterBy)
{
    if (!result || !filterBy || !filterBy->length())
        return NULL;

    Owned<IFilteredResultSet> filter = result->createFiltered();
    const IResultSetMetaData &meta = result->getMetaData();
    unsigned columnCount = meta.getColumnCount();
    ForEachItemIn(i, *filterBy)
    {
        IConstNamedValue &item = filterBy->item(i);
        const char *name = item.getName();
        const char *value = item.getValue();
        if (!name || !*name || !value || !*value)
            continue;

        for(unsigned col = 0; col < columnCount; col++)
        {
            SCMStringBuffer scmbuf;
            meta.getColumnLabel(scmbuf, col);
            if (strieq(scmbuf.str(), name))
            {
                filter->addFilter(col, value);
                break;
            }
        }
    }
    return filter->create();
}

void getWsWuResult(IEspContext &context, const char* wuid, const char *name, const char *logical, unsigned index, __int64 start,
    unsigned& count, __int64& total, IStringVal& resname, bool bin, IArrayOf<IConstNamedValue>* filterBy, MemoryBuffer& mb, bool xsd=true)
{
    Owned<IWorkUnitFactory> factory = getWorkUnitFactory(context.querySecManager(), context.queryUser());
    Owned<IConstWorkUnit> cw = factory->openWorkUnit(wuid, false);
    if(!cw)
        throw MakeStringException(ECLWATCH_CANNOT_OPEN_WORKUNIT,"Cannot open workunit %s.",wuid);
    Owned<IConstWUResult> result;

    if (notEmpty(name))
        result.setown(cw->getResultByName(name));
    else if (notEmpty(logical))
    {
        Owned<IConstWUResultIterator> it = &cw->getResults();
        ForEach(*it)
        {
            IConstWUResult &r = it->query();
            SCMStringBuffer filename;
            if(strieq(r.getResultLogicalName(filename).str(), logical))
            {
                result.setown(LINK(&r));
                break;
            }
        }
    }
    else
        result.setown(cw->getResultBySequence(index));

    if (!result)
        throw MakeStringException(ECLWATCH_CANNOT_GET_WU_RESULT,"Cannot open the workunit result.");
    if (!resname.length())
        result->getResultName(resname);

    Owned<IResultSetFactory> resultSetFactory = getSecResultSetFactory(context.querySecManager(), context.queryUser(), context.queryUserId(), context.queryPassword());
    SCMStringBuffer logicalName;
    result->getResultLogicalName(logicalName);
    Owned<INewResultSet> rs;
    if (logicalName.length())
    {
        SCMStringBuffer cluster;  //MORE is this wrong cluster?
        rs.setown(resultSetFactory->createNewFileResultSet(logicalName.str(), cw->getClusterName(cluster).str()));
    }
    else
        rs.setown(resultSetFactory->createNewResultSet(result, wuid));
    if (!filterBy || !filterBy->length())
        appendResultSet(mb, rs, name, start, count, total, bin, xsd, context.getResponseFormat(), result->queryXmlns());
    else
    {
        Owned<INewResultSet> filteredResult = createFilteredResultSet(rs, filterBy);
        appendResultSet(mb, filteredResult, name, start, count, total, bin, xsd, context.getResponseFormat(), result->queryXmlns());
    }
}

void openSaveFile(IEspContext &context, int opt, const char* filename, const char* origMimeType, MemoryBuffer& buf, IEspWULogFileResponse &resp)
{
    if (opt < 1)
    {
        resp.setThefile(buf);
        resp.setThefile_mimetype(origMimeType);
    }
    else if (opt < 2)
    {
        StringBuffer headerStr("attachment;");
        if (filename && *filename)
        {
            const char* pFileName = strrchr(filename, PATHSEPCHAR);
            if (pFileName)
                headerStr.appendf("filename=%s", pFileName+1);
            else
                headerStr.appendf("filename=%s", filename);
        }

        MemoryBuffer buf0;
        unsigned i = 0;
        char* p = (char*) buf.toByteArray();
        while (i < buf.length())
        {
            if (p[0] != 10)
                buf0.append(p[0]);
            else
                buf0.append(0x0d);

            p++;
            i++;
        }
        resp.setThefile(buf);
        resp.setThefile_mimetype(origMimeType);
        context.addCustomerHeader("Content-disposition", headerStr.str());
    }
    else
    {
#ifndef _USE_ZLIB
        throw MakeStringException(ECLWATCH_CANNOT_COMPRESS_DATA,"The data cannot be compressed.");
#else
        StringBuffer fileNameStr, headerStr("attachment;");
        if (notEmpty(filename))
        {
            fileNameStr.append(filename);
            headerStr.append("filename=").append(filename).append((opt>2) ? ".gz" : ".zip");
        }
        else
            fileNameStr.append("file");

        StringBuffer ifname;
        ifname.appendf("%s%sT%xAT%x", TEMPZIPDIR, PATHSEPSTR, (unsigned)(memsize_t)GetCurrentThreadId(), msTick()).append((opt>2)? "" : ".zip");

        IZZIPor* Zipor = createZZIPor();
        int ret = 0;
        if (opt > 2)
            ret = Zipor->gzipToFile(buf.length(), (void*)buf.toByteArray(), ifname.str());
        else
            ret = Zipor->zipToFile(buf.length(), (void*)buf.toByteArray(), fileNameStr.str(), ifname.str());
        releaseIZ(Zipor);

        if (ret < 0)
        {
            Owned<IFile> rFile = createIFile(ifname.str());
            if (rFile->exists())
                rFile->remove();
            throw MakeStringException(ECLWATCH_CANNOT_COMPRESS_DATA,"The data cannot be compressed.");
        }

        Owned <IFile> rf = createIFile(ifname.str());
        if (!rf->exists())
            throw MakeStringException(ECLWATCH_CANNOT_COMPRESS_DATA,"The data cannot be compressed.");

        MemoryBuffer out;
        Owned <IFileIO> fio = rf->open(IFOread);
        read(fio, 0, (size32_t) rf->size(), out);
        resp.setThefile(out);
        fio.clear();
        rf->remove();

        resp.setThefile_mimetype((opt > 2) ? "application/x-gzip" : "application/zip");
        context.addCustomerHeader("Content-disposition", headerStr.str());
#endif
    }
}

bool CWsWorkunitsEx::onWUFile(IEspContext &context,IEspWULogFileRequest &req, IEspWULogFileResponse &resp)
{
    try
    {
        StringBuffer wuidStr = req.getWuid();
        const char* wuidIn = wuidStr.trim().str();
        if (wuidIn && *wuidIn)
        {
            if (!looksLikeAWuid(wuidIn))
                throw MakeStringException(ECLWATCH_INVALID_INPUT, "Invalid Workunit ID");

            ensureWsWorkunitAccess(context, wuidIn, SecAccess_Read);
        }

        StringAttr wuid(wuidIn);
        if (wuid.isEmpty() && notEmpty(req.getQuerySet()) && notEmpty(req.getQuery()))
        {
            Owned<IPropertyTree> registry = getQueryRegistry(req.getQuerySet(), false);
            if (!registry)
                throw MakeStringException(ECLWATCH_QUERYSET_NOT_FOUND, "Queryset %s not found", req.getQuerySet());
            Owned<IPropertyTree> query = resolveQueryAlias(registry, req.getQuery());
            if (!query)
                throw MakeStringException(ECLWATCH_QUERYID_NOT_FOUND, "Query %s not found", req.getQuery());
            resp.setQuerySet(req.getQuerySet());
            resp.setQueryName(query->queryProp("@name"));
            resp.setQueryId(query->queryProp("@id"));
            wuid.set(query->queryProp("@wuid"));
        }

        int opt = req.getOption();
        if (!wuid.isEmpty())
        {
            resp.setWuid(wuid.get());
            MemoryBuffer mb;
            WsWuInfo winfo(context, wuid);
            if (strieq(File_ArchiveQuery, req.getType()))
            {
                winfo.getWorkunitArchiveQuery(mb);
                openSaveFile(context, opt, "ArchiveQuery.xml", HTTP_TYPE_APPLICATION_XML, mb, resp);
            }
            else if (strieq(File_Cpp,req.getType()) && notEmpty(req.getName()))
            {
                winfo.getWorkunitCpp(req.getName(), req.getDescription(), req.getIPAddress(),mb, opt > 0);
                openSaveFile(context, opt, req.getName(), HTTP_TYPE_TEXT_PLAIN, mb, resp);
            }
            else if (strieq(File_DLL,req.getType()))
            {
                StringBuffer name;
                winfo.getWorkunitDll(name, mb);
                resp.setFileName(name.str());
                resp.setDaliServer(daliServers.get());
                openSaveFile(context, opt, req.getName(), HTTP_TYPE_OCTET_STREAM, mb, resp);
            }
            else if (strieq(File_Res,req.getType()))
            {
                winfo.getWorkunitResTxt(mb);
                openSaveFile(context, opt, "res.txt", HTTP_TYPE_TEXT_PLAIN, mb, resp);
            }
            else if (strncmp(req.getType(), File_ThorLog, 7) == 0)
            {
                winfo.getWorkunitThorLog(req.getName(), mb);
                openSaveFile(context, opt, "thormaster.log", HTTP_TYPE_TEXT_PLAIN, mb, resp);
            }
            else if (strieq(File_ThorSlaveLog,req.getType()))
            {
                StringBuffer logDir;
                getConfigurationDirectory(directories, "log", "thor", req.getProcess(), logDir);

                winfo.getWorkunitThorSlaveLog(req.getClusterGroup(), req.getIPAddress(), req.getLogDate(), logDir.str(), req.getSlaveNumber(), mb, false);
                openSaveFile(context, opt, "ThorSlave.log", HTTP_TYPE_TEXT_PLAIN, mb, resp);
            }
            else if (strieq(File_EclAgentLog,req.getType()))
            {
                winfo.getWorkunitEclAgentLog(req.getName(), req.getProcess(), mb);
                openSaveFile(context, opt, "eclagent.log", HTTP_TYPE_TEXT_PLAIN, mb, resp);
            }
            else if (strieq(File_XML,req.getType()) && notEmpty(req.getName()))
            {
                const char* name  = req.getName();
                const char* ptr = strrchr(name, '/');
                if (ptr)
                    ptr++;
                else
                    ptr = name;

                winfo.getWorkunitAssociatedXml(name, req.getIPAddress(), req.getPlainText(), req.getDescription(), opt > 0, mb);
                openSaveFile(context, opt, ptr, HTTP_TYPE_APPLICATION_XML, mb, resp);
            }
            else if (strieq(File_XML,req.getType()) || strieq(File_WUECL,req.getType()))
            {
                StringBuffer mimeType, fileName;
                if (strieq(File_WUECL,req.getType()))
                {
                    fileName.setf("%s.ecl", wuid.get());
                    winfo.getWorkunitQueryShortText(mb);
                    mimeType.set(HTTP_TYPE_TEXT_PLAIN);
                }
                else
                {
                    fileName.setf("%s.xml", wuid.get());
                    winfo.getWorkunitXml(req.getPlainText(), mb);
                    if (opt < 2)
                    {
                        const char* plainText = req.getPlainText();
                        if (plainText && (!stricmp(plainText, "yes")))
                            mimeType.set(HTTP_TYPE_TEXT_PLAIN);
                        else
                            mimeType.set(HTTP_TYPE_APPLICATION_XML);
                    }
                    else
                    {
                        mimeType.set(HTTP_TYPE_APPLICATION_XML);
                    }
                }
                openSaveFile(context, opt, fileName.str(), mimeType.str(), mb, resp);
            }
        }
    }
    catch(IException* e)
    {
        FORWARDEXCEPTION(context, e,  ECLWATCH_INTERNAL_ERROR);
    }
    return true;
}


bool CWsWorkunitsEx::onWUResultBin(IEspContext &context,IEspWUResultBinRequest &req, IEspWUResultBinResponse &resp)
{
    try
    {
        StringBuffer wuidStr = req.getWuid();
        const char* wuidIn = wuidStr.trim().str();
        if (wuidIn && *wuidIn)
        {
            if (!looksLikeAWuid(wuidIn))
                throw MakeStringException(ECLWATCH_INVALID_INPUT, "Invalid Workunit ID: %s", wuidIn);

            ensureWsWorkunitAccess(context, wuidIn, SecAccess_Read);
        }

        MemoryBuffer mb;
        __int64 total=0;
        __int64 start = req.getStart() > 0 ? req.getStart() : 0;
        unsigned count = req.getCount(), requested=count;
        IArrayOf<IConstNamedValue>* filterBy = &req.getFilterBy();
        SCMStringBuffer name;

        bool bin = (req.getFormat() && strieq(req.getFormat(),"raw"));
        if (notEmpty(wuidIn) && notEmpty(req.getResultName()))
            getWsWuResult(context, wuidIn, req.getResultName(), NULL, 0, start, count, total, name, bin, filterBy, mb);
        else if (notEmpty(wuidIn) && (req.getSequence() >= 0))
            getWsWuResult(context, wuidIn, NULL, NULL, req.getSequence(), start, count, total, name, bin,filterBy, mb);
        else if (notEmpty(req.getLogicalName()))
        {
            const char* logicalName = req.getLogicalName();
            StringBuffer wuid;
            getWuidFromLogicalFileName(context, logicalName, wuid);
            if (!wuid.length())
                throw MakeStringException(ECLWATCH_CANNOT_GET_WORKUNIT,"Cannot find the workunit for file %s.",logicalName);
            getWsWuResult(context, wuid.str(), NULL, logicalName, 0, start, count, total, name, bin, filterBy, mb);
        }
        else
            throw MakeStringException(ECLWATCH_CANNOT_GET_WU_RESULT,"Cannot open the workunit result.");

        if(stricmp(req.getFormat(),"xls")==0)
        {
            Owned<IProperties> params(createProperties());
            params->setProp("showCount",0);
            StringBuffer xml;
            xml.append("<WUResultExcel><Result>").append(mb.length(), mb.toByteArray()).append("</Result></WUResultExcel>");
            if (xml.length() > MAXXLSTRANSFER)
                throw MakeStringException(ECLWATCH_TOO_BIG_DATA_SET, "The data set is too big to be converted to an Excel file. Please use the gzip link to download a compressed XML data file.");

            StringBuffer xls;
            xsltTransform(xml.str(), StringBuffer(getCFD()).append("./smc_xslt/result.xslt").str(), params, xls);

            MemoryBuffer out;
            out.setBuffer(xls.length(), (void*)xls.str());
            resp.setResult(out);
            resp.setResult_mimetype("application/vnd.ms-excel");
        }
#ifdef _USE_ZLIB
        else if(strieq(req.getFormat(),"zip") || strieq(req.getFormat(),"gzip"))
        {
            bool gzip = strieq(req.getFormat(),"gzip");
            StringBuffer xml("<?xml version=\"1.0\" encoding=\"UTF-8\"?>");
            xml.append("<Result>").append(mb.length(),mb.toByteArray()).append("</Result>");

            VStringBuffer ifname("%s%sT%xAT%x%s", TEMPZIPDIR, PATHSEPSTR, (unsigned)(memsize_t)GetCurrentThreadId(), msTick(), gzip ? "" : ".zip");
            IZZIPor* Zipor = createZZIPor();
            int ret = 0;
            if (gzip)
                ret = Zipor->gzipToFile(xml.length(), (void*)xml.str(), ifname.str());
            else
                ret = Zipor->zipToFile(xml.length(), (void*)xml.str(), "WUResult.xml", ifname.str());
            releaseIZ(Zipor);

            if (ret < 0)
            {
                Owned<IFile> rFile = createIFile(ifname.str());
                if (rFile->exists())
                    rFile->remove();
                throw MakeStringException(ECLWATCH_CANNOT_COMPRESS_DATA, "The data cannot be compressed.");
            }

            MemoryBuffer out;
            Owned <IFile> rf = createIFile(ifname.str());
            if (rf->exists())
            {
                Owned <IFileIO> fio = rf->open(IFOread);
                read(fio, 0, (size32_t) rf->size(), out);
                resp.setResult(out);
            }

            if (gzip)
            {
                resp.setResult_mimetype("application/x-gzip");
                context.addCustomerHeader("Content-disposition", "attachment;filename=WUResult.xml.gz");
            }
            else
            {
                resp.setResult_mimetype("application/zip");
                context.addCustomerHeader("Content-disposition", "attachment;filename=WUResult.xml.zip");
            }

            Owned<IFile> rFile = createIFile(ifname.str());
            if (rFile->exists())
                rFile->remove();
        }
#endif
        else
        {
            resp.setResult(mb);
        }

        resp.setName(name.str());
        resp.setWuid(wuidIn);
        resp.setSequence(req.getSequence());
        resp.setStart(start);
        if (requested > total)
            requested = (unsigned)total;
        resp.setRequested(requested);
        resp.setCount(count);
        resp.setTotal(total);
        resp.setFormat(req.getFormat());
    }
    catch(IException* e)
    {
        FORWARDEXCEPTION(context, e,  ECLWATCH_INTERNAL_ERROR);
    }
    return true;
}

bool CWsWorkunitsEx::onWUResultSummary(IEspContext &context, IEspWUResultSummaryRequest &req, IEspWUResultSummaryResponse &resp)
{
    try
    {
        StringBuffer wuid = req.getWuid();
        WsWuHelpers::checkAndTrimWorkunit("WUResultSummary", wuid);

        Owned<IWorkUnitFactory> factory = getWorkUnitFactory(context.querySecManager(), context.queryUser());
        Owned<IConstWorkUnit> cw = factory->openWorkUnit(wuid.str(), false);
        if(!cw)
            throw MakeStringException(ECLWATCH_CANNOT_OPEN_WORKUNIT,"Cannot open workunit %s.",wuid.str());
        ensureWsWorkunitAccess(context, *cw, SecAccess_Read);

        resp.setWuid(wuid.str());
        resp.setSequence(req.getSequence());

        IArrayOf<IEspECLResult> results;
        Owned<IConstWUResult> r = cw->getResultBySequence(req.getSequence());
        if (r)
        {
            WsWuInfo winfo(context, cw);
            winfo.getResult(*r, results, 0);
            resp.setFormat(r->getResultFormat());
            resp.setResult(results.item(0));
         }
    }
    catch(IException* e)
    {
        FORWARDEXCEPTION(context, e,  ECLWATCH_INTERNAL_ERROR);
    }

    return true;
}

void getFileResults(IEspContext &context, const char* logicalName, const char* cluster,__int64 start, unsigned& count,__int64& total,
        IStringVal& resname,bool bin, IArrayOf<IConstNamedValue>* filterBy, MemoryBuffer& buf, bool xsd)
{
    Owned<IResultSetFactory> resultSetFactory = getSecResultSetFactory(context.querySecManager(), context.queryUser(), context.queryUserId(), context.queryPassword());
    Owned<INewResultSet> result(resultSetFactory->createNewFileResultSet(logicalName, cluster));
    if (!filterBy || !filterBy->length())
        appendResultSet(buf, result, resname.str(), start, count, total, bin, xsd, context.getResponseFormat(), NULL);
    else
    {
        Owned<INewResultSet> filteredResult = createFilteredResultSet(result, filterBy);
        appendResultSet(buf, filteredResult, resname.str(), start, count, total, bin, xsd, context.getResponseFormat(), NULL);
    }
}

void getWorkunitCluster(IEspContext &context, const char* wuid, SCMStringBuffer& cluster, bool checkArchiveWUs)
{
    if (isEmpty(wuid))
        return;

    Owned<IWorkUnitFactory> factory = getWorkUnitFactory(context.querySecManager(), context.queryUser());
    Owned<IConstWorkUnit> cw = factory->openWorkUnit(wuid, false);
    if (cw)
        cw->getClusterName(cluster);
    else if (checkArchiveWUs)
    {
        Owned<IPropertyTree> wuProps;// = getArchivedWorkUnitProperties(wuid);
        if (wuProps)
            cluster.set(wuProps->queryProp("@clusterName"));
    }
}


bool CWsWorkunitsEx::onWUResult(IEspContext &context, IEspWUResultRequest &req, IEspWUResultResponse &resp)
{
    try
    {
        StringBuffer wuidStr = req.getWuid();
        const char* wuid = wuidStr.trim().str();
        if (wuid && *wuid)
        {
            if (!looksLikeAWuid(wuid))
                throw MakeStringException(ECLWATCH_INVALID_INPUT, "Invalid Workunit ID: %s", wuid);

            ensureWsWorkunitAccess(context, wuid, SecAccess_Read);
        }

        MemoryBuffer mb;
        SCMStringBuffer name;

        __int64 total=0;
        __int64 start = req.getStart() > 0 ? req.getStart() : 0;
        unsigned count=req.getCount() ? req.getCount() : 100, requested=count;
        unsigned seq = req.getSequence();
        bool inclXsd = !req.getSuppressXmlSchema();

        VStringBuffer filter("start=%"I64F"d;count=%d", start, count);
        addToQueryString(filter, "clusterName", req.getCluster(), ';');
        addToQueryString(filter, "logicalName", req.getLogicalName(), ';');
        if (wuid && *wuid)
            addToQueryString(filter, "wuid", wuid, ';');
        addToQueryString(filter, "resultName", req.getResultName(), ';');
        filter.appendf(";seq=%d;", seq);
        if (inclXsd)
            filter.append("xsd;");
        if (context.getResponseFormat()==ESPSerializationJSON)
            filter.append("json;");
        IArrayOf<IConstNamedValue>* filterBy = &req.getFilterBy();
        ForEachItemIn(i, *filterBy)
        {
            IConstNamedValue &item = filterBy->item(i);
            const char *name = item.getName();
            const char *value = item.getValue();
            if (name && *name && value && *value)
                addToQueryString(filter, name, value, ';');
        }

        const char* logicalName = req.getLogicalName();
        const char* clusterName = req.getCluster();
        const char* resultName = req.getResultName();

        Owned<DataCacheElement> data = dataCache->lookup(context, filter, awusCacheMinutes);
        if (data)
        {
            mb.append(data->m_data.c_str());
            name.set(data->m_name.c_str());
            logicalName = data->m_logicalName.c_str();
            wuid = data->m_wuid.c_str();
            resultName = data->m_resultName.c_str();
            seq = data->m_seq;
            start = data->m_start;
            count = data->m_rowcount;
            requested = (unsigned)data->m_requested;
            total = data->m_total;

            if (notEmpty(logicalName))
                resp.setLogicalName(logicalName);
            else
            {
                if (notEmpty(wuid))
                    resp.setWuid(wuid);
                resp.setSequence(seq);
            }
        }
        else
        {
            if(logicalName && *logicalName)
            {
                StringBuffer lwuid;
                getWuidFromLogicalFileName(context, logicalName, lwuid);
                SCMStringBuffer cluster;
                if (lwuid.length())
                    getWorkunitCluster(context, lwuid.str(), cluster, true);
                if (cluster.length())
                {
                    getFileResults(context, logicalName, cluster.str(), start, count, total, name, false, filterBy, mb, inclXsd);
                    resp.setLogicalName(logicalName);
                }
                else if (notEmpty(clusterName))
                {
                    getFileResults(context, logicalName, clusterName, start, count, total, name, false, filterBy, mb, inclXsd);
                    resp.setLogicalName(logicalName);
                }
                else
                    throw MakeStringException(ECLWATCH_INVALID_INPUT,"Need valid target cluster to browse file %s.",logicalName);
            }
            else if (notEmpty(wuid) && notEmpty(resultName))
            {
                name.set(resultName);
                getWsWuResult(context, wuid, resultName, NULL, 0, start, count, total, name, false, filterBy, mb, inclXsd);
                resp.setWuid(wuid);
                resp.setSequence(seq);
            }
            else
            {
                getWsWuResult(context, wuid, NULL, NULL, seq, start, count, total, name, false, filterBy, mb, inclXsd);
                resp.setWuid(wuid);
                resp.setSequence(seq);
            }
            mb.append(0);

            if (requested > total)
                requested = (unsigned)total;

            dataCache->add(filter, mb.toByteArray(), name.str(), logicalName, wuid, resultName, seq, start, count, requested, total);
        }

        resp.setName(name.str());
        resp.setStart(start);
        if (clusterName && *clusterName)
            resp.setCluster(clusterName);
        resp.setRequested(requested);
        resp.setCount(count);
        resp.setTotal(total);
        resp.setResult(mb.toByteArray());

        context.queryXslParameters()->setProp("escapeResults","1");
    }
    catch(IException* e)
    {
        FORWARDEXCEPTION(context, e,  ECLWATCH_INTERNAL_ERROR);
    }
   return true;
}

void getScheduledWUs(IEspContext &context, const char *stateReq, const char *serverName, const char *eventName, IArrayOf<IEspScheduledWU> & results)
{
    double version = context.getClientVersion();
    if (notEmpty(serverName))
    {
        Owned<IWorkUnitFactory> factory = getWorkUnitFactory(context.querySecManager(), context.queryUser());
        Owned<IScheduleReader> reader = getScheduleReader(serverName, eventName);
        Owned<IScheduleReaderIterator> it(reader->getIterator());
        while(it->isValidEventName())
        {
            StringBuffer ieventName;
            it->getEventName(ieventName);
            while(it->isValidEventText())
            {
                StringBuffer ieventText;
                it->getEventText(ieventText);
                while(it->isValidWuid())
                {
                    StringBuffer wuid;
                    it->getWuid(wuid);
                    if (wuid.length())
                    {
                        bool match = false;
                        unsigned stateID = WUStateUnknown;
                        SCMStringBuffer jobName, owner, state;
                        try
                        {
                            Owned<IConstWorkUnit> cw = factory->openWorkUnit(wuid.str(), false);
                            if (!cw && (!stateReq || !*stateReq))
                            	match = true;
                            else if (cw)
                            {
                                if ((cw->getState() == WUStateScheduled) && cw->aborting())
                                {
                                    stateID = WUStateAborting;
                                    state.set("aborting");
                                }
                                else
                                {
                                    stateID = cw->getState();
                                    cw->getStateDesc(state);
                                }

                                if (!stateReq || !*stateReq || strieq(stateReq, state.str()))
                                {
                                    match = true;
                                    cw->getJobName(jobName);
                                    cw->getUser(owner);
                                }
                            }
                        }
                        catch (IException *e)
                        {
                            EXCLOG(e, "Get scheduled WUs");
                            e->Release();
                        }
                        if (!match)
                        {
                            it->nextWuid();
                            continue;
                        }

                        Owned<IEspScheduledWU> scheduledWU = createScheduledWU("");
                        scheduledWU->setWuid(wuid.str());
                        scheduledWU->setCluster(serverName);
                        if (ieventName.length())
                            scheduledWU->setEventName(ieventName.str());
                        if (ieventText.str())
                            scheduledWU->setEventText(ieventText.str());
                        if (jobName.length())
                            scheduledWU->setJobName(jobName.str());
                        if (version >= 1.51)
                        {
                            if (owner.length())
                                scheduledWU->setOwner(owner.str());
                            if (state.length())
                            {
                                scheduledWU->setStateID(stateID);
                                scheduledWU->setState(state.str());
                            }
                        }
                        results.append(*scheduledWU.getLink());
                    }
                    it->nextWuid();
                }
                it->nextEventText();
            }
            it->nextEventName();
        }
    }

    return;
}


bool CWsWorkunitsEx::onWUShowScheduled(IEspContext &context, IEspWUShowScheduledRequest & req, IEspWUShowScheduledResponse & resp)
{
    try
    {
        DBGLOG("WUShowScheduled");

        const char *clusterName = req.getCluster();
        const char *eventName = req.getEventName();
        const char *state = req.getState();

        IArrayOf<IEspScheduledWU> results;
        if(notEmpty(req.getPushEventName()))
            resp.setPushEventName(req.getPushEventName());
        if(notEmpty(req.getPushEventText()))
            resp.setPushEventText(req.getPushEventText());

        Owned<IEnvironmentFactory> factory = getEnvironmentFactory();
        Owned<IConstEnvironment> environment = factory->openEnvironment();
        Owned<IPropertyTree> root = &environment->getPTree();
        if (!root)
            throw MakeStringException(ECLWATCH_CANNOT_GET_ENV_INFO, "Failed to get environment information.");

        unsigned i = 0;
        Owned<IPropertyTreeIterator> ic = root->getElements("Software/Topology/Cluster");
        IArrayOf<IEspServerInfo> servers;
        ForEach(*ic)
        {
            IPropertyTree &cluster = ic->query();
            const char *iclusterName = cluster.queryProp("@name");
            if (isEmpty(iclusterName))
                continue;

            if(isEmpty(clusterName))
                getScheduledWUs(context, state, iclusterName, eventName, results);
            else if (strieq(clusterName, iclusterName))
            {
                getScheduledWUs(context, state, clusterName, eventName, results);
                resp.setClusterSelected(i+1);
            }

            Owned<IEspServerInfo> server = createServerInfo("");
            server->setName(iclusterName);
            servers.append(*server.getLink());
            i++;
        }

        if (servers.length())
            resp.setClusters(servers);
        if (results.length())
            resp.setWorkunits(results);

        bool first=false;
        StringBuffer Query("PageFrom=Scheduler");
        appendUrlParameter(Query, "EventName", eventName, first);
        appendUrlParameter(Query, "ECluster", clusterName, first);
        resp.setQuery(Query.str());
    }
    catch(IException* e)
    {
        FORWARDEXCEPTION(context, e,  ECLWATCH_INTERNAL_ERROR);
    }
    return true;
}

bool CWsWorkunitsEx::onWUExport(IEspContext &context, IEspWUExportRequest &req, IEspWUExportResponse &resp)
{
    try
    {
        Owned<IWorkUnitFactory> factory = getWorkUnitFactory(context.querySecManager(), context.queryUser());
        WsWuSearch ws(context, req.getOwner(), req.getState(), req.getCluster(), req.getStartDate(), req.getEndDate(), req.getECL(), req.getJobname());

        StringBuffer xml("<?xml version=\"1.0\" encoding=\"UTF-8\"?><Workunits>");
        for(WsWuSearch::iterator it=ws.begin(); it!=ws.end(); it++)
        {
            Owned<IConstWorkUnit> cw = factory->openWorkUnit(it->c_str(), false);
            if (cw)
                exportWorkUnitToXML(cw, xml, true, false);
        }
        xml.append("</Workunits>");

        MemoryBuffer mb;
        mb.setBuffer(xml.length(),(void*)xml.str());
        resp.setExportData(mb);
        resp.setExportData_mimetype(HTTP_TYPE_APPLICATION_XML);
    }
    catch(IException* e)
    {
        FORWARDEXCEPTION(context, e,  ECLWATCH_INTERNAL_ERROR);
    }
    return true;
}

bool CWsWorkunitsEx::onWUListLocalFileRequired(IEspContext& context, IEspWUListLocalFileRequiredRequest& req, IEspWUListLocalFileRequiredResponse& resp)
{
    try
    {
        StringBuffer wuid = req.getWuid();
        WsWuHelpers::checkAndTrimWorkunit("WUListLocalFileRequired", wuid);

        ensureWsWorkunitAccess(context, wuid.str(), SecAccess_Read);

        Owned<IWorkUnitFactory> factory = getWorkUnitFactory(context.querySecManager(), context.queryUser());
        Owned<IConstWorkUnit> cw = factory->openWorkUnit(wuid.str(), false);
        if (!cw)
            throw MakeStringException(ECLWATCH_CANNOT_UPDATE_WORKUNIT, "Workunit %s not found.", wuid.str());

        IArrayOf<IEspLogicalFileUpload> localFiles;
        Owned<IConstLocalFileUploadIterator> it = cw->getLocalFileUploads();
        ForEach(*it)
        {
            Owned<IConstLocalFileUpload> file = it->get();
            if(!file)
                continue;

            Owned<IEspLogicalFileUpload> up = createLogicalFileUpload();

            SCMStringBuffer s;
            up->setType(file->queryType());
            up->setSource(file->getSource(s).str());
            up->setDestination(file->getDestination(s).str());
            up->setEventTag(file->getEventTag(s).str());

            localFiles.append(*up.getLink());
        }
        resp.setLocalFileUploads(localFiles);
    }
    catch(IException* e)
    {
        FORWARDEXCEPTION(context, e,  ECLWATCH_INTERNAL_ERROR);
    }
   return true;
}

typedef enum wsEclTypes_
{
    wsEclTypeUnknown,
    xsdString,
    xsdBoolean,
    xsdDecimal,
    xsdFloat,
    xsdDouble,
    xsdDuration,
    xsdDateTime,
    xsdTime,
    xsdDate,
    xsdYearMonth,
    xsdYear,
    xsdMonthDay,
    xsdDay,
    xsdMonth,
    xsdHexBinary,
    xsdBase64Binary,
    xsdAnyURI,
    xsdQName,
    xsdNOTATION,
    xsdNormalizedString,
    xsdToken,
    xsdLanguage,
    xsdNMTOKEN,
    xsdNMTOKENS,
    xsdName,
    xsdNCName,
    xsdID,
    xsdIDREF,
    xsdIDREFS,
    xsdENTITY,
    xsdENTITIES,
    xsdInteger,
    xsdNonPositiveInteger,
    xsdNegativeInteger,
    xsdLong,
    xsdInt,
    xsdShort,
    xsdByte,
    xsdNonNegativeInteger,
    xsdUnsignedLong,
    xsdUnsignedInt,
    xsdUnsignedShort,
    xsdUnsignedByte,
    xsdPositiveInteger,

    tnsRawDataFile,
    tnsCsvDataFile,
    tnsEspStringArray,
    tnsEspIntArray,
    tnsXmlDataSet,

    maxWsEclType

} wsEclType;

bool CWsWorkunitsEx::onWUAddLocalFileToWorkunit(IEspContext& context, IEspWUAddLocalFileToWorkunitRequest& req, IEspWUAddLocalFileToWorkunitResponse& resp)
{
    try
    {
        StringBuffer wuid = req.getWuid();
        WsWuHelpers::checkAndTrimWorkunit("WUAddLocalFileToWorkunit", wuid);
        ensureWsWorkunitAccess(context, wuid.str(), SecAccess_Write);
        resp.setWuid(wuid.str());

        const char* varname = req.getName();
        if (isEmpty(varname))
        {
            resp.setResult("Name is not defined!");
            return true;
        }
        resp.setName(varname);

        wsEclType type = (wsEclType) req.getType();
        const char *val = req.getVal();
        unsigned len = req.getLength();

        Owned<IWorkUnitFactory> factory = getWorkUnitFactory(context.querySecManager(), context.queryUser());
        WorkunitUpdate wu(factory->updateWorkUnit(wuid.str()));
        if (!wu)
        {
            resp.setResult("Workunit not found!");
            return true;
        }

        Owned<IWUResult> wuRslt = wu->updateResultByName(varname);
        if (isEmpty(val))
            val=req.getDefVal();
        if (notEmpty(val))
        {
            switch (type)
            {
                case xsdBoolean:
                    wuRslt->setResultBool((strieq(val, "1") || strieq(val, "true") || strieq(val, "on")));
                    wuRslt->setResultStatus(ResultStatusSupplied);
                    break;
                case xsdDecimal:
                case xsdFloat:
                case xsdDouble:
                    wuRslt->setResultReal(atof(val));
                    wuRslt->setResultStatus(ResultStatusSupplied);
                    break;
                case xsdInteger:
                case xsdNonPositiveInteger:
                case xsdNegativeInteger:
                case xsdLong:
                case xsdInt:
                case xsdShort:
                case xsdByte:
                case xsdNonNegativeInteger:
                case xsdUnsignedLong:
                case xsdUnsignedInt:
                case xsdUnsignedShort:
                case xsdUnsignedByte:
                case xsdPositiveInteger:
                    wuRslt->setResultInt(_atoi64(val));
                    wuRslt->setResultStatus(ResultStatusSupplied);
                    break;
                case tnsEspIntArray:
                case tnsEspStringArray:
                    wuRslt->setResultRaw(len, val, ResultFormatXmlSet);
                    break;
                case tnsRawDataFile:
                    wuRslt->setResultRaw(len, val, ResultFormatRaw);
                    break;
                case tnsXmlDataSet:
                    wuRslt->setResultRaw(len, val, ResultFormatXml);
                    break;
                case tnsCsvDataFile:
                case xsdBase64Binary:   //tbd
                case xsdHexBinary:
                    break;
                default:
                    wuRslt->setResultString(val, len);
                    wuRslt->setResultStatus(ResultStatusSupplied);
                    break;
            }
        }
        resp.setResult("Result has been set as required!");
    }
    catch(IException* e)
    {
        FORWARDEXCEPTION(context, e,  ECLWATCH_INTERNAL_ERROR);
    }
   return true;
}

void getClusterConfig(char const * clusterType, char const * clusterName, char const * processName, StringBuffer& netAddress)
{
    Owned<IEnvironmentFactory> factory = getEnvironmentFactory();
    Owned<IConstEnvironment> environment = factory->openEnvironment();
    Owned<IPropertyTree> pRoot = &environment->getPTree();

    VStringBuffer xpath("Software/%s[@name='%s']", clusterType, clusterName);
    IPropertyTree* pCluster = pRoot->queryPropTree(xpath.str());
    if (!pCluster)
        throw MakeStringException(ECLWATCH_CLUSTER_NOT_IN_ENV_INFO, "'%s %s' is not defined.", clusterType, clusterName);

    const char* port = pCluster->queryProp(xpath.set(processName).append("@port").str());
    const char* computer = pCluster->queryProp(xpath.set(processName).append("@computer").str());
    if (isEmpty(computer))
        throw MakeStringException(ECLWATCH_INVALID_CLUSTER_INFO, "'%s %s: %s' is not defined.", clusterType, clusterName, processName);

    Owned<IConstMachineInfo> pMachine = environment->getMachine(computer);
    if (pMachine)
    {
        StringBufferAdaptor s(netAddress);
        pMachine->getNetAddress(s);
#ifdef MACHINE_IP
        if (streq(netAddress.str(), "."))
            netAddress = MACHINE_IP;
#endif
        netAddress.append(':').append(port);
    }

    return;
}

bool CWsWorkunitsEx::onWUProcessGraph(IEspContext &context,IEspWUProcessGraphRequest &req, IEspWUProcessGraphResponse &resp)
{
    try
    {
        StringBuffer wuid = req.getWuid();
        WsWuHelpers::checkAndTrimWorkunit("WUProcessGraph", wuid);

        Owned<IWorkUnitFactory> factory = getWorkUnitFactory(context.querySecManager(), context.queryUser());
        Owned<IConstWorkUnit> cw = factory->openWorkUnit(wuid.str(), false);
        if(!cw)
            throw MakeStringException(ECLWATCH_CANNOT_OPEN_WORKUNIT,"Cannot open workunit %s.",wuid.str());
        ensureWsWorkunitAccess(context, *cw, SecAccess_Read);

        Owned <IConstWUGraph> graph = cw->getGraph(req.getName());
        Owned <IPropertyTree> xgmml = graph->getXGMMLTree(true); // merge in graph progress information

        StringBuffer xml;
        resp.setTheGraph(toXML(xgmml.get(), xml).str());
    }

    catch(IException* e)
    {
        FORWARDEXCEPTION(context, e,  ECLWATCH_INTERNAL_ERROR);
    }
    return true;
}

bool isRunning(IConstWorkUnit &cw)
{
    // MORE - move into workunit interface
    switch (cw.getState())
    {
    case WUStateFailed:
    case WUStateAborted:
    case WUStateCompleted:
        return false;
    default:
        return true;
    }
}

bool CWsWorkunitsEx::onWUGetGraph(IEspContext& context, IEspWUGetGraphRequest& req, IEspWUGetGraphResponse& resp)
{
    try
    {
        StringBuffer wuid = req.getWuid();
        WsWuHelpers::checkAndTrimWorkunit("WUGetGraph", wuid);

        Owned<IWorkUnitFactory> factory = getWorkUnitFactory(context.querySecManager(), context.queryUser());
        Owned<IConstWorkUnit> cw = factory->openWorkUnit(wuid.str(), false);
        if(!cw)
            throw MakeStringException(ECLWATCH_CANNOT_OPEN_WORKUNIT,"Cannot open workunit %s.",wuid.str());
        ensureWsWorkunitAccess(context, *cw, SecAccess_Read);

        WUGraphIDType id;
        SCMStringBuffer runningGraph;
        bool running= (isRunning(*cw) && cw->getRunningGraph(runningGraph,id));

        IArrayOf<IEspECLGraphEx> graphs;
        Owned<IConstWUGraphIterator> it = &cw->getGraphs(GraphTypeAny);
        ForEach(*it)
        {
            IConstWUGraph &graph = it->query();
            if(!graph.isValid())
                continue;

            SCMStringBuffer name, label, type;
            graph.getName(name);
            graph.getLabel(label);
            graph.getTypeName(type);

            if(isEmpty(req.getGraphName()) || strieq(name.str(), req.getGraphName()))
            {
                Owned<IEspECLGraphEx> g = createECLGraphEx("","");
                g->setName(name.str());
                g->setLabel(label.str());
                g->setType(type.str());
                if(running && streq(name.str(), runningGraph.str()))
                {
                    g->setRunning(true);
                    g->setRunningId(id);
                }

                Owned<IPropertyTree> xgmml = graph.getXGMMLTree(true);

                // New functionality, if a subgraph id is specified and we only want to load the xgmml for that subgraph
                // then we need to conditionally pull a propertytree from the xgmml graph one and use that for the xgmml.

                StringBuffer xml;
                if (notEmpty(req.getSubGraphId()))
                {
                    VStringBuffer xpath("//node[@id='%s']", req.getSubGraphId());
                    toXML(xgmml->queryPropTree(xpath.str()), xml);
                }
                else
                    toXML(xgmml, xml);

                g->setGraph(xml.str());

                if (context.getClientVersion() > 1.20)
                {
                    Owned<IConstWUGraphProgress> progress = cw->getGraphProgress(name.str());
                    if (progress)
                    {
                        WUGraphState graphstate= progress->queryGraphState();
                        if (graphstate == WUGraphComplete)
                            g->setComplete(true);
                        else if (graphstate == WUGraphFailed)
                            g->setFailed(true);
                    }
                }
                graphs.append(*g.getClear());
            }
        }
        resp.setGraphs(graphs);
    }
    catch(IException* e)
    {
        FORWARDEXCEPTION(context, e,  ECLWATCH_INTERNAL_ERROR);
    }
    return true;
}

bool CWsWorkunitsEx::onGVCAjaxGraph(IEspContext &context, IEspGVCAjaxGraphRequest &req, IEspGVCAjaxGraphResponse &resp)
{
    try
    {
        resp.setName(req.getName());
        resp.setGraphName(req.getGraphName());
        resp.setGraphType("eclwatch");

        double version = context.getClientVersion();
        if (version > 1.19)
            resp.setSubGraphId(req.getSubGraphId());
        if (version > 1.20)
            resp.setSubGraphOnly(req.getSubGraphOnly());
    }
    catch(IException* e)
    {
        FORWARDEXCEPTION(context, e,  ECLWATCH_INTERNAL_ERROR);
    }
    return true;
}

bool CWsWorkunitsEx::onWUGraphInfo(IEspContext &context,IEspWUGraphInfoRequest &req, IEspWUGraphInfoResponse &resp)
{
    try
    {
        StringBuffer wuid = req.getWuid();
        WsWuHelpers::checkAndTrimWorkunit("WUGraphInfo", wuid);

        Owned<IWorkUnitFactory> factory = getWorkUnitFactory(context.querySecManager(), context.queryUser());
        Owned<IConstWorkUnit> cw = factory->openWorkUnit(wuid.str(), false);
        if(!cw)
            throw MakeStringException(ECLWATCH_CANNOT_UPDATE_WORKUNIT,"Cannot open workunit %s.",wuid.str());

        ensureWsWorkunitAccess(context, *cw, SecAccess_Write);

        resp.setWuid(wuid.str());
        resp.setName(req.getName());
        resp.setRunning(isRunning(*cw));
        if (notEmpty(req.getGID()))
            resp.setGID(req.getGID());
        if(!req.getBatchWU_isNull())
            resp.setBatchWU(req.getBatchWU());
    }
    catch(IException* e)
    {
        FORWARDEXCEPTION(context, e,  ECLWATCH_INTERNAL_ERROR);
    }
    return true;
}

bool CWsWorkunitsEx::onWUGVCGraphInfo(IEspContext &context,IEspWUGVCGraphInfoRequest &req, IEspWUGVCGraphInfoResponse &resp)
{
    try
    {
        StringBuffer wuid = req.getWuid();
        WsWuHelpers::checkAndTrimWorkunit("WUGVCGraphInfo", wuid);

        Owned<IWorkUnitFactory> factory = getWorkUnitFactory(context.querySecManager(), context.queryUser());
        Owned<IConstWorkUnit> cw = factory->openWorkUnit(wuid.str(), false);
        if(!cw)
            throw MakeStringException(ECLWATCH_CANNOT_UPDATE_WORKUNIT,"Cannot open workunit %s.",wuid.str());

        ensureWsWorkunitAccess(context, *cw, SecAccess_Read);

        resp.setWuid(wuid.str());
        resp.setName(req.getName());
        resp.setRunning(isRunning(*cw));
        if (notEmpty(req.getGID()))
            resp.setGID(req.getGID());
        if(!req.getBatchWU_isNull())
            resp.setBatchWU(req.getBatchWU());

        StringBuffer xml("<Control><Endpoint><Query id=\"Gordon.Extractor.0\">");
        xml.appendf("<Graph id=\"%s\">", req.getName());
        if (context.getClientVersion() > 1.17)
        {
            xml.append("<Subgraph>");
            xml.append(req.getSubgraphId_isNull() ? 0 : req.getSubgraphId());
            xml.append("</Subgraph>");
        }
        xml.append("</Graph></Query></Endpoint></Control>");
        resp.setTheGraph(xml.str());
    }
    catch(IException* e)
    {
        FORWARDEXCEPTION(context, e,  ECLWATCH_INTERNAL_ERROR);
    }
    return true;
}

bool CWsWorkunitsEx::onWUGraphTiming(IEspContext &context, IEspWUGraphTimingRequest &req, IEspWUGraphTimingResponse &resp)
{
    try
    {
        StringBuffer wuid = req.getWuid();
        WsWuHelpers::checkAndTrimWorkunit("WUGraphTiming", wuid);

        Owned<IWorkUnitFactory> factory = getWorkUnitFactory(context.querySecManager(), context.queryUser());
        Owned<IConstWorkUnit> cw = factory->openWorkUnit(wuid.str(), false);
        if(!cw)
            throw MakeStringException(ECLWATCH_CANNOT_UPDATE_WORKUNIT,"Cannot open workunit %s.",wuid.str());
        ensureWsWorkunitAccess(context, *cw, SecAccess_Read);

        resp.updateWorkunit().setWuid(wuid.str());

        WsWuInfo winfo(context, cw);
        IArrayOf<IConstECLTimingData> timingData;
        winfo.getGraphTimingData(timingData, 0);
        resp.updateWorkunit().setTimingData(timingData);
    }
    catch(IException* e)
    {
        FORWARDEXCEPTION(context, e,  ECLWATCH_INTERNAL_ERROR);
    }
    return true;
}

int CWsWorkunitsSoapBindingEx::onGetForm(IEspContext &context, CHttpRequest* request, CHttpResponse* response, const char *service, const char *method)
{
    try
    {
        StringBuffer xml;
        StringBuffer xslt;
        if(strieq(method,"WUQuery") || strieq(method,"WUJobList"))
        {
            Owned<IEnvironmentFactory> factory = getEnvironmentFactory();
            Owned<IConstEnvironment> environment = factory->openEnvironment();
            Owned<IPropertyTree> root = &environment->getPTree();
            if (!root)
                throw MakeStringException(ECLWATCH_CANNOT_GET_ENV_INFO, "Failed to get environment information.");
            if(strieq(method,"WUQuery"))
            {
                SecAccessFlags accessOwn;
                SecAccessFlags accessOthers;
                getUserWuAccessFlags(context, accessOwn, accessOthers, false);

                xml.append("<WUQuery>");
                if ((accessOwn == SecAccess_None) && (accessOthers == SecAccess_None))
                    xml.appendf("<ErrorMessage>Access to workunit is denied.</ErrorMessage>");
                else
                {
                    MapStringTo<bool> added;
                    Owned<IPropertyTreeIterator> it = root->getElements("Software/Topology/Cluster");
                    ForEach(*it)
                    {
                        const char *name = it->query().queryProp("@name");
                        if (notEmpty(name) && !added.getValue(name))
                        {
                            added.setValue(name, true);
                            appendXMLTag(xml, "Cluster", name);
                        }
                    }
                }
                xml.append("</WUQuery>");
                xslt.append(getCFD()).append("./smc_xslt/wuid_search.xslt");
            }
            else if (strieq(method,"WUJobList"))
            {
                StringBuffer cluster, defaultProcess, range;
                request->getParameter("Cluster", cluster);
                request->getParameter("Process",defaultProcess);
                request->getParameter("Range",range);
                Owned<IConstWUClusterInfo> clusterInfo = getTargetClusterInfo(cluster);
                xml.append("<WUJobList>");
                if (range.length())
                    appendXMLTag(xml, "Range", range.str());
                if (clusterInfo)
                {
                    const StringArray &thorInstances = clusterInfo->getThorProcesses();
                    ForEachItemIn(i, thorInstances)
                    {
                        const char* instance = thorInstances.item(i);
                        if (defaultProcess.length() && strieq(instance, defaultProcess.str()))
                            xml.append("<Cluster selected=\"1\">").append(instance).append("</Cluster>");
                        else
                            xml.append("<Cluster>").append(instance).append("</Cluster>");
                    }
                }
                xml.append("<TargetCluster>").append(cluster).append("</TargetCluster>");
                xml.append("</WUJobList>");
                xslt.append(getCFD()).append("./smc_xslt/jobs_search.xslt");
                response->addHeader("Expires", "0");
             }
        }
        if (xslt.length() && xml.length())
        {
            StringBuffer html;
            xsltTransform(xml.str(), xslt.str(), NULL, html);
            response->setContent(html.str());
            response->setContentType(HTTP_TYPE_TEXT_HTML_UTF8);
            response->send();
            return 0;
        }
    }
    catch(IException* e)
    {
        FORWARDEXCEPTION(context, e,  ECLWATCH_INTERNAL_ERROR);
    }
    return onGetNotFound(context, request, response, service);
}

bool isDeploymentTypeCompressed(const char *type)
{
    if (type && *type)
        return (0==strncmp(type, "compressed_", strlen("compressed_")));
    return false;
}

const char *skipCompressedTypeQualifier(const char *type)
{
    if (isDeploymentTypeCompressed(type))
        type += strlen("compressed_");
    return type;
}

void deployEclOrArchive(IEspContext &context, IEspWUDeployWorkunitRequest & req, IEspWUDeployWorkunitResponse & resp)
{
    NewWsWorkunit wu(context);

    SCMStringBuffer wuid;
    wu->getWuid(wuid);

    wu->setAction(WUActionCompile);

    StringBuffer name(req.getName());
    if (!name.trim().length() && notEmpty(req.getFileName()))
        splitFilename(req.getFileName(), NULL, NULL, &name, NULL);
    if (name.length())
        wu->setJobName(name.str());

    if (req.getObject().length())
    {
        MemoryBuffer mb;
        const MemoryBuffer *uncompressed = &req.getObject();
        if (isDeploymentTypeCompressed(req.getObjType()))
        {
            fastLZDecompressToBuffer(mb, req.getObject().bufferBase());
            uncompressed = &mb;
        }

        StringBuffer text(uncompressed->length(), uncompressed->toByteArray());
        wu.setQueryText(text.str());
    }
    if (req.getQueryMainDefinition())
        wu.setQueryMain(req.getQueryMainDefinition());
    if (req.getSnapshot())
        wu->setSnapshot(req.getSnapshot());
    if (!req.getResultLimit_isNull())
        wu->setResultLimit(req.getResultLimit());

    wu->commit();
    wu.clear();

    WsWuHelpers::submitWsWorkunit(context, wuid.str(), req.getCluster(), NULL, 0, true, false, false, NULL, NULL, &req.getDebugValues());
    waitForWorkUnitToCompile(wuid.str(), req.getWait());

    WsWuInfo winfo(context, wuid.str());
    winfo.getCommon(resp.updateWorkunit(), WUINFO_All);
    winfo.getExceptions(resp.updateWorkunit(), WUINFO_All);

    name.clear();
    if (notEmpty(resp.updateWorkunit().getJobname()))
        origValueChanged(req.getName(), resp.updateWorkunit().getJobname(), name, false);

    if (name.length()) //non generated user specified name, so override #Workunit('name')
    {
        WorkunitUpdate wx(&winfo.cw->lock());
        wx->setJobName(name.str());
        resp.updateWorkunit().setJobname(name.str());
    }

    AuditSystemAccess(context.queryUserId(), true, "Updated %s", wuid.str());
}


StringBuffer &sharedObjectFileName(StringBuffer &filename, const char *name, const char *ext, unsigned copy)
{
    filename.append((name && *name) ? name : "workunit");
    if (copy)
        filename.append('-').append(copy);
    if (notEmpty(ext))
        filename.append(ext);
    return filename;
}

inline StringBuffer &buildFullDllPath(StringBuffer &dllpath, StringBuffer &dllname, const char *dir, const char *name, const char *ext, unsigned copy)
{
    return addPathSepChar(dllpath.set(dir)).append(sharedObjectFileName(dllname, name, ext, copy));
}

void writeSharedObject(const char *srcpath, const MemoryBuffer &obj, const char *dir, StringBuffer &dllpath, StringBuffer &dllname)
{
    StringBuffer name, ext;
    if (srcpath && *srcpath)
        splitFilename(srcpath, NULL, NULL, &name, &ext);

    unsigned copy=0;
    buildFullDllPath(dllpath.clear(), dllname.clear(), dir, name.str(), ext.str(), copy);
    while (checkFileExists(dllpath.str()))
        buildFullDllPath(dllpath.clear(), dllname.clear(), dir, name.str(), ext.str(), ++copy);

    DBGLOG("Writing workunit dll: %s", dllpath.str());
    Owned<IFile> f = createIFile(dllpath.str());
    Owned<IFileIO> io = f->open(IFOcreate);
    io->write(0, obj.length(), obj.toByteArray());
}

void CWsWorkunitsEx::deploySharedObject(IEspContext &context, StringBuffer &wuid, const char *filename, const char *cluster, const char *name, const MemoryBuffer &obj, const char *dir, const char *xml)
{
    StringBuffer dllpath, dllname;
    StringBuffer srcname(filename);
    if (!srcname.length())
        srcname.append(name).append(SharedObjectExtension);
    writeSharedObject(srcname.str(), obj, dir, dllpath, dllname);

    NewWsWorkunit wu(context);

    StringBufferAdaptor isvWuid(wuid);
    wu->getWuid(isvWuid);
    wu->setClusterName(cluster);
    wu->commit();

    StringBuffer dllXML;
    if (getWorkunitXMLFromFile(dllpath.str(), dllXML))
    {
        Owned<ILocalWorkUnit> embeddedWU = createLocalWorkUnit();
        embeddedWU->loadXML(dllXML.str());
        queryExtendedWU(wu)->copyWorkUnit(embeddedWU, true);
    }

    wu.associateDll(dllpath.str(), dllname.str());

    if (name && *name)
        wu->setJobName(name);

    //clean slate, copy only select items from processed workunit xml
    if (xml && *xml)
    {
        Owned<IPropertyTree> srcxml = createPTreeFromXMLString(xml);
        if (srcxml->hasProp("@jobName"))
            wu->setJobName(srcxml->queryProp("@jobName"));
        if (srcxml->hasProp("@token"))
            wu->setSecurityToken(srcxml->queryProp("@token"));
        if (srcxml->hasProp("Query/Text"))
            wu.setQueryText(srcxml->queryProp("Query/Text"));
    }

    wu->setState(WUStateCompiled);
    wu->commit();
    wu.clear();

    AuditSystemAccess(context.queryUserId(), true, "Updated %s", wuid.str());
}

void CWsWorkunitsEx::deploySharedObject(IEspContext &context, IEspWUDeployWorkunitRequest & req, IEspWUDeployWorkunitResponse & resp, const char *dir, const char *xml)
{
    if (isEmpty(req.getFileName()))
       throw MakeStringException(ECLWATCH_INVALID_INPUT, "File name required when deploying a shared object.");

    const char *cluster = req.getCluster();
    if (isEmpty(cluster))
       throw MakeStringException(ECLWATCH_INVALID_INPUT, "Cluster name required when deploying a shared object.");

    const MemoryBuffer *uncompressed = &req.getObject();
    MemoryBuffer mb;
    if (isDeploymentTypeCompressed(req.getObjType()))
    {
        fastLZDecompressToBuffer(mb, req.getObject().bufferBase());
        uncompressed = &mb;
    }

    StringBuffer wuid;
    deploySharedObject(context, wuid, req.getFileName(), cluster, req.getName(), *uncompressed, dir, xml);

    WsWuInfo winfo(context, wuid.str());
    winfo.getCommon(resp.updateWorkunit(), WUINFO_All);

    AuditSystemAccess(context.queryUserId(), true, "Updated %s", wuid.str());
}

bool CWsWorkunitsEx::onWUDeployWorkunit(IEspContext &context, IEspWUDeployWorkunitRequest & req, IEspWUDeployWorkunitResponse & resp)
{
    const char *type = skipCompressedTypeQualifier(req.getObjType());
    try
    {
        if (!context.validateFeatureAccess(OWN_WU_ACCESS, SecAccess_Write, false))
            throw MakeStringException(ECLWATCH_ECL_WU_ACCESS_DENIED, "Failed to create workunit. Permission denied.");

        if (notEmpty(req.getCluster()) && !isValidCluster(req.getCluster()))
            throw MakeStringException(ECLWATCH_INVALID_CLUSTER_NAME, "Invalid cluster name: %s", req.getCluster());
        if (!type || !*type)
            throw MakeStringExceptionDirect(ECLWATCH_INVALID_INPUT, "WUDeployWorkunit unspecified object type.");
        if (strieq(type, "archive")|| strieq(type, "ecl_text"))
            deployEclOrArchive(context, req, resp);
        else if (strieq(type, "shared_object"))
            deploySharedObject(context, req, resp, queryDirectory.str());
        else
            throw MakeStringException(ECLWATCH_INVALID_INPUT, "WUDeployWorkunit '%s' unknown object type.", type);
    }
    catch(IException* e)
    {
        FORWARDEXCEPTION(context, e,  ECLWATCH_INTERNAL_ERROR);
    }
    return true;
}
#ifdef _USE_ZLIB
void CWsWorkunitsEx::addProcessLogfile(IZZIPor* zipper, Owned<IConstWorkUnit> &cwu, WsWuInfo &winfo, const char * process, PointerArray &mbArr)
{
    Owned<IPropertyTreeIterator> procs = cwu->getProcesses(process, NULL);
    ForEach (*procs)
    {
        StringBuffer logSpec;
        IPropertyTree& proc = procs->query();
        proc.getProp("@log",logSpec);
        if (!logSpec.length())
            continue;
        StringBuffer pid;
        pid.appendf("%d",proc.getPropInt("@pid"));
        MemoryBuffer * pMB = NULL;
        try
        {
            pMB = new MemoryBuffer;
            if (0 == stricmp(process, "EclAgent"))
                winfo.getWorkunitEclAgentLog(logSpec.str(), pid.str(), *pMB);
            else if (0 == stricmp(process, "Thor"))
                winfo.getWorkunitThorLog(logSpec.str(), *pMB);
            else
            {
                delete pMB;
                return;
            }
            mbArr.append(pMB);
        }

        catch(IException *e)
        {
            StringBuffer s;
            e->errorMessage(s);
            pMB->append(s.str());
            e->Release();
            mbArr.append(pMB);
        }

        if (pMB && pMB->length())
        {
            const char * logName = logSpec.str();
            for (const char * p=logSpec; *p; p++)
            {
                if (*p == '\\' || *p == '/')
                    logName = p+1;
            }
            zipper->addContentToZIP(pMB->length(), pMB->bufferBase(), (char*)logName, true);
        }
    }
}
#endif

bool CWsWorkunitsEx::onWUCreateZAPInfo(IEspContext &context, IEspWUCreateZAPInfoRequest &req, IEspWUCreateZAPInfoResponse &resp)
{
    try
    {
#ifndef _USE_ZLIB
        throw MakeStringException(ECLWATCH_CANNOT_COMPRESS_DATA,"The data cannot be compressed.");
#else
        Owned<IWorkUnitFactory> factory = getWorkUnitFactory(context.querySecManager(), context.queryUser());
        Owned<IConstWorkUnit> cwu = factory->openWorkUnit(req.getWuid(), false);
        if(!cwu.get())
            throw MakeStringException(ECLWATCH_CANNOT_OPEN_WORKUNIT, "Cannot open workunit %s.", req.getWuid());

        //Create output report file
        StringBuffer zipFile;
        StringBuffer userName;
        if (context.queryUser())
            userName.append(context.queryUser()->getName());
        zipFile.append("ZAPReport_").append(req.getWuid()).append('_').append(userName.str()).append(".zip");
        SCMStringBuffer temp;
        StringBuffer sb;
        sb.append("Workunit:     ").append(cwu->getWuid(temp)).append("\r\n");
        sb.append("User:         ").append(cwu->getUser(temp).str()).append("\r\n");
        sb.append("Build Version:").append(req.getBuildVersion()).append("\r\n");
        sb.append("Cluster:      ").append(cwu->getClusterName(temp).str()).append("\r\n");
        if (req.getESPIPAddress())
            sb.append("ESP:          ").append(req.getESPIPAddress()).append("\r\n");
        if (req.getThorIPAddress())
            sb.append("Thor:         ").append(req.getThorIPAddress()).append("\r\n");
        //Exceptions/Warnings/Info
        Owned<IConstWUExceptionIterator> exceptions = &cwu->getExceptions();
        StringBuffer info, warn, err;
        ForEach(*exceptions)
        {
            switch (exceptions->query().getSeverity())
            {
            case ExceptionSeverityInformation:
                info.append("\t").append(exceptions->query().getExceptionMessage(temp)).append("\r\n\r\n");
                break;
            case ExceptionSeverityWarning:
                warn.append("\t").append(exceptions->query().getExceptionMessage(temp)).append("\r\n\r\n");
                break;
            case ExceptionSeverityError:
                err.append("\t").append(exceptions->query().getExceptionMessage(temp)).append("\r\n\r\n");
                break;
            }
        }
        if (err.length())
            sb.append("Exceptions:   ").append("\r\n").append(err);
        if (warn.length())
            sb.append("Warnings:     ").append("\r\n").append(warn);
        if (info.length())
            sb.append("Information:  ").append("\r\n").append(info);

        //User provided Information

        sb.append("Problem:      ").append(req.getProblemDescription()).append("\r\n\r\n");
        sb.append("What Changed: ").append(req.getWhatChanged()).append("\r\n\r\n");
        sb.append("Timing:       ").append(req.getWhereSlow()).append("\r\n\r\n");

        //Zip all files together
        {
            IZZIPor* zipper = createZZIPor();
#ifdef _DEBUG
            zipper->setTraceLevel(100);
#endif
            StringBuffer fs;
            //add report file to ZIP
            fs.append("ZAPReport_").append(req.getWuid()).append('_').append(userName.str()).append(".txt");
            zipper->addContentToZIP(sb.length(), (void*)sb.str(), (char*)fs.str(), false);

            //add ECL query/archive to zip
            Owned<IConstWUQuery> query = cwu->getQuery();
            StringBuffer eclContents;//String buffers containing file contents must persist until ziptofile is called !
            StringBuffer archiveContents;//String buffers containing file contents must persist until ziptofile is called !
            if(query)
            {
                //Add archive if present
                Owned<IConstWUAssociatedFileIterator> iter = &query->getAssociatedFiles();
                ForEach(*iter)
                {
                    IConstWUAssociatedFile & cur = iter->query();
                    SCMStringBuffer ssb;
                    cur.getDescription(ssb);
                    if (0 == stricmp(ssb.str(), "archive"))
                    {
                        cur.getName(ssb);
                        if (ssb.length())
                        {
                            fs.clear().append("ZAPReport_").append(req.getWuid()).append('_').append(userName.str()).append(".archive");
                            try
                            {
                                archiveContents.loadFile(ssb.str());
                                zipper->addContentToZIP(archiveContents.length(), (void*)archiveContents.str(), (char*)fs.str(), true);
                            }
                            catch (IException *E)
                            {
                                DBGLOG("Error accessing archive file %s", ssb.str());
                                E->Release();
                            }
                            break;
                        }
                    }
                }

                //Add Query
                query->getQueryText(temp);
                if (temp.length())
                {
                    fs.clear().append("ZAPReport_").append(req.getWuid()).append('_').append(userName.str()).append(".ecl");
                    eclContents.append(temp.str());
                    zipper->addContentToZIP(eclContents.length(), (void*)eclContents.str(), (char*)fs.str(), true);
                }
            }

            //Add logfiles to ZIP
            WsWuInfo winfo(context, cwu);
            PointerArray eclAgentLogs;//array of dynamically allocated MemoryBuffers
            PointerArray thorLogs;

            addProcessLogfile(zipper, cwu, winfo, "EclAgent", eclAgentLogs);
            addProcessLogfile(zipper, cwu, winfo, "Thor", thorLogs);

            //Add Workunit XML file
            MemoryBuffer wuXmlMB;
            winfo.getWorkunitXml(NULL, wuXmlMB);
            fs.clear().append("ZAPReport_").append(req.getWuid()).append('_').append(userName.str()).append(".xml");
            zipper->addContentToZIP(wuXmlMB.length(), (void*)wuXmlMB.toByteArray(), (char*)fs.str(), true);

            //Write out ZIP file
            zipper->zipToFile(zipFile.str());

            for (aindex_t x=0; x<eclAgentLogs.length(); x++)
                delete (MemoryBuffer*)eclAgentLogs.item(x);
            for (aindex_t x=0; x<thorLogs.length(); x++)
                delete (MemoryBuffer*)thorLogs.item(x);
        }

        //Download ZIP file to user
        Owned<IFile> f = createIFile(zipFile.str());
        Owned<IFileIO> io = f->open(IFOread);
        MemoryBuffer mb;
        void * data = mb.reserve((unsigned)io->size());
        size32_t read = io->read(0, (unsigned)io->size(), data);
        mb.setLength(read);
        resp.setThefile(mb);
        resp.setThefile_mimetype(HTTP_TYPE_OCTET_STREAM);
        StringBuffer headerStr("attachment;filename=");
        headerStr.append(zipFile.str());
        context.addCustomerHeader("Content-disposition", headerStr.str());
        io->close();
        f->remove();
#endif
    }
    catch(IException* e)
    {
        FORWARDEXCEPTION(context, e,  ECLWATCH_INTERNAL_ERROR);
    }
    return true;
}

bool CWsWorkunitsEx::onWUGetZAPInfo(IEspContext &context, IEspWUGetZAPInfoRequest &req, IEspWUGetZAPInfoResponse &resp)
{
    try
    {
        StringBuffer wuid = req.getWUID();
        WsWuHelpers::checkAndTrimWorkunit("WUGetZAPInfo", wuid);

        Owned<IWorkUnitFactory> factory = getWorkUnitFactory(context.querySecManager(), context.queryUser());
        Owned<IConstWorkUnit> cw = factory->openWorkUnit(wuid, false);
        if(!cw)
            throw MakeStringException(ECLWATCH_CANNOT_OPEN_WORKUNIT,"Cannot open workunit %s.",wuid.str());

        StringBuffer EspIP, ThorIP;
        resp.setWUID(wuid.str());
        resp.setBuildVersion(getBuildVersion());
        IpAddress ipaddr = queryHostIP();
        ipaddr.getIpText(EspIP);
        resp.setESPIPAddress(EspIP.str());

        //Get Archive
        Owned<IConstWUQuery> query = cw->getQuery();
        if(query)
        {
            SCMStringBuffer queryText;
            query->getQueryText(queryText);
            if (queryText.length() && isArchiveQuery(queryText.str()))
                resp.setArchive(queryText.str());
        }

        //Get Thor IP
        BoolHash uniqueProcesses, uniqueThorIPs;
        Owned<IStringIterator> thorInstances = cw->getProcesses("Thor");
        ForEach (*thorInstances)
        {
            SCMStringBuffer processName;
            thorInstances->str(processName);
            if ((processName.length() < 1) || uniqueProcesses.getValue(processName.str()))
                continue;

            uniqueProcesses.setValue(processName.str(), true);
            Owned<IStringIterator> thorLogs = cw->getLogs("Thor", processName.str());
            ForEach (*thorLogs)
            {
                SCMStringBuffer logName;
                thorLogs->str(logName);
                if (!logName.length())
                    continue;

                const char* thorIPPtr = NULL;
                const char* ptr = logName.str();
                while (ptr)
                {
                    if (!thorIPPtr && (*ptr != '/'))
                        thorIPPtr = ptr;
                    else if (thorIPPtr && (*ptr == '/'))
                        break;
                    ptr++;
                }
                if (!thorIPPtr)
                    continue;

                //Found a thor IP
                if (ThorIP.length())
                    ThorIP.append(",");
                if (!*ptr)
                    ThorIP.append(thorIPPtr);
                else
                    ThorIP.append(ptr-thorIPPtr, thorIPPtr);
            }
        }
        if (ThorIP.length())
            resp.setThorIPAddress(ThorIP.str());
    }
    catch(IException* e)
    {
        FORWARDEXCEPTION(context, e,  ECLWATCH_INTERNAL_ERROR);
    }
    return true;
}

bool CWsWorkunitsEx::onWUCheckFeatures(IEspContext &context, IEspWUCheckFeaturesRequest &req, IEspWUCheckFeaturesResponse &resp)
{
    resp.setBuildVersionMajor(BUILD_VERSION_MAJOR);
    resp.setBuildVersionMinor(BUILD_VERSION_MINOR);
    resp.setBuildVersionPoint(BUILD_VERSION_POINT);
    resp.setMaxRequestEntityLength(maxRequestEntityLength);
    resp.updateDeployment().setUseCompression(true);
    return true;
}<|MERGE_RESOLUTION|>--- conflicted
+++ resolved
@@ -48,312 +48,8 @@
 
 #define ESP_WORKUNIT_DIR "workunits/"
 
-<<<<<<< HEAD
-=======
 #define SDS_LOCK_TIMEOUT (5*60*1000) // 5 mins
 
-class NewWsWorkunit : public Owned<IWorkUnit>
-{
-public:
-    NewWsWorkunit(IWorkUnitFactory *factory, IEspContext &context)
-    {
-        create(factory, context);
-    }
-
-    NewWsWorkunit(IEspContext &context)
-    {
-        Owned<IWorkUnitFactory> factory = getWorkUnitFactory(context.querySecManager(), context.queryUser());
-        create(factory, context);
-    }
-
-    ~NewWsWorkunit() { if (get()) get()->commit(); }
-
-    void create(IWorkUnitFactory *factory, IEspContext &context)
-    {
-        setown(factory->createWorkUnit(NULL, "ws_workunits", context.queryUserId()));
-        if(!get())
-          throw MakeStringException(ECLWATCH_CANNOT_CREATE_WORKUNIT,"Could not create workunit.");
-        get()->setUser(context.queryUserId());
-    }
-
-    void associateDll(const char *dllpath, const char *dllname)
-    {
-        Owned<IWUQuery> query = get()->updateQuery();
-        StringBuffer dllurl;
-        createUNCFilename(dllpath, dllurl);
-        unsigned crc = crc_file(dllpath);
-        associateLocalFile(query, FileTypeDll, dllpath, "Workunit DLL", crc);
-        queryDllServer().registerDll(dllname, "Workunit DLL", dllurl.str());
-    }
-
-    void setQueryText(const char *text)
-    {
-        if (!text || !*text)
-            return;
-        Owned<IWUQuery> query=get()->updateQuery();
-        query->setQueryText(text);
-    }
-
-    void setQueryMain(const char *s)
-    {
-        if (!s || !*s)
-            return;
-        Owned<IWUQuery> query=get()->updateQuery();
-        query->setQueryMainDefinition(s);
-    }
-};
-
-void setWsWuXmlParameters(IWorkUnit *wu, const char *xml, bool setJobname=false)
-{
-    if (!xml || !*xml)
-        return;
-    Owned<IPropertyTree> tree = createPTreeFromXMLString(xml, ipt_none, (PTreeReaderOptions)(ptr_ignoreWhiteSpace | ptr_ignoreNameSpaces));
-    IPropertyTree *root = tree.get();
-    if (strieq(root->queryName(), "Envelope"))
-        root = root->queryPropTree("Body/*[1]");
-    if (!root)
-        return;
-    if (setJobname)
-    {
-        SCMStringBuffer name;
-        wu->getJobName(name);
-        if (!name.length())
-            wu->setJobName(root->queryName());
-    }
-    wu->setXmlParams(LINK(root));
-}
-
-void setWsWuXmlParameters(IWorkUnit *wu, const char *xml, IArrayOf<IConstNamedValue> *variables, bool setJobname=false)
-{
-    StringBuffer extParamXml;
-    if (variables && variables->length())
-    {
-        Owned<IPropertyTree> paramTree = (xml && *xml) ? createPTreeFromXMLString(xml) : createPTree("input");
-        ForEachItemIn(i, *variables)
-        {
-            IConstNamedValue &item = variables->item(i);
-            const char *name = item.getName();
-            const char *value = item.getValue();
-            if (!name || !*name)
-                continue;
-            if (!value)
-            {
-                size_t len = strlen(name);
-                char last = name[len-1];
-                if (last == '-' || last == '+')
-                {
-                    StringAttr s(name, len-1);
-                    paramTree->setPropInt(s.get(), last == '+' ? 1 : 0);
-                }
-                else
-                    paramTree->setPropInt(name, 1);
-                continue;
-            }
-            paramTree->setProp(name, value);
-        }
-        toXML(paramTree, extParamXml);
-        xml=extParamXml.str();
-    }
-    setWsWuXmlParameters(wu, xml, setJobname);
-}
-
-void submitWsWorkunit(IEspContext& context, IConstWorkUnit* cw, const char* cluster, const char* snapshot, int maxruntime, bool compile, bool resetWorkflow, bool resetVariables,
-    const char *paramXml=NULL, IArrayOf<IConstNamedValue> *variables=NULL, IArrayOf<IConstNamedValue> *debugs=NULL)
-{
-    ensureWsWorkunitAccess(context, *cw, SecAccess_Write);
-    switch(cw->getState())
-    {
-        case WUStateRunning:
-        case WUStateDebugPaused:
-        case WUStateDebugRunning:
-        case WUStateCompiling:
-        case WUStateAborting:
-        case WUStateBlocked:
-        {
-            SCMStringBuffer descr;
-            throw MakeStringException(ECLWATCH_CANNOT_SUBMIT_WORKUNIT, "Cannot submit the workunit. Workunit state is '%s'.", cw->getStateDesc(descr).str());
-        }
-    }
-
-    SCMStringBuffer wuid;
-    cw->getWuid(wuid);
-
-    WorkunitUpdate wu(&cw->lock());
-    if(!wu.get())
-        throw MakeStringException(ECLWATCH_CANNOT_UPDATE_WORKUNIT, "Cannot update workunit %s.", wuid.str());
-
-    wu->clearExceptions();
-    if(notEmpty(cluster))
-        wu->setClusterName(cluster);
-    if(notEmpty(snapshot))
-        wu->setSnapshot(snapshot);
-    wu->setState(WUStateSubmitted);
-    if (maxruntime)
-        wu->setDebugValueInt("maxRunTime",maxruntime,true);
-
-    if (debugs && debugs->length())
-    {
-        ForEachItemIn(i, *debugs)
-        {
-            IConstNamedValue &item = debugs->item(i);
-            const char *name = item.getName();
-            const char *value = item.getValue();
-            if (!name || !*name)
-                continue;
-            if (!value)
-            {
-                size_t len = strlen(name);
-                char last = name[len-1];
-                if (last == '-' || last == '+')
-                {
-                    StringAttr s(name, len-1);
-                    wu->setDebugValueInt(s.get(), last == '+' ? 1 : 0, true);
-                }
-                else
-                    wu->setDebugValueInt(name, 1, true);
-                continue;
-            }
-            wu->setDebugValue(name, value, true);
-        }
-    }
-
-    if (resetWorkflow)
-        wu->resetWorkflow();
-    if (!compile)
-        wu->schedule();
-
-    if (resetVariables)
-    {
-        SCMStringBuffer varname;
-        Owned<IConstWUResultIterator> vars = &wu->getVariables();
-        ForEach (*vars)
-        {
-            vars->query().getResultName(varname);
-            Owned<IWUResult> v = wu->updateVariableByName(varname.str());
-            if (v)
-                v->setResultStatus(ResultStatusUndefined);
-        }
-    }
-
-    setWsWuXmlParameters(wu, paramXml, variables, (wu->getAction()==WUActionExecuteExisting));
-
-    wu->commit();
-    wu.clear();
-
-    if (!compile)
-        runWorkUnit(wuid.str());
-    else if (context.querySecManager())
-        secSubmitWorkUnit(wuid.str(), *context.querySecManager(), *context.queryUser());
-    else
-        submitWorkUnit(wuid.str(), context.queryUserId(), context.queryPassword());
-
-    AuditSystemAccess(context.queryUserId(), true, "Submitted %s", wuid.str());
-}
-
-void submitWsWorkunit(IEspContext& context, const char *wuid, const char* cluster, const char* snapshot, int maxruntime, bool compile, bool resetWorkflow, bool resetVariables,
-    const char *paramXml=NULL, IArrayOf<IConstNamedValue> *variables=NULL, IArrayOf<IConstNamedValue> *debugs=NULL)
-{
-    Owned<IWorkUnitFactory> factory = getWorkUnitFactory(context.querySecManager(), context.queryUser());
-    Owned<IConstWorkUnit> cw = factory->openWorkUnit(wuid, false);
-    if(!cw)
-        throw MakeStringException(ECLWATCH_CANNOT_OPEN_WORKUNIT,"Cannot open workunit %s.",wuid);
-    return submitWsWorkunit(context, cw, cluster, snapshot, maxruntime, compile, resetWorkflow, resetVariables, paramXml, variables, debugs);
-}
-
-
-void copyWsWorkunit(IEspContext &context, IWorkUnit &wu, const char *srcWuid)
-{
-    Owned<IWorkUnitFactory> factory = getWorkUnitFactory(context.querySecManager(), context.queryUser());
-    Owned<IConstWorkUnit> src(factory->openWorkUnit(srcWuid, false));
-
-    SCMStringBuffer wuid;
-    wu.getWuid(wuid);
-
-    queryExtendedWU(&wu)->copyWorkUnit(src, false);
-
-    SCMStringBuffer token;
-    wu.setSecurityToken(createToken(wuid.str(), context.queryUserId(), context.queryPassword(), token).str());
-    wu.commit();
-}
-
-void runWsWorkunit(IEspContext &context, StringBuffer &wuid, const char *srcWuid, const char *cluster, const char *paramXml=NULL,
-    IArrayOf<IConstNamedValue> *variables=NULL, IArrayOf<IConstNamedValue> *debugs=NULL)
-{
-    StringBufferAdaptor isvWuid(wuid);
-
-    NewWsWorkunit wu(context);
-    wu->getWuid(isvWuid);
-    copyWsWorkunit(context, *wu, srcWuid);
-    wu.clear();
-
-    submitWsWorkunit(context, wuid.str(), cluster, NULL, 0, false, true, true, paramXml, variables, debugs);
-}
-
-void runWsWorkunit(IEspContext &context, IConstWorkUnit *cw, const char *srcWuid, const char *cluster, const char *paramXml=NULL,
-    IArrayOf<IConstNamedValue> *variables=NULL, IArrayOf<IConstNamedValue> *debugs=NULL)
-{
-    WorkunitUpdate wu(&cw->lock());
-    copyWsWorkunit(context, *wu, srcWuid);
-    wu.clear();
-
-    submitWsWorkunit(context, cw, cluster, NULL, 0, false, true, true, paramXml, variables, debugs);
-}
-
-IException *noteException(IWorkUnit *wu, IException *e, WUExceptionSeverity level=ExceptionSeverityError)
-{
-    if (wu)
-    {
-        Owned<IWUException> we = wu->createException();
-        StringBuffer s;
-        we->setExceptionMessage(e->errorMessage(s).str());
-        we->setExceptionSource("WsWorkunits");
-        we->setSeverity(level);
-        if (level==ExceptionSeverityError)
-            wu->setState(WUStateFailed);
-    }
-    return e;
-}
-
-StringBuffer &resolveQueryWuid(StringBuffer &wuid, const char *queryset, const char *query, bool notSuspended=true, IWorkUnit *wu=NULL)
-{
-    Owned<IPropertyTree> qs = getQueryRegistry(queryset, true);
-    if (!qs)
-        throw noteException(wu, MakeStringException(ECLWATCH_QUERYSET_NOT_FOUND, "QuerySet '%s' not found", queryset));
-    Owned<IPropertyTree> q = resolveQueryAlias(qs, query);
-    if (!q)
-        throw noteException(wu, MakeStringException(ECLWATCH_QUERYID_NOT_FOUND, "Query '%s/%s' not found", queryset, query));
-    if (notSuspended && q->getPropBool("@suspended"))
-        throw noteException(wu, MakeStringException(ECLWATCH_QUERY_SUSPENDED, "Query '%s/%s' is suspended", queryset, query));
-    return wuid.append(q->queryProp("@wuid"));
-}
-
-void runWsWuQuery(IEspContext &context, IConstWorkUnit *cw, const char *queryset, const char *query, const char *cluster, const char *paramXml=NULL)
-{
-    StringBuffer srcWuid;
-
-    WorkunitUpdate wu(&cw->lock());
-    resolveQueryWuid(srcWuid, queryset, query, true, wu);
-    copyWsWorkunit(context, *wu, srcWuid);
-    wu.clear();
-
-    submitWsWorkunit(context, cw, cluster, NULL, 0, false, true, true, paramXml);
-}
-
-void runWsWuQuery(IEspContext &context, StringBuffer &wuid, const char *queryset, const char *query, const char *cluster, const char *paramXml=NULL)
-{
-    StringBuffer srcWuid;
-    StringBufferAdaptor isvWuid(wuid);
-
-    NewWsWorkunit wu(context);
-    wu->getWuid(isvWuid);
-    resolveQueryWuid(srcWuid, queryset, query, true, wu);
-    copyWsWorkunit(context, *wu, srcWuid);
-    wu.clear();
-
-    submitWsWorkunit(context, wuid.str(), cluster, NULL, 0, false, true, true, paramXml);
-}
-
->>>>>>> b3395bc9
 class ExecuteExistingQueryInfo
 {
 public:
