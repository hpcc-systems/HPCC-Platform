--- conflicted
+++ resolved
@@ -1875,14 +1875,8 @@
             continue;
         }
 
-<<<<<<< HEAD
         const char* wuid = cw.queryWuid();
-        if (!looksLikeAWuid(wuid))
-=======
-        SCMStringBuffer wuidStr;
-        const char* wuid = cw.getWuid(wuidStr).str();
         if (!looksLikeAWuid(wuid, 'W'))
->>>>>>> 16887318
         {
             numWUs--;
             continue;
