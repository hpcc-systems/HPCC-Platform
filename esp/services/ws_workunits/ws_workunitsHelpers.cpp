/*##############################################################################

    HPCC SYSTEMS software Copyright (C) 2012 HPCC Systems®.

    Licensed under the Apache License, Version 2.0 (the "License");
    you may not use this file except in compliance with the License.
    You may obtain a copy of the License at

       http://www.apache.org/licenses/LICENSE-2.0

    Unless required by applicable law or agreed to in writing, software
    distributed under the License is distributed on an "AS IS" BASIS,
    WITHOUT WARRANTIES OR CONDITIONS OF ANY KIND, either express or implied.
    See the License for the specific language governing permissions and
    limitations under the License.
############################################################################## */

#include "jlib.hpp"
#include "ws_workunitsHelpers.hpp"
#include "exception_util.hpp"

#include "daclient.hpp"
#include "dalienv.hpp"
#include "daaudit.hpp"
#include "portlist.h"
#include "dadfs.hpp"
#include "fileview.hpp"
#include "wuwebview.hpp"
#include "dllserver.hpp"
#include "wujobq.hpp"
#include "hqlexpr.hpp"

#ifndef _NO_LDAP
#include "ldapsecurity.ipp"
#endif

#ifdef _USE_ZLIB
#include "zcrypt.hpp"
#endif

namespace ws_workunits {

const char * const timerFilterText = "measure[time],source[global],depth[1,]"; // Does not include hthor subgraph timings
const char* zipFolder = "tempzipfiles" PATHSEPSTR;

SecAccessFlags chooseWuAccessFlagsByOwnership(const char *user, const char *owner, SecAccessFlags accessOwn, SecAccessFlags accessOthers)
{
    return (isEmpty(owner) || (user && streq(user, owner))) ? accessOwn : accessOthers;
}

SecAccessFlags chooseWuAccessFlagsByOwnership(const char *user, IConstWorkUnitInfo& cw, SecAccessFlags accessOwn, SecAccessFlags accessOthers)
{
    return chooseWuAccessFlagsByOwnership(user, cw.queryUser(), accessOwn, accessOthers);
}

const char *getWuAccessType(const char *owner, const char *user)
{
    return (isEmpty(owner) || (user && streq(user, owner))) ? OWN_WU_ACCESS : OTHERS_WU_ACCESS;
}

const char *getWuAccessType(IConstWorkUnit& cw, const char *user)
{
    return getWuAccessType(cw.queryUser(), user);
}

void getUserWuAccessFlags(IEspContext& context, SecAccessFlags& accessOwn, SecAccessFlags& accessOthers, bool except)
{
    if (!context.authorizeFeature(OWN_WU_ACCESS, accessOwn))
        accessOwn = SecAccess_None;

    if (!context.authorizeFeature(OTHERS_WU_ACCESS, accessOthers))
        accessOthers = SecAccess_None;

    if (except && (accessOwn == SecAccess_None) && (accessOthers == SecAccess_None))
    {
        AuditSystemAccess(context.queryUserId(), false, "Access Denied: User can't view any workunits");
        VStringBuffer msg("Access Denied: User %s does not have rights to access workunits.", context.queryUserId());
        throw MakeStringException(ECLWATCH_ECL_WU_ACCESS_DENIED, "%s", msg.str());
    }
}

SecAccessFlags getWsWorkunitAccess(IEspContext& cxt, IConstWorkUnit& cw)
{
    SecAccessFlags accessFlag = SecAccess_None;
    cxt.authorizeFeature(getWuAccessType(cw, cxt.queryUserId()), accessFlag);
    return accessFlag;
}

void ensureWsWorkunitAccessByOwnerId(IEspContext& cxt, const char* owner, SecAccessFlags minAccess)
{
    if (!cxt.validateFeatureAccess(getWuAccessType(owner, cxt.queryUserId()), minAccess, false))
        throw MakeStringException(ECLWATCH_ECL_WU_ACCESS_DENIED, "Failed to access workunit. Permission denied.");
}

void ensureWsWorkunitAccess(IEspContext& cxt, IConstWorkUnit& cw, SecAccessFlags minAccess)
{
    if (!cxt.validateFeatureAccess(getWuAccessType(cw, cxt.queryUserId()), minAccess, false))
        throw MakeStringException(ECLWATCH_ECL_WU_ACCESS_DENIED, "Failed to access workunit. Permission denied.");
}

void ensureWsWorkunitAccess(IEspContext& context, const char* wuid, SecAccessFlags minAccess)
{
    Owned<IWorkUnitFactory> wf = getWorkUnitFactory(context.querySecManager(), context.queryUser());
    Owned<IConstWorkUnit> cw = wf->openWorkUnit(wuid);
    if (!cw)
        throw MakeStringException(ECLWATCH_CANNOT_OPEN_WORKUNIT, "Failed to open workunit %s when ensuring workunit access", wuid);
    ensureWsWorkunitAccess(context, *cw, minAccess);
}

void ensureWsCreateWorkunitAccess(IEspContext& cxt)
{
    if (!cxt.validateFeatureAccess(OWN_WU_ACCESS, SecAccess_Write, false))
        throw MakeStringException(ECLWATCH_ECL_WU_ACCESS_DENIED, "Failed to create workunit. Permission denied.");
}

StringBuffer &getWuidFromLogicalFileName(IEspContext &context, const char *logicalName, StringBuffer &wuid)
{
    Owned<IUserDescriptor> userdesc = createUserDescriptor();
    userdesc->set(context.queryUserId(), context.queryPassword(), context.querySessionToken(), context.querySignature());
    Owned<IDistributedFile> df = queryDistributedFileDirectory().lookup(logicalName, userdesc);
    if (!df)
        throw MakeStringException(ECLWATCH_FILE_NOT_EXIST,"Cannot find file %s.",logicalName);
    return wuid.append(df->queryAttributes().queryProp("@workunit"));
}

void formatDuration(StringBuffer &s, unsigned ms)
{
    unsigned days = ms / (1000*60*60*24);
    ms %= (1000*60*60*24);
    unsigned hours = ms / (1000*60*60);
    ms %= (1000*60*60);
    unsigned mins = ms / (1000*60);
    ms %= (1000*60);
    unsigned secs = ms / 1000;
    ms %= 1000;
    if (days)
        s.appendf("%d days ", days);
    if (hours || s.length())
        s.appendf("%d:", hours);
    if (mins || s.length())
        s.appendf("%d:", mins);
    if (s.length())
        s.appendf("%02d.%03d", secs, ms);
    else
        s.appendf("%d.%03d", secs, ms);
}


WsWUExceptions::WsWUExceptions(IConstWorkUnit& wu): numerr(0), numwrn(0), numinf(0), numalert(0)
{
    Owned<IConstWUExceptionIterator> it = &wu.getExceptions();
    ForEach(*it)
    {
        IConstWUException & cur = it->query();
        SCMStringBuffer src, msg, file;
        Owned<IEspECLException> e= createECLException("","");
        e->setCode(cur.getExceptionCode());
        e->setSource(cur.getExceptionSource(src).str());
        e->setMessage(cur.getExceptionMessage(msg).str());
        e->setFileName(cur.getExceptionFileName(file).str());
        e->setLineNo(cur.getExceptionLineNo());
        e->setColumn(cur.getExceptionColumn());
        if (cur.getActivityId())
            e->setActivity(cur.getActivityId());
        if (cur.getPriority())
            e->setPriority(cur.getPriority());
        e->setScope(cur.queryScope());

        const char * label = "";
        switch (cur.getSeverity())
        {
            default:
            case SeverityError: label = "Error"; numerr++; break;
            case SeverityWarning: label = "Warning"; numwrn++; break;
            case SeverityInformation: label = "Info"; numinf++; break;
            case SeverityAlert: label = "Alert"; numalert++; break;
        }

        e->setSeverity(label);
        errors.append(*e.getLink());
    }
}

#define SDS_LOCK_TIMEOUT 30000

void getSashaNode(SocketEndpoint &ep)
{
    Owned<IEnvironmentFactory> factory = getEnvironmentFactory(true);
    Owned<IConstEnvironment> env = factory->openEnvironment();
    Owned<IPropertyTree> root = &env->getPTree();
    IPropertyTree *pt = root->queryPropTree("Software/SashaServerProcess[1]/Instance[1]");
    if (!pt)
        throw MakeStringException(ECLWATCH_ARCHIVE_SERVER_NOT_FOUND, "Archive Server not found.");
    ep.set(pt->queryProp("@netAddress"), pt->getPropInt("@port",DEFAULT_SASHA_PORT));
}


void WsWuInfo::getSourceFiles(IEspECLWorkunit &info, unsigned long flags)
{
    if (!(flags & WUINFO_IncludeSourceFiles))
        return;
    try
    {
        Owned<IUserDescriptor> userdesc;
        StringBuffer username;
        context.getUserID(username);
        const char* passwd = context.queryPassword();
        userdesc.setown(createUserDescriptor());
        userdesc->set(username.str(), passwd, context.querySessionToken(), context.querySignature());

        IArrayOf<IEspECLSourceFile> files;
        if (version < 1.27)
        {
            Owned<IPropertyTreeIterator> f=&cw->getFilesReadIterator();
            ForEach(*f)
            {
                IPropertyTree &query = f->query();
                const char *clusterName = query.queryProp("@cluster");
                const char *fileName = query.queryProp("@name");
                int fileCount = query.getPropInt("@useCount");

                Owned<IEspECLSourceFile> file= createECLSourceFile("","");
                if(clusterName && *clusterName)
                {
                    file->setFileCluster(clusterName);
                }

                if (version > 1.11)
                {
                    Owned<IPropertyTreeIterator> filetrees= query.getElements("Subfile");
                    if (filetrees->first())
                        file->setIsSuperFile(true);
                }

                if (fileName && *fileName)
                {
                    file->setName(fileName);
                }

                file->setCount(fileCount);

                files.append(*file.getLink());
            }
        }
        else
        {
            StringArray fileNames;

            Owned<IPropertyTreeIterator> f=&cw->getFilesReadIterator();
            ForEach(*f)
            {
                IPropertyTree &query = f->query();
                const char *clusterName = query.queryProp("@cluster");
                const char *fileName = query.queryProp("@name");
                int fileCount = query.getPropInt("@useCount");

                bool bFound = false;
                if (fileName && *fileName && (fileNames.length() > 0))
                {
                    for (unsigned i = 0; i < fileNames.length(); i++ ) // MORE - unnecessary n^2 process
                    {
                        const char *fileName0 = fileNames.item(i);
                        if (!stricmp(fileName, fileName0))
                        {
                            bFound = true;
                            break;
                        }
                    }
                }

                if (bFound)
                    continue;

                Owned<IEspECLSourceFile> file= createECLSourceFile("","");
                if(clusterName && *clusterName)
                {
                    file->setFileCluster(clusterName);
                }

                if (fileName && *fileName)
                {
                    file->setName(fileName);
                }

                file->setCount(fileCount);

                Owned<IPropertyTreeIterator> filetrees= query.getElements("Subfile");
                if (filetrees->first())
                {
                    file->setIsSuperFile(true);
                    getSubFiles(filetrees, file,    fileNames);
                }

                files.append(*file.getLink());
            }
        }

        info.setSourceFiles(files);
    }
    catch(IException* e)
    {
        StringBuffer eMsg;
        ERRLOG("%s", e->errorMessage(eMsg).str());
        info.setSourceFilesDesc(eMsg.str());
        e->Release();
    }
}

void WsWuInfo::getExceptions(IEspECLWorkunit &info, unsigned long flags)
{
    if ((flags & WUINFO_IncludeExceptions) || version > 1.16)
    {
        WsWUExceptions errors(*cw);
        if (version > 1.16)
        {
            info.setErrorCount(errors.ErrCount());
            info.setWarningCount(errors.WrnCount());
            info.setInfoCount(errors.InfCount());
            info.setAlertCount(errors.AlertCount());
        }
        if ((flags & WUINFO_IncludeExceptions))
            info.setExceptions(errors);
    }
}

void WsWuInfo::getVariables(IEspECLWorkunit &info, unsigned long flags)
{
    if (!(flags & WUINFO_IncludeVariables))
        return;
    try
    {
        IArrayOf<IEspECLResult> results;
        Owned<IConstWUResultIterator> vars = &cw->getVariables();
        ForEach(*vars)
            getResult(vars->query(), results, flags);
        info.setVariables(results);
        results.kill();
    }
    catch(IException* e)
    {
        StringBuffer eMsg;
        ERRLOG("%s", e->errorMessage(eMsg).str());
        info.setVariablesDesc(eMsg.str());
        e->Release();
    }
}

void WsWuInfo::addTimerToList(SCMStringBuffer& name, const char * scope, IConstWUStatistic & stat, IArrayOf<IEspECLTimer>& timers)
{
    StringBuffer fd;
    formatStatistic(fd, stat.getValue(), stat.getMeasure());

    Owned<IEspECLTimer> t= createECLTimer("","");
    name.s.replace('_', ' '); // yuk!
    t->setName(name.str());
    t->setValue(fd.str());
    //Theoretically this could overflow, in practice it is unlikely - fix in the new stats interface when implemented
    t->setCount((unsigned)stat.getCount());

    if (version > 1.19)
    {
        StringAttr graphName;
        unsigned graphNum;
        unsigned subGraphNum = 0;
        unsigned subId = 0;

        if (parseGraphScope(scope, graphName, graphNum, subId) ||
            parseGraphTimerLabel(name.str(), graphName, graphNum, subGraphNum, subId))   // leacy
        {
            if (graphName.length() > 0)
                t->setGraphName(graphName);
            if (subId > 0)
                t->setSubGraphId((int)subId);
        }
    }
    if (version >= 1.72)
    {
        StringBuffer tsText;
        unsigned __int64 ts = stat.getTimestamp();
        formatStatistic(tsText, ts,  SMeasureTimestampUs);
        t->setTimestamp(ts);
        t->setWhen(tsText.str());
    }

    timers.append(*t.getLink());
}

void WsWuInfo::doGetTimers(IArrayOf<IEspECLTimer>& timers)
{
    class TimingVisitor : public WuScopeVisitorBase
    {
    public:
        TimingVisitor(WsWuInfo & _wuInfo, IArrayOf<IEspECLTimer>& _timers) : wuInfo(_wuInfo), timers(_timers) {}

        virtual void noteStatistic(StatisticKind kind, unsigned __int64 value, IConstWUStatistic & extra) override
        {
            SCMStringBuffer name;
            extra.getDescription(name, true);
            const char * scope = extra.queryScope();
            wuInfo.addTimerToList(name, scope, extra, timers);

            //Aggregate all the times spent executing graphs
            if ((kind == StTimeElapsed) && (extra.getScopeType() == SSTgraph))
                totalGraphTime.noteValue(value);
        }

        void addSummary()
        {
            if (totalGraphTime.getCount())
            {
                StringBuffer totalThorTimeText;
                formatStatistic(totalThorTimeText, totalGraphTime.getSum(), SMeasureTimeNs);

                Owned<IEspECLTimer> t= createECLTimer("","");
                if (wuInfo.version > 1.52)
                    t->setName(TOTALCLUSTERTIME);
                else
                    t->setName(TOTALTHORTIME);
                t->setValue(totalThorTimeText.str());
                t->setCount((unsigned)totalGraphTime.getCount());
                timers.append(*t.getClear());
            }
        }
    protected:
        WsWuInfo & wuInfo;
        IArrayOf<IEspECLTimer>& timers;
        StatsAggregation totalGraphTime;
    } visitor(*this, timers);

    WuScopeFilter filter(timerFilterText);
    Owned<IConstWUScopeIterator> it = &cw->getScopeIterator(filter);
    ForEach(*it)
        it->playProperties(visitor);

    visitor.addSummary();
}

void WsWuInfo::getTimers(IEspECLWorkunit &info, unsigned long flags)
{
    if (!(flags & WUINFO_IncludeTimers))
        return;
    try
    {
        IArrayOf<IEspECLTimer> timers;
        doGetTimers(timers);
        info.setTimers(timers);
    }
    catch(IException* e)
    {
        StringBuffer eMsg;
        ERRLOG("%s", e->errorMessage(eMsg).str());
        info.setTimersDesc(eMsg.str());
        e->Release();
    }
}

class TimingCounter : public WuScopeVisitorBase
{
public:
    virtual void noteStatistic(StatisticKind kind, unsigned __int64 value, IConstWUStatistic & extra) override
    {
        numTimers++;
        if ((kind == StTimeElapsed) && (extra.getScopeType() == SSTgraph))
            hasGraphTiming = true;
    }

    unsigned getNumTimers() const
    {
        return numTimers + (hasGraphTiming ? 1 : 0);
    }
protected:
    bool hasGraphTiming = false;
    unsigned numTimers = 0;
};

unsigned WsWuInfo::getTimerCount()
{
    TimingCounter visitor;
    try
    {
        WuScopeFilter filter(timerFilterText);
        Owned<IConstWUScopeIterator> it = &cw->getScopeIterator(filter);
        ForEach(*it)
            it->playProperties(visitor);
    }
    catch(IException* e)
    {
        StringBuffer eMsg;
        ERRLOG("%s", e->errorMessage(eMsg).str());
        e->Release();
    }

    return visitor.getNumTimers();
}

EnumMapping queryFileTypes[] = {
   { FileTypeCpp, "cpp" },
   { FileTypeDll, "dll" },
   { FileTypeResText, "res" },
   { FileTypeHintXml, "hint" },
   { FileTypeXml, "xml" },
   { FileTypeSize,  NULL },
};

void WsWuInfo::getHelpers(IEspECLWorkunit &info, unsigned long flags)
{
    try
    {
        IArrayOf<IEspECLHelpFile> helpers;
        unsigned helpersCount = 2;   //  ECL + Workunit XML are also helpers...

        Owned <IConstWUQuery> query = cw->getQuery();
        if(!query)
        {
            ERRLOG("Cannot get Query for this workunit.");
            info.setHelpersDesc("Cannot get Query for this workunit.");
        }
        else
        {
            if (flags & WUINFO_IncludeECL)
            {
                SCMStringBuffer queryText;
                query->getQueryShortText(queryText);
                if (queryText.length())
                {
                    if((flags & WUINFO_TruncateEclTo64k) && (queryText.length() > 64000))
                        queryText.setLen(queryText.str(), 64000);

                    IEspECLQuery* q=&info.updateQuery();
                    q->setText(queryText.str());
                }
            }
            if (version > 1.34)
            {
                SCMStringBuffer mainDefinition;
                query->getQueryMainDefinition(mainDefinition);
                if(mainDefinition.length())
                {
                    IEspECLQuery* q=&info.updateQuery();
                    q->setQueryMainDefinition(mainDefinition.str());
                }
            }

            if (version > 1.30)
            {
                info.setHasArchiveQuery(query->hasArchive());
            }

            for (unsigned i = 0; i < FileTypeSize; i++)
                getHelpFiles(query, (WUFileType) i, helpers, flags, helpersCount);
        }

        getWorkunitThorLogInfo(helpers, info, flags, helpersCount);

        if (cw->getWuidVersion() > 0)
        {
            Owned<IPropertyTreeIterator> eclAgents = cw->getProcesses("EclAgent", NULL);
            ForEach (*eclAgents)
            {
                StringBuffer logName;
                IPropertyTree& eclAgent = eclAgents->query();
                eclAgent.getProp("@log",logName);
                if (!logName.length())
                    continue;

                helpersCount++;
                if (!(flags & WUINFO_IncludeHelpers))
                    continue;

                Owned<IEspECLHelpFile> h= createECLHelpFile("","");
                h->setName(logName.str());
                h->setType(File_EclAgentLog);
                if (version >= 1.43)
                {
                    offset_t fileSize;
                    if (getFileSize(logName.str(), NULL, fileSize))
                        h->setFileSize(fileSize);
                    if (version >= 1.44)
                    {
                        if (eclAgent.hasProp("@pid"))
                            h->setPID(eclAgent.getPropInt("@pid"));
                        else
                            h->setPID(cw->getAgentPID());
                    }
                }
                helpers.append(*h.getLink());
            }
        }
        else // legacy wuid
        {
            Owned<IStringIterator> eclAgentLogs = cw->getLogs("EclAgent");
            ForEach (*eclAgentLogs)
            {
                SCMStringBuffer name;
                eclAgentLogs->str(name);
                if (name.length() < 1)
                    continue;

                helpersCount++;
                if (!(flags & WUINFO_IncludeHelpers))
                    break;

                Owned<IEspECLHelpFile> h= createECLHelpFile("","");
                h->setName(name.str());
                h->setType(File_EclAgentLog);
                if (version >= 1.43)
                {
                    offset_t fileSize;
                    if (getFileSize(name.str(), NULL, fileSize))
                        h->setFileSize(fileSize);
                }
                helpers.append(*h.getLink());
                break;
            }
        }

        info.setHelpers(helpers);
        info.setHelpersCount(helpersCount);
    }
    catch(IException* e)
    {
        StringBuffer eMsg;
        ERRLOG("%s", e->errorMessage(eMsg).str());
        info.setHelpersDesc(eMsg.str());
        e->Release();
    }
}

void WsWuInfo::getApplicationValues(IEspECLWorkunit &info, unsigned long flags)
{
    if (!(flags & WUINFO_IncludeApplicationValues))
        return;
    try
    {
        IArrayOf<IEspApplicationValue> av;
        Owned<IConstWUAppValueIterator> app(&cw->getApplicationValues());
        ForEach(*app)
        {
            IConstWUAppValue& val=app->query();
            Owned<IEspApplicationValue> t= createApplicationValue("","");
            t->setApplication(val.queryApplication());
            t->setName(val.queryName());
            t->setValue(val.queryValue());
            av.append(*t.getLink());

        }

        info.setApplicationValues(av);
    }
    catch(IException* e)
    {
        StringBuffer eMsg;
        ERRLOG("%s", e->errorMessage(eMsg).str());
        info.setApplicationValuesDesc(eMsg.str());
        e->Release();
    }
}

void WsWuInfo::getDebugValues(IEspECLWorkunit &info, unsigned long flags)
{
    if (!(flags & WUINFO_IncludeDebugValues))
    {
        if (version >= 1.50)
        {
            unsigned debugValueCount = 0;
            Owned<IStringIterator> debugs(&cw->getDebugValues());
            ForEach(*debugs)
                debugValueCount++;
            info.setDebugValueCount(debugValueCount);
        }
        return;
    }
    try
    {
        IArrayOf<IEspDebugValue> dv;
        Owned<IStringIterator> debugs(&cw->getDebugValues());
        ForEach(*debugs)
        {
            SCMStringBuffer name, val;
            debugs->str(name);
            cw->getDebugValue(name.str(),val);

            Owned<IEspDebugValue> t= createDebugValue("","");
            t->setName(name.str());
            t->setValue(val.str());
            dv.append(*t.getLink());
        }
        if (version >= 1.50)
            info.setDebugValueCount(dv.length());
        info.setDebugValues(dv);
    }
    catch(IException* e)
    {
        StringBuffer eMsg;
        ERRLOG("%s", e->errorMessage(eMsg).str());
        info.setDebugValuesDesc(eMsg.str());
        e->Release();
    }
}

const char *getGraphNum(const char *s,unsigned &num)
{
    while (*s && !isdigit(*s))
        s++;
    num = 0;
    while (isdigit(*s))
    {
        num = num*10+*s-'0';
        s++;
    }
    return s;
}


bool WsWuInfo::hasSubGraphTimings()
{
    try
    {
        WuScopeFilter filter("stype[subgraph],props[stat]");
        Owned<IConstWUScopeIterator> it = &cw->getScopeIterator(filter);
        ForEach(*it)
        {
            stat_type value;
            if (it->getStat(StTimeElapsed, value))
                return true;
        }
    }
    catch(IException* e)
    {
        StringBuffer eMsg;
        ERRLOG("%s", e->errorMessage(eMsg).str());
        e->Release();
    }

    return false;
}

void WsWuInfo::doGetGraphs(IArrayOf<IEspECLGraph>& graphs)
{
    SCMStringBuffer runningGraph;
    WUGraphIDType id;

    WUState st = cw->getState();
    bool running = (!(st==WUStateFailed || st==WUStateAborted || st==WUStateCompleted) && cw->getRunningGraph(runningGraph,id));

    Owned<IConstWUGraphMetaIterator> it = &cw->getGraphsMeta(GraphTypeAny);
    ForEach(*it)
    {
        IConstWUGraphMeta &graph = it->query();

        SCMStringBuffer name, label, type;
        graph.getName(name);
        graph.getLabel(label);

        graph.getTypeName(type);
        WUGraphState graphState = graph.getState();

        Owned<IEspECLGraph> g= createECLGraph();
        g->setName(name.str());
        g->setLabel(label.str());
        g->setType(type.str());
        if (WUGraphComplete == graphState)
            g->setComplete(true);
        else if (running && (WUGraphRunning == graphState))
        {
            g->setRunning(true);
            g->setRunningId(id);
        }
        else if (WUGraphFailed == graphState)
            g->setFailed(true);

        if (version >= 1.53)
        {
            //MORE: Will need to be prefixed with the wfid
            StringBuffer scope;
            scope.append(name);

            StringBuffer s;
            stat_type timeStamp;
            if (cw->getStatistic(timeStamp, scope.str(), StWhenStarted) ||
                cw->getStatistic(timeStamp, name.str(), StWhenGraphStarted))
            {
                g->setWhenStarted(formatStatistic(s.clear(), timeStamp, SMeasureTimestampUs));
            }

            if (cw->getStatistic(timeStamp, scope.str(), StWhenFinished) ||
               cw->getStatistic(timeStamp, name.str(), StWhenGraphFinished))
            {
                g->setWhenFinished(formatStatistic(s.clear(), timeStamp, SMeasureTimestampUs));
            }
        }
        graphs.append(*g.getLink());
    }
}

void WsWuInfo::getGraphInfo(IEspECLWorkunit &info, unsigned long flags)
{
     if ((version > 1.01) && (version < 1.71))
     {
        info.setHaveSubGraphTimings(false);

        if (hasSubGraphTimings())
            info.setHaveSubGraphTimings(true);
     }

    if (!(flags & WUINFO_IncludeGraphs))
        return;

    try
    {
        IArrayOf<IEspECLGraph> graphs;
        doGetGraphs(graphs);
        info.setGraphs(graphs);
    }
    catch(IException* e)
    {
        StringBuffer eMsg;
        ERRLOG("%s", e->errorMessage(eMsg).str());
        info.setGraphsDesc(eMsg.str());
        e->Release();
    }
}

void WsWuInfo::getWUGraphNameAndTypes(WUGraphType graphType, IArrayOf<IEspNameAndType>& graphNameAndTypes)
{
    Owned<IConstWUGraphMetaIterator> it = &cw->getGraphsMeta(graphType);
    ForEach(*it)
    {
        SCMStringBuffer name, type;
        IConstWUGraphMeta &graph = it->query();
        Owned<IEspNameAndType> nameAndType = createNameAndType();
        nameAndType->setName(graph.getName(name).str());
        nameAndType->setType(graph.getTypeName(type).str());
        graphNameAndTypes.append(*nameAndType.getLink());
    }
}

void WsWuInfo::getGraphTimingData(IArrayOf<IConstECLTimingData> &timingData)
{
    class TimingVisitor : public WuScopeVisitorBase
    {
    public:
        TimingVisitor(WsWuInfo & _wuInfo, IArrayOf<IConstECLTimingData> & _timingData) : wuInfo(_wuInfo), timingData(_timingData) {}

        virtual void noteStatistic(StatisticKind kind, unsigned __int64 value, IConstWUStatistic & cur) override
        {
            const char * scope = cur.queryScope();
            StringAttr graphName;
            unsigned graphNum;
            unsigned subGraphId;
            if (parseGraphScope(scope, graphName, graphNum, subGraphId))
            {
                unsigned time = (unsigned)nanoToMilli(value);

                SCMStringBuffer name;
                cur.getDescription(name, true);

                Owned<IEspECLTimingData> g = createECLTimingData();
                g->setName(name.str());
                g->setGraphNum(graphNum);
                g->setSubGraphNum(subGraphId); // Use the Id - the number is not known
                g->setGID(subGraphId);
                g->setMS(time);
                g->setMin(time/60000);
                timingData.append(*g.getClear());
            }
        }

    protected:
        WsWuInfo & wuInfo;
        IArrayOf<IConstECLTimingData> & timingData;
    } visitor(*this, timingData);

    WuScopeFilter filter("stype[subgraph],stat[TimeElapsed],nested[0]");
    Owned<IConstWUScopeIterator> it = &cw->getScopeIterator(filter);
    ForEach(*it)
        it->playProperties(visitor);
}


void WsWuInfo::getEventScheduleFlag(IEspECLWorkunit &info)
{
    info.setEventSchedule(0);
    if (info.getState() && !stricmp(info.getState(), "wait"))
    {
        info.setEventSchedule(2); //Can deschedule
    }
    else
    {
        Owned<IConstWorkflowItemIterator> it = cw->getWorkflowItems();
        if (it)
        {
            ForEach(*it)
            {
                IConstWorkflowItem *r = it->query();
                if (!r)
                    continue;

                Owned<IWorkflowEvent> wfevent = r->getScheduleEvent();
                if (!wfevent)
                    continue;

                if ((!r->hasScheduleCount() || (r->queryScheduleCountRemaining() > 0))
                    && info.getState() && !strieq(info.getState(), "scheduled")
                    && !strieq(info.getState(), "aborting") && !strieq(info.getState(), "aborted")
                    && !strieq(info.getState(), "failed") && !strieq(info.getState(), "archived"))
                {
                    info.setEventSchedule(1); //Can reschedule
                    break;
                }
            }
        }
    }
}

unsigned WsWuInfo::getTotalThorTime()
{
    const WuScopeFilter filter("stype[graph],nested[0],stat[TimeElapsed]");
    StatsAggregation summary;
    aggregateStatistic(summary, cw, filter, StTimeElapsed);
    return nanoToMilli(summary.getSum());
}

void WsWuInfo::getCommon(IEspECLWorkunit &info, unsigned long flags)
{
    info.setWuid(cw->queryWuid());
    info.setProtected(cw->isProtected() ? 1 : 0);
    info.setJobname(cw->queryJobName());
    info.setOwner(cw->queryUser());
    clusterName.set(cw->queryClusterName());
    info.setCluster(clusterName.str());
    SCMStringBuffer s;
    info.setSnapshot(cw->getSnapshot(s).str());

    if ((cw->getState() == WUStateScheduled) && cw->aborting())
    {
        info.setStateID(WUStateAborting);
        info.setState("aborting");
    }
    else
    {
        info.setStateID(cw->getState());
        info.setState(cw->queryStateDesc());
    }

    if (cw->isPausing())
        info.setIsPausing(true);

    getEventScheduleFlag(info);

    if (version > 1.27)
    {
        unsigned totalThorTimeMS = getTotalThorTime();
        if (totalThorTimeMS)
        {
            StringBuffer totalThorTimeStr;
            formatDuration(totalThorTimeStr, totalThorTimeMS);
            if (version > 1.52)
                info.setTotalClusterTime(totalThorTimeStr.str());
            else
                info.setTotalThorTime(totalThorTimeStr.str());
        }
    }

    WsWuDateTime dt;
    cw->getTimeScheduled(dt);
    if(dt.isValid())
        info.setDateTimeScheduled(dt.getString(s).str());
}

void WsWuInfo::setWUAbortTime(IEspECLWorkunit &info, unsigned __int64 abortTS)
{
    StringBuffer abortTimeStr;
    formatStatistic(abortTimeStr, abortTS, SMeasureTimestampUs);
    if ((abortTimeStr.length() > 19) && (abortTimeStr.charAt(10) == 'T') && (abortTimeStr.charAt(19) == '.'))
    {
        abortTimeStr.setCharAt(10, ' ');
        abortTimeStr.setLength(19);
    }
    info.setAbortTime(abortTimeStr.str());
}

void WsWuInfo::getInfo(IEspECLWorkunit &info, unsigned long flags)
{
    getCommon(info, flags);

    SecAccessFlags accessFlag = getWsWorkunitAccess(context, *cw);
    info.setAccessFlag(accessFlag);

    SCMStringBuffer s;
    info.setStateEx(cw->getStateEx(s).str());
    WUState state = cw->getState();
    if ((state == WUStateAborting) || (state == WUStateAborted))
    {
        unsigned __int64 abortTS = cw->getAbortTimeStamp();
        if (abortTS > 0) //AbortTimeStamp may not be set in old wu
        {
            setWUAbortTime(info, abortTS);
            cw->getAbortBy(s);
            if (s.length())
                info.setAbortBy(s.str());
        }
    }
    info.setPriorityClass(cw->getPriority());
    info.setPriorityLevel(cw->getPriorityLevel());
    if (context.querySecManager())
        info.setScope(cw->queryWuScope());
    info.setActionEx(cw->queryActionDesc());
    info.setDescription(cw->getDebugValue("description", s).str());
    if (version > 1.21)
        info.setXmlParams(cw->getXmlParams(s, true).str());

    info.setResultLimit(cw->getResultLimit());
    info.setArchived(false);
    info.setGraphCount(cw->getGraphCount());
    info.setSourceFileCount(cw->getSourceFileCount());
    info.setResultCount(cw->getResultCount());
    info.setWorkflowCount(cw->queryEventScheduledCount());
    info.setVariableCount(cw->getVariableCount());
    info.setTimerCount(getTimerCount());
    info.setSourceFileCount(cw->getSourceFileCount());
    info.setApplicationValueCount(cw->getApplicationValueCount());
    info.setHasDebugValue(cw->hasDebugValue("__calculated__complexity__"));

    getClusterInfo(info, flags);
    getExceptions(info, flags);
    getHelpers(info, flags);
    getGraphInfo(info, flags);
    getSourceFiles(info, flags);
    getResults(info, flags);
    getVariables(info, flags);
    getTimers(info, flags);
    getDebugValues(info, flags);
    getApplicationValues(info, flags);
    getWorkflow(info, flags);
}

unsigned WsWuInfo::getWorkunitThorLogInfo(IArrayOf<IEspECLHelpFile>& helpers, IEspECLWorkunit &info, unsigned long flags, unsigned& helpersCount)
{
    unsigned countThorLog = 0;

    IArrayOf<IConstThorLogInfo> thorLogList;
    if (cw->getWuidVersion() > 0)
    {
        StringAttr clusterName(cw->queryClusterName());
        if (!clusterName.length()) //Cluster name may not be set yet
            return countThorLog;

        Owned<IConstWUClusterInfo> clusterInfo = getTargetClusterInfo(clusterName.str());
        if (!clusterInfo)
        {
            WARNLOG("Cannot find TargetClusterInfo for workunit %s", cw->queryWuid());
            return countThorLog;
        }

        unsigned numberOfSlaveLogs = clusterInfo->getNumberOfSlaveLogs();

        BoolHash uniqueProcesses;
        Owned<IStringIterator> thorInstances = cw->getProcesses("Thor");
        ForEach (*thorInstances)
        {
            SCMStringBuffer processName;
            thorInstances->str(processName);
            if (processName.length() < 1)
                continue;
            bool* found = uniqueProcesses.getValue(processName.str());
            if (found && *found)
                continue;

            uniqueProcesses.setValue(processName.str(), true);

            StringBuffer groupName;
            getClusterThorGroupName(groupName, processName.str());

            Owned<IStringIterator> thorLogs = cw->getLogs("Thor", processName.str());
            ForEach (*thorLogs)
            {
                SCMStringBuffer logName;
                thorLogs->str(logName);
                if (logName.length() < 1)
                    continue;

                countThorLog++;

                StringBuffer fileType;
                if (countThorLog < 2)
                    fileType.append(File_ThorLog);
                else
                    fileType.appendf("%s%d", File_ThorLog, countThorLog);

                helpersCount++;
                if (flags & WUINFO_IncludeHelpers)
                {
                    Owned<IEspECLHelpFile> h= createECLHelpFile("","");
                    h->setName(logName.str());
                    h->setDescription(processName.str());
                    h->setType(fileType.str());
                    if (version >= 1.43)
                    {
                        offset_t fileSize;
                        if (getFileSize(logName.str(), NULL, fileSize))
                            h->setFileSize(fileSize);
                    }
                    helpers.append(*h.getLink());
                }

                if (version < 1.38)
                    continue;

                const char* pStr = logName.str();
                const char* ppStr = strstr(pStr, "/thormaster.");
                if (!ppStr)
                {
                    WARNLOG("Invalid thorlog entry in workunit xml: %s", logName.str());
                    continue;
                }

                ppStr += 12;
                StringBuffer logDate = ppStr;
                logDate.setLength(10);

                Owned<IEspThorLogInfo> thorLog = createThorLogInfo("","");
                thorLog->setProcessName(processName.str());
                thorLog->setClusterGroup(groupName.str());
                thorLog->setLogDate(logDate.str());
                thorLog->setNumberSlaves(numberOfSlaveLogs);
                thorLogList.append(*thorLog.getLink());
            }
        }
    }
    else //legacy wuid
    {
        Owned<IStringIterator> thorLogs = cw->getLogs("Thor");
        ForEach (*thorLogs)
        {
            SCMStringBuffer name;
            thorLogs->str(name);
            if (name.length() < 1)
                continue;

            countThorLog++;

            StringBuffer fileType;
            if (countThorLog < 2)
                fileType.append(File_ThorLog);
            else
                fileType.appendf("%s%d", File_ThorLog, countThorLog);

            helpersCount++;
            if (flags & WUINFO_IncludeHelpers)
            {
                Owned<IEspECLHelpFile> h= createECLHelpFile("","");
                h->setName(name.str());
                h->setType(fileType.str());
                if (version >= 1.43)
                {
                    offset_t fileSize;
                    if (getFileSize(name.str(), NULL, fileSize))
                        h->setFileSize(fileSize);
                }
                helpers.append(*h.getLink());
            }
        }

        StringBuffer logDir;
        Owned<IEnvironmentFactory> envFactory = getEnvironmentFactory(true);
        Owned<IConstEnvironment> constEnv = envFactory->openEnvironment();
        Owned<IPropertyTree> logTree = &constEnv->getPTree();
        if (logTree)
             logTree->getProp("EnvSettings/log", logDir);
        if (logDir.length() > 0)
        {
            Owned<IStringIterator> debugs = cw->getLogs("Thor");
            ForEach(*debugs)
            {
                SCMStringBuffer val;
                debugs->str(val);
                if (val.length() < 1)
                    continue;

                const char* pStr = val.str();
                const char* ppStr = strstr(pStr, logDir.str());
                if (!ppStr)
                {
                    WARNLOG("Invalid thorlog entry in workunit xml: %s", val.str());
                    continue;
                }

                const char* pProcessName = ppStr + logDir.length();
                char sep = pProcessName[0];
                StringBuffer processName = pProcessName + 1;
                ppStr = strchr(pProcessName + 1, sep);
                if (!ppStr)
                {
                    WARNLOG("Invalid thorlog entry in workunit xml: %s", val.str());
                    continue;
                }
                processName.setLength(ppStr - pProcessName - 1);

                StringBuffer groupName;
                getClusterThorGroupName(groupName, processName.str());

                StringBuffer logDate = ppStr + 12;
                logDate.setLength(10);

                Owned<IEspThorLogInfo> thorLog = createThorLogInfo("","");
                thorLog->setProcessName(processName.str());
                thorLog->setClusterGroup(groupName.str());
                thorLog->setLogDate(logDate.str());
                //for legacy wuid, the log name does not contain slaveNum. So, a user may not specify
                //a slaveNum and we only display the first slave log if > 1 per IP.
                thorLog->setNumberSlaves(0);
                thorLogList.append(*thorLog.getLink());
            }
        }
    }

    if (thorLogList.length() > 0)
        info.setThorLogList(thorLogList);
    thorLogList.kill();

    return countThorLog;
}

bool WsWuInfo::getClusterInfo(IEspECLWorkunit &info, unsigned long flags)
{
    if ((flags & WUINFO_IncludeAllowedClusters) && (version > 1.04))
    {
        StringArray allowedClusters;
        SCMStringBuffer val;
        cw->getAllowedClusters(val);
        if (val.length() > 0)
        {
            const char* ptr = val.str();
            while(*ptr != '\0')
            {
                StringBuffer onesub;
                while(*ptr != '\0' && *ptr != ',')
                {
                    onesub.append((char)(*ptr));
                    ptr++;
                }
                if(onesub.length() > 0)
                    allowedClusters.append(onesub.str());
                if(*ptr != '\0')
                    ptr++;
            }
        }
        if (allowedClusters.length() > 0)
            info.setAllowedClusters(allowedClusters);
    }

    if (version > 1.23 && clusterName.length())
    {
        int clusterTypeFlag = 0;

        Owned<IEnvironmentFactory> envFactory = getEnvironmentFactory(true);
        Owned<IConstEnvironment> constEnv = envFactory->openEnvironment();
        Owned<IPropertyTree> root = &constEnv->getPTree();

        Owned<IConstWUClusterInfo> clusterInfo = getTargetClusterInfo(clusterName.str());
        if (clusterInfo.get())
        {//Set thor flag or roxie flag in order to display some options for thor or roxie
            ClusterType platform = clusterInfo->getPlatform();
            if (isThorCluster(platform))
            {
                clusterTypeFlag=1;
                if (version > 1.29)
                    info.setThorLCR(ThorLCRCluster == platform);
            }
            else if (RoxieCluster == platform)
                clusterTypeFlag=2;
        }
        info.setClusterFlag(clusterTypeFlag);
    }
    return true;
}

void WsWuInfo::getWorkflow(IEspECLWorkunit &info, unsigned long flags)
{
    if (!(flags & WUINFO_IncludeWorkflows))
        return;
    try
    {
        Owned<IConstWorkflowItemIterator> it = cw->getWorkflowItems();
        if (!it)
            return;

        IArrayOf<IConstECLWorkflow> workflows;
        ForEach(*it)
        {
            IConstWorkflowItem* r = it->query();
            if (!r)
                continue;

            IWorkflowEvent* wfevent = r->getScheduleEvent();
            if (!wfevent)
                continue;

            StringBuffer id;
            Owned<IEspECLWorkflow> g = createECLWorkflow();
            g->setWFID(id.appendf("%d", r->queryWfid()).str());
            g->setEventName(wfevent->queryName());
            g->setEventText(wfevent->queryText());
            if (r->hasScheduleCount())
            {
                g->setCount(r->queryScheduleCount());
                g->setCountRemaining(r->queryScheduleCountRemaining());
            }
            workflows.append(*g.getLink());
        }
        if (workflows.length() > 0)
            info.setWorkflows(workflows);
    }
    catch(IException* e)
    {
        StringBuffer eMsg;
        ERRLOG("%s", e->errorMessage(eMsg).str());
        info.setWorkflowsDesc(eMsg.str());
        e->Release();
    }
}

IDistributedFile* WsWuInfo::getLogicalFileData(IEspContext& context, const char* logicalName, bool& showFileContent)
{
    StringBuffer username;
    context.getUserID(username);
    Owned<IUserDescriptor> userdesc(createUserDescriptor());
    userdesc->set(username.str(), context.queryPassword(), context.querySessionToken(), context.querySignature());
    Owned<IDistributedFile> df = queryDistributedFileDirectory().lookup(logicalName, userdesc);
    if (!df)
        return NULL;

    bool blocked;
    if (df->isCompressed(&blocked) && !blocked)
        return df.getClear();

    IPropertyTree& properties = df->queryAttributes();
    const char * format = properties.queryProp("@format");
    if (format && (stricmp(format,"csv")==0 || memicmp(format, "utf", 3) == 0))
    {
        showFileContent = true;
        return df.getClear();
    }
    const char * recordEcl = properties.queryProp("ECL");
    if (!recordEcl)
        return df.getClear();

    MultiErrorReceiver errs;
    Owned<IHqlExpression> ret = ::parseQuery(recordEcl, &errs);
    showFileContent = errs.errCount() == 0;
    return df.getClear();
}

void WsWuInfo::getEclSchemaChildFields(IArrayOf<IEspECLSchemaItem>& schemas, IHqlExpression * expr, bool isConditional)
{
    if(!expr)
        return;

    ForEachChild(idx, expr)
        getEclSchemaFields(schemas, expr->queryChild(idx), isConditional);
}

void WsWuInfo::getEclSchemaFields(IArrayOf<IEspECLSchemaItem>& schemas, IHqlExpression * expr, bool isConditional)
{
    if(!expr)
        return;

    int ret = expr->getOperator();
    switch (ret)
    {
    case no_record:
        getEclSchemaChildFields(schemas, expr, isConditional);
        break;
    case no_ifblock:
        {
            getEclSchemaChildFields(schemas, expr->queryChild(1), true);
            break;
        }
    case no_field:
        {
            if (expr->hasAttribute(__ifblockAtom))
                break;
            ITypeInfo * type = expr->queryType();
            IAtom * name = expr->queryName();
            IHqlExpression * nameAttr = expr->queryAttribute(namedAtom);
            StringBuffer outname;
            if (nameAttr && nameAttr->queryChild(0) && nameAttr->queryChild(0)->queryValue())
                nameAttr->queryChild(0)->queryValue()->getStringValue(outname);
            else
                outname.append(name).toLowerCase();
            if(type)
            {
                type_t tc = type->getTypeCode();
                if (tc == type_row)
                {
                    getEclSchemaChildFields(schemas, expr->queryRecord(), isConditional);
                }
                else
                {
                    if (type->getTypeCode() == type_alien)
                    {
                        IHqlAlienTypeInfo * alien = queryAlienType(type);
                        type = alien->queryPhysicalType();
                    }
                    Owned<IEspECLSchemaItem> schema = createECLSchemaItem("","");

                    StringBuffer eclType;
                    type->getECLType(eclType);

                    schema->setColumnName(outname);
                    schema->setColumnType(eclType.str());
                    schema->setColumnTypeCode(tc);
                    schema->setIsConditional(isConditional);

                    schemas.append(*schema.getClear());
                }
            }
            break;
        }
    }
}

bool WsWuInfo::getResultEclSchemas(IConstWUResult &r, IArrayOf<IEspECLSchemaItem>& schemas)
{
    SCMStringBuffer schema;
    r.getResultEclSchema(schema);
    if (!schema.length())
        return false;

    MultiErrorReceiver errs;
    Owned<IHqlExpression> expr = ::parseQuery(schema.str(), &errs);

    if (errs.errCount() != 0)
        return false;

    getEclSchemaFields(schemas, expr, false);
    return true;
}

void WsWuInfo::getResult(IConstWUResult &r, IArrayOf<IEspECLResult>& results, unsigned long flags)
{
    SCMStringBuffer name;
    r.getResultName(name);

    SCMStringBuffer filename;
    r.getResultLogicalName(filename);

    bool showFileContent = false;
    Owned<IDistributedFile> df = NULL;
    if (filename.length())
        df.setown(getLogicalFileData(context, filename.str(), showFileContent));

    StringBuffer value, link;
    if (r.getResultStatus() == ResultStatusUndefined)
        value.set("[undefined]");

    else if (r.isResultScalar())
    {
        try
        {
            SCMStringBuffer xml;
            r.getResultXml(xml, true);

            Owned<IPropertyTree> props = createPTreeFromXMLString(xml.str(), ipt_caseInsensitive);
            IPropertyTree *val = props->queryPropTree("Row/*");
            if(val)
                value.set(val->queryProp(NULL));
            else
            {
                Owned<IResultSetFactory> resultSetFactory = getSecResultSetFactory(context.querySecManager(), context.queryUser(), context.queryUserId(), context.queryPassword());
                Owned<INewResultSet> result;
                result.setown(resultSetFactory->createNewResultSet(&r, wuid.str()));
                Owned<IResultSetCursor> cursor(result->createCursor());
                cursor->first();

                if (r.getResultIsAll())
                {
                    value.set("<All/>");
                }
                else
                {
                    Owned<IResultSetCursor> childCursor = cursor->getChildren(0);
                    if (childCursor)
                    {
                        ForEach(*childCursor)
                        {
                            StringBuffer out;
                            StringBufferAdaptor adaptor(out);
                            childCursor->getDisplayText(adaptor, 0);
                            if (!value.length())
                                value.append('[');
                            else
                                value.append(", ");
                            value.append('\'').append(out.str()).append('\'');
                        }

                        if (value.length())
                            value.append(']');
                    }
                }
            }
        }
        catch(...)
        {
            value.append("[value not available]");
        }
    }
    else
    {
        value.append('[').append(r.getResultTotalRowCount()).append(" rows]");
        if((r.getResultSequence()>=0) && (!filename.length() || (df && df->queryAttributes().hasProp("ECL"))))
            link.append(r.getResultSequence());
    }

    Owned<IEspECLResult> result= createECLResult("","");
    if (flags & WUINFO_IncludeEclSchemas)
    {
        IArrayOf<IEspECLSchemaItem> schemas;
        if (getResultEclSchemas(r, schemas))
            result->setECLSchemas(schemas);
    }
    if (flags & WUINFO_IncludeXmlSchema)
    {
        Owned<IResultSetFactory> resultSetFactory = getSecResultSetFactory(context.querySecManager(), context.queryUser(), context.queryUserId(), context.queryPassword());
        Owned<INewResultSet> rs = resultSetFactory->createNewResultSet(&r, wuid.str());
        Owned<IResultSetCursor> cursor(rs->createCursor());

        SCMStringBuffer xsd;
        const IResultSetMetaData & meta = cursor->queryResultSet()->getMetaData();
        meta.getXmlXPathSchema(xsd, false);
        result->setXmlSchema(xsd.str());
    }

    if (filename.length())
        result->setShowFileContent(showFileContent);

    result->setName(name.str());
    result->setLink(link.str());
    result->setSequence(r.getResultSequence());
    result->setValue(value.str());
    result->setFileName(filename.str());
    result->setIsSupplied(r.getResultStatus() == ResultStatusSupplied);
    result->setTotal(r.getResultTotalRowCount());
    results.append(*result.getLink());
}


void WsWuInfo::getResults(IEspECLWorkunit &info, unsigned long flags)
{
    if (!(flags & WUINFO_IncludeResults))
        return;
    try
    {
        IArrayOf<IEspECLResult> results;
        Owned<IConstWUResultIterator> it = &(cw->getResults());
        ForEach(*it)
        {
            IConstWUResult &r = it->query();
            if(r.getResultSequence()>=0)
                getResult(r, results, flags);
        }

        if (results.length())
            info.setResults(results);

        results.kill();
    }
    catch(IException* e)
    {
        StringBuffer eMsg;
        ERRLOG("%s", e->errorMessage(eMsg).str());
        info.setResultsDesc(eMsg.str());
        e->Release();
    }
}

class FilteredStatisticsVisitor : public WuScopeVisitorBase
{
public:
    FilteredStatisticsVisitor(WsWuInfo & _wuInfo, bool _createDescriptions, IArrayOf<IEspWUStatisticItem>& _statistics, const StatisticsFilter& _statsFilter)
        : wuInfo(_wuInfo), statistics(_statistics), statsFilter(_statsFilter), createDescriptions(_createDescriptions) {}

    virtual void noteStatistic(StatisticKind curKind, unsigned __int64 value, IConstWUStatistic & cur) override
    {
        StringBuffer xmlBuf, tsValue;
        SCMStringBuffer curCreator, curDescription, curFormattedValue;

        StatisticCreatorType curCreatorType = cur.getCreatorType();
        StatisticScopeType curScopeType = cur.getScopeType();
        StatisticMeasure curMeasure = cur.getMeasure();
        unsigned __int64 count = cur.getCount();
        unsigned __int64 max = cur.getMax();
        unsigned __int64 ts = cur.getTimestamp();
        const char * curScope = cur.queryScope();
        cur.getCreator(curCreator);
        cur.getDescription(curDescription, createDescriptions);
        cur.getFormattedValue(curFormattedValue);

        Owned<IEspWUStatisticItem> wuStatistic = createWUStatisticItem();
        if (!statsFilter.matches(curCreatorType, curCreator.str(), curScopeType, curScope, curMeasure, curKind, value))
            return;

        if (wuInfo.version > 1.61)
            wuStatistic->setWuid(wuInfo.wuid);
        if (curCreatorType != SCTnone)
            wuStatistic->setCreatorType(queryCreatorTypeName(curCreatorType));
        if (curCreator.length())
            wuStatistic->setCreator(curCreator.str());
        if (curScopeType != SSTnone)
            wuStatistic->setScopeType(queryScopeTypeName(curScopeType));
        if (!isEmpty(curScope))
            wuStatistic->setScope(curScope);
        if (curMeasure != SMeasureNone)
            wuStatistic->setMeasure(queryMeasureName(curMeasure));
        if (curKind != StKindNone)
            wuStatistic->setKind(queryStatisticName(curKind));
        wuStatistic->setRawValue(value);
        wuStatistic->setValue(curFormattedValue.str());
        if (count != 1)
            wuStatistic->setCount(count);
        if (max)
            wuStatistic->setMax(max);
        if (ts)
        {
            formatStatistic(tsValue, ts, SMeasureTimestampUs);
            wuStatistic->setTimeStamp(tsValue.str());
        }
        if (curDescription.length())
            wuStatistic->setDescription(curDescription.str());

        statistics.append(*wuStatistic.getClear());
    }

protected:
    WsWuInfo & wuInfo;
    const StatisticsFilter& statsFilter;
    IArrayOf<IEspWUStatisticItem>& statistics;
    bool createDescriptions;
};

void WsWuInfo::getStats(const WuScopeFilter & filter, const StatisticsFilter& statsFilter, bool createDescriptions, IArrayOf<IEspWUStatisticItem>& statistics)
{
    FilteredStatisticsVisitor visitor(*this, createDescriptions, statistics, statsFilter);
    Owned<IConstWUScopeIterator> it = &cw->getScopeIterator(filter);
    ForEach(*it)
        it->playProperties(visitor);
}

bool WsWuInfo::getFileSize(const char* fileName, const char* IPAddress, offset_t& fileSize)
{
    if (!fileName || !*fileName)
        return false;

    Owned<IFile> aFile;
    if (!IPAddress || !*IPAddress)
    {
        aFile.setown(createIFile(fileName));
    }
    else
    {
        RemoteFilename rfn;
        rfn.setRemotePath(fileName);
        SocketEndpoint ep(IPAddress);
        rfn.setIp(ep);
        aFile.setown(createIFile(rfn));
    }
    if (!aFile)
        return false;

    bool isDir;
    CDateTime modtime;
    if (!aFile->getInfo(isDir, fileSize, modtime) || isDir)
        return false;
    return true;
}

void WsWuInfo::getHelpFiles(IConstWUQuery* query, WUFileType type, IArrayOf<IEspECLHelpFile>& helpers, unsigned long flags, unsigned& helpersCount)
{
    if (!query)
        return;

    Owned<IConstWUAssociatedFileIterator> iter = &query->getAssociatedFiles();
    ForEach(*iter)
    {
        SCMStringBuffer name, Ip, description;
        IConstWUAssociatedFile & cur = iter->query();
        if (cur.getType() != type)
            continue;

        helpersCount++;
        if (!(flags & WUINFO_IncludeHelpers))
            continue;

        cur.getName(name);
        Owned<IEspECLHelpFile> h= createECLHelpFile("","");
        h->setName(name.str());
        h->setType(getEnumText(type, queryFileTypes));

        if (version > 1.31)
        {
            cur.getIp(Ip);
            h->setIPAddress(Ip.str());

            cur.getDescription(description);
            if ((description.length() < 1) && (name.length() > 0))
            {
                const char* desc = pathTail(name.str());
                if (desc && *desc)
                    description.set(desc);
            }

            if (description.length() < 1)
                description.set("Help File");

            h->setDescription(description.str());
            if (version >= 1.43)
            {
                offset_t fileSize;
                if (getFileSize(name.str(), Ip.str(), fileSize))
                    h->setFileSize(fileSize);
            }
            if (version >= 1.58)
            {
                h->setMinActivityId(cur.getMinActivityId());
                h->setMaxActivityId(cur.getMaxActivityId());
            }
        }
        helpers.append(*h.getLink());
    }
}

void WsWuInfo::getSubFiles(IPropertyTreeIterator* f, IEspECLSourceFile* eclSuperFile, StringArray& fileNames)
{
    IArrayOf<IEspECLSourceFile> files;

    ForEach(*f)
    {
        IPropertyTree &query = f->query();

        const char *clusterName = query.queryProp("@cluster");
        const char *fileName = query.queryProp("@name");
        int fileCount = query.getPropInt("@useCount");

        bool bFound = false;
        if (fileName && *fileName && (fileNames.length() > 0)) // MORE - this is an n^2 process and as far as I can tell unnecessary as there will be no dups
        {
            for (unsigned i = 0; i < fileNames.length(); i++ )
            {
                const char *fileName0 = fileNames.item(i);
                if (!stricmp(fileName, fileName0))
                {
                    bFound = true;
                    break;
                }
            }
        }

        if (bFound)
            continue;

        Owned<IEspECLSourceFile> file= createECLSourceFile("","");
        if(clusterName && *clusterName)
        {
            file->setFileCluster(clusterName);
        }

        if (fileName && *fileName)
        {
            file->setName(fileName);
            fileNames.append(fileName);
        }

        file->setCount(fileCount);

        Owned<IPropertyTreeIterator> filetrees= query.getElements("Subfile"); // We do not store subfiles of subfiles like this - so this code will never be triggered
        if (filetrees->first())
        {
            file->setIsSuperFile(true);
            getSubFiles(filetrees, file, fileNames);
        }

        files.append(*file.getLink());
    }

    eclSuperFile->setECLSourceFiles(files);

    return;
}

bool WsWuInfo::getResourceInfo(StringArray &viewnames, StringArray &urls, unsigned long flags)
{
    if (!(flags & (WUINFO_IncludeResultsViewNames | WUINFO_IncludeResourceURLs)))
        return true;
    try
    {
        Owned<IWuWebView> wv = createWuWebView(*cw, NULL, NULL, NULL, false, nullptr);
        if (wv)
        {
            if (flags & WUINFO_IncludeResultsViewNames)
                wv->getResultViewNames(viewnames);
            if (flags & WUINFO_IncludeResourceURLs)
                wv->getResourceURLs(urls, NULL);
        }
        return true;
    }
    catch(IException* e)
    {
        StringBuffer eMsg;
        ERRLOG("%s", e->errorMessage(eMsg).str());
        e->Release();
    }

    return false;
}

unsigned WsWuInfo::getResourceURLCount()
{
    try
    {
        Owned<IWuWebView> wv = createWuWebView(*cw, NULL, NULL, NULL, false, nullptr);
        if (wv)
            return wv->getResourceURLCount();
    }
    catch(IException* e)
    {
        StringBuffer eMsg;
        ERRLOG("%s", e->errorMessage(eMsg).str());
        e->Release();
    }

    return 0;
}

void appendIOStreamContent(MemoryBuffer &mb, IFileIOStream *ios, bool forDownload, const char *outFile = nullptr)
{
    Owned<IFileIOStream> outIOS;
    if (!isEmptyString(outFile))
    {
        CWsWuFileHelper helper(nullptr);
        outIOS.setown(helper.createIOStreamWithFileName(outFile, IFOcreate));
    }
    StringBuffer line;
    bool eof = false;
    while (!eof)
    {
        line.clear();
        for (;;)
        {
            char c;
            size32_t numRead = ios->read(1, &c);
            if (!numRead)
            {
                eof = true;
                break;
            }
            line.append(c);
            if (c=='\n')
                break;
        }

        if (outIOS)
            outIOS->write(line.length(), line.str());
        else
        {
            mb.append(line.length(), line.str());
            if (!forDownload && (mb.length() > 640000))
                break;
        }
    }
}

void WsWuInfo::getWorkunitEclAgentLog(const char* fileName, const char* agentPid, MemoryBuffer& buf, const char* outFile)
{
    if(!fileName || !*fileName)
        throw MakeStringException(ECLWATCH_ECLAGENT_LOG_NOT_FOUND,"Log file not specified");
    Owned<IFile> rFile = createIFile(fileName);
    if(!rFile)
        throw MakeStringException(ECLWATCH_CANNOT_OPEN_FILE, "Cannot open file %s.", fileName);
    OwnedIFileIO rIO = rFile->openShared(IFOread,IFSHfull);
    if(!rIO)
        throw MakeStringException(ECLWATCH_CANNOT_READ_FILE, "Cannot read file %s.", fileName);
    OwnedIFileIOStream ios = createBufferedIOStream(rIO);

    Owned<IFileIOStream> outIOS;
    if (!isEmptyString(outFile))
    {
        CWsWuFileHelper helper(nullptr);
        outIOS.setown(helper.createIOStreamWithFileName(outFile, IFOcreate));
    }

    StringBuffer line;
    bool eof = false;
    bool wuidFound = false;

    StringBuffer pidstr;
    if (agentPid && *agentPid)
        pidstr.appendf(" %s ", agentPid);
    else
        pidstr.appendf(" %5d ", cw->getAgentPID());
/*
    Scan the master daily logfile for given PID/WUID. We make the following assumptions
        Column ordering (time, date, pid) is unknown, but we must assume it is constant throughout the logfile.
        It is assumed that the first column is the 8 digit workunit logfile line number.
        Rows from concurrent workunits are intermixed.
        Logfiles are searched via PID and WUID. You are not assured of a match until you have both.
        PIDS and TIDS can and are reused. Beware that a TID could match the search PID.
        Once you have both, you know the offset of the PID column. It is assumed this offset remains constant.
        Search stops at EOF, or early exit if the search PID reappears on different WUID.
*/
    char const * pidchars = pidstr.str();
    size32_t pidLen = pidstr.length();
    unsigned pidOffset = 0;//offset of PID in logfile entry
    while(!eof)
    {
        line.clear();
        for (;;)
        {
            char c;
            size32_t numRead = ios->read(1, &c);
            if (!numRead)
            {
                eof = true;
                break;
            }
            line.append(c);
            if (c=='\n')
                break;
        }

        //Retain all rows that match a unique program instance - by retaining all rows that match a pid
        const char * pPid = strstr(line.str() + pidOffset, pidchars);
        if (pPid)
        {
            //Check if this is a new instance using line sequence number (PIDs are often reused)
            if (strncmp(line.str(), "00000000", 8) == 0)
            {
                if (wuidFound) //If the correct instance has been found, return that instance before the next instance.
                    break;

                //The last instance is not a correct instance. Clean the buf in order to start a new instance.
                if (isEmptyString(outFile))
                    buf.clear();
            }

            //If we spot the workunit id anywhere in the tracing for this pid then assume it is the correct instance.
            if(!wuidFound && strstr(line.str(), wuid.str()))
            {
                pidOffset = pPid - line.str();//remember offset of PID within line
                wuidFound = true;
            }
            if (pidOffset && 0 == strncmp(line.str() + pidOffset, pidchars, pidLen))//this makes sure the match was the PID and not the TID or something else
                outputALine(line.length(), line.str(), buf, outIOS);
        }
    }

    if (buf.length() < 1)
    {
        const char * msg = "(No logfile entries found for this workunit)";
        outputALine(strlen(msg), msg, buf, outIOS);
    }
}

void WsWuInfo::getWorkunitThorLog(const char* fileName, MemoryBuffer& buf, const char* outFile)
{
    if(!fileName || !*fileName)
        throw MakeStringException(ECLWATCH_ECLAGENT_LOG_NOT_FOUND,"Log file not specified");
    Owned<IFile> rFile = createIFile(fileName);
    if (!rFile)
        throw MakeStringException(ECLWATCH_CANNOT_OPEN_FILE,"Cannot open file %s.",fileName);
    OwnedIFileIO rIO = rFile->openShared(IFOread,IFSHfull);
    if (!rIO)
        throw MakeStringException(ECLWATCH_CANNOT_READ_FILE,"Cannot read file %s.",fileName);
    OwnedIFileIOStream ios = createBufferedIOStream(rIO);

    StringBuffer line;
    bool eof = false;
    bool include = false;

    VStringBuffer startwuid("Started wuid=%s", wuid.str());
    VStringBuffer endwuid("Finished wuid=%s", wuid.str());

    const char *sw = startwuid.str();
    const char *ew = endwuid.str();

    Owned<IFileIOStream> outIOS;
    if (!isEmptyString(outFile))
    {
        CWsWuFileHelper helper(nullptr);
        outIOS.setown(helper.createIOStreamWithFileName(outFile, IFOcreate));
    }
    while (!eof)
    {
        line.clear();
        for (;;)
        {
            char c;
            size32_t numRead = ios->read(1, &c);
            if (!numRead)
            {
                eof = true;
                break;
            }
            line.append(c);
            if (c=='\n')
                break;
        }
        if (strstr(line.str(), sw))
            include = true;
        if (include)
            outputALine(line.length(), line.str(), buf, outIOS);
        if (strstr(line.str(), ew))
            include = false;
    }
}

<<<<<<< HEAD
void WsWuInfo::getWorkunitThorSlaveLog(const char *groupName, const char *ipAddress, const char* logDate,
    const char* logDir, int slaveNum, MemoryBuffer& buf, const char* outFile, bool forDownload)
=======
void WsWuInfo::getWorkunitThorSlaveLog(const char *instanceName, const char *ipAddress, const char* logDate, const char* logDir, int slaveNum, MemoryBuffer& buf, bool forDownload)
>>>>>>> 8b25b7b8
{
    if (isEmpty(logDir))
        throw MakeStringException(ECLWATCH_INVALID_INPUT,"ThorSlave log path not specified.");
    if (isEmpty(logDate))
        throw MakeStringException(ECLWATCH_INVALID_INPUT,"ThorSlave log date not specified.");

    StringBuffer slaveIPAddress, logName;
    if (slaveNum > 0)
    {
        if (isEmpty(instanceName))
            throw MakeStringException(ECLWATCH_INVALID_INPUT,"Thor instance not specified.");

        StringBuffer groupName;
        getClusterThorGroupName(groupName, instanceName);
        if (groupName.isEmpty())
            throw MakeStringException(ECLWATCH_INVALID_INPUT, "Failed to get Thor Group Name for %s", instanceName);

        Owned<IGroup> nodeGroup = queryNamedGroupStore().lookup(groupName.str());
        if (!nodeGroup || (nodeGroup->ordinality() == 0))
            throw MakeStringException(ECLWATCH_INVALID_INPUT, "Node group %s not found", groupName.str());

        nodeGroup->queryNode(slaveNum-1).endpoint().getIpText(slaveIPAddress);
        if (slaveIPAddress.length() < 1)
            throw MakeStringException(ECLWATCH_INVALID_INPUT,"ThorSlave log network address not found.");

        logName.appendf("thorslave.%d.%s.log", slaveNum, logDate);
    }
    else
    {//legacy wuid: a user types in an IP address for a thor slave
        if (isEmpty(ipAddress))
            throw MakeStringException(ECLWATCH_INVALID_INPUT,"ThorSlave address not specified.");

        //thorslave.10.239.219.6_20100.2012_05_23.log
        logName.appendf("thorslave.%s*.%s.log", ipAddress, logDate);
        const char* portPtr = strchr(ipAddress, '_');
        if (!portPtr)
            slaveIPAddress.append(ipAddress);
        else
        {
            StringBuffer ipAddressStr = ipAddress;
            ipAddressStr.setLength(portPtr - ipAddress);
            slaveIPAddress.append(ipAddressStr.str());
        }
    }

    RemoteFilename rfn;
    rfn.setRemotePath(logDir);
    SocketEndpoint ep(slaveIPAddress.str());
    rfn.setIp(ep);

    Owned<IFile> dir = createIFile(rfn);
    Owned<IDirectoryIterator> diriter = dir->directoryFiles(logName.str());
    if (!diriter->first())
      throw MakeStringException(ECLWATCH_FILE_NOT_EXIST,"Cannot find Thor slave log file %s.", logName.str());

    Linked<IFile> logfile = &diriter->query();
    diriter.clear();
    dir.clear();
    // logfile is now the file to load

    OwnedIFileIO rIO = logfile->openShared(IFOread,IFSHfull);
    if (!rIO)
        throw MakeStringException(ECLWATCH_CANNOT_READ_FILE,"Cannot read file %s.",logName.str());

    OwnedIFileIOStream ios = createBufferedIOStream(rIO);
    if (slaveNum > 0)
    {
        StringBuffer line;
        bool eof = false;
        bool include = false;

        VStringBuffer startwuid("Started wuid=%s", wuid.str());
        VStringBuffer endwuid("Finished wuid=%s", wuid.str());

        const char *sw = startwuid.str();
        const char *ew = endwuid.str();

        Owned<IFileIOStream> outIOS;
        if (!isEmptyString(outFile))
        {
            CWsWuFileHelper helper(nullptr);
            outIOS.setown(helper.createIOStreamWithFileName(outFile, IFOcreate));
        }
        while (!eof)
        {
            line.clear();
            for (;;)
            {
                char c;
                size32_t numRead = ios->read(1, &c);
                if (!numRead)
                {
                    eof = true;
                    break;
                }
                line.append(c);
                if (c=='\n')
                    break;
            }
            if (strstr(line.str(), sw))
                include = true;
            if (include)
                outputALine(line.length(), line.str(), buf, outIOS);
            if (strstr(line.str(), ew))
                include = false;
        }
    }
    else
    {//legacy wuid
        appendIOStreamContent(buf, ios.get(), forDownload);
    }
}

void WsWuInfo::getWorkunitResTxt(MemoryBuffer& buf)
{
    Owned<IConstWUQuery> query = cw->getQuery();
    if(!query)
        throw MakeStringException(ECLWATCH_QUERY_NOT_FOUND_FOR_WU,"No query for workunit %s.",wuid.str());

    SCMStringBuffer resname;
    queryDllServer().getDll(query->getQueryResTxtName(resname).str(), buf);
}

IConstWUQuery* WsWuInfo::getEmbeddedQuery()
{
    Owned<IWuWebView> wv = createWuWebView(*cw, NULL, NULL, NULL, false, nullptr);
    if (wv)
        return wv->getEmbeddedQuery();

    return NULL;
}

void WsWuInfo::getWorkunitArchiveQuery(IStringVal& str)
{
    Owned<IConstWUQuery> query = cw->getQuery();
    if(!query)
        throw MakeStringException(ECLWATCH_QUERY_NOT_FOUND_FOR_WU,"No query for workunit %s.",wuid.str());

    query->getQueryText(str);
    if ((str.length() < 1) || !isArchiveQuery(str.str()))
    {
        if (!query->hasArchive())
            throw MakeStringException(ECLWATCH_CANNOT_GET_WORKUNIT, "Archive query not found for workunit %s.", wuid.str());

        Owned<IConstWUQuery> embeddedQuery = getEmbeddedQuery();
        if (!embeddedQuery)
            throw MakeStringException(ECLWATCH_CANNOT_GET_WORKUNIT, "Embedded query not found for workunit %s.", wuid.str());

        embeddedQuery->getQueryText(str);
        if ((str.length() < 1) || !isArchiveQuery(str.str()))
            throw MakeStringException(ECLWATCH_CANNOT_GET_WORKUNIT, "Archive query not found for workunit %s.", wuid.str());
    }
}

void WsWuInfo::getWorkunitArchiveQuery(StringBuffer& buf)
{
    StringBufferAdaptor queryText(buf);
    getWorkunitArchiveQuery(queryText);
}

void WsWuInfo::getWorkunitArchiveQuery(MemoryBuffer& buf)
{
    SCMStringBuffer queryText;
    getWorkunitArchiveQuery(queryText);
    buf.append(queryText.length(), queryText.str());
}

void WsWuInfo::getWorkunitQueryShortText(MemoryBuffer& buf, const char* outFile)
{
    Owned<IConstWUQuery> query = cw->getQuery();
    if(!query)
        throw MakeStringException(ECLWATCH_QUERY_NOT_FOUND_FOR_WU,"No query for workunit %s.",wuid.str());

    SCMStringBuffer queryText;
    query->getQueryShortText(queryText);
    if (queryText.length() < 1)
        throw MakeStringException(ECLWATCH_QUERY_NOT_FOUND_FOR_WU, "No query for workunit %s.",wuid.str());
    if (isEmptyString(outFile))
        buf.append(queryText.length(), queryText.str());
    else
    {
        CWsWuFileHelper helper(nullptr);
        Owned<IFileIOStream> outIOS = helper.createIOStreamWithFileName(outFile, IFOcreate);
        outIOS->write(queryText.length(), queryText.str());
    }
}

void WsWuInfo::getWorkunitDll(StringBuffer &dllname, MemoryBuffer& buf)
{
    Owned<IConstWUQuery> query = cw->getQuery();
    if(!query)
        throw MakeStringException(ECLWATCH_QUERY_NOT_FOUND_FOR_WU,"No query for workunit %s.",wuid.str());

    StringBufferAdaptor isvName(dllname);
    query->getQueryDllName(isvName);
    queryDllServer().getDll(dllname.str(), buf);
}

void WsWuInfo::getWorkunitXml(const char* plainText, MemoryBuffer& buf)
{
    const char* header;
    if (plainText && (!stricmp(plainText, "yes")))
        header = "<?xml version=\"1.0\" encoding=\"UTF-8\"?>";
    else
        header = "<?xml version=\"1.0\" encoding=\"UTF-8\"?><?xml-stylesheet href=\"../esp/xslt/xmlformatter.xsl\" type=\"text/xsl\"?>";

    StringBuffer xml;
    exportWorkUnitToXML(cw, xml, true, false, true);

    buf.append(strlen(header), header);
    buf.append(xml.length(), xml.str());
}

void WsWuInfo::getWorkunitCpp(const char* cppname, const char* description, const char* ipAddress, MemoryBuffer& buf, bool forDownload, const char* outFile)
{
    if (isEmpty(description))
        throw MakeStringException(ECLWATCH_INVALID_INPUT, "File not specified.");
    if (isEmpty(ipAddress))
        throw MakeStringException(ECLWATCH_INVALID_INPUT, "File location not specified.");
    if (isEmpty(cppname))
        throw MakeStringException(ECLWATCH_INVALID_FILE_NAME, "File path not specified.");

    RemoteFilename rfn;
    rfn.setRemotePath(cppname);
    SocketEndpoint ep(ipAddress);
    rfn.setIp(ep);

    Owned<IFile> cppfile = createIFile(rfn);
    if (!cppfile)
        throw MakeStringException(ECLWATCH_CANNOT_OPEN_FILE, "Cannot open %s.", description);
    OwnedIFileIO rIO = cppfile->openShared(IFOread,IFSHfull);
    if (!rIO)
        throw MakeStringException(ECLWATCH_CANNOT_READ_FILE,"Cannot read %s.", description);
    OwnedIFileIOStream ios = createBufferedIOStream(rIO);
    if (!ios)
        throw MakeStringException(ECLWATCH_CANNOT_READ_FILE,"Cannot read %s.", description);

    appendIOStreamContent(buf, ios.get(), forDownload, outFile);
}

void WsWuInfo::getWorkunitAssociatedXml(const char* name, const char* ipAddress, const char* plainText,
    const char* description, bool forDownload, bool addXMLDeclaration, MemoryBuffer& buf, const char* outFile)
{
    if (isEmpty(description)) //'File Name' as shown in WU Details page
        throw MakeStringException(ECLWATCH_INVALID_INPUT, "File not specified.");
    if (isEmpty(ipAddress))
        throw MakeStringException(ECLWATCH_INVALID_INPUT, "File location not specified.");
    if (isEmpty(name)) //file name with full path
        throw MakeStringException(ECLWATCH_INVALID_FILE_NAME, "File path not specified.");

    RemoteFilename rfn;
    rfn.setRemotePath(name);
    SocketEndpoint ep(ipAddress);
    rfn.setIp(ep);

    Owned<IFile> rFile = createIFile(rfn);
    if (!rFile)
        throw MakeStringException(ECLWATCH_CANNOT_OPEN_FILE, "Cannot open %s.", description);
    OwnedIFileIO rIO = rFile->openShared(IFOread,IFSHfull);
    if (!rIO)
        throw MakeStringException(ECLWATCH_CANNOT_READ_FILE,"Cannot read %s.", description);
    OwnedIFileIOStream ios = createBufferedIOStream(rIO);
    if (!ios)
        throw MakeStringException(ECLWATCH_CANNOT_READ_FILE,"Cannot read %s.", description);

    if (addXMLDeclaration)
    {
        const char* header;
        if (plainText && (!stricmp(plainText, "yes")))
            header = "<?xml version=\"1.0\" encoding=\"UTF-8\"?>";
        else
            header = "<?xml version=\"1.0\" encoding=\"UTF-8\"?><?xml-stylesheet href=\"../esp/xslt/xmlformatter.xsl\" type=\"text/xsl\"?>";
        buf.append(strlen(header), header);
    }

    appendIOStreamContent(buf, ios.get(), forDownload, outFile);
}

IPropertyTree* WsWuInfo::getWorkunitArchive()
{
    Owned <IConstWUQuery> query = cw->getQuery();
    if(!query)
        return NULL;

    SCMStringBuffer name, ip;
    Owned<IConstWUAssociatedFileIterator> iter = &query->getAssociatedFiles();
    ForEach(*iter)
    {
        IConstWUAssociatedFile& cur = iter->query();
        if (cur.getType() != FileTypeXml)
            continue;

        cur.getName(name);
        if (name.length() < 15)
            continue;
        const char* pStr = name.str() + name.length() - 15;
        if (strieq(pStr, ".archive.eclxml"))
        {
            cur.getIp(ip);
            break;
        }
    }
    if (!ip.length())
        return NULL;

    MemoryBuffer content;
    getWorkunitAssociatedXml(name.str(), ip.str(), "", "WU archive eclxml", true, false, content, nullptr);
    if (!content.length())
        return NULL;
    return createPTreeFromXMLString(content.length(), content.toByteArray());
}


IEspWUArchiveFile* WsWuInfo::readArchiveFileAttr(IPropertyTree& fileTree, const char* path)
{
    const char* fileName = fileTree.queryProp("@name");
    if (isEmpty(fileName))
        return NULL;

    Owned<IEspWUArchiveFile> file= createWUArchiveFile();
    file->setName(fileName);
    if (!isEmpty(path))
        file->setPath(path);
    if (fileTree.hasProp("@key"))
        file->setKey(fileTree.queryProp("@key"));
    if (fileTree.hasProp("@sourcePath"))
        file->setSourcePath(fileTree.queryProp("@sourcePath"));
    return file.getClear();
}

IEspWUArchiveModule* WsWuInfo::readArchiveModuleAttr(IPropertyTree& moduleTree, const char* path)
{
    const char* moduleName = moduleTree.queryProp("@name");
    if (isEmpty(moduleName))
        return NULL;

    Owned<IEspWUArchiveModule> module= createWUArchiveModule();
    module->setName(moduleName);
    if (!isEmpty(path))
        module->setPath(path);
    if (moduleTree.hasProp("@fullName"))
        module->setFullName(moduleTree.queryProp("@fullName"));
    if (moduleTree.hasProp("@key"))
        module->setKey(moduleTree.queryProp("@key"));
    if (moduleTree.hasProp("@plugin"))
        module->setPlugin(moduleTree.queryProp("@plugin"));
    if (moduleTree.hasProp("@version"))
        module->setVersion(moduleTree.queryProp("@version"));
    if (moduleTree.hasProp("@sourcePath"))
        module->setSourcePath(moduleTree.queryProp("@sourcePath"));
    if (moduleTree.hasProp("@flags"))
        module->setFlags(moduleTree.getPropInt("@flags", 0));
    return module.getClear();
}

void WsWuInfo::readArchiveFiles(IPropertyTree* archiveTree, const char* path, IArrayOf<IEspWUArchiveFile>& files)
{
    Owned<IPropertyTreeIterator> iter = archiveTree->getElements("Attribute");
    ForEach(*iter)
    {
        IPropertyTree& item = iter->query();
        Owned<IEspWUArchiveFile> file = readArchiveFileAttr(item, path);
        if (file)
            files.append(*file.getClear());
    }
}

void WsWuInfo::listArchiveFiles(IPropertyTree* archiveTree, const char* path, IArrayOf<IEspWUArchiveModule>& modules, IArrayOf<IEspWUArchiveFile>& files)
{
    if (!archiveTree)
        return;

    Owned<IPropertyTreeIterator> iter = archiveTree->getElements("Module");
    ForEach(*iter)
    {
        IPropertyTree& item = iter->query();
        Owned<IEspWUArchiveModule> module = readArchiveModuleAttr(item, path);
        if (!module)
            continue;

        StringBuffer newPath;
        if (isEmpty(path))
            newPath.set(module->getName());
        else
            newPath.setf("%s/%s", path, module->getName());
        IArrayOf<IEspWUArchiveModule> modulesInModule;
        IArrayOf<IEspWUArchiveFile> filesInModule;
        listArchiveFiles(&item, newPath.str(), modulesInModule, filesInModule);
        if (modulesInModule.length())
            module->setArchiveModules(modulesInModule);
        if (filesInModule.length())
            module->setFiles(filesInModule);

        modules.append(*module.getClear());
    }

    readArchiveFiles(archiveTree, path, files);
}

void WsWuInfo::getArchiveFile(IPropertyTree* archive, const char* moduleName, const char* attrName, const char* path, StringBuffer& file)
{
    StringBuffer xPath;
    if (!isEmpty(path))
    {
        StringArray list;
        list.appendListUniq(path, "/");
        ForEachItemIn(m, list)
        {
            const char* module = list.item(m);
            if (!isEmpty(module))
                xPath.appendf("Module[@name=\"%s\"]/", module);
        }
    }
    if (isEmpty(moduleName))
        xPath.appendf("Attribute[@name=\"%s\"]", attrName);
    else
        xPath.appendf("Module[@name=\"%s\"]/Text", moduleName);

    file.set(archive->queryProp(xPath.str()));
}

void WsWuInfo::outputALine(size32_t length, const char* content, MemoryBuffer& outputBuf, IFileIOStream* outIOS)
{
    if (outIOS)
        outIOS->write(length, content);
    else
        outputBuf.append(length, content);
}

WsWuSearch::WsWuSearch(IEspContext& context,const char* owner,const char* state,const char* cluster,const char* startDate,const char* endDate,const char* jobname)
{
    SecAccessFlags accessOwn;
    SecAccessFlags accessOthers;
    getUserWuAccessFlags(context, accessOwn, accessOthers, true);

    Owned<IWorkUnitFactory> factory = getWorkUnitFactory(context.querySecManager(), context.queryUser());
    Owned<IConstWorkUnitIterator> it(factory->getWorkUnitsByOwner(owner)); // null owner means fetch all

    StringBuffer wuFrom, wuTo, jobPattern;
    if (startDate && *startDate)
        createWuidFromDate(startDate, wuFrom);
    if (endDate && *endDate)
        createWuidFromDate(endDate, wuTo);
    if (jobname && *jobname)
        jobPattern.appendf("*%s*", jobname);

    ForEach(*it)
    {
        IConstWorkUnitInfo &cw = it->query();
        if (chooseWuAccessFlagsByOwnership(context.queryUserId(), cw, accessOwn, accessOthers) < SecAccess_Read)
            continue;
        if (state && *state && !strieq(cw.queryStateDesc(), state))
            continue;
        if (cluster && *cluster && !strieq(cw.queryClusterName(), cluster))
            continue;
        if (jobPattern.length() && !WildMatch(cw.queryJobName(), jobPattern, true))
            continue;

        const char *wuid = cw.queryWuid();
        if (wuFrom.length() && strcmp(wuid,wuFrom.str())<0)
            continue;
        if (wuTo.length() && strcmp(wuid, wuTo.str())>0)
            continue;

        wuids.push_back(wuid);
    }
    std::sort(wuids.begin(), wuids.end(),std::greater<std::string>());
}

StringBuffer& WsWuSearch::createWuidFromDate(const char* timestamp,StringBuffer& s)
{
    CDateTime wuTime;
    wuTime.setString(timestamp,NULL,true);

    unsigned year, month, day, hour, minute, second, nano;
    wuTime.getDate(year, month, day, true);
    wuTime.getTime(hour, minute, second, nano, true);
    s.appendf("W%4d%02d%02d-%02d%02d%02d",year,month,day,hour,minute,second);
    return s;
}

struct CompareData
{
    CompareData(const char* _filter): filter(_filter) {}
    bool operator()(const Linked<DataCacheElement>& e) const
    {
        return stricmp(e->m_filter.c_str(),filter)==0;
    }
    const char* filter;
};


DataCacheElement* DataCache::lookup(IEspContext &context, const char* filter, unsigned timeOutMin)
{
    CriticalBlock block(crit);

    if (cache.size() < 1)
        return NULL;

    //erase data if it should be
    CDateTime timeNow;
    int timeout = timeOutMin;
    timeNow.setNow();
    timeNow.adjustTime(-timeout);
    while (true)
    {
        std::list<Linked<DataCacheElement> >::iterator list_iter = cache.begin();
        if (list_iter == cache.end())
            break;

        DataCacheElement* awu = list_iter->get();
        if (!awu || (awu->m_timeCached > timeNow))
            break;

        cache.pop_front();
    }

    if (cache.size() < 1)
        return NULL;

    //Check whether we have the data cache for this cluster. If yes, get the version
    std::list<Linked<DataCacheElement> >::iterator it = std::find_if(cache.begin(),cache.end(),CompareData(filter));
    if(it!=cache.end())
    {
        return it->getLink();
    }

    return NULL;
}

void DataCache::add(const char* filter, const char* data, const char* name, const char* localName, const char* wuid,
        const char* resultName, unsigned seq,   __int64 start, unsigned count, __int64 requested, __int64 total)
{
    CriticalBlock block(crit);

    //Save new data
    Owned<DataCacheElement> e=new DataCacheElement(filter, data, name, localName, wuid, resultName, seq, start, count, requested, total);
    if (cacheSize > 0)
    {
        if (cache.size() >= cacheSize)
            cache.pop_front();

        cache.push_back(e.get());
    }

    return;
}

struct CompareArchivedWUs
{
    CompareArchivedWUs(const char* _filter): filter(_filter) {}
    bool operator()(const Linked<ArchivedWuCacheElement>& e) const
    {
        return stricmp(e->m_filter.c_str(),filter)==0;
    }
    const char* filter;
};


ArchivedWuCacheElement* ArchivedWuCache::lookup(IEspContext &context, const char* filter, const char* sashaUpdatedWhen, unsigned timeOutMin)
{
    CriticalBlock block(crit);

    if (cache.size() < 1)
        return NULL;

    //erase data if it should be
    CDateTime timeNow;
    int timeout = timeOutMin;
    timeNow.setNow();
    timeNow.adjustTime(-timeout);
    while (true)
    {
        std::list<Linked<ArchivedWuCacheElement> >::iterator list_iter = cache.begin();
        if (list_iter == cache.end())
            break;

        ArchivedWuCacheElement* awu = list_iter->get();
        if (awu && !stricmp(sashaUpdatedWhen, awu->m_sashaUpdatedWhen.c_str()) && (awu->m_timeCached > timeNow))
            break;

        cache.pop_front();
    }

    if (cache.size() < 1)
        return NULL;

    //Check whether we have the data cache for this cluster. If yes, get the version
    std::list<Linked<ArchivedWuCacheElement> >::iterator it = std::find_if(cache.begin(),cache.end(),CompareArchivedWUs(filter));
    if(it!=cache.end())
        return it->getLink();

    return NULL;
}

void ArchivedWuCache::add(const char* filter, const char* sashaUpdatedWhen, bool hasNextPage, unsigned numWUsReturned, IArrayOf<IEspECLWorkunit>& wus, IArrayOf<IEspECLWorkunitLW>& lwwus)
{
    CriticalBlock block(crit);

    //Save new data
    Owned<ArchivedWuCacheElement> e=new ArchivedWuCacheElement(filter, sashaUpdatedWhen, hasNextPage, numWUsReturned, wus, lwwus);
    if (cacheSize > 0)
    {
        if (cache.size() >= cacheSize)
            cache.pop_front();

        cache.push_back(e.get());
    }

    return;
}

WsWuJobQueueAuditInfo::WsWuJobQueueAuditInfo(IEspContext &context, const char *cluster, const char *from , const char *to, CHttpResponse* response, const char *xls)
{
    if(!response)
        return;

    unsigned maxDisplay = 125;
    IArrayOf<IEspThorQueue> items;

    CDateTime fromTime;
    CDateTime toTime;
    StringBuffer fromstr;
    StringBuffer tostr;

    if(from && *from)
    {
        fromTime.setString(from,NULL,false);
        fromTime.getString(fromstr, false);
    }

    if(to && *to)
    {
        toTime.setString(to,NULL,false);
        toTime.getString(tostr, false);
    }

    StringBuffer filter("ThorQueueMonitor");
    if(notEmpty(cluster))
        filter.appendf(",%s", cluster);

    StringAttrArray lines;
    queryAuditLogs(fromTime, toTime, filter.str(), lines);

    unsigned countLines = 0;
    unsigned maxConnected = 0;
    unsigned longestQueue = 0;
    ForEachItemIn(idx, lines)
    {
        const char* line = lines.item(idx).text;
        if(!line || !*line)
            continue;

        if (idx < (lines.length() - 1))
            getAuditLineInfo(line, longestQueue, maxConnected, maxDisplay, 1, items);
        else
            getAuditLineInfo(line, longestQueue, maxConnected, maxDisplay, 2, items);
        countLines++;
    }

    StringBuffer responsebuf;
    if (items.length() < 1)
    {
        responsebuf.append("<script language=\"javascript\">\r\nparent.displayQEnd(\'No data found\')</script>\r\n");
        response->sendChunk(responsebuf.str());
        return;
    }

    unsigned itemCount = items.length();
    if (itemCount > maxDisplay)
        itemCount = maxDisplay;

    responsebuf.append("<script language=\"javascript\">parent.displayQLegend()</script>\r\n");
    response->sendChunk(responsebuf.str());
    responsebuf.clear();
    responsebuf.append("<script language=\"javascript\">parent.displayQBegin(").append(longestQueue).append(",").append(maxConnected).append(",").append(itemCount).append(")</script>\r\n");
    response->sendChunk(responsebuf.str());
    responsebuf.clear();
    responsebuf.append("<script language=\"javascript\">\r\n");

    //bool displayDT = false;
    unsigned count = 0;
    unsigned jobpending=0;
    ForEachItemIn(i,items)
    {
        IEspThorQueue& tq = items.item(i);

        //displayDT = !displayDT;

        count++;
        if (count > maxDisplay)
            break;

        StringBuffer countStr, dtStr;
        countStr.appendulong(count);

        //if (displayDT)
            dtStr = tq.getDT();

        responsebuf.append("parent.displayQueue(\'").append(count).append("\',\'").append(dtStr.str()).append("\',\'").append(tq.getRunningWUs()).append("\',");
        responsebuf.append("\'").append(tq.getQueuedWUs()).append("\',\'").append(tq.getWaitingThors()).append("\',");
        responsebuf.append("\'").append(tq.getConnectedThors()).append("\',\'").append(tq.getIdledThors()).append("\',");
        responsebuf.append("\'").append(tq.getRunningWU1()).append("\',\'").append(tq.getRunningWU2()).append("\')\r\n");
        if(++jobpending>=50)
        {
            responsebuf.append("</script>\r\n");
            response->sendChunk(responsebuf.str());
            responsebuf.clear();
            responsebuf.append("<script language=\"javascript\">\r\n");
            jobpending=0;
        }
    }

    StringBuffer countStr;
    countStr.appendulong(count);

    StringBuffer msg("<table><tr><td>");
    msg.append("Total Records in the Time Period: ").append(items.length()).append(" (<a href=\"/WsWorkunits/WUClusterJobQueueLOG?").append(xls).append("\">txt</a>...<a href=\"/WsWorkunits/WUClusterJobQueueXLS?").append(xls).append("\">xls</a>).");
    msg.append("</td></tr><tr><td>");
    if (count > maxDisplay)
        msg.append("Displayed: First ").append(maxDisplay).append(". ");
    msg.append("Max. Queue Length: ").append(longestQueue).append(".");
    msg.append("</td></tr></table>");

    responsebuf.append("parent.displayQEnd(\'").append(msg).append("\')</script>\r\n");
    response->sendChunk(responsebuf.str());
}

void WsWuJobQueueAuditInfo::getAuditLineInfo(const char* line, unsigned& longestQueue, unsigned& maxConnected, unsigned maxDisplay, unsigned showAll, IArrayOf<IEspThorQueue>& items)
{
    //2009-08-12 02:44:12 ,ThorQueueMonitor,thor400_88_dev,0,0,1,1,114,---,---
    if(!line || !*line)
        return;

    Owned<IEspThorQueue> tq = createThorQueue();
    StringBuffer dt, runningWUs, queuedWUs, waitingThors, connectedThors, idledThors, runningWU1, runningWU2;

    // date/time
    const char* bptr = line;
    const char* eptr = strchr(bptr, ',');
    if(eptr)
        dt.append(eptr - bptr, bptr);
    else
        dt.append(bptr);

    tq->setDT(dt.str());
    if(!eptr)
    {
        if (checkNewThorQueueItem(tq, showAll, items))
            items.append(*tq.getClear());
        return;
    }

    //skip title
    bptr = eptr + 1;
    eptr = strchr(bptr, ',');
    if(!eptr)
    {
        if (checkNewThorQueueItem(tq, showAll, items))
            items.append(*tq.getClear());
        return;
    }

    //skip queue name
    bptr = eptr + 1;
    eptr = strchr(bptr, ',');
    if(!eptr)
    {
        if (checkNewThorQueueItem(tq, showAll, items))
            items.append(*tq.getClear());
        return;
    }

    //running
    bptr = eptr + 1;
    eptr = strchr(bptr, ',');
    if(eptr)
        runningWUs.append(eptr - bptr, bptr);
    else
        runningWUs.append(bptr);

    tq->setRunningWUs(runningWUs.str());
    if(!eptr)
    {
        if (checkNewThorQueueItem(tq, showAll, items))
            items.append(*tq.getClear());
        return;
    }

    //queued
    bptr = eptr + 1;
    eptr = strchr(bptr, ',');
    if(eptr)
        queuedWUs.append(eptr - bptr, bptr);
    else
        queuedWUs.append(bptr);

    if (maxDisplay > items.length())
    {
        unsigned queueLen = atoi(queuedWUs.str());
        if (queueLen > longestQueue)
            longestQueue = queueLen;
    }

    tq->setQueuedWUs(queuedWUs.str());
    if(!eptr)
    {
        if (checkNewThorQueueItem(tq, showAll, items))
            items.append(*tq.getClear());
        return;
    }

    //waiting
    bptr = eptr + 1;
    eptr = strchr(bptr, ',');
    if(eptr)
        waitingThors.append(eptr - bptr, bptr);
    else
        waitingThors.append(bptr);

    tq->setWaitingThors(waitingThors.str());
    if(!eptr)
    {
        if (checkNewThorQueueItem(tq, showAll, items))
            items.append(*tq.getClear());
        return;
    }

    //connected
    bptr = eptr + 1;
    eptr = strchr(bptr, ',');
    if(eptr)
        connectedThors.append(eptr - bptr, bptr);
    else
        connectedThors.append(bptr);

    if (maxDisplay > items.length())
    {
        unsigned connnectedLen = atoi(connectedThors.str());
        if (connnectedLen > maxConnected)
            maxConnected = connnectedLen;
    }

    tq->setConnectedThors(connectedThors.str());
    if(!eptr)
    {
        if (checkNewThorQueueItem(tq, showAll, items))
            items.append(*tq.getClear());
        return;
    }

    //idled
    bptr = eptr + 1;
    eptr = strchr(bptr, ',');
    if(eptr)
        idledThors.append(eptr - bptr, bptr);
    else
        idledThors.append(bptr);

    tq->setIdledThors(idledThors.str());
    if(!eptr)
    {
        items.append(*tq.getClear());
        return;
    }

    //runningWU1
    bptr = eptr + 1;
    eptr = strchr(bptr, ',');
    if(eptr)
        runningWU1.append(eptr - bptr, bptr);
    else
    {
        runningWU1.append(bptr);
    }

    if (!strcmp(runningWU1.str(), "---"))
        runningWU1.clear();

    if (runningWU1.length() > 0)
        tq->setRunningWU1(runningWU1.str());

    if(!eptr)
    {
        if (checkNewThorQueueItem(tq, showAll, items))
            items.append(*tq.getClear());
        return;
    }

    //runningWU2
    bptr = eptr + 1;
    eptr = strchr(bptr, ',');
    if(eptr)
        runningWU2.append(eptr - bptr, bptr);
    else
    {
        runningWU2.append(bptr);
    }

    if (!strcmp(runningWU2.str(), "---"))
        runningWU2.clear();

    if (runningWU2.length() > 0)
        tq->setRunningWU2(runningWU2.str());

    if (checkNewThorQueueItem(tq, showAll, items))
        items.append(*tq.getClear());
}

bool WsWuJobQueueAuditInfo::checkSameStrings(const char* s1, const char* s2)
{
    if (s1)
    {
        if (!s2)
            return false;
        if (strcmp(s1, s2))
            return false;
    }
    else if (s2)
    {
        if (!s1)
            return false;
    }

    return true;
}

bool WsWuJobQueueAuditInfo::checkNewThorQueueItem(IEspThorQueue* tq, unsigned showAll, IArrayOf<IEspThorQueue>& items)
{
    bool bAdd = false;
    if (showAll < 1) //show every lines
        bAdd = true;
    else if (items.length() < 1)
        bAdd = true;
    else if (showAll > 1) //last line now
    {
        IEspThorQueue& tq0 = items.item(items.length()-1);
        if (!checkSameStrings(tq->getDT(), tq0.getDT()))
            bAdd = true;
    }
    else
    {
        IEspThorQueue& tq0 = items.item(items.length()-1);
        if (!checkSameStrings(tq->getRunningWUs(), tq0.getRunningWUs()))
            bAdd = true;
        if (!checkSameStrings(tq->getQueuedWUs(), tq0.getQueuedWUs()))
            bAdd = true;
        if (!checkSameStrings(tq->getConnectedThors(), tq0.getConnectedThors()))
            bAdd = true;
        if (!checkSameStrings(tq->getConnectedThors(), tq0.getConnectedThors()))
            bAdd = true;
        if (!checkSameStrings(tq->getRunningWU1(), tq0.getRunningWU1()))
            bAdd = true;
        if (!checkSameStrings(tq->getRunningWU2(), tq0.getRunningWU2()))
            bAdd = true;
    }

    return bAdd;
}

void xsltTransform(const char* xml, const char* sheet, IProperties *params, StringBuffer& ret)
{
    StringBuffer xsl;
    if(!checkFileExists(sheet))
        throw MakeStringException(ECLWATCH_FILE_NOT_EXIST, "Could not find stylesheet %s.",sheet);
    Owned<IXslProcessor> proc = getXslProcessor();
    Owned<IXslTransform> trans = proc->createXslTransform();
    trans->setXmlSource(xml, strlen(xml));
    trans->loadXslFromFile(sheet);
    trans->copyParameters(params);
    trans->transform(ret);
}

bool addToQueryString(StringBuffer &queryString, const char *name, const char *value, const char delim)
{
    if (isEmpty(name) || isEmpty(value))
        return false;
    if (queryString.length() > 0)
        queryString.append(delim);
    queryString.append(name).append("=").append(value);
    return true;
}

int WUSchedule::run()
{
    PROGLOG("ECLWorkunit WUSchedule Thread started.");
    unsigned int waitTimeMillies = 1000*60;
    while(!stopping)
    {
        if (!detached)
        {
            try
            {
                if (waitTimeMillies == (unsigned)-1)
                {
                    PROGLOG("ECLWorkunit WUSchedule Thread Re-started.");
                    waitTimeMillies = 1000*60;
                }

                Owned<IWorkUnitFactory> factory = getWorkUnitFactory();
                Owned<IConstWorkUnitIterator> itr = factory->getScheduledWorkUnits();
                if (itr)
                {
                    ForEach(*itr)
                    {
                        try
                        {
                            IConstWorkUnitInfo & cw = itr->query();
                            if (factory->isAborting(cw.queryWuid()))
                            {
                                WorkunitUpdate wu(factory->updateWorkUnit(cw.queryWuid()));
                                wu->setState(WUStateAborted);
                                continue;
                            }
                            WsWuDateTime dt, now;
                            now.setNow();
                            cw.getTimeScheduled(dt);
                            if (now.compare(dt)>=0)
                                runWorkUnit(cw.queryWuid(), cw.queryClusterName());
                        }
                        catch(IException *e)
                        {
                            StringBuffer msg;
                            ERRLOG("Exception %d:%s in WsWorkunits Schedule::run while processing WU", e->errorCode(), e->errorMessage(msg).str());
                            e->Release();
                        }
                    }
                }
            }
            catch(IException *e)
            {
                StringBuffer msg;
                ERRLOG("Exception %d:%s in WsWorkunits Schedule::run while fetching scheduled WUs from DALI", e->errorCode(), e->errorMessage(msg).str());
                e->Release();
            }
            catch(...)
            {
                ERRLOG("Unknown exception in WsWorkunits Schedule::run while fetching scheduled WUs from DALI");
            }
        }
        else
        {
            WARNLOG("Detached from DALI, WSWorkuinits schedule interrupted");
            waitTimeMillies = (unsigned)-1;
        }

        semSchedule.wait(waitTimeMillies);
    }
    return 0;
}

void WsWuHelpers::setXmlParameters(IWorkUnit *wu, const char *xml, bool setJobname)
{
    if (!xml || !*xml)
        return;
    Owned<IPropertyTree> tree = createPTreeFromXMLString(xml, ipt_none, (PTreeReaderOptions)(ptr_ignoreWhiteSpace | ptr_ignoreNameSpaces));
    IPropertyTree *root = tree.get();
    if (strieq(root->queryName(), "Envelope"))
        root = root->queryPropTree("Body/*[1]");
    if (!root)
        return;
    if (setJobname)
    {
        const char *name = wu->queryJobName();
        if (!name || !*name)
            wu->setJobName(root->queryName());
    }
    wu->setXmlParams(LINK(root));
}

void WsWuHelpers::setXmlParameters(IWorkUnit *wu, const char *xml, IArrayOf<IConstNamedValue> *variables, bool setJobname)
{
    StringBuffer extParamXml;
    if (variables && variables->length())
    {
        Owned<IPropertyTree> paramTree = (xml && *xml) ? createPTreeFromXMLString(xml) : createPTree("input");
        ForEachItemIn(i, *variables)
        {
            IConstNamedValue &item = variables->item(i);
            const char *name = item.getName();
            const char *value = item.getValue();
            if (!name || !*name)
                continue;
            if (!value)
            {
                size_t len = strlen(name);
                char last = name[len-1];
                if (last == '-' || last == '+')
                {
                    StringAttr s(name, len-1);
                    paramTree->setPropInt(s.get(), last == '+' ? 1 : 0);
                }
                else
                    paramTree->setPropInt(name, 1);
                continue;
            }
            paramTree->setProp(name, value);
        }
        toXML(paramTree, extParamXml);
        xml=extParamXml.str();
    }
    setXmlParameters(wu, xml, setJobname);
}

void WsWuHelpers::submitWsWorkunit(IEspContext& context, IConstWorkUnit* cw, const char* cluster, const char* snapshot, int maxruntime, bool compile, bool resetWorkflow, bool resetVariables,
    const char *paramXml, IArrayOf<IConstNamedValue> *variables, IArrayOf<IConstNamedValue> *debugs, IArrayOf<IConstApplicationValue> *applications)
{
    ensureWsWorkunitAccess(context, *cw, SecAccess_Write);

#ifndef _NO_LDAP
    CLdapSecManager* secmgr = dynamic_cast<CLdapSecManager*>(context.querySecManager());

    // View Scope is checked only when LDAP secmgr is available AND checkViewPermissions config is also enabled.
    // Otherwise, the view permission check is skipped, and WU is submitted as normal.
    if (secmgr && secmgr->getCheckViewPermissions())
    {
        StringArray filenames, columnnames;
        if (cw->getFieldUsageArray(filenames, columnnames, cluster)) // check view permission only for a query with fieldUsage information
        {
            if (!secmgr->authorizeViewScope(*context.queryUser(), filenames, columnnames))
                throw MakeStringException(ECLWATCH_VIEW_ACCESS_DENIED, "View Access denied for a WU: %s", cw->queryWuid());
        }
    }
#endif

    switch(cw->getState())
    {
        case WUStateRunning:
        case WUStateDebugPaused:
        case WUStateDebugRunning:
        case WUStateCompiling:
        case WUStateAborting:
        case WUStateBlocked:
            throw MakeStringException(ECLWATCH_CANNOT_SUBMIT_WORKUNIT, "Cannot submit the workunit. Workunit state is '%s'.", cw->queryStateDesc());
    }

    StringAttr wuid(cw->queryWuid());

    WorkunitUpdate wu(&cw->lock());
    if(!wu.get())
        throw MakeStringException(ECLWATCH_CANNOT_UPDATE_WORKUNIT, "Cannot update workunit %s.", wuid.str());

    wu->clearExceptions();
    if(notEmpty(cluster))
        wu->setClusterName(cluster);
    if(notEmpty(snapshot))
        wu->setSnapshot(snapshot);
    wu->setState(WUStateSubmitted);
    if (maxruntime)
        wu->setDebugValueInt("maxRunTime",maxruntime,true);

    if (debugs && debugs->length())
    {
        ForEachItemIn(i, *debugs)
        {
            IConstNamedValue &item = debugs->item(i);
            const char *name = item.getName();
            const char *value = item.getValue();
            if (!name || !*name)
                continue;
            StringBuffer expanded;
            if (*name=='-')
                name=expanded.append("eclcc").append(name).str();
            if (!value)
            {
                size_t len = strlen(name);
                char last = name[len-1];
                if (last == '-' || last == '+')
                {
                    StringAttr s(name, len-1);
                    wu->setDebugValueInt(s.get(), last == '+' ? 1 : 0, true);
                }
                else
                    wu->setDebugValueInt(name, 1, true);
                continue;
            }
            wu->setDebugValue(name, value, true);
        }
    }

    if (applications)
    {
        ForEachItemIn(ii, *applications)
        {
            IConstApplicationValue& item = applications->item(ii);
            if(notEmpty(item.getApplication()) && notEmpty(item.getName()))
                wu->setApplicationValue(item.getApplication(), item.getName(), item.getValue(), true);
        }
    }

    if (resetWorkflow)
        wu->resetWorkflow();
    if (!compile)
        wu->schedule();

    if (resetVariables)
    {
        SCMStringBuffer varname;
        Owned<IConstWUResultIterator> vars = &wu->getVariables();
        ForEach (*vars)
        {
            vars->query().getResultName(varname);
            Owned<IWUResult> v = wu->updateVariableByName(varname.str());
            if (v)
                v->setResultStatus(ResultStatusUndefined);
        }
    }

    setXmlParameters(wu, paramXml, variables, (wu->getAction()==WUActionExecuteExisting));

    wu->commit();
    wu.clear();

    if (!compile)
        runWorkUnit(wuid.str());
    else if (context.querySecManager())
        secSubmitWorkUnit(wuid.str(), *context.querySecManager(), *context.queryUser());
    else
        submitWorkUnit(wuid.str(), context.queryUserId(), context.queryPassword());

    AuditSystemAccess(context.queryUserId(), true, "Submitted %s", wuid.str());
}

void WsWuHelpers::submitWsWorkunit(IEspContext& context, const char *wuid, const char* cluster, const char* snapshot, int maxruntime, bool compile, bool resetWorkflow, bool resetVariables,
    const char *paramXml, IArrayOf<IConstNamedValue> *variables, IArrayOf<IConstNamedValue> *debugs, IArrayOf<IConstApplicationValue> *applications)
{
    Owned<IWorkUnitFactory> factory = getWorkUnitFactory(context.querySecManager(), context.queryUser());
    Owned<IConstWorkUnit> cw = factory->openWorkUnit(wuid);
    if(!cw)
        throw MakeStringException(ECLWATCH_CANNOT_OPEN_WORKUNIT,"Cannot open workunit %s.",wuid);
    return submitWsWorkunit(context, cw, cluster, snapshot, maxruntime, compile, resetWorkflow, resetVariables, paramXml, variables, debugs, applications);
}


void WsWuHelpers::copyWsWorkunit(IEspContext &context, IWorkUnit &wu, const char *srcWuid)
{
    Owned<IWorkUnitFactory> factory = getWorkUnitFactory(context.querySecManager(), context.queryUser());
    Owned<IConstWorkUnit> src(factory->openWorkUnit(srcWuid));

    queryExtendedWU(&wu)->copyWorkUnit(src, false, false);

    SCMStringBuffer token;
    wu.setSecurityToken(createToken(wu.queryWuid(), context.queryUserId(), context.queryPassword(), token).str());
    wu.commit();
}

void WsWuHelpers::runWsWorkunit(IEspContext &context, StringBuffer &wuid, const char *srcWuid, const char *cluster, const char *paramXml,
    IArrayOf<IConstNamedValue> *variables, IArrayOf<IConstNamedValue> *debugs, IArrayOf<IConstApplicationValue> *applications)
{
    NewWsWorkunit wu(context);
    wuid.set(wu->queryWuid());
    copyWsWorkunit(context, *wu, srcWuid);
    wu.clear();

    submitWsWorkunit(context, wuid.str(), cluster, NULL, 0, false, true, true, paramXml, variables, debugs, applications);
}

void WsWuHelpers::runWsWorkunit(IEspContext &context, IConstWorkUnit *cw, const char *srcWuid, const char *cluster, const char *paramXml,
    IArrayOf<IConstNamedValue> *variables, IArrayOf<IConstNamedValue> *debugs, IArrayOf<IConstApplicationValue> *applications)
{
    WorkunitUpdate wu(&cw->lock());
    copyWsWorkunit(context, *wu, srcWuid);
    wu.clear();

    submitWsWorkunit(context, cw, cluster, NULL, 0, false, true, true, paramXml, variables, debugs, applications);
}

IException * WsWuHelpers::noteException(IWorkUnit *wu, IException *e, ErrorSeverity level)
{
    if (wu)
    {
        Owned<IWUException> we = wu->createException();
        StringBuffer s;
        we->setExceptionMessage(e->errorMessage(s).str());
        we->setExceptionSource("WsWorkunits");
        we->setSeverity(level);
        if (level==SeverityError)
            wu->setState(WUStateFailed);
    }
    return e;
}

StringBuffer & WsWuHelpers::resolveQueryWuid(StringBuffer &wuid, const char *queryset, const char *query, bool notSuspended, IWorkUnit *wu)
{
    Owned<IPropertyTree> qs = getQueryRegistry(queryset, true);
    if (!qs)
        throw noteException(wu, MakeStringException(ECLWATCH_QUERYSET_NOT_FOUND, "QuerySet '%s' not found", queryset));
    Owned<IPropertyTree> q = resolveQueryAlias(qs, query);
    if (!q)
        throw noteException(wu, MakeStringException(ECLWATCH_QUERYID_NOT_FOUND, "Query '%s/%s' not found", queryset, query));
    if (notSuspended && q->getPropBool("@suspended"))
        throw noteException(wu, MakeStringException(ECLWATCH_QUERY_SUSPENDED, "Query '%s/%s' is suspended", queryset, query));
    return wuid.append(q->queryProp("@wuid"));
}

void WsWuHelpers::runWsWuQuery(IEspContext &context, IConstWorkUnit *cw, const char *queryset, const char *query,
    const char *cluster, const char *paramXml, IArrayOf<IConstApplicationValue> *applications)
{
    StringBuffer srcWuid;

    WorkunitUpdate wu(&cw->lock());
    resolveQueryWuid(srcWuid, queryset, query, true, wu);
    copyWsWorkunit(context, *wu, srcWuid);
    wu.clear();

    submitWsWorkunit(context, cw, cluster, NULL, 0, false, true, true, paramXml, NULL, NULL, applications);
}

void WsWuHelpers::runWsWuQuery(IEspContext &context, StringBuffer &wuid, const char *queryset, const char *query,
    const char *cluster, const char *paramXml, IArrayOf<IConstApplicationValue> *applications)
{
    StringBuffer srcWuid;

    NewWsWorkunit wu(context);
    wuid.set(wu->queryWuid());
    resolveQueryWuid(srcWuid, queryset, query, true, wu);
    copyWsWorkunit(context, *wu, srcWuid);
    wu.clear();

    submitWsWorkunit(context, wuid.str(), cluster, NULL, 0, false, true, true, paramXml, NULL, NULL, applications);
}

void WsWuHelpers::checkAndTrimWorkunit(const char* methodName, StringBuffer& input)
{
    const char* trimmedInput = input.trim().str();
    if (isEmpty(trimmedInput))
        throw MakeStringException(ECLWATCH_INVALID_INPUT, "%s: Workunit ID not set", methodName);

    if (!looksLikeAWuid(trimmedInput, 'W'))
        throw MakeStringException(ECLWATCH_INVALID_INPUT, "%s: Invalid Workunit ID: %s", methodName, trimmedInput);

    return;
}

IFileIOStream* CWsWuFileHelper::createIOStreamWithFileName(const char* fileNameWithPath, IFOmode mode)
{
    if (isEmptyString(fileNameWithPath))
        throw MakeStringException(ECLWATCH_CANNOT_COMPRESS_DATA, "File name not specified.");
    Owned<IFile> wuInfoIFile = createIFile(fileNameWithPath);
    Owned<IFileIO> wuInfoIO = wuInfoIFile->open(mode);
    if (!wuInfoIO)
        throw MakeStringException(ECLWATCH_CANNOT_OPEN_FILE, "Failed to open %s.", fileNameWithPath);
    return createIOStream(wuInfoIO);
}

void CWsWuFileHelper::writeToFile(const char* fileName, size32_t contentLength, const void* content)
{
    if (isEmptyString(fileName))
        throw MakeStringException(ECLWATCH_CANNOT_COMPRESS_DATA, "File name not specified.");
    Owned<IFile> wuInfoIFile = createIFile(fileName);
    Owned<IFileIO> wuInfoIO = wuInfoIFile->open(IFOcreate);
    if (wuInfoIO)
        wuInfoIO->write(0, contentLength, content);
    else
        PROGLOG("Failed to open %s.", fileName);
}

void CWsWuFileHelper::writeToFileIOStream(const char* folder, const char* file, MemoryBuffer& mb)
{
    if (isEmptyString(folder))
        throw MakeStringException(ECLWATCH_INVALID_INPUT, "Empty folder name is not allowed to create FileIOStream.");
    if (isEmptyString(file))
        throw MakeStringException(ECLWATCH_INVALID_INPUT, "Empty file name is not allowed to create FileIOStream.");
    VStringBuffer fileNameWithPath("%s%c%s", folder, PATHSEPCHAR, file);
    CWsWuFileHelper helper(nullptr);
    Owned<IFileIOStream> outIOS = helper.createIOStreamWithFileName(fileNameWithPath.str(), IFOcreate);
    if (outIOS)
        outIOS->write(mb.length(), mb.toByteArray());
    else
        PROGLOG("Failed to open FileIOStream for %s.", fileNameWithPath.str());
}

void CWsWuFileHelper::cleanFolder(IFile* folder, bool removeFolder)
{
    if (!folder)
        throw MakeStringException(ECLWATCH_CANNOT_COMPRESS_DATA,"Invalid file interface for the zip folder.");
    Owned<IDirectoryIterator> iter = folder->directoryFiles(NULL,false,false);
    ForEach(*iter)
    {
        OwnedIFile thisFile = createIFile(iter->query().queryFilename());
        if (thisFile->isFile() == foundYes)
            thisFile->remove();
    }
    if (removeFolder)
        folder->remove();
}

void CWsWuFileHelper::createProcessLogfile(Owned<IConstWorkUnit>& cwu, WsWuInfo& winfo, const char* process, const char* path)
{
    Owned<IPropertyTreeIterator> procs = cwu->getProcesses(process, NULL);
    ForEach (*procs)
    {
        StringBuffer logSpec;
        IPropertyTree& proc = procs->query();
        proc.getProp("@log", logSpec);
        if (!logSpec.length())
            continue;
        const char* processName = proc.queryName();
        if (isEmpty(processName))
            continue;

        MemoryBuffer mb;
        VStringBuffer fileName("%s%c%s_%s", path, PATHSEPCHAR, processName, pathTail(logSpec.str()));
        try
        {
            if (strieq(process, "EclAgent"))
            {
                StringBuffer pid;
                pid.appendf("%d", proc.getPropInt("@pid"));
                winfo.getWorkunitEclAgentLog(logSpec.str(), pid.str(), mb, fileName.str());
            }
            else if (strieq(process, "Thor"))
                winfo.getWorkunitThorLog(logSpec.str(), mb, fileName.str());
        }
        catch(IException* e)
        {
            StringBuffer s;
            e->errorMessage(s);
            DBGLOG("Error accessing Process Log file %s: %s", logSpec.str(), s.str());
            writeToFile(fileName.str(), s.length(), s.str());
            e->Release();
        }
    }
}

void CWsWuFileHelper::createThorSlaveLogfile(Owned<IConstWorkUnit>& cwu, WsWuInfo& winfo, const char* path)
{
    if (cwu->getWuidVersion() == 0)
        return;
    const char* clusterName = cwu->queryClusterName();
    if (isEmptyString(clusterName)) //Cluster name may not be set yet
        return;
    Owned<IConstWUClusterInfo> clusterInfo = getTargetClusterInfo(clusterName);
    if (!clusterInfo)
    {
        WARNLOG("Cannot find TargetClusterInfo for workunit %s", cwu->queryWuid());
        return;
    }

    unsigned numberOfSlaveLogs = clusterInfo->getNumberOfSlaveLogs();
    BoolHash uniqueProcesses;
    Owned<IStringIterator> thorInstances = cwu->getProcesses("Thor");
    ForEach (*thorInstances)
    {
        SCMStringBuffer processName;
        thorInstances->str(processName);
        if (processName.length() == 0)
            continue;

        bool* found = uniqueProcesses.getValue(processName.str());
        if (found && *found)
            continue;
        uniqueProcesses.setValue(processName.str(), true);

        StringBuffer groupName, logDir;
        getClusterThorGroupName(groupName, processName.str());
        if (groupName.isEmpty())
            throw MakeStringException(ECLWATCH_INVALID_INPUT, "Failed to get Thor Group Name for %s", processName.str());
        getConfigurationDirectory(directories, "log", "thor", processName.str(), logDir);
        Owned<IStringIterator> thorLogs = cwu->getLogs("Thor", processName.str());
        ForEach (*thorLogs)
        {
            SCMStringBuffer logName;
            thorLogs->str(logName);
            if (logName.length() == 0)
                continue;

            const char* pStr = logName.str();
            const char* ppStr = strstr(pStr, "/thormaster.");
            if (!ppStr)
            {
                WARNLOG("Invalid thorlog entry in workunit xml: %s", logName.str());
                continue;
            }
            ppStr += 12;
            StringBuffer logDate = ppStr;
            logDate.setLength(10);

            for (unsigned i = 0; i < numberOfSlaveLogs; i++)
            {
                MemoryBuffer mb;
                VStringBuffer fileName("%s%c%s_thorslave.%u.%s.log", path, PATHSEPCHAR, processName.str(), i+1, logDate.str());
                winfo.getWorkunitThorSlaveLog(groupName.str(), NULL, logDate.str(), logDir.str(), i+1, mb, fileName.str(), false);
            }
        }
    }
}

void CWsWuFileHelper::createZAPInfoFile(const char* espIP, const char* thorIP, const char* problemDesc,
    const char* whatChanged, const char* timing, Owned<IConstWorkUnit>& cwu, const char* pathNameStr)
{
    VStringBuffer fileName("%s.txt", pathNameStr);
    Owned<IFileIOStream> outFile = createIOStreamWithFileName(fileName.str(), IFOcreate);

    StringBuffer sb;
    sb.set("Workunit:     ").append(cwu->queryWuid()).append("\r\n");
    sb.append("User:         ").append(cwu->queryUser()).append("\r\n");
    sb.append("Build Version:").append(getBuildVersion()).append("\r\n");
    sb.append("Cluster:      ").append(cwu->queryClusterName()).append("\r\n");
    if (!isEmptyString(espIP))
        sb.append("ESP:          ").append(espIP).append("\r\n");
    else
    {
        StringBuffer espIPAddr;
        IpAddress ipaddr = queryHostIP();
        ipaddr.getIpText(espIPAddr);
        sb.append("ESP:          ").append(espIPAddr.str()).append("\r\n");
    }
    if (!isEmptyString(thorIP))
        sb.append("Thor:         ").append(thorIP).append("\r\n");
    outFile->write(sb.length(), sb.str());

    //Exceptions/Warnings/Info
    Owned<IConstWUExceptionIterator> exceptions = &cwu->getExceptions();
    StringBuffer info, warn, err, alert;
    ForEach(*exceptions)
    {
        const char* severityString = nullptr;
        switch (exceptions->query().getSeverity())
        {
        case SeverityInformation:
            severityString = "Information:  ";
            break;
        case SeverityWarning:
            severityString = "Warnings:     ";
            break;
        case SeverityError:
            severityString = "Exceptions:   ";
            break;
        case SeverityAlert:
            severityString = "Alert:        ";
            break;
        }

        if (!severityString)
            continue;

        SCMStringBuffer temp;
        exceptions->query().getExceptionMessage(temp);
        writeZAPWUInfoToIOStream(outFile, severityString, temp);
    }

    //User provided Information
    writeZAPWUInfoToIOStream(outFile, "Problem:      ", problemDesc);
    writeZAPWUInfoToIOStream(outFile, "What Changed: ", whatChanged);
    writeZAPWUInfoToIOStream(outFile, "Timing:       ", timing);
}

void CWsWuFileHelper::writeZAPWUInfoToIOStream(IFileIOStream* outFile, const char* name, SCMStringBuffer& value)
{
    outFile->write(strlen(name), name);
    outFile->write(3, "\r\n\t");
    outFile->write(value.length(), value.str());
    outFile->write(4, "\r\n\r\n");
}

void CWsWuFileHelper::writeZAPWUInfoToIOStream(IFileIOStream* outFile, const char* name, const char* value)
{
    outFile->write(strlen(name), name);
    outFile->write(strlen(value), value);
    outFile->write(4, "\r\n\r\n");
}

void CWsWuFileHelper::createZAPWUXMLFile(WsWuInfo& winfo, const char* pathNameStr)
{
    MemoryBuffer mb;
    winfo.getWorkunitXml(NULL, mb);
    VStringBuffer fileName("%s.xml", pathNameStr);
    writeToFile(fileName.str(), mb.length(), mb.bufferBase());
}

void CWsWuFileHelper::createZAPECLQueryArchiveFiles(Owned<IConstWorkUnit>& cwu, const char* pathNameStr)
{
    Owned<IConstWUQuery> query = cwu->getQuery();
    if(!query)
        return;

    //Add archive if present
    Owned<IConstWUAssociatedFileIterator> iter = &query->getAssociatedFiles();
    ForEach(*iter)
    {
        IConstWUAssociatedFile& cur = iter->query();
        SCMStringBuffer ssb, ip;
        cur.getDescription(ssb);
        if (!strieq(ssb.str(), "archive"))
            continue;

        cur.getName(ssb);
        cur.getIp(ip);
        if (!ssb.length() || !ip.length())
            continue;

        StringBuffer fileName, archiveContents;
        try
        {
            SocketEndpoint ep(ip.str());
            RemoteFilename rfn;
            rfn.setRemotePath(ssb.str());
            rfn.setIp(ep);
            Owned<IFile> rFile = createIFile(rfn);
            if (!rFile)
            {
                DBGLOG("Cannot open %s on %s", ssb.str(), ip.str());
                continue;
            }
            archiveContents.loadFile(rFile);
        }
        catch (IException *e)
        {
            StringBuffer s;
            e->errorMessage(s);
            DBGLOG("Error accessing archive file %s: %s", ssb.str(), s.str());
            archiveContents.insert(0, "Error accessing archive file ").appendf("%s: %s\r\n\r\n", ssb.str(), s.str());
            e->Release();
        }
        fileName.setf("%s.archive", pathNameStr);
        writeToFile(fileName.str(), archiveContents.length(), archiveContents.str());
        break;
    }

    //Add Query
    SCMStringBuffer temp;
    query->getQueryText(temp);
    if (temp.length())
    {
        VStringBuffer fileName("%s.ecl", pathNameStr);
        writeToFile(fileName.str(), temp.length(), temp.str());
    }
}

void CWsWuFileHelper::createZAPWUGraphProgressFile(const char* wuid, const char* pathNameStr)
{
    Owned<IPropertyTree> graphProgress = getWUGraphProgress(wuid, true);
    if (!graphProgress)
        return;

    StringBuffer graphProgressXML;
    toXML(graphProgress, graphProgressXML, 1, XML_Format);

    VStringBuffer fileName("%s.graphprogress", pathNameStr);
    writeToFile(fileName.str(), graphProgressXML.length(), graphProgressXML.str());
}

int CWsWuFileHelper::zipAFolder(const char* folder, const char* passwordReq, const char* zipFileNameWithPath)
{
    VStringBuffer archiveInPath("%s%c*", folder, PATHSEPCHAR);
    StringBuffer zipCommand;
    if (!isEmptyString(passwordReq))
        zipCommand.setf("zip -j --password %s %s %s", passwordReq, zipFileNameWithPath, archiveInPath.str());
    else
        zipCommand.setf("zip -j %s %s", zipFileNameWithPath, archiveInPath.str());
    return (system(zipCommand.str()));
}

int CWsWuFileHelper::zipAFolder(const char* folder, bool gzip, const char* zipFileNameWithPath)
{
    StringBuffer zipCommand;
    VStringBuffer archiveInPath("%s%c*", folder, PATHSEPCHAR);
    if (!gzip)
        zipCommand.appendf("zip -j %s %s", zipFileNameWithPath, archiveInPath.str());
    else
        zipCommand.appendf("tar -czf %s %s", zipFileNameWithPath, archiveInPath.str());
    return (system(zipCommand.str()));
}

void CWsWuFileHelper::createWUZAPFile(IEspContext& context, Owned<IConstWorkUnit>& cwu, CWsWuZAPInfoReq& request,
    StringBuffer& zipFileName, StringBuffer& zipFileNameWithPath)
{
    StringBuffer zapReportNameStr, folderToZIP, inFileNamePrefixWithPath;
    Owned<IFile> zipDir = createWorkingFolder(context, request.wuid.str(), "ZAPReport_", zapReportNameStr, folderToZIP);
    setZAPFile(request.zapFileName.str(), zapReportNameStr.str(), zipFileName, zipFileNameWithPath);

    //create WU ZAP files
    inFileNamePrefixWithPath.set(folderToZIP.str()).append(PATHSEPCHAR).append(zapReportNameStr.str());
    createZAPInfoFile(request.espIP.str(), request.thorIP.str(), request.problemDesc.str(), request.whatChanged.str(),
        request.whereSlow.str(), cwu, inFileNamePrefixWithPath.str());
    createZAPECLQueryArchiveFiles(cwu, inFileNamePrefixWithPath.str());

    WsWuInfo winfo(context, cwu);
    createZAPWUXMLFile(winfo, inFileNamePrefixWithPath.str());
    createZAPWUGraphProgressFile(request.wuid.str(), inFileNamePrefixWithPath.str());
    createProcessLogfile(cwu, winfo, "EclAgent", folderToZIP.str());
    createProcessLogfile(cwu, winfo, "Thor", folderToZIP.str());
    if (request.includeThorSlaveLog)
        createThorSlaveLogfile(cwu, winfo, folderToZIP.str());

    //Write out to ZIP file
    int zipRet = zipAFolder(folderToZIP.str(), request.password.str(), zipFileNameWithPath);
    //Remove the temporary files and the folder
    cleanFolder(zipDir, true);
    if (zipRet != 0)
        throw MakeStringException(ECLWATCH_CANNOT_COMPRESS_DATA,"Failed to execute system command 'zip'. Please make sure that zip utility is installed.");
}

void CWsWuFileHelper::setZAPFile(const char* zipFileNameReq, const char* zipFileNamePrefix,
    StringBuffer& zipFileName, StringBuffer& zipFileNameWithPath)
{
    StringBuffer outFileNameReq(zipFileNameReq);
    //Clean zipFileNameReq. The zipFileNameReq should not end with PATHSEPCHAR.
    while (!outFileNameReq.isEmpty() && (outFileNameReq.charAt(outFileNameReq.length() - 1) == PATHSEPCHAR))
        outFileNameReq.setLength(outFileNameReq.length() - 1);

    if (outFileNameReq.isEmpty())
        zipFileName.set(zipFileNamePrefix).append(".zip");
    else
    {
        zipFileName.set(outFileNameReq.str());
        const char* ext = pathExtension(zipFileName.str());
        if (!ext || !strieq(ext, ".zip"))
            zipFileName.append(".zip");
    }

    zipFileNameWithPath.set(zipFolder);
    Owned<IFile> workingDir = createIFile(zipFileNameWithPath.str());
    if (!workingDir->exists())
        workingDir->createDirectory();

    zipFileNameWithPath.append(PATHSEPCHAR).append(zipFileName);
    OwnedIFile thisFile = createIFile(zipFileNameWithPath.str());
    if (thisFile->isFile() == foundYes)
        thisFile->remove();
}

IFile* CWsWuFileHelper::createWorkingFolder(IEspContext& context, const char* wuid, const char* namePrefix,
    StringBuffer& namePrefixStr, StringBuffer& folderName)
{
    StringBuffer userName;
    if (context.queryUser())
        userName.append(context.queryUser()->getName());
    namePrefixStr.set(namePrefix).append(wuid).append('_').append(userName.str());
    folderName.append(zipFolder).append(namePrefixStr.str());
    Owned<IFile> workingDir = createIFile(folderName.str());
    if (!workingDir->exists())
        workingDir->createDirectory();
    else
        cleanFolder(workingDir, false);
    return workingDir.getClear();
}

IFileIOStream* CWsWuFileHelper::createWUZAPFileIOStream(IEspContext& context, Owned<IConstWorkUnit>& cwu, CWsWuZAPInfoReq& request)
{
    StringBuffer zapFileName, zapFileNameWithPath;
    createWUZAPFile(context, cwu, request, zapFileName, zapFileNameWithPath);

    VStringBuffer headerStr("attachment;filename=%s", zapFileName.str());
    context.addCustomerHeader("Content-disposition", headerStr.str());
    return createIOStreamWithFileName(zapFileNameWithPath.str(), IFOread);
}

IFileIOStream* CWsWuFileHelper::createWUFileIOStream(IEspContext& context, const char* wuid, IArrayOf<IConstWUFileOption>& wuFileOptions,
    CWUFileDownloadOption& downloadOptions, StringBuffer& contentType)
{
    StringBuffer fileName, fileNameStr, workingFolder, zipFileNameWithPath;
    Owned<IFile> zipDir;
    bool doZIP = (downloadOptions == CWUFileDownloadOption_ZIP) || (downloadOptions == CWUFileDownloadOption_GZIP);
    if (doZIP)
    {
        zipDir.setown(createWorkingFolder(context, wuid, "WUFiles_", fileNameStr, workingFolder));
    }
    else
    {
        StringBuffer userName;
        if (context.queryUser())
            userName.append(context.queryUser()->getName());
        fileName.set("WUFiles_").append(wuid).append('_').append(userName.str());
    }

    WsWuInfo winfo(context, wuid);
    ForEachItemIn(i, wuFileOptions)
    {
        if (!doZIP)
        {//If no zip, only return one file. If > 1 files, the caller throws exception.
            readWUFile(wuid, zipFolder, winfo, wuFileOptions.item(i), fileName, contentType);
            break;
        }

        StringBuffer aFileName, aFileMimeType;//Not used
        readWUFile(wuid, workingFolder.str(), winfo, wuFileOptions.item(i), aFileName, aFileMimeType);
    }
    if (!doZIP)
    {
        if (downloadOptions != CWUFileDownloadOption_OriginalText)
        {
            VStringBuffer headerStr("attachment;filename=%s", fileName.str());
            context.addCustomerHeader("Content-disposition", headerStr.str());
        }

        zipFileNameWithPath.set(zipFolder).append(fileName.str());
        return createIOStreamWithFileName(zipFileNameWithPath.str(), IFOread);
    }

    if (downloadOptions == CWUFileDownloadOption_ZIP)
        fileName.set(fileNameStr).append(".zip");
    else
        fileName.set(fileNameStr).append(".gzip");
    zipFileNameWithPath.set(zipFolder).append(fileName.str());
    {
        OwnedIFile oldFile = createIFile(zipFileNameWithPath.str());
        if (oldFile->isFile() == foundYes)
            oldFile->remove();
    }
    int zipRet = zipAFolder(workingFolder.str(), downloadOptions == CWUFileDownloadOption_GZIP, zipFileNameWithPath);
    //Remove the temporary files and the folder
    cleanFolder(zipDir, true);
    if (zipRet != 0)
        throw MakeStringException(ECLWATCH_CANNOT_COMPRESS_DATA, "Failed to execute system command 'zip'. Please make sure that zip utility is installed.");

    contentType.set(HTTP_TYPE_OCTET_STREAM);
    VStringBuffer headerStr("attachment;filename=%s", fileName.str());
    context.addCustomerHeader("Content-disposition", headerStr.str());
    return createIOStreamWithFileName(zipFileNameWithPath.str(), IFOread);
}

void CWsWuFileHelper::readWUFile(const char* wuid, const char* workingFolder, WsWuInfo& winfo, IConstWUFileOption& item,
    StringBuffer& fileName, StringBuffer& fileMimeType)
{
    MemoryBuffer mb;
    StringBuffer fileNameWithPath;
    CWUFileType fileType = item.getFileType();
    switch (fileType)
    {
    case CWUFileType_ArchiveQuery:
        winfo.getWorkunitArchiveQuery(mb);
        fileName.set("ArchiveQuery.xml");
        fileMimeType.set(HTTP_TYPE_APPLICATION_XML);
        writeToFileIOStream(workingFolder, "ArchiveQuery.xml", mb);
        break;
    case CWUFileType_CPP:
    {
        const char *tail=pathTail(item.getName());
        fileName.set(tail ? tail : item.getName());
        fileMimeType.set(HTTP_TYPE_TEXT_PLAIN);
        fileNameWithPath.set(workingFolder).append(PATHSEPCHAR).append(fileName.str());
        winfo.getWorkunitCpp(item.getName(), item.getDescription(), item.getIPAddress(), mb, true, fileNameWithPath.str());
        break;
    }
    case CWUFileType_DLL:
    {
        const char *tail=pathTail(item.getName());
        fileName.set(tail ? tail : item.getName());
        fileMimeType.set(HTTP_TYPE_OCTET_STREAM);
        StringBuffer name;
        winfo.getWorkunitDll(name, mb);
        writeToFileIOStream(workingFolder, fileName.str(), mb);
        break;
    }
    case CWUFileType_Res:
        fileName.set("res.txt");
        fileMimeType.set(HTTP_TYPE_TEXT_PLAIN);
        winfo.getWorkunitResTxt(mb);
        writeToFileIOStream(workingFolder, fileName.str(), mb);
        break;
    case CWUFileType_ThorLog:
        fileName.set("thormaster.log");
        fileMimeType.set(HTTP_TYPE_TEXT_PLAIN);
        fileNameWithPath.set(workingFolder).append(PATHSEPCHAR).append(fileName.str());
        winfo.getWorkunitThorLog(item.getName(), mb, fileNameWithPath.str());
        break;
    case CWUFileType_ThorSlaveLog:
    {
        StringBuffer logDir;
        fileName.set("ThorSlave.log");
        fileMimeType.set(HTTP_TYPE_TEXT_PLAIN);
        getConfigurationDirectory(directories, "log", "thor", item.getProcess(), logDir);
        fileNameWithPath.set(workingFolder).append(PATHSEPCHAR).append(fileName.str());
        winfo.getWorkunitThorSlaveLog(item.getClusterGroup(), item.getIPAddress(), item.getLogDate(), logDir.str(), item.getSlaveNumber(), mb, fileNameWithPath.str(), false);
        break;
    }
    case CWUFileType_EclAgentLog:
        fileName.set("eclagent.log");
        fileMimeType.set(HTTP_TYPE_TEXT_PLAIN);
        fileNameWithPath.set(workingFolder).append(PATHSEPCHAR).append(fileName.str());
        winfo.getWorkunitEclAgentLog(item.getName(), item.getProcess(), mb, fileNameWithPath.str());
        break;
    case CWUFileType_XML:
    {
        StringBuffer name  = item.getName();
        if (!name.isEmpty())
        {
            const char *tail=pathTail(name.str());
            fileName.set(tail ? tail : name.str());
            fileNameWithPath.set(workingFolder).append(PATHSEPCHAR).append(fileName.str());
            winfo.getWorkunitAssociatedXml(fileName.str(), item.getIPAddress(), item.getPlainText(), item.getDescription(), true, true, mb, fileNameWithPath.str());
        }
        else
        {
            fileName.setf("%s.xml", wuid);
            winfo.getWorkunitXml(item.getPlainText(), mb);
            writeToFileIOStream(workingFolder, fileName.str(), mb);
        }
        const char* plainText = item.getPlainText();
        if (plainText && strieq(plainText, "yes"))
            fileMimeType.set(HTTP_TYPE_TEXT_PLAIN);
        else
            fileMimeType.set(HTTP_TYPE_APPLICATION_XML);
        break;
    }
    case CWUFileType_WUECL:
        fileName.setf("%s.ecl", wuid);
        fileMimeType.set(HTTP_TYPE_TEXT_PLAIN);
        fileNameWithPath.set(workingFolder).append(PATHSEPCHAR).append(fileName.str());
        winfo.getWorkunitQueryShortText(mb, fileNameWithPath.str());
        break;
    default:
        throw MakeStringException(ECLWATCH_INVALID_INPUT, "Unsupported file type %d.", fileType);
    }
}

}<|MERGE_RESOLUTION|>--- conflicted
+++ resolved
@@ -2014,12 +2014,8 @@
     }
 }
 
-<<<<<<< HEAD
-void WsWuInfo::getWorkunitThorSlaveLog(const char *groupName, const char *ipAddress, const char* logDate,
+void WsWuInfo::getWorkunitThorSlaveLog(const char *instanceName, const char *ipAddress, const char* logDate,
     const char* logDir, int slaveNum, MemoryBuffer& buf, const char* outFile, bool forDownload)
-=======
-void WsWuInfo::getWorkunitThorSlaveLog(const char *instanceName, const char *ipAddress, const char* logDate, const char* logDir, int slaveNum, MemoryBuffer& buf, bool forDownload)
->>>>>>> 8b25b7b8
 {
     if (isEmpty(logDir))
         throw MakeStringException(ECLWATCH_INVALID_INPUT,"ThorSlave log path not specified.");
