--- conflicted
+++ resolved
@@ -125,8 +125,7 @@
     StringBuffer& getAcceptLanguage(IEspContext& context, StringBuffer& acceptLanguage);
     void appendGroupNode(IArrayOf<IEspGroupNode>& groupNodes, const char* nodeName, const char* clusterType, bool replicateOutputs);
     bool getOneDFUWorkunit(IEspContext& context, const char* wuid, IEspGetDFUWorkunitsResponse& resp);
-<<<<<<< HEAD
-    const char* getDropZoneDirByIP(const char* destIP, StringBuffer& dir);
+    void getDropZoneInfoByIP(const char* destIP, const char* destFile, StringBuffer& path, StringBuffer& mask);
     void queryDropZoneInfo(const char* dropZone, const char* pathReq, StringBuffer& path, EnvMachineOS& os, IpAddress& ip);
     void addDropZoneFile(IEspContext& context, IDirectoryIterator* di, const char* name, const char* path,
         IArrayOf<IEspPhysicalFileStruct>& filesInFolder, IArrayOf<IEspPhysicalFileStruct>&files);
@@ -134,9 +133,6 @@
         StringBuffer& relPath, EnvMachineOS& os, IArrayOf<IEspPhysicalFileStruct>& files);
     void searchDropZoneFileInFolder(IEspContext& context, CDropZoneFileFilter& filter, IpAddress& ip,
         EnvMachineOS& os, const char* path, IArrayOf<IEspPhysicalFileStruct>& files);
-=======
-    void getDropZoneInfoByIP(const char* destIP, const char* destFile, StringBuffer& path, StringBuffer& mask);
->>>>>>> bcf7001e
 };
 
 #endif //_ESPWIZ_FileSpray_HPP__
