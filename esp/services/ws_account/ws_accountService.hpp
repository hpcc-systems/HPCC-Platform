/*##############################################################################

    Copyright (C) 2011 HPCC Systems.

    All rights reserved. This program is free software: you can redistribute it and/or modify
    it under the terms of the GNU Affero General Public License as
    published by the Free Software Foundation, either version 3 of the
    License, or (at your option) any later version.

    This program is distributed in the hope that it will be useful,
    but WITHOUT ANY WARRANTY; without even the implied warranty of
    MERCHANTABILITY or FITNESS FOR A PARTICULAR PURPOSE.  See the
    GNU Affero General Public License for more details.

    You should have received a copy of the GNU Affero General Public License
    along with this program.  If not, see <http://www.gnu.org/licenses/>.
############################################################################## */

#ifndef _ESPWIZ_ws_account_HPP__
#define _ESPWIZ_ws_account_HPP__

#include "ws_account_esp.ipp"

class Cws_accountSoapBindingEx : public Cws_accountSoapBinding
{
    StringBuffer m_authType;

public:
    Cws_accountSoapBindingEx(IPropertyTree *cfg, const char *name, const char *process, http_soap_log_level llevel=hsl_none) : Cws_accountSoapBinding(cfg, name, process, llevel)
    {
        StringBuffer xpath;
        xpath.appendf("Software/EspProcess[@name='%s']/Authentication/@method", process);
        const char* method = cfg->queryProp(xpath);
        if (method && *method)
            m_authType.append(method);
    }

    virtual void getNavigationData(IEspContext &context, IPropertyTree & data)
    {
        bool isFF = false;
        StringBuffer browserUserAgent;
        context.getUseragent(browserUserAgent);
        if ((browserUserAgent.length() > 0) && strstr(browserUserAgent.str(), "Firefox"))
            isFF = true;

<<<<<<< HEAD
        IPropertyTree *folder = ensureNavFolder(data, "My Account", NULL);
        StringBuffer path = "/WsSMC/NotInCommunityEdition?form_";
        if (m_portalURL.length() > 0)
            path.appendf("&EEPortal=%s", m_portalURL.str());

        ensureNavLink(*folder, "Change Password", path.str(), "Change Password for current account");
        if (!isFF)
            ensureNavLink(*folder, "Relogin", path.str(), "Log on using the same or different credential");
        ensureNavLink(*folder, "Who Am I", path.str(), "Display the current user ");
=======
        IPropertyTree *folder = ensureNavFolder(data, "My Account", "My Account");

        const char* build_level = getBuildLevel();
        if (!stricmp(m_authType.str(), "none") || !stricmp(m_authType.str(), "local"))
        {
            ensureNavLink(*folder, "Change Password", "/Ws_Access/SecurityNotEnabled?form_", "Change Password", NULL, NULL, 0, true);//Force the menu to use this setting
            if (!isFF)
                ensureNavLink(*folder, "Relogin", "/Ws_Access/SecurityNotEnabled?form_", "Relogin", NULL, NULL, 0, true);//Force the menu to use this setting
            else
                ensureNavLink(*folder, "Relogin", "/Ws_Access/FirefoxNotSupport?form_", "Relogin", NULL, NULL, 0, true);//Force the menu to use this setting
            ensureNavLink(*folder, "Who Am I", "/Ws_Access/SecurityNotEnabled?form_", "WhoAmI", NULL, NULL, 0, true);//Force the menu to use this setting
        }
        else
        {
            ensureNavLink(*folder, "Change Password", "/Ws_Account/UpdateUserInput", "Change Password", NULL, NULL, 0, true);//Force the menu to use this setting
            if (!isFF)
                ensureNavLink(*folder, "Relogin", "/Ws_Account/LogoutUser", "Relogin", NULL, NULL, 0, true);//Force the menu to use this setting
            else
                ensureNavLink(*folder, "Relogin", "/Ws_Access/FirefoxNotSupport?form_", "Relogin", NULL, NULL, 0, true);//Force the menu to use this setting
            ensureNavLink(*folder, "Who Am I", "/Ws_Account/WhoAmI", "WhoAmI", NULL, NULL, 0, true);//Force the menu to use this setting
        }
    }

    int onGetInstantQuery(IEspContext &context, CHttpRequest* request, CHttpResponse* response, const char *service, const char *method)
    {
        if(!stricmp(method, "LogoutUser")||!stricmp(method, "LogoutUserRequest"))
        {
            CEspCookie* logincookie = request->queryCookie("RELOGIN");
            if(logincookie == NULL || stricmp(logincookie->getValue(), "1") == 0)
            {
                response->addCookie(new CEspCookie("RELOGIN", "0"));

                StringBuffer content(
                "<html xmlns=\"http://www.w3.org/1999/xhtml\">"
                    "<head>"
                        "<meta http-equiv=\"Content-Type\" content=\"text/html; charset=utf-8\"/>"
                        "<title>Enterprise Services Platform</title>"
                    "</head>"
                    "<body onLoad=\"location.href='/ws_account/LogoutUserCancel'\">"
                    "</body>"
                "</html>");

                response->sendBasicChallenge("ESP", content.str());
            }
            else
            {
                response->addCookie(new CEspCookie("RELOGIN", "1"));
                response->setContentType("text/html; charset=UTF-8");
                StringBuffer content(
                "<html xmlns=\"http://www.w3.org/1999/xhtml\">"
                    "<head>"
                        "<meta http-equiv=\"Content-Type\" content=\"text/html; charset=utf-8\"/>"
                        "<title>Enterprise Services Platform</title>"
                    "</head>"
                    "<body>"
                    "<br/><b>Relogin successful, you're now logged in as ");
                content.append(context.queryUserId()).append(
                    "</b>"
                    "</body>"
                    "</html>");

                response->setContent(content.str());
                response->send();
            }

            return 0;
        }
        else if(!stricmp(method, "LogoutUserCancel")||!stricmp(method, "LogoutUserRequest"))
        {
            CEspCookie* logincookie = request->queryCookie("RELOGIN");
            response->addCookie(new CEspCookie("RELOGIN", "1"));
            response->setContentType("text/html; charset=UTF-8");
            StringBuffer content(
            "<html xmlns=\"http://www.w3.org/1999/xhtml\">"
                "<head>"
                    "<meta http-equiv=\"Content-Type\" content=\"text/html; charset=utf-8\"/>"
                    "<title>Enterprise Services Platform</title>"
                    "<script type='text/javascript'>"
                        "function closeWin() { top.opener=top; top.close(); }"
                    "</script>"
                "</head>"
                "<body onload=\"javascript:closeWin();\">"
                    "<br/><b>Relogin canceled, you're now still logged in as ");
            content.append(context.queryUserId()).append(
                "</b>"
                "</body>"
            "</html>");

            response->setContent(content.str());
            response->send();
            return 0;
        }
        else
            return Cws_accountSoapBinding::onGetInstantQuery(context, request, response, service, method);
>>>>>>> b0e53743
    }
};

class Cws_accountEx : public Cws_account
{
public:
    IMPLEMENT_IINTERFACE;

    virtual void init(IPropertyTree *cfg, const char *process, const char *service);

    virtual bool onUpdateUser(IEspContext &context, IEspUpdateUserRequest &req, IEspUpdateUserResponse &resp);
    virtual bool onUpdateUserInput(IEspContext &context, IEspUpdateUserInputRequest &req, IEspUpdateUserInputResponse &resp);
    virtual bool onWhoAmI(IEspContext &context, IEspWhoAmIRequest &req, IEspWhoAmIResponse &resp);
    virtual bool onVerifyUser(IEspContext &context, IEspVerifyUserRequest &req, IEspVerifyUserResponse &resp);
};

#endif //_ESPWIZ_ws_account_HPP__
<|MERGE_RESOLUTION|>--- conflicted
+++ resolved
@@ -43,17 +43,6 @@
         if ((browserUserAgent.length() > 0) && strstr(browserUserAgent.str(), "Firefox"))
             isFF = true;
 
-<<<<<<< HEAD
-        IPropertyTree *folder = ensureNavFolder(data, "My Account", NULL);
-        StringBuffer path = "/WsSMC/NotInCommunityEdition?form_";
-        if (m_portalURL.length() > 0)
-            path.appendf("&EEPortal=%s", m_portalURL.str());
-
-        ensureNavLink(*folder, "Change Password", path.str(), "Change Password for current account");
-        if (!isFF)
-            ensureNavLink(*folder, "Relogin", path.str(), "Log on using the same or different credential");
-        ensureNavLink(*folder, "Who Am I", path.str(), "Display the current user ");
-=======
         IPropertyTree *folder = ensureNavFolder(data, "My Account", "My Account");
 
         const char* build_level = getBuildLevel();
@@ -148,7 +137,6 @@
         }
         else
             return Cws_accountSoapBinding::onGetInstantQuery(context, request, response, service, method);
->>>>>>> b0e53743
     }
 };
 
