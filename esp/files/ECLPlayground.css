﻿/*##############################################################################
#    HPCC SYSTEMS software Copyright (C) 2012 HPCC Systems.
#
#    Licensed under the Apache License, Version 2.0 (the "License");
#    you may not use this file except in compliance with the License.
#    You may obtain a copy of the License at
#
#       http://www.apache.org/licenses/LICENSE-2.0
#
#    Unless required by applicable law or agreed to in writing, software
#    distributed under the License is distributed on an "AS IS" BASIS,
#    WITHOUT WARRANTIES OR CONDITIONS OF ANY KIND, either express or implied.
#    See the License for the specific language governing permissions and
#    limitations under the License.
############################################################################## */
html, body {
  background: white; 
  width: 100%;
  height: 100%;
  margin: 0px;
  color: rgb(51, 51, 51); 
  font-family: Lucida Sans,Lucida Grande,Arial !important; 
  font-size: 13px !important;
  padding-top:0px;
  padding-right:0px;
  padding-bottom:0px;
  padding-left:0px;
}
button {
	background-position: top; 
	padding: 2px 8px 4px; 
	border-radius: 4px; 
	border: 1px solid rgb(118, 157, 192); 
	font-size: 1em; 
	background-image: url("http://ajax.googleapis.com/ajax/libs/dojo/1.7.1/dijit/themes/claro/form/images/button.png"); 
	background-repeat: repeat-x; 
	background-color: rgb(228, 242, 255); 
	-webkit-transition: background-color 0.2s linear; 
	-moz-border-radius: 4px 4px 4px 4px; 
	-moz-box-shadow: 0 1px 1px rgba(0, 0, 0, 0.15);
}
button:hover {
	color: rgb(0, 0, 0); 
	background-color: rgb(175, 217, 255);
}
h1 {
	font-size: 1.5em;
}

#eclContent {
	height: 80%;
}
.CodeMirror {
}
.CodeMirror-scroll {
	position: absolute;
	height: 99%;
	top: 0;
	bottom: 0;
	left: 0;
	right: 0;
}

#title {
	font-weight: bold;
	font-size: x-large;
}

#appLayout {
	height: 100%;
}
.claro .demoLayout .topPanel {
	background-color: rgb(208, 233, 252);
}
.claro .demoLayout .edgePanel {
	background-color: rgb(208, 233, 252);
}
.pageOverlay {
	left: 0px;
	top: 0px;
	width: 100%;
	height: 100%;
	display: block;
	position: absolute;
	z-index: 1001;
}
#loadingOverlay {
	background: url("/esp/files/img/loadingAnimation.gif") no-repeat 10px 23px rgb(255, 255, 255);
}
#loadingOverlay .loadingMessage {
	padding: 25px 40px;
	color: rgb(153, 153, 153);
}
.searchInputColumn {
	width: 100%;
	margin-right: -10em;
	float: left;
}
.searchInputColumnInner {
	padding-top: 2px;
	padding-right: 11em;
}
.searchButtonColumn {
	width: 10em;
	float: left;
}
#searchBtn {
	width: 100%;
	display: block;
}
#searchTerms {
	width: 100%;
	display: block;
}
.demoImageList {
	margin: 0px;
	padding: 0px;
	background-color: rgb(204, 204, 204);
}
.demoImageList li.item img {
	overflow: hidden;
	margin-right: 10px;
	cursor: pointer;
	max-height: 50px;
}
.demoImageList li.item {
	margin: 0px;
	padding: 4px 15px 3px 10px;
	overflow: hidden;
	border-top-color: rgb(255, 255, 255);
	border-bottom-color: rgb(153, 153, 153);
	border-top-width: 2px;
	border-bottom-width: 1px;
	border-top-style: solid;
	border-bottom-style: solid;
	position: relative;
	max-height: 60px;
	background-color: rgb(238, 238, 238);
}
.resultGridCell {
<<<<<<< HEAD
=======
	vertical-align:text-top;
>>>>>>> 2afd7593
	font-family: monospace;
}<|MERGE_RESOLUTION|>--- conflicted
+++ resolved
@@ -138,9 +138,6 @@
 	background-color: rgb(238, 238, 238);
 }
 .resultGridCell {
-<<<<<<< HEAD
-=======
 	vertical-align:text-top;
->>>>>>> 2afd7593
 	font-family: monospace;
 }