--- conflicted
+++ resolved
@@ -1150,7 +1150,6 @@
 
   var oContextMenuItems = {
     "Environment": [{text: "Save Environment", onclick: { fn: onMenuItemClick } },
-<<<<<<< HEAD
                     {text: "Save Environment As...", onclick: { fn: onMenuItemClick } },
                     {text: "Validate Environment", onclick: { fn: onMenuItemClick } },
                     {text: "Copy Hardware To",
@@ -1160,10 +1159,6 @@
                            itemdata: copyCompMenu,
                            onclick: { fn: onMenuItemClick },
                           } }
-=======
-                    { text: "Save Environment As", onclick: { fn: onMenuItemClick } },
-                    {text: "Validate Environment", onclick: { fn: onMenuItemClick } }
->>>>>>> c46cfbdb
                           ],
     "Hardware": [
                               "New",
@@ -1947,9 +1942,9 @@
 }
 
 function saveEnvironmentAs() {
- getWaitDlg().show();
-
- var handleCancel = function() {
+  getWaitDlg().show();
+
+  var handleCancel = function() {
     getWaitDlg().hide();
     top.document.envSaveAsDialog.hide();
   }
