﻿/*##############################################################################
#    HPCC SYSTEMS software Copyright (C) 2012 HPCC Systems.
#
#    Licensed under the Apache License, Version 2.0 (the "License");
#    you may not use this file except in compliance with the License.
#    You may obtain a copy of the License at
#
#       http://www.apache.org/licenses/LICENSE-2.0
#
#    Unless required by applicable law or agreed to in writing, software
#    distributed under the License is distributed on an "AS IS" BASIS,
#    WITHOUT WARRANTIES OR CONDITIONS OF ANY KIND, either express or implied.
#    See the License for the specific language governing permissions and
#    limitations under the License.
############################################################################## */
define([
	"dojo/_base/declare",
	"dojo/store/Memory",
	"dojo/data/ObjectStore",

	"dijit/registry",
	"dijit/layout/ContentPane",

	"dojox/grid/DataGrid",
	"dojox/grid/EnhancedGrid",
	"dojox/grid/enhanced/plugins/Pagination",
	"dojox/grid/enhanced/plugins/Filter",
	"dojox/grid/enhanced/plugins/NestedSorting"

], function (declare, Memory, ObjectStore,
    registry, ContentPane,
    DataGrid, EnhancedGrid, Pagination, Filter, NestedSorting) {
	return declare(null, {
		workunit: null,
		paneNum: 0,
		resultsSheetID: "",
		resultSheet: {},
		sequenceResultStoreMap: [],
		sequenceResultGridMap: [],
		delayLoad: [],

		//  Callbacks
		onErrorClick: function (line, col) {
		},

		// The constructor    
		constructor: function (args) {
			declare.safeMixin(this, args);

			this.resultSheet = registry.byId(this.resultsSheetID);
			var context = this;
			this.resultSheet.watch("selectedChildWidget", function (name, oval, nval) {
				if (nval.id in context.delayLoad) {
					var result = context.workunit.results[context.delayLoad[nval.id].resultIndex];
					if (!result.isComplete()) {
						context.delayLoad[nval.id].loadingMessage = context.getLoadingMessage();
					}
					context.delayLoad[nval.id].placeAt(nval.containerNode, "last");
					context.delayLoad[nval.id].startup();
					nval.resize();
					delete context.delayLoad[nval.id];
				}
			});
		},

		clear: function () {
			this.delayLoad = [];
			this.sequenceResultStoreMap = [];
			this.sequenceResultGridMap = [];
			var tabs = this.resultSheet.getChildren();
			for (var i = 0; i < tabs.length; ++i) {
				this.resultSheet.removeChild(tabs[i]);
			}
		},

		getNextPaneID: function () {
			return "Pane_" + ++this.paneNum;
		},

		addTab: function (label, paneID) {
			if (paneID == null) {
				paneID = this.getNextPaneID();
			}
			var pane = new ContentPane({
				title: label,
				id: paneID,
				closable: true,
				style: {
					overflow: "hidden",
					padding: 0
				}
			});
			this.resultSheet.addChild(pane);
			return pane;
		},

		addResultTab: function (resultIndex) {
			var result = this.workunit.results[resultIndex];
			var structure = result.getStructure();
			var paneID = this.getNextPaneID();

<<<<<<< HEAD
			var plugins = null;
			if (!result.hasChildDataset) {
				plugins = {
					//					nestedSorting: true,
=======
			var grid = EnhancedGrid({
				result: result,
				store: result.getObjectStore(),
				query: { id: "*" },
				structure: result.getStructure(),
				canSort: function (col) {
					return false;
				},
				plugins: {
>>>>>>> 2afd7593
					pagination: {
						pageSizes: [25, 50, 100, "All"],
						defaultPageSize: 50,
						description: true,
						sizeSwitch: true,
						pageStepper: true,
						gotoButton: true,
						maxPageStep: 4,
						position: "bottom"
					}
				};
			}
			var grid = EnhancedGrid({
				resultIndex: resultIndex,
				store: result.getObjectStore(),
				query: { id: "*" },
				structure: structure,
				canSort: function (col) {
					return false;
				},
				plugins: plugins
			});
			this.delayLoad[paneID] = grid;
			this.sequenceResultStoreMap[result.Sequence] = result.store;
			this.sequenceResultGridMap[result.Sequence] = grid;
			return this.addTab(result.getName(), paneID);
		},

		refresh: function (wu) {
			if (this.workunit != wu) {
				this.clear();
				this.workunit = wu;
			}
			this.addExceptionTab(this.workunit.exceptions);
			this.addResultsTab(this.workunit.results);
		},

		addResultsTab: function (results) {
			for (var i = 0; i < results.length; ++i) {
				var result = results[i];
				if (result.Sequence in this.sequenceResultStoreMap) {
					this.sequenceResultStoreMap[result.Sequence].isComplete = result.isComplete();
				} else {
					pane = this.addResultTab(i);
					if (this.sequence && this.sequence == result.Sequence) {
						this.resultSheet.selectChild(pane);
					}
				}
				if (!result.isComplete()) {
					this.sequenceResultGridMap[result.Sequence].showMessage(this.getLoadingMessage());
				}
			}
		},

		getLoadingMessage: function () {
			return "<span class=\'dojoxGridWating\'>[" + this.workunit.state + "]</span>";
		},

		addExceptionTab: function (exceptions) {
			if (exceptions.length) {
				var resultNode = this.addTab("Error/Warning(s)");
				store = new Memory({ data: exceptions });
				dataStore = new ObjectStore({ objectStore: store });

				grid = new DataGrid({
					store: dataStore,
					query: { id: "*" },
					structure: [
						{ name: "Severity", field: "Severity" },
						{ name: "Line", field: "LineNo" },
						{ name: "Column", field: "Column" },
						{ name: "Code", field: "Code" },
						{ name: "Message", field: "Message", width: "auto" }
						]
				});
				grid.placeAt(resultNode.containerNode, "last");
				grid.startup();

				var context = this;
				grid.on("RowClick", function (evt) {
					var idx = evt.rowIndex;
					var item = this.getItem(idx);
					var line = parseInt(this.store.getValue(item, "LineNo"), 10);
					var col = parseInt(this.store.getValue(item, "Column"), 10);
					context.onErrorClick(line, col);
				}, true);
			}
		}
	});
});<|MERGE_RESOLUTION|>--- conflicted
+++ resolved
@@ -96,15 +96,8 @@
 
 		addResultTab: function (resultIndex) {
 			var result = this.workunit.results[resultIndex];
-			var structure = result.getStructure();
 			var paneID = this.getNextPaneID();
 
-<<<<<<< HEAD
-			var plugins = null;
-			if (!result.hasChildDataset) {
-				plugins = {
-					//					nestedSorting: true,
-=======
 			var grid = EnhancedGrid({
 				result: result,
 				store: result.getObjectStore(),
@@ -114,7 +107,6 @@
 					return false;
 				},
 				plugins: {
->>>>>>> 2afd7593
 					pagination: {
 						pageSizes: [25, 50, 100, "All"],
 						defaultPageSize: 50,
@@ -125,17 +117,7 @@
 						maxPageStep: 4,
 						position: "bottom"
 					}
-				};
-			}
-			var grid = EnhancedGrid({
-				resultIndex: resultIndex,
-				store: result.getObjectStore(),
-				query: { id: "*" },
-				structure: structure,
-				canSort: function (col) {
-					return false;
-				},
-				plugins: plugins
+				}
 			});
 			this.delayLoad[paneID] = grid;
 			this.sequenceResultStoreMap[result.Sequence] = result.store;
