--- conflicted
+++ resolved
@@ -109,11 +109,7 @@
     Owned<IModularTraceMsgSink>   jlogSink;
     Owned<IModularTraceMsgSink>   consoleSink;
     Owned<IDataMaskingEngine>     maskingEngine;
-<<<<<<< HEAD
-    using MaskerStack = std::list<Owned<IDataMaskingProfileContext> >;
-=======
     using MaskerStack = std::list<Owned<IDataMaskingProfileContext>>;
->>>>>>> ab89519c
     MaskerStack                   maskerStack;
 public:
     CEsdlScriptContext(IEspContext* _espCtx, IEsdlFunctionRegister* _functionRegister, IDataMaskingEngine* _engine)
@@ -2857,8 +2853,6 @@
     }
 };
 
-<<<<<<< HEAD
-=======
 class CEsdlTransformOperationUpdateMaskingContext : public CEsdlTransformOperationBase
 {
     class Update : public CEsdlTransformOperationWithoutChildren
@@ -2972,7 +2966,6 @@
     }
 };
 
->>>>>>> ab89519c
 IEsdlTransformOperation *createEsdlTransformOperation(IXmlPullParser &xpp, const StringBuffer &prefix, bool withVariables, IEsdlOperationTraceMessenger& messenger, IEsdlFunctionRegister *functionRegister, bool canDeclareFunctions)
 {
     StartTag stag;
