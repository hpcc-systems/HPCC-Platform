--- conflicted
+++ resolved
@@ -199,10 +199,7 @@
     virtual AuthType getDomainAuthType()=0;
     virtual void setAuthError(AuthError error)=0;
     virtual AuthError getAuthError()=0;
-<<<<<<< HEAD
-=======
     virtual void setAuthStatus(const char * status)=0;
->>>>>>> 6921f478
     virtual const char * getRespMsg()=0;
     virtual void setRespMsg(const char * msg)=0;
 };
