/*##############################################################################

    HPCC SYSTEMS software Copyright (C) 2012 HPCC Systems.

    Licensed under the Apache License, Version 2.0 (the "License");
    you may not use this file except in compliance with the License.
    You may obtain a copy of the License at

       http://www.apache.org/licenses/LICENSE-2.0

    Unless required by applicable law or agreed to in writing, software
    distributed under the License is distributed on an "AS IS" BASIS,
    WITHOUT WARRANTIES OR CONDITIONS OF ANY KIND, either express or implied.
    See the License for the specific language governing permissions and
    limitations under the License.
############################################################################## */

#include "xslprocessor.hpp" 
//  ===========================================================================

EspInclude(common);

ESPStruct [nil_remove] ECLException
{
    string Source;
    string Severity;
    int Code;
    string Message;
    string FileName;
    int LineNo;
    int Column;
};
//  ===========================================================================
ESPStruct [nil_remove] ECLSchemaItem
{
    string ColumnName;
    string ColumnType;
    int    ColumnTypeCode;
    bool   isConditional(false);
};
//  ===========================================================================
ESPStruct [nil_remove] ECLResult
{
    string Name;
    int    Sequence;
    string Value;
    string Link;
    string FileName;
    bool   IsSupplied;
    bool   ShowFileContent(true);
    int64  Total;

    ESParray<ESPstruct ECLSchemaItem>    ECLSchemas;
    [min_ver("1.39")] string XmlSchema;
};
//  ===========================================================================
ESPStruct [nil_remove] ECLTimingData
{
    string Name;
    int GraphNum;
    int SubGraphNum;
    int GID;
    int Min;
    int MS;
};
//  ===========================================================================
ESPStruct [nil_remove] ECLGraph
{
    string Name;
    string Label;
    string Type;
    bool Running;
    [min_ver("1.09")] bool Complete;
    [min_ver("1.14")] bool Failed;
    int64 RunningId;
    [min_ver("1.53")]string WhenStarted;
    [min_ver("1.53")]string WhenFinished;
};
//  ===========================================================================
ESPStruct [nil_remove] ECLGraphEx
{
    string Name;
    string Label;
    string Type;
    string Graph;
    bool Running;
    int64 RunningId;
    [min_ver("1.21")] bool Complete;
    [min_ver("1.21")] bool Failed;
};
//  ===========================================================================
ESPStruct [nil_remove] ECLSourceFile
{
    [min_ver("1.01")] string FileCluster;
    string Name;
    [min_ver("1.12")] bool IsSuperFile;
    [min_ver("1.27")] int Subs;
    int Count;

   [min_ver("1.27")] ESParray<ESPstruct ECLSourceFile>    ECLSourceFiles;
};
//  ===========================================================================
ESPStruct [nil_remove] ECLTimer
{
    string Name;
    string Value;
    int count;
    [min_ver("1.20")] string GraphName;
    [min_ver("1.20")] int SubGraphId;
};

//  ===========================================================================
ESPStruct [nil_remove] ECLHelpFile
{
    string Name;
    string Type;
    [min_ver("1.32")] string IPAddress;
    [min_ver("1.32")] string Description;
    [min_ver("1.43")] int64 FileSize;
    [min_ver("1.44")] unsigned PID(0);
};

//  ===========================================================================
ESPStruct [nil_remove] ECLQuery
{
    string Text;
    string Cpp;
    string ResTxt;
    string Dll;
    string ThorLog;
    [min_ver("1.35")] string QueryMainDefinition;
};
//  ===========================================================================

ESPStruct [nil_remove] DebugValue
{
    string Name;
    string Value;
};

ESPStruct [nil_remove] WUActionResult
{
    string Wuid;
    string Action;
    string Result;
};

ESPStruct [nil_remove] ApplicationValue
{
    string Application;
    string Name;
    string Value;
};

ESPStruct [nil_remove] ECLWorkflow
{
    string WFID;
    string EventName("");
    string EventText("");
    int Count(-1);
    int CountRemaining(-1);
};

ESPStruct [nil_remove] ThorLogInfo
{
    string ProcessName;
    string ClusterGroup;
    string LogDate;
    int    NumberSlaves;
};

ESPStruct [nil_remove] ECLWorkunit
{
    string Wuid;
    string Owner;
    string Cluster;
    [min_ver("1.07")] string RoxieCluster;
    string Jobname;
    string Queue;
    int StateID;    //Equiv to workunit::state
    string State;   //Equiv to workunit::stateDesc
    string StateEx;
    string Description;
    bool Protected;
    bool Active;
    int Action;
    [min_ver("1.33")] string ActionEx;
    xsdDateTime DateTimeScheduled;
    int PriorityClass;
    int PriorityLevel;
    string Scope;
    string Snapshot;
    int    ResultLimit; 
    [min_ver("1.01")] bool Archived;
    [min_ver("1.30")] bool IsPausing(false);
    [min_ver("1.30")] bool ThorLCR(false);
    [min_ver("1.01")] int EventSchedule;
    [min_ver("1.02")] bool HaveSubGraphTimings;
    [min_ver("1.28"), depr_ver("1.53")] string TotalThorTime;
    [min_ver("1.53")] string TotalClusterTime;

    ESPstruct ECLQuery Query;
    [min_ver("1.03")] ESParray<ESPstruct ECLHelpFile> Helpers;
    ESParray<ESPstruct ECLException>    Exceptions;
    ESParray<ESPstruct ECLGraph>        Graphs;
    ESParray<ESPstruct ECLSourceFile>   SourceFiles;
    ESParray<ESPstruct ECLResult>       Results;
    ESParray<ESPstruct ECLResult>       Variables;
    ESParray<ESPstruct ECLTimer>        Timers;
    ESParray<ESPstruct DebugValue>      DebugValues;
    ESParray<ESPstruct ApplicationValue> ApplicationValues;
    [min_ver("1.01")] ESParray<ESPstruct ECLWorkflow> Workflows;
    [min_ver("1.02")] ESParray<ESPstruct ECLTimingData> TimingData;
    [min_ver("1.05")] ESParray<string, AllowedCluster> AllowedClusters;
    [min_ver("1.17")] int ErrorCount;
    [min_ver("1.17")] int WarningCount;
    [min_ver("1.17")] int InfoCount;
    [min_ver("1.52")] int AlertCount;
    [min_ver("1.17")] int GraphCount;
    [min_ver("1.17")] int SourceFileCount;
    [min_ver("1.17")] int ResultCount;
    [min_ver("1.17")] int VariableCount;
    [min_ver("1.17")] int TimerCount;
    [min_ver("1.17")] bool HasDebugValue;
    [min_ver("1.17")] int ApplicationValueCount;
    [min_ver("1.22")] string XmlParams;
    [min_ver("1.23")] int AccessFlag;
    [min_ver("1.24")] int ClusterFlag;
    [min_ver("1.29")] string HelpersDesc;
    [min_ver("1.29")] string GraphsDesc;
    [min_ver("1.29")] string SourceFilesDesc;
    [min_ver("1.29")] string ResultsDesc;
    [min_ver("1.29")] string VariablesDesc;
    [min_ver("1.29")] string TimersDesc;
    [min_ver("1.29")] string DebugValuesDesc;
    [min_ver("1.29")] string ApplicationValuesDesc;
    [min_ver("1.29")] string WorkflowsDesc;
    [min_ver("1.31")] bool HasArchiveQuery(false);
    [min_ver("1.38")] ESParray<ESPstruct ThorLogInfo> ThorLogList;
    [min_ver("1.47")] ESParray<string, URL> ResourceURLs;
    [min_ver("1.50")] int ResultViewCount;
    [min_ver("1.50")] int ResourceURLCount;
    [min_ver("1.50")] int DebugValueCount;
    [min_ver("1.50")] int WorkflowCount;
};

ESPStruct [nil_remove] WUECLAttribute
{
    string ModuleName;
    string AttributeName;
    bool IsLocked;
    bool IsCheckedOut;
    bool IsSandbox;
    bool IsOrphaned;
};

//  ===========================================================================
ESPStruct NetworkNode
{
    int Category;
    string id;
};

ESPStruct LogicalFileUpload
{
    int     Type;
    string  Source;
    string  Destination;
    string  EventTag;
};

//  ===========================================================================

ESPStruct [nil_remove] ECLJob
{
    string Wuid;
    string Graph;
    string State;
    string StartedDate;
    string FinishedDate;
    string Cluster;
    [min_ver("1.06")] string GraphNum;
    [min_ver("1.06")] string SubGraphNum;
    [min_ver("1.06")] string NumOfRuns;
    [min_ver("1.06")] int Duration;
};

ESPStruct [nil_remove] ThorQueue
{
    string DT;
    string RunningWUs;
    string QueuedWUs;
    string WaitingThors;
    string ConnectedThors;
    string IdledThors;
    string RunningWU1;
    string RunningWU2;
};

ESPStruct [nil_remove] ResubmittedWU
{
    string WUID;
    string ParentWUID;
};

ESPrequest [nil_remove] WUCreateRequest
{
};

ESPresponse [exceptions_inline] WUCreateResponse
{
    ESPstruct ECLWorkunit Workunit;
};

ESPrequest [nil_remove] WUDeployWorkunitRequest
{
    string Cluster;
    string Name;
    int Wait(-1);
    string ObjType;
    string FileName;
    binary Object;
    int ResultLimit;
    string QueryMainDefinition;
    string Snapshot;
    ESParray<ESPstruct NamedValue> DebugValues;
};

ESPresponse [exceptions_inline] WUDeployWorkunitResponse
{
    ESPstruct ECLWorkunit Workunit;
};

ESPrequest [nil_remove] WUQueryRequest
{
    string Wuid;
    [min_ver("1.01")] string Type;  //archieved or non-archieved
    string Cluster;
    [min_ver("1.08")] string RoxieCluster;
    string Owner;
    string State;
    string StartDate;
    string EndDate;
    string ECL;
    string Jobname;
    string LogicalFile;
    string LogicalFileSearchType("");

    [depr_ver("1.55")] string ApplicationName;
    [depr_ver("1.55")] string ApplicationKey;
    [depr_ver("1.55")] string ApplicationData;
    [min_ver("1.55")] ESParray<ESPstruct ApplicationValue> ApplicationValues;

    string After;
    string Before;
    int Count;
    [min_ver("1.03")] int64 PageSize(0);
    [min_ver("1.03")] int64 PageStartFrom(0);
    [min_ver("1.03")] int64 PageEndAt;
    [min_ver("1.26")] int LastNDays;

    string Sortby;
    bool Descending(false);
    int64 CacheHint;
};


ESPresponse [nil_remove, exceptions_inline] WUQueryResponse
{
    [min_ver("1.01")] string Type("");  //archieved or non-archieved
    string Cluster;
    [min_ver("1.08")] string RoxieCluster;
    string Owner;
    string State;
    string StartDate;
    string EndDate;
    string ECL;
    string Jobname;
    [min_ver("1.01")] string LogicalFile;
    [min_ver("1.01")] string LogicalFileSearchType("");

    string Current;
    string Next;
    int Count(0);

    [min_ver("1.03")] int64 PageSize(0);
    [min_ver("1.03")] int64 PrevPage;
    [min_ver("1.03")] int64 NextPage;
    [min_ver("1.03")] int64 LastPage(-1);

    int NumWUs;
    bool First(true);
    [min_ver("1.03")] int64 PageStartFrom(-1);
    [min_ver("1.03")] int64 PageEndAt;
    [min_ver("1.26")] int LastNDays;

    string Sortby;
    bool Descending(false);
    string BasicQuery;
    string Filters;
    [min_ver("1.41")] int64 CacheHint;
    
    ESParray<ESPstruct ECLWorkunit> Workunits;
};


ESPrequest [nil_remove] WUUpdateRequest
{
    string Wuid;
    int    State;
    int    StateOrig;
    string Jobname;
    string JobnameOrig;
    string QueryText;
    int    Action;
    string Description;
    string DescriptionOrig;
    bool   AddDrilldownFields;
    int    ResultLimit; //unsigned?
    [http_nillable(0)] bool   Protected;
    [http_nillable(0)] bool   ProtectedOrig;
    int    PriorityClass;
    int    PriorityLevel;
    string Scope;
    string ScopeOrig;
    [min_ver("1.05")] string ClusterSelection;
    [min_ver("1.05")] string ClusterOrig;
    [min_ver("1.22")] string XmlParams;
    [min_ver("1.25")] string ThorSlaveIP;
    [min_ver("1.35")] string QueryMainDefinition;

    ESParray<ESPstruct DebugValue>       DebugValues;
    ESParray<ESPstruct ApplicationValue> ApplicationValues;
};

ESPresponse [exceptions_inline] WUUpdateResponse
{
    ESPstruct ECLWorkunit Workunit;
};

ESPrequest WUDeleteRequest
{
    ESParray<string> Wuids;
    [min_ver("1.02")] int BlockTillFinishTimer(0);
};

ESPresponse [exceptions_inline] WUDeleteResponse
{
    ESParray<ESPstruct WUActionResult> ActionResults;
};

/* html */
ESPrequest [nil_remove] WUActionRequest
{
    ESParray<string> Wuids;
    string ActionType;

    string Cluster;
    string Owner;
    string State;
    string StartDate;
    string EndDate;
    string ECL;
    string Jobname;
    string Test; 
    string CurrentPage("");
    [min_ver("1.03")] string PageSize("");
    string Sortby;
    bool Descending(false);
    //[min_ver("1.01")] string SashaNetAddress;  
    [min_ver("1.01")] string EventServer("");
    [min_ver("1.01")] string EventName("");
    //[min_ver("1.01")] string EventText("");
    [min_ver("1.01")] string PageFrom("");
    [min_ver("1.02")] int BlockTillFinishTimer(0);
};

ESPresponse [exceptions_inline] WUActionResponse
{
    ESParray<ESPstruct WUActionResult> ActionResults;
};

ESPrequest WUAbortRequest
{
    ESParray<string> Wuids;
    [min_ver("1.02")] int BlockTillFinishTimer(0);
};

ESPresponse [exceptions_inline] WUAbortResponse
{
    ESParray<ESPstruct WUActionResult> ActionResults;
};

ESPrequest WUProtectRequest
{
    ESParray<string> Wuids;
    bool Protect(true);
};

ESPresponse [exceptions_inline] WUProtectResponse
{
    ESParray<ESPstruct WUActionResult> ActionResults;
};

ESPrequest WUResubmitRequest 
{
    ESParray<string> Wuids;
    [max_ver("1.30")] bool Recompile;
    [min_ver("1.02")] int BlockTillFinishTimer(0);
    bool ResetWorkflow;
    bool CloneWorkunit;
};

ESPresponse [exceptions_inline] WUResubmitResponse
{
    [min_ver("1.40")] ESParray<ESPstruct ResubmittedWU, WU> WUs;
};

ESPenum WUExceptionSeverity : string
{
    INFO("info"),
    WARNING("warning"),
    ERROR("error"),
    ALERT("alert")
};

ESPrequest WURunRequest
{
    string QuerySet;
    string Query;
    string Wuid;
    bool CloneWorkunit;
    string Cluster;
    int Wait(-1);
    [rows(15)] string Input;
    bool NoRootTag(0);
    ESParray<ESPstruct NamedValue> DebugValues;
    ESParray<ESPstruct NamedValue> Variables;
    ESPenum WUExceptionSeverity ExceptionSeverity("info");
};

ESPresponse [exceptions_inline] WURunResponse
{
    string Wuid;
    string State;
    string Results;
};

ESPrequest WUSubmitRequest
{
    string Wuid;
    string Cluster;
    string Queue;
    string Snapshot;
    int    MaxRunTime;
    [min_ver("1.02")] int BlockTillFinishTimer(0);
    [min_ver("1.19")] bool SyntaxCheck(false);
    bool NotifyCluster(false);
};

ESPresponse [exceptions_inline] WUSubmitResponse
{
};

ESPrequest WUScheduleRequest
{
    string Wuid;
    string Cluster;
    string Queue;
    string Snapshot;
    xsdDateTime When;
    int    MaxRunTime;
};

ESPresponse [exceptions_inline] WUScheduleResponse
{
};

ESPrequest [nil_remove] WUPushEventRequest
{
    string EventName("");
    string EventText("");
};

ESPresponse [exceptions_inline] WUPushEventResponse
{
};

SCMenum WUINFOType
{
    WUGRAPHS,
    WUTIMINGS,
    WUACTIONS,
    WURESULTS
};

ESPrequest WUInfoRequest
{
    string Wuid;
    bool TruncateEclTo64k(true);
    [min_ver("1.01")] string Type;  //archieved or non-archieved
    [min_ver("1.16")] bool IncludeExceptions(true);
    [min_ver("1.16")] bool IncludeGraphs(true);
    [min_ver("1.16")] bool IncludeSourceFiles(true);
    [min_ver("1.16")] bool IncludeResults(true);
    [min_ver("1.34")] bool IncludeResultsViewNames(false);
    [min_ver("1.16")] bool IncludeVariables(true);
    [min_ver("1.16")] bool IncludeTimers(true);
    [min_ver("1.16")] bool IncludeDebugValues(true);
    [min_ver("1.16")] bool IncludeApplicationValues(true);
    [min_ver("1.16")] bool IncludeWorkflows(true);
    [min_ver("1.39")] bool IncludeXmlSchemas(false);
    [min_ver("1.47")] bool IncludeResourceURLs(false);
    [min_ver("1.16")] bool SuppressResultSchemas(false);
    [min_ver("1.25")] string ThorSlaveIP;
};

ESPresponse [exceptions_inline] WUInfoResponse
{
    ESPstruct ECLWorkunit Workunit;
    int  AutoRefresh(0);
   bool CanCompile;
   [min_ver("1.25")] string ThorSlaveIP;
   [min_ver("1.34")] ESParray<string, View> ResultViews;
   [min_ver("1.54")] string SecMethod;
}; 

ESPrequest WUResultSummaryRequest
{
    string Wuid;
    int    Sequence;
};

ESPresponse [exceptions_inline] WUResultSummaryResponse
{
    string  Wuid;
    int     Sequence;
    int     Format;
    ESPStruct ECLResult Result;
};

/* html */
ESPrequest WULogFileRequest
{
    string Name;
    string Wuid;
    string Type;
    int Option;
    [min_ver("1.10")] string SlaveIP;
    [min_ver("1.32")] string IPAddress;
    [min_ver("1.32")] string Description;
    [min_ver("1.36")] string QuerySet;
    [min_ver("1.36")] string Query;
    [min_ver("1.38")] string Process;
    [min_ver("1.38")] string ClusterGroup;
    [min_ver("1.38")] string LogDate;
    [min_ver("1.38")] int SlaveNumber(1);
    [min_ver("1.55")] int64 SizeLimit(0);
    string PlainText;
};

ESPresponse [exceptions_inline] WULogFileResponse
{
    [min_ver("1.36")] string Wuid;
    [min_ver("1.36")] string QuerySet;
    [min_ver("1.36")] string QueryName;
    [min_ver("1.36")] string QueryId;
    [min_ver("1.36")] string FileName;
    [min_ver("1.38")] string DaliServer;
    [http_content("application/octet-stream")] binary thefile;
};

ESPrequest WUResultBinRequest
{
    string LogicalName;
    string Wuid;
    string ResultName;
    int    Sequence;
    string Format("raw");
    [min_ver("1.50")] ESParray<ESPstruct NamedValue> FilterBy;

    int64 Start(0);
    int Count;
}; 

ESPresponse [exceptions_inline] WUResultBinResponse
{
    string Wuid;
    int Sequence;
    string Name;

    int64 Start;
    int Count;
    int Requested;
    int64 Total;
    [http_content("application/octet-stream")] binary Result;

    string Format;

};

ESPrequest WUResultRequest
{
    string Wuid;
    int    Sequence;
    string ResultName;
    string LogicalName;
    string Cluster;
    bool SuppressXmlSchema(0);
    [min_ver("1.50")] ESParray<ESPstruct NamedValue> FilterBy;

    int64 Start(0);
    int Count;
}; 

ESPresponse [exceptions_inline,http_encode(0)] WUResultResponse
{
    string Wuid;
    int    Sequence;
    string LogicalName;
    string Cluster;
    string Name;

    int64 Start;
    int Requested;
    int Count;
    int64 Total;

    [json_inline(1)] string Result;
};

ESPrequest WUResultViewRequest
{
    string Wuid;
    string ViewName;
    int    Sequence;
    string ResultName;
};

ESPresponse [exceptions_inline] WUResultViewResponse
{
    string Wuid;
    string ViewName;
    [http_content("text/html")] string Result;
};

ESPrequest WUClusterJobQueueXLSRequest
{
    string Cluster;
   string StartDate;
   string EndDate;
    string ShowType;
}; 

ESPresponse [exceptions_inline] WUClusterJobQueueXLSResponse
{
    [http_content("application/octet-stream")] binary Result;
};

ESPrequest [nil_remove] WUClusterJobQueueLOGRequest
{
    string Cluster;
   string StartDate;
   string EndDate;
};

ESPresponse [exceptions_inline] WUClusterJobQueueLOGResponse
{
    [http_content("text/xml")] binary thefile;
};

ESPrequest WUClusterJobXLSRequest
{
    string Cluster;
    string StartDate;
    string EndDate;
    bool ShowAll;
    string BusinessStartTime;
    string BusinessEndTime;
}; 

ESPresponse [exceptions_inline] WUClusterJobXLSResponse
{
    [http_content("application/octet-stream")] binary Result;
};


ESPrequest WUClusterJobSummaryXLSRequest
{
    string Cluster;
    string StartDate;
    string EndDate;
    bool ShowAll;
    string BusinessStartTime;
    string BusinessEndTime;
}; 

ESPresponse [exceptions_inline] WUClusterJobSummaryXLSResponse
{
    [http_content("application/octet-stream")] binary Result;
};

ESPrequest GVCAjaxGraphRequest
{
    string Name;
    string GraphName;
   [min_ver("1.20")] int SubGraphId;
   [min_ver("1.21")] bool SubGraphOnly;
};

ESPresponse GVCAjaxGraphResponse
{
    string Name;
    string GraphName;
    string GraphType;
   [min_ver("1.20")] int SubGraphId;
   [min_ver("1.21")] bool SubGraphOnly;
};

ESPrequest [nil_remove] WUGraphInfoRequest
{
    string Wuid;
    string Name;
    [min_ver("1.02")] string GID;
   [min_ver("1.15")] int BatchWU;
};
ESPresponse [exceptions_inline] WUGraphInfoResponse
{
    string Wuid;
    string Name;
    [min_ver("1.02")] string GID;
   [min_ver("1.15")] int BatchWU;
    bool Running;
};

ESPrequest [nil_remove] WUGVCGraphInfoRequest
{
    string Wuid;
    string Name;
    string GID;
   [min_ver("1.15")] int BatchWU;
   [min_ver("1.18")] int SubgraphId;
};
ESPresponse [exceptions_inline, http_encode(0)] WUGVCGraphInfoResponse
{
    string Wuid;
    string Name;
    string GID;
    bool Running;
    string TheGraph;
   [min_ver("1.15")] int BatchWU;
};


ESPrequest WUGraphTimingRequest
{
    string Wuid;
};

ESPresponse [exceptions_inline] WUGraphTimingResponse
{
    ESPstruct ECLWorkunit Workunit;
};

ESPrequest WUProcessGraphRequest
{
    string Wuid;
    string Name;
};

ESPresponse [encode(0), exceptions_inline] WUProcessGraphResponse
{
    string theGraph;
};

ESPrequest WUGetGraphRequest
{
    string Wuid;
    [min_ver("1.19")] string GraphName;
    [min_version("1.21")] string SubGraphId;
};

ESPresponse [exceptions_inline] WUGetGraphResponse
{
    ESParray<ESPstruct ECLGraphEx> Graphs;
};

ESPrequest WUQueryGetGraphRequest
{
    string Target;
    string QueryId;
    [min_ver("1.19")] string GraphName;
    [min_version("1.21")] string SubGraphId;
};

ESPresponse [exceptions_inline] WUQueryGetGraphResponse
{
    ESParray<ESPstruct ECLGraphEx> Graphs;
};

ESPrequest WUExportRequest
{
    string Cluster;
    string Owner;
    string State;
    string StartDate;
    string EndDate;
    string ECL;
    string Jobname;
};
ESPresponse [exceptions_inline] WUExportResponse
{
    [http_content("text/xml")] binary ExportData;
};


ESPrequest WUWaitRequest
{
    string Wuid;
    int Wait(-1);
    bool ReturnOnWait(false);
};

ESPresponse [exceptions_inline] WUWaitResponse
{
    int StateID;
};


ESPrequest WUSyntaxCheckRequest
{
    string ECL;
    string ModuleName;
    string AttributeName;
    string Queue;
    string Cluster;
    string Snapshot;
    int    TimeToWait(60000);

    [min_ver("1.04")] ESParray<ESPstruct DebugValue>       DebugValues;
};

ESPresponse [exceptions_inline] WUSyntaxCheckResponse
{
    ESParray<ESPstruct ECLException> Errors;
};


ESPrequest WUCompileECLRequest
{
    string ECL;
    string ModuleName;
    string AttributeName;
    string Queue;
    string Cluster;
    string Snapshot;

    bool IncludeDependencies(false);
    bool IncludeComplexity;
    int  TimeToWait(60000);
};

ESPresponse [exceptions_inline] WUCompileECLResponse
{
    string Complexity;
    ESParray<ESPstruct ECLException> Errors;
    ESParray<ESPstruct WUECLAttribute, ECLAttribute> Dependencies;
};


ESPrequest WUJobListRequest
{
    string Cluster;
    [min_ver("1.50")] string Process;
    string StartDate;
    string EndDate;
    bool ShowAll;
    int BusinessStartHour;
    int BusinessEndHour;
};

ESPresponse [exceptions_inline] WUJobListResponse
{
    string StartDate;
    string EndDate;
    ESParray<ESPstruct ECLJob> Jobs;
};

ESPrequest [nil_remove] WUShowScheduledRequest
{
    string Cluster("");
    string EventName("");
    string PushEventName("");
    string PushEventText("");
    [min_ver("1.51")] string State("");
};

ESPStruct [nil_remove] ScheduledWU
{
    string Wuid;
    string Cluster("");
    string EventName("");
    string EventText("");
    string JobName("");
    [min_ver("1.51")] int StateID;
    [min_ver("1.51")] string State("");
    [min_ver("1.51")] string Owner("");
};

ESPStruct [nil_remove] ServerInfo
{
    string Name("");
    string NetAddress("");
};

ESPresponse [nil_remove, exceptions_inline] WUShowScheduledResponse
{
    int ClusterSelected(0);
    string EventName("");
    string PushEventName("");
    string PushEventText("");
    string Query("");
    ESParray<ESPstruct ServerInfo> Clusters;
    ESParray<ESPstruct ScheduledWU> Workunits;
};

ESPrequest WUGetDependancyTreesRequest
{
    string Cluster;
    string Queue;
    string Snapshot;
    string Items;
    [min_ver("1.12")] string TimeoutMilliSec;
};

ESPresponse [nil_remove, exceptions_inline] WUGetDependancyTreesResponse
{
    ESParray<ESPstruct ECLException> Errors;
    [http_content("text/xml")] binary DependancyTrees;
};

ESPrequest WUListLocalFileRequiredRequest
{
    string Wuid;
};

ESPresponse [nil_remove, exceptions_inline] WUListLocalFileRequiredResponse
{
    ESParray<ESPstruct LogicalFileUpload> LocalFileUploads;
};

ESPrequest WUAddLocalFileToWorkunitRequest
{
    string Wuid;
    string Name;

    string Val;
    string DefVal;
    int Type;
    int Length;
};

ESPresponse [nil_remove, exceptions_inline] WUAddLocalFileToWorkunitResponse
{
    string Wuid;
    string Name;
    string Result;
};

ESPrequest WUDebugRequest
{
    string Wuid;
    string Command;
};

ESPresponse [exceptions_inline] WUDebugResponse
{
    string Result;
};

ESPrequest WUCopyLogicalFilesRequest
{
    string Wuid;
    string Cluster;
    bool CopyLocal;
};

ESPStruct WULogicalFileCopyInfo
{
    bool IsIndex;
    string LogicalName;
    string DfuCopyWuid;
    string DfuCopyError;
    ESParray<string> Clusters;
};

ESPStruct WUCopyLogicalClusterFileSections
{
    string ClusterName;
    ESParray<ESPstruct WULogicalFileCopyInfo> OnCluster;
    ESParray<ESPstruct WULogicalFileCopyInfo> NotOnCluster;
    ESParray<ESPstruct WULogicalFileCopyInfo> Foreign;
    ESParray<ESPstruct WULogicalFileCopyInfo> NotFound;
};

ESPresponse [exceptions_inline] WUCopyLogicalFilesResponse
{
    string Wuid;
    ESParray<ESPStruct WUCopyLogicalClusterFileSections, Cluster> ClusterFiles;
};


ESPenum WUQueryActivationMode : int
{
    NoActivate(0, "Do not activate query"),
    Activate(1, "Activate query"),
    ActivateSuspendPrevious(2, "Activate query, suspend previous"),
    ActivateDeletePrevious(3, "Activate query, delete previous")
};

ESPrequest [nil_remove] WUPublishWorkunitRequest
{
    string Wuid;
    string Cluster;
    string JobName;
    int Activate;
    bool NotifyCluster(false);
    int Wait(10000);
    bool NoReload(0);
    bool UpdateWorkUnitName(0);
    string memoryLimit;
    nonNegativeInteger TimeLimit(0);
    nonNegativeInteger WarnTimeLimit(0);
    string Priority;
    string RemoteDali;
    string Comment;
    bool DontCopyFiles(false);
    string SourceProcess;
    bool AllowForeignFiles(false);
    bool UpdateDfs(false);
};

ESPresponse [exceptions_inline] WUPublishWorkunitResponse
{
    string Wuid;
    string Result;
    string QuerySet;
    string QueryName;
    string QueryId;
    bool ReloadFailed;
    [min_ver("1.39")] bool Suspended;
    [min_ver("1.39")] string ErrorMessage;
    ESParray<ESPStruct WUCopyLogicalClusterFileSections, Cluster> ClusterFiles;
};

ESPrequest [nil_remove] WUQueryConfigRequest
{
    string Target;
    string QueryId;
    int Wait(10000);
    bool NoReload(0);
    string memoryLimit;
    nonNegativeInteger TimeLimit(0);
    nonNegativeInteger WarnTimeLimit(0);
    string Priority;
    string Comment;
};

ESPStruct WUQueryConfigResult
{
    string  QueryId;
};

ESPresponse [exceptions_inline] WUQueryConfigResponse
{
    bool ReloadFailed;
    ESParray<ESPStruct WUQueryConfigResult, Result> Results;
};


ESPStruct QuerySet
{
    string  QuerySetName;
};

ESPrequest WUQuerysetsRequest
{
    bool test;
};

ESPresponse [exceptions_inline] WUQuerysetsResponse
{
    ESParray<ESPstruct QuerySet> Querysets;
};

ESPStruct ClusterQueryState
{
    string Cluster;
    string State;
    [min_ver("1.46")] string Errors;
    [min_ver("1.47")] bool MixedNodeStates;
};

ESPStruct [nil_remove] QuerySetQuery
{
    string Id;
    string Name;
    string Wuid;
    string Dll;
    bool Suspended;
    ESParray<ESPstruct ClusterQueryState> Clusters;
    string memoryLimit;
    nonNegativeInteger timeLimit;
    nonNegativeInteger warnTimeLimit;
    string priority;
    string Comment;
    [min_ver("1.45")] string QuerySetId;
    [min_ver("1.46")] bool IsLibrary;
    [min_ver("1.46")] bool Activated;
    [min_ver("1.46")] string PublishedBy;
    [min_ver("1.48")] string snapshot;
};

ESPStruct QuerySetAlias
{
    string Id;
    string Name;
};

ESPenum WUQuerySetFilterType : string
{
    ALL("All"),
    ID("Id"),
    NAME("Name"),
    ALIAS("Alias"),
    STATUS("Status")
};

ESPrequest WUQuerySetDetailsRequest
{
    string  QuerySetName;
    string  Filter;
    string  ClusterName;
    ESPenum WUQuerySetFilterType FilterType("All");
};

ESPresponse [exceptions_inline] WUQuerySetDetailsResponse
{
    string  QuerySetName;
    ESParray<ESPstruct QuerySetQuery> QuerysetQueries;
    ESParray<ESPstruct QuerySetAlias> QuerysetAliases;
    [min_ver("1.37")] string  ClusterName;
    [min_ver("1.37")] string  Filter;
    [min_ver("1.37")] ESPenum WUQuerySetFilterType FilterType;
    [min_ver("1.37")] ESParray<string> ClusterNames;
};

ESPrequest [nil_remove] WUListQueriesRequest
{
    string  QuerySetName;
    string  ClusterName;
    string  LibraryName;
    int64 MemoryLimitLow;
    int64 MemoryLimitHigh;
    nonNegativeInteger TimeLimitLow;
    nonNegativeInteger TimeLimitHigh;
    nonNegativeInteger WarnTimeLimitLow;
    nonNegativeInteger WarnTimeLimitHigh;
    nonNegativeInteger PriorityLow;
    nonNegativeInteger PriorityHigh;
    [min_ver("1.48")] bool Activated;
    [min_ver("1.48")] bool SuspendedByUser;
    [min_ver("1.50")] string WUID;
    [min_ver("1.51")] string QueryID;
    [min_ver("1.51")] string QueryName;

    nonNegativeInteger PageSize(0);
    nonNegativeInteger PageStartFrom(0);
    string Sortby;
    bool Descending(false);
    int64 CacheHint;
    string FileName;
};

ESPresponse [exceptions_inline] WUListQueriesResponse
{
    int   NumberOfQueries;
    int64 CacheHint;
    ESParray<ESPstruct QuerySetQuery> QuerysetQueries;
};

ESPrequest [nil_remove] WUListQueriesUsingFileRequest
{
    string Target;
    string Process;
    string FileName;
};

ESPStruct [nil_remove] QueryUsingFile
{
    string Id;
    string Package;
};

ESPStruct [nil_remove] TargetQueriesUsingFile
{
    string Target;
    string PackageMap;
    ESParray<ESPstruct QueryUsingFile> Queries;
};


ESPresponse [exceptions_inline] WUListQueriesUsingFileResponse
{
    string Process;
    string FileName;
    ESParray<ESPstruct TargetQueriesUsingFile> Targets;
};

ESPrequest [nil_remove] WUQueryFilesRequest
{
    string Target;
    string QueryId;
};

ESPStruct [nil_remove] FileUsedByQuery
{
    string FileName;
    int64 FileSize;
    unsigned NumberOfParts;
};

ESPresponse [exceptions_inline] WUQueryFilesResponse
{
    ESParray<ESPstruct FileUsedByQuery, File> Files;
};

ESPrequest WUQueryDetailsRequest
{
    string QueryId;
    string QuerySet;
    bool IncludeStateOnClusters(false);
    bool IncludeSuperFiles(false);
    bool IncludeWsEclAddresses(false);
};

ESPStruct QuerySuperFile
{
    string Name;
    ESParray<string, File> SubFiles;
};

ESPresponse [exceptions_inline] WUQueryDetailsResponse
{
    string QueryId;
    string QuerySet;
    string QueryName;
    string Wuid;
    string Dll;
    bool Suspended;
    [min_ver("1.42")] bool Activated;
    string SuspendedBy;
    [min_ver("1.43")] ESParray<ESPstruct ClusterQueryState> Clusters;
    string PublishedBy;
    string Comment;

    ESParray<string> LogicalFiles;
    [min_ver("1.44")] ESParray<ESPstruct QuerySuperFile, SuperFile> SuperFiles;
    [min_ver("1.46")] bool IsLibrary;
    [min_ver("1.46")] string Priority;
    [min_ver("1.46")] string WUSnapShot; //Label
    [min_ver("1.46")] string CompileTime;
    [min_ver("1.46")] ESParray<string> LibrariesUsed;
    [min_ver("1.46")] int CountGraphs;
    [min_ver("1.46")] ESParray<string> GraphIds;
    [min_ver("1.50")] int ResourceURLCount;
    [min_ver("1.51")] ESParray<string, Address> WsEclAddresses;
};

ESPrequest WUMultiQuerySetDetailsRequest
{
    string  ClusterName;
    string  QuerySetName;
    string  Filter;
    ESPenum WUQuerySetFilterType FilterType("All");
};

ESPstruct WUQuerySetDetail
{
    string  QuerySetName;
    ESParray<ESPstruct QuerySetQuery> Queries;
    ESParray<ESPstruct QuerySetAlias> Aliases;
};


ESPresponse [exceptions_inline] WUMultiQuerySetDetailsResponse
{
    string ClusterName;
    ESParray<ESPstruct WUQuerySetDetail> Querysets;
};


ESPenum QuerySetQueryActionTypes : string
{
    Suspend("Suspend"),
    Unsuspend("Unsuspend"),
    ToggleSuspend("ToggleSuspend"),
    Activate("Activate"),
    Delete("Delete"),
    RemoveAllAliases("RemoveAllAliases"),
    ResetQueryStats("ResetQueryStats")
};

ESPStruct QuerySetQueryClientState
{
    string Suspended;
};

ESPStruct QuerySetQueryActionItem
{
    string QueryId;
    ESPstruct QuerySetQueryClientState ClientState;
};

ESPrequest WUQuerySetQueryActionRequest
{
    ESPenum QuerySetQueryActionTypes Action;
    string QuerySetName;
    ESParray<ESPstruct QuerySetQueryActionItem, Query> Queries;
};

ESPStruct QuerySetQueryActionResult
{
    string QueryId;
    bool Suspended;
    bool Success;
    int Code;
    string Message;
};

ESPresponse [exceptions_inline] WUQuerySetQueryActionResponse
{
    ESPenum QuerySetQueryActionTypes Action;
    string QuerySetName;
    ESParray<ESPstruct QuerySetQueryActionResult, Result> Results;
};

ESPenum QuerySetAliasActionTypes : string
{
    Deactivate("Deactivate")
};

ESPStruct QuerySetAliasActionItem
{
    string Name;
};

ESPrequest WUQuerySetAliasActionRequest
{
    ESPenum QuerySetAliasActionTypes Action;
    string QuerySetName;
    ESParray<ESPstruct QuerySetAliasActionItem, Alias> Aliases;
};

ESPStruct QuerySetAliasActionResult
{
    string Name;
    bool Success;
    int Code;
    string Message;
};

ESPresponse [exceptions_inline] WUQuerySetAliasActionResponse
{
    ESPenum QuerySetAliasActionTypes Action;
    string QuerySetName;
    ESParray<ESPstruct QuerySetAliasActionResult, Result> Results;
};

ESPrequest [nil_remove] WUQuerySetCopyQueryRequest
{
    string Source;
    string Target;
    string Cluster;
    string DaliServer;
    int Activate;
    bool Overwrite(false);
    bool DontCopyFiles(false);
    int Wait(10000);
    bool NoReload(0);
    string memoryLimit;
    nonNegativeInteger TimeLimit(0);
    nonNegativeInteger WarnTimeLimit(0);
    string priority;
    string Comment;
    string SourceProcess;
    string DestName;
    bool AllowForeignFiles(true);
};

ESPresponse [exceptions_inline] WUQuerySetCopyQueryResponse
{
    string QueryId;
};

ESPrequest [nil_remove] WUCopyQuerySetRequest
{
    string Source;
    string Target;
    bool ActiveOnly(true);
    bool CloneActiveState(true);
    bool AllowForeignFiles(true);

    string DfsServer;
    bool CopyFiles(true);
    bool OverwriteDfs(false);
    string SourceProcess;
};

ESPresponse [exceptions_inline] WUCopyQuerySetResponse
{
    ESParray<string, QueryId> CopiedQueries;
    ESParray<string, QueryId> ExistingQueries;
};

ESPrequest [nil_remove] WUGetZAPInfoRequest
{
    string WUID;
};

ESPresponse [exceptions_inline] WUGetZAPInfoResponse
{
    string WUID;
    string ESPIPAddress;
    string ThorIPAddress;
    string BuildVersion;
    string Archive;
};

ESPrequest [nil_remove] WUCreateZAPInfoRequest
{
    string Wuid;
    string ESPIPAddress;
    string ThorIPAddress;
    string BuildVersion;
    string ProblemDescription;
    string WhatChanged;
    string WhereSlow;
    [min_ver("1.53")] string Password;
};

ESPresponse [exceptions_inline] WUCreateZAPInfoResponse
{
    [http_content("application/octet-stream")] binary thefile;
};

ESPrequest [nil_remove] WUCheckFeaturesRequest
{
};

ESPStruct DeploymentFeatures
{
    bool UseCompression;
};

ESPresponse [exceptions_inline] WUCheckFeaturesResponse
{
    int BuildVersionMajor;
    int BuildVersionMinor;
    int BuildVersionPoint;
    unsigned maxRequestEntityLength;
    ESPStruct DeploymentFeatures Deployment;
};

ESPStruct [nil_remove] WUStatisticItem
{
    string Creator;
    string CreatorType;
    string Scope;
    string ScopeType;
    string Description;
    string TimeStamp;
    string Measure;
    string Kind;
    string Value;
    int64 RawValue;
    int64 Count;
    int64 Max;
};

ESPrequest [nil_remove] WUGetStatsRequest
{
    string WUID;
    string CreatorType;
    string Creator;
    string ScopeType;
    string Scope;
    string Kind;
    string Measure;
    unsigned MinScopeDepth;
    unsigned MaxScopeDepth;
    boolean IncludeGraphs;
    boolean CreateDescriptions;
};

ESPresponse [exceptions_inline] WUGetStatsResponse
{
    string WUID;
    ESParray<ESPstruct WUStatisticItem> Statistics;
};

ESPservice [
<<<<<<< HEAD
    version("1.55"),
=======
    version("1.55"), default_client_version("1.55"),
>>>>>>> 9c2bc8d4
    noforms,exceptions_inline("./smc_xslt/exceptions.xslt"),use_method_name] WsWorkunits
{
    ESPmethod [resp_xsl_default("/esp/xslt/workunits.xslt")]     WUQuery(WUQueryRequest, WUQueryResponse);
    ESPmethod [resp_xsl_default("/esp/xslt/wuid.xslt")]     WUInfo(WUInfoRequest, WUInfoResponse);
    ESPmethod [resp_xsl_default("/esp/xslt/wuiddetails.xslt")]     WUInfoDetails(WUInfoRequest, WUInfoResponse);
    ESPmethod [resp_xsl_default("/esp/xslt/wuid.xslt")]     WUGraphTiming(WUGraphTimingRequest, WUGraphTimingResponse);
    ESPmethod [resp_xsl_default("/esp/xslt/graph.xslt")]         WUGraphInfo(WUGraphInfoRequest, WUGraphInfoResponse);
    ESPmethod [resp_xsl_default("/esp/xslt/graph_gvc.xslt")]     WUGVCGraphInfo(WUGVCGraphInfoRequest, WUGVCGraphInfoResponse);
    ESPmethod[description("Stub for Ajax GVC Graph."), help(""), resp_xsl_default("/esp/xslt/GvcGraph.xslt")] GVCAjaxGraph(GVCAjaxGraphRequest, GVCAjaxGraphResponse);
    ESPmethod [resp_xsl_default("/esp/xslt/result.xslt")]        WUResult(WUResultRequest, WUResultResponse);
    ESPmethod WUResultView(WUResultViewRequest, WUResultViewResponse);
    ESPmethod [resp_xsl_default("/esp/xslt/wuid_jobs.xslt")]     WUJobList(WUJobListRequest, WUJobListResponse);
    ESPmethod [resp_xsl_default("/esp/xslt/wuaction_results.xslt")] WUAction(WUActionRequest, WUActionResponse); 
    ESPmethod [resp_xsl_default("/esp/xslt/scheduledwus.xslt")] WUShowScheduled(WUShowScheduledRequest, WUShowScheduledResponse); 

    ESPmethod WUResultSummary(WUResultSummaryRequest, WUResultSummaryResponse);

    ESPmethod WUResultBin(WUResultBinRequest, WUResultBinResponse);
    ESPmethod WUClusterJobQueueXLS(WUClusterJobQueueXLSRequest, WUClusterJobQueueXLSResponse);
    ESPmethod WUClusterJobQueueLOG(WUClusterJobQueueLOGRequest, WUClusterJobQueueLOGResponse);
    ESPmethod WUClusterJobXLS(WUClusterJobXLSRequest, WUClusterJobXLSResponse);
    ESPmethod WUClusterJobSummaryXLS(WUClusterJobSummaryXLSRequest, WUClusterJobSummaryXLSResponse);

    ESPmethod WUCreate(WUCreateRequest, WUCreateResponse);
    ESPmethod WUCreateAndUpdate(WUUpdateRequest, WUUpdateResponse);
    ESPmethod WUUpdate(WUUpdateRequest, WUUpdateResponse);
    ESPmethod WUDelete(WUDeleteRequest, WUDeleteResponse);
    ESPmethod WUSubmit(WUSubmitRequest, WUSubmitResponse);
    ESPmethod WUSchedule(WUScheduleRequest, WUScheduleResponse);
    ESPmethod WUPushEvent(WUPushEventRequest, WUPushEventResponse);
    ESPmethod WUDeployWorkunit(WUDeployWorkunitRequest, WUDeployWorkunitResponse);

    ESPmethod WUAbort(WUAbortRequest, WUAbortResponse);
    ESPmethod WUProtect(WUProtectRequest, WUProtectResponse);
    ESPmethod WUResubmit(WUResubmitRequest, WUResubmitResponse); //????
    ESPmethod WURun(WURunRequest, WURunResponse);

    ESPmethod WUExport(WUExportRequest, WUExportResponse);

    ESPmethod WUWaitCompiled(WUWaitRequest, WUWaitResponse);
    ESPmethod WUWaitComplete(WUWaitRequest, WUWaitResponse);
    
    ESPmethod WUSyntaxCheckECL(WUSyntaxCheckRequest, WUSyntaxCheckResponse);
    ESPmethod WUCompileECL(WUCompileECLRequest, WUCompileECLResponse);
    
    //ESPmethod WUAction(WUActionRequest, WUActionResponse); 
    ESPmethod WUFile(WULogFileRequest, WULogFileResponse);
    ESPmethod [resp_xsl_default("/esp/xslt/graphStats.xslt")] WUProcessGraph(WUProcessGraphRequest, WUProcessGraphResponse); 
    ESPmethod WUGetGraph(WUGetGraphRequest, WUGetGraphResponse);
    ESPmethod WUQueryGetGraph(WUQueryGetGraphRequest, WUQueryGetGraphResponse);
    ESPmethod WUGetDependancyTrees(WUGetDependancyTreesRequest, WUGetDependancyTreesResponse);

    ESPmethod WUListLocalFileRequired(WUListLocalFileRequiredRequest, WUListLocalFileRequiredResponse);
    ESPmethod WUAddLocalFileToWorkunit(WUAddLocalFileToWorkunitRequest, WUAddLocalFileToWorkunitResponse);

    ESPmethod WUCDebug(WUDebugRequest, WUDebugResponse);
    
    ESPmethod [resp_xsl_default("/esp/xslt/WUPublishWorkunit.xslt")] WUPublishWorkunit(WUPublishWorkunitRequest, WUPublishWorkunitResponse);
    ESPmethod [resp_xsl_default("/esp/xslt/WUQuerysets.xslt")] WUQuerysets(WUQuerysetsRequest, WUQuerysetsResponse);
    ESPmethod [resp_xsl_default("/esp/xslt/WUQuerysetQueries.xslt")] WUQuerysetDetails(WUQuerySetDetailsRequest, WUQuerySetDetailsResponse);
    ESPmethod [resp_xsl_default("/esp/xslt/WUQueryDetails.xslt")] WUQueryDetails(WUQueryDetailsRequest, WUQueryDetailsResponse);
    ESPmethod WUMultiQuerysetDetails(WUMultiQuerySetDetailsRequest, WUMultiQuerySetDetailsResponse);
    ESPmethod WUQuerysetQueryAction(WUQuerySetQueryActionRequest, WUQuerySetQueryActionResponse);
    ESPmethod WUQuerysetAliasAction(WUQuerySetAliasActionRequest, WUQuerySetAliasActionResponse);
    ESPmethod WUQuerysetCopyQuery(WUQuerySetCopyQueryRequest, WUQuerySetCopyQueryResponse);
    ESPmethod WUCopyQuerySet(WUCopyQuerySetRequest, WUCopyQuerySetResponse);
    ESPmethod [resp_xsl_default("/esp/xslt/WUCopyLogicalFiles.xslt")] WUCopyLogicalFiles(WUCopyLogicalFilesRequest, WUCopyLogicalFilesResponse);
    ESPmethod WUQueryConfig(WUQueryConfigRequest, WUQueryConfigResponse);
    ESPmethod WUListQueries(WUListQueriesRequest, WUListQueriesResponse);
    ESPmethod WUQueryFiles(WUQueryFilesRequest, WUQueryFilesResponse);
    ESPmethod [resp_xsl_default("/esp/xslt/QueriesUsingFile.xslt")] WUListQueriesUsingFile(WUListQueriesUsingFileRequest, WUListQueriesUsingFileResponse);
    ESPmethod WUCreateZAPInfo(WUCreateZAPInfoRequest, WUCreateZAPInfoResponse);
    ESPmethod [resp_xsl_default("/esp/xslt/WUZAPInfoForm.xslt")] WUGetZAPInfo(WUGetZAPInfoRequest, WUGetZAPInfoResponse);
    ESPmethod WUCheckFeatures(WUCheckFeaturesRequest, WUCheckFeaturesResponse);
    ESPmethod WUGetStats(WUGetStatsRequest, WUGetStatsResponse);
};


SCMexportdef(WSWU);

SCMapi(WSWU) IClientWsWorkunits *createWsWorkunitsClient();<|MERGE_RESOLUTION|>--- conflicted
+++ resolved
@@ -1610,11 +1610,7 @@
 };
 
 ESPservice [
-<<<<<<< HEAD
-    version("1.55"),
-=======
     version("1.55"), default_client_version("1.55"),
->>>>>>> 9c2bc8d4
     noforms,exceptions_inline("./smc_xslt/exceptions.xslt"),use_method_name] WsWorkunits
 {
     ESPmethod [resp_xsl_default("/esp/xslt/workunits.xslt")]     WUQuery(WUQueryRequest, WUQueryResponse);
