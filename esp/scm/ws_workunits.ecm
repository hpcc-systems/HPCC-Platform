--- conflicted
+++ resolved
@@ -1410,11 +1410,8 @@
     string priority;
     string Comment;
     string SourceProcess;
-<<<<<<< HEAD
     string DestName;
-=======
     bool AllowForeignFiles(true);
->>>>>>> a45742f6
 };
 
 ESPresponse [exceptions_inline] WUQuerySetCopyQueryResponse
