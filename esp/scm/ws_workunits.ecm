/*##############################################################################

    HPCC SYSTEMS software Copyright (C) 2012 HPCC Systems.

    Licensed under the Apache License, Version 2.0 (the "License");
    you may not use this file except in compliance with the License.
    You may obtain a copy of the License at

       http://www.apache.org/licenses/LICENSE-2.0

    Unless required by applicable law or agreed to in writing, software
    distributed under the License is distributed on an "AS IS" BASIS,
    WITHOUT WARRANTIES OR CONDITIONS OF ANY KIND, either express or implied.
    See the License for the specific language governing permissions and
    limitations under the License.
############################################################################## */

#include "xslprocessor.hpp" 
//  ===========================================================================

EspInclude(common);

ESPStruct [nil_remove] ECLException
{
    string Source;
    string Severity;
    int Code;
    string Message;
    string FileName;
    int LineNo;
    int Column;
};
//  ===========================================================================
ESPStruct [nil_remove] ECLSchemaItem
{
    string ColumnName;
    string ColumnType;
    int    ColumnTypeCode;
    bool   isConditional(false);
};
//  ===========================================================================
ESPStruct [nil_remove] ECLResult
{
    string Name;
    int    Sequence;
    string Value;
    string Link;
    string FileName;
    bool   IsSupplied;
    bool   ShowFileContent(true);
    int64  Total;

    ESParray<ESPstruct ECLSchemaItem>    ECLSchemas;
    [min_ver("1.39")] string XmlSchema;
};
//  ===========================================================================
ESPStruct [nil_remove] ECLTimingData
{
    string Name;
    int GraphNum;
    int SubGraphNum;
    int GID;
    int Min;
    int MS;
};
//  ===========================================================================
ESPStruct [nil_remove] ECLGraph
{
    string Name;
    string Label;
    string Type;
    bool Running;
    [min_ver("1.09")] bool Complete;
    [min_ver("1.14")] bool Failed;
    int64 RunningId;
};
//  ===========================================================================
ESPStruct [nil_remove] ECLGraphEx
{
    string Name;
    string Label;
    string Type;
    string Graph;
    bool Running;
    int64 RunningId;
    [min_ver("1.21")] bool Complete;
    [min_ver("1.21")] bool Failed;
};
//  ===========================================================================
ESPStruct [nil_remove] ECLSourceFile
{
    [min_ver("1.01")] string FileCluster;
    string Name;
    [min_ver("1.12")] bool IsSuperFile;
    [min_ver("1.27")] int Subs;
    int Count;

   [min_ver("1.27")] ESParray<ESPstruct ECLSourceFile>    ECLSourceFiles;
};
//  ===========================================================================
ESPStruct [nil_remove] ECLTimer
{
    string Name;
    string Value;
    int count;
    [min_ver("1.20")] string GraphName;
    [min_ver("1.20")] int SubGraphId;
};

//  ===========================================================================
ESPStruct [nil_remove] ECLHelpFile
{
    string Name;
    string Type;
    [min_ver("1.32")] string IPAddress;
    [min_ver("1.32")] string Description;
    [min_ver("1.43")] int64 FileSize;
};

//  ===========================================================================
ESPStruct [nil_remove] ECLQuery
{
    string Text;
    string Cpp;
    string ResTxt;
    string Dll;
    string ThorLog;
    [min_ver("1.35")] string QueryMainDefinition;
};
//  ===========================================================================

ESPStruct [nil_remove] DebugValue
{
    string Name;
    string Value;
};

ESPStruct [nil_remove] WUActionResult
{
    string Wuid;
    string Action;
    string Result;
};

ESPStruct [nil_remove] ApplicationValue
{
    string Application;
    string Name;
    string Value;
};

ESPStruct [nil_remove] ECLWorkflow
{
    string WFID;
    string EventName("");
    string EventText("");
    int Count(-1);
    int CountRemaining(-1);
};

ESPStruct [nil_remove] ThorLogInfo
{
    string ProcessName;
    string ClusterGroup;
    string LogDate;
    int    NumberSlaves;
};

ESPStruct [nil_remove] ECLWorkunit
{
    string Wuid;
    string Owner;
    string Cluster;
    [min_ver("1.07")] string RoxieCluster;
    string Jobname;
    string Queue;
    int StateID;    //Equiv to workunit::state
    string State;   //Equiv to workunit::stateDesc
    string StateEx;
    string Description;
    bool Protected;
    bool Active;
    int Action;
    [min_ver("1.33")] string ActionEx;
    xsdDateTime DateTimeScheduled;
    int PriorityClass;
    int PriorityLevel;
    string Scope;
    string Snapshot;
    int    ResultLimit; 
    [min_ver("1.01")] bool Archived;
    [min_ver("1.30")] bool IsPausing(false);
    [min_ver("1.30")] bool ThorLCR(false);
    [min_ver("1.01")] int EventSchedule;
    [min_ver("1.02")] bool HaveSubGraphTimings;
    [min_ver("1.28")] string TotalThorTime;

    ESPstruct ECLQuery Query;
    [min_ver("1.03")] ESParray<ESPstruct ECLHelpFile> Helpers;
    ESParray<ESPstruct ECLException>    Exceptions;
    ESParray<ESPstruct ECLGraph>        Graphs;
    ESParray<ESPstruct ECLSourceFile>   SourceFiles;
    ESParray<ESPstruct ECLResult>       Results;
    ESParray<ESPstruct ECLResult>       Variables;
    ESParray<ESPstruct ECLTimer>        Timers;
    ESParray<ESPstruct DebugValue>      DebugValues;
    ESParray<ESPstruct ApplicationValue> ApplicationValues;
    [min_ver("1.01")] ESParray<ESPstruct ECLWorkflow> Workflows;
    [min_ver("1.02")] ESParray<ESPstruct ECLTimingData> TimingData;
    [min_ver("1.05")] ESParray<string, AllowedCluster> AllowedClusters;
    [min_ver("1.17")] int ErrorCount;
    [min_ver("1.17")] int WarningCount;
    [min_ver("1.17")] int InfoCount;
    [min_ver("1.17")] int GraphCount;
    [min_ver("1.17")] int SourceFileCount;
    [min_ver("1.17")] int ResultCount;
    [min_ver("1.17")] int VariableCount;
    [min_ver("1.17")] int TimerCount;
    [min_ver("1.17")] bool HasDebugValue;
    [min_ver("1.17")] int ApplicationValueCount;
    [min_ver("1.22")] string XmlParams;
    [min_ver("1.23")] int AccessFlag;
    [min_ver("1.24")] int ClusterFlag;
    [min_ver("1.29")] string HelpersDesc;
    [min_ver("1.29")] string GraphsDesc;
    [min_ver("1.29")] string SourceFilesDesc;
    [min_ver("1.29")] string ResultsDesc;
    [min_ver("1.29")] string VariablesDesc;
    [min_ver("1.29")] string TimersDesc;
    [min_ver("1.29")] string DebugValuesDesc;
    [min_ver("1.29")] string ApplicationValuesDesc;
    [min_ver("1.29")] string WorkflowsDesc;
    [min_ver("1.31")] bool HasArchiveQuery(false);
    [min_ver("1.38")] ESParray<ESPstruct ThorLogInfo> ThorLogList;

};

ESPStruct [nil_remove] WUECLAttribute
{
    string ModuleName;
    string AttributeName;
    bool IsLocked;
    bool IsCheckedOut;
    bool IsSandbox;
    bool IsOrphaned;
};

//  ===========================================================================
ESPStruct NetworkNode
{
    int Category;
    string id;
};

ESPStruct LogicalFileUpload
{
    int     Type;
    string  Source;
    string  Destination;
    string  EventTag;
};

//  ===========================================================================

ESPStruct [nil_remove] ECLJob
{
    string Wuid;
    string Graph;
    string State;
    string StartedDate;
    string FinishedDate;
    string Cluster;
    [min_ver("1.06")] string GraphNum;
    [min_ver("1.06")] string SubGraphNum;
    [min_ver("1.06")] string NumOfRuns;
    [min_ver("1.06")] int Duration;
};

ESPStruct [nil_remove] ThorQueue
{
    string DT;
    string RunningWUs;
    string QueuedWUs;
    string WaitingThors;
    string ConnectedThors;
    string IdledThors;
    string RunningWU1;
    string RunningWU2;
};

ESPStruct [nil_remove] ResubmittedWU
{
    string WUID;
    string ParentWUID;
};

ESPrequest [nil_remove] WUCreateRequest
{
};

ESPresponse [exceptions_inline] WUCreateResponse
{
    ESPstruct ECLWorkunit Workunit;
};

ESPrequest [nil_remove] WUDeployWorkunitRequest
{
    string Cluster;
    string Name;
    int Wait(-1);
    string ObjType;
    string FileName;
    binary Object;
    int ResultLimit;
    string QueryMainDefinition;
    string Snapshot;
    ESParray<ESPstruct NamedValue> DebugValues;
};

ESPresponse [exceptions_inline] WUDeployWorkunitResponse
{
    ESPstruct ECLWorkunit Workunit;
};

ESPrequest [nil_remove] WUQueryRequest
{
    string Wuid;
    [min_ver("1.01")] string Type;  //archieved or non-archieved
    string Cluster;
    [min_ver("1.08")] string RoxieCluster;
    string Owner;
    string State;
    string StartDate;
    string EndDate;
    string ECL;
    string Jobname;
    string LogicalFile;
    string LogicalFileSearchType("");

    string ApplicationName;
    string ApplicationKey;
    string ApplicationData;

    string After;
    string Before;
    int Count;
    [min_ver("1.03")] int64 PageSize(0);
    [min_ver("1.03")] int64 PageStartFrom(0);
    [min_ver("1.03")] int64 PageEndAt;
    [min_ver("1.26")] int LastNDays;

    string Sortby;
    bool Descending(false);
    int64 CacheHint;
};


ESPresponse [nil_remove, exceptions_inline] WUQueryResponse
{
    [min_ver("1.01")] string Type("");  //archieved or non-archieved
    string Cluster;
    [min_ver("1.08")] string RoxieCluster;
    string Owner;
    string State;
    string StartDate;
    string EndDate;
    string ECL;
    string Jobname;
    [min_ver("1.01")] string LogicalFile;
    [min_ver("1.01")] string LogicalFileSearchType("");

    string Current;
    string Next;
    int Count(0);

    [min_ver("1.03")] int64 PageSize(0);
    [min_ver("1.03")] int64 PrevPage;
    [min_ver("1.03")] int64 NextPage;
    [min_ver("1.03")] int64 LastPage(-1);

    int NumWUs;
    bool First(true);
    [min_ver("1.03")] int64 PageStartFrom(-1);
    [min_ver("1.03")] int64 PageEndAt;
    [min_ver("1.26")] int LastNDays;

    string Sortby;
    bool Descending(false);
    string BasicQuery;
    string Filters;
    [min_ver("1.41")] int64 CacheHint;
    
    ESParray<ESPstruct ECLWorkunit> Workunits;
};


ESPrequest [nil_remove] WUUpdateRequest
{
    string Wuid;
    int    State;
    int    StateOrig;
    string Jobname;
    string JobnameOrig;
    string QueryText;
    int    Action;
    string Description;
    string DescriptionOrig;
    bool   AddDrilldownFields;
    int    ResultLimit; //unsigned?
    [http_nillable(0)] bool   Protected;
    [http_nillable(0)] bool   ProtectedOrig;
    int    PriorityClass;
    int    PriorityLevel;
    string Scope;
    string ScopeOrig;
    [min_ver("1.05")] string ClusterSelection;
    [min_ver("1.05")] string ClusterOrig;
    [min_ver("1.22")] string XmlParams;
    [min_ver("1.25")] string ThorSlaveIP;
    [min_ver("1.35")] string QueryMainDefinition;

    ESParray<ESPstruct DebugValue>       DebugValues;
    ESParray<ESPstruct ApplicationValue> ApplicationValues;
};

ESPresponse [exceptions_inline] WUUpdateResponse
{
    ESPstruct ECLWorkunit Workunit;
};

ESPrequest WUDeleteRequest
{
    ESParray<string> Wuids;
    [min_ver("1.02")] int BlockTillFinishTimer(0);
};

ESPresponse [exceptions_inline] WUDeleteResponse
{
    ESParray<ESPstruct WUActionResult> ActionResults;
};

/* html */
ESPrequest [nil_remove] WUActionRequest
{
    ESParray<string> Wuids;
    string ActionType;

    string Cluster;
    string Owner;
    string State;
    string StartDate;
    string EndDate;
    string ECL;
    string Jobname;
    string Test; 
    string CurrentPage("");
    [min_ver("1.03")] string PageSize("");
    string Sortby;
    bool Descending(false);
    //[min_ver("1.01")] string SashaNetAddress;  
    [min_ver("1.01")] string EventServer("");
    [min_ver("1.01")] string EventName("");
    //[min_ver("1.01")] string EventText("");
    [min_ver("1.01")] string PageFrom("");
    [min_ver("1.02")] int BlockTillFinishTimer(0);
};

ESPresponse [exceptions_inline] WUActionResponse
{
    ESParray<ESPstruct WUActionResult> ActionResults;
};

ESPrequest WUAbortRequest
{
    ESParray<string> Wuids;
    [min_ver("1.02")] int BlockTillFinishTimer(0);
};

ESPresponse [exceptions_inline] WUAbortResponse
{
    ESParray<ESPstruct WUActionResult> ActionResults;
};

ESPrequest WUProtectRequest
{
    ESParray<string> Wuids;
    bool Protect(true);
};

ESPresponse [exceptions_inline] WUProtectResponse
{
    ESParray<ESPstruct WUActionResult> ActionResults;
};

ESPrequest WUResubmitRequest 
{
    ESParray<string> Wuids;
    [max_ver("1.30")] bool Recompile;
    [min_ver("1.02")] int BlockTillFinishTimer(0);
    bool ResetWorkflow;
    bool CloneWorkunit;
};

ESPresponse [exceptions_inline] WUResubmitResponse
{
    [min_ver("1.40")] ESParray<ESPstruct ResubmittedWU, WU> WUs;
};

ESPrequest WURunRequest
{
    string QuerySet;
    string Query;
    string Wuid;
    bool CloneWorkunit;
    string Cluster;
    int Wait(-1);
    [rows(15)] string Input;
    bool NoRootTag(0);
    ESParray<ESPstruct NamedValue> DebugValues;
    ESParray<ESPstruct NamedValue> Variables;
};

ESPresponse [exceptions_inline] WURunResponse
{
    string Wuid;
    string State;
    string Results;
};

ESPrequest WUSubmitRequest
{
    string Wuid;
    string Cluster;
    string Queue;
    string Snapshot;
    int    MaxRunTime;
    [min_ver("1.02")] int BlockTillFinishTimer(0);
    [min_ver("1.19")] bool SyntaxCheck(false);
    bool NotifyCluster(false);
};

ESPresponse [exceptions_inline] WUSubmitResponse
{
};

ESPrequest WUScheduleRequest
{
    string Wuid;
    string Cluster;
    string Queue;
    string Snapshot;
    xsdDateTime When;
    int    MaxRunTime;
};

ESPresponse [exceptions_inline] WUScheduleResponse
{
};

ESPrequest [nil_remove] WUPushEventRequest
{
    string EventName("");
    string EventText("");
};

ESPresponse [exceptions_inline] WUPushEventResponse
{
};

SCMenum WUINFOType
{
    WUGRAPHS,
    WUTIMINGS,
    WUACTIONS,
    WURESULTS
};

ESPrequest WUInfoRequest
{
    string Wuid;
    bool TruncateEclTo64k(true);
    [min_ver("1.01")] string Type;  //archieved or non-archieved
    [min_ver("1.16")] bool IncludeExceptions(true);
    [min_ver("1.16")] bool IncludeGraphs(true);
    [min_ver("1.16")] bool IncludeSourceFiles(true);
    [min_ver("1.16")] bool IncludeResults(true);
    [min_ver("1.34")] bool IncludeResultsViewNames(false);
    [min_ver("1.16")] bool IncludeVariables(true);
    [min_ver("1.16")] bool IncludeTimers(true);
    [min_ver("1.16")] bool IncludeDebugValues(true);
    [min_ver("1.16")] bool IncludeApplicationValues(true);
    [min_ver("1.16")] bool IncludeWorkflows(true);
    [min_ver("1.39")] bool IncludeXmlSchemas(false);
    [min_ver("1.16")] bool SuppressResultSchemas(false);
    [min_ver("1.25")] string ThorSlaveIP;
};

ESPresponse [exceptions_inline] WUInfoResponse
{
    ESPstruct ECLWorkunit Workunit;
    int  AutoRefresh(0);
   bool CanCompile;
   [min_ver("1.25")] string ThorSlaveIP;
   [min_ver("1.34")] ESParray<string, View> ResultViews;
}; 

ESPrequest WUResultSummaryRequest
{
    string Wuid;
    int    Sequence;
};

ESPresponse [exceptions_inline] WUResultSummaryResponse
{
    string  Wuid;
    int     Sequence;
    int     Format;
    ESPStruct ECLResult Result;
};

/* html */
ESPrequest WULogFileRequest
{
    string Name;
    string Wuid;
    string Type;
    int Option;
    [min_ver("1.10")] string SlaveIP;
    [min_ver("1.32")] string IPAddress;
    [min_ver("1.32")] string Description;
    [min_ver("1.36")] string QuerySet;
    [min_ver("1.36")] string Query;
    [min_ver("1.38")] string Process;
    [min_ver("1.38")] string ClusterGroup;
    [min_ver("1.38")] string LogDate;
    [min_ver("1.38")] int SlaveNumber(1);
    string PlainText;
};

ESPresponse [exceptions_inline] WULogFileResponse
{
    [min_ver("1.36")] string Wuid;
    [min_ver("1.36")] string QuerySet;
    [min_ver("1.36")] string QueryName;
    [min_ver("1.36")] string QueryId;
    [min_ver("1.36")] string FileName;
    [min_ver("1.38")] string DaliServer;
    [http_content("application/octet-stream")] binary thefile;
};

ESPrequest WUResultBinRequest
{
    string LogicalName;
    string Wuid;
    string ResultName;
    int    Sequence;
    string Format("raw");

    int64 Start(0);
    int Count;
}; 

ESPresponse [exceptions_inline] WUResultBinResponse
{
    string Wuid;
    int Sequence;
    string Name;

    int64 Start;
    int Count;
    int Requested;
    int64 Total;
    [http_content("application/octet-stream")] binary Result;

    string Format;

};

ESPrequest WUResultRequest
{
    string Wuid;
    int    Sequence;
    string ResultName;
    string LogicalName;
    string Cluster;
    bool SuppressXmlSchema(0);

    int64 Start(0);
    int Count;
}; 

ESPresponse [exceptions_inline,http_encode(0)] WUResultResponse
{
    string Wuid;
    int    Sequence;
    string LogicalName;
    string Cluster;
    string Name;

    int64 Start;
    int Requested;
    int Count;
    int64 Total;

    string Result;
};

ESPrequest WUResultViewRequest
{
    string Wuid;
    string ViewName;
    int    Sequence;
    string ResultName;
};

ESPresponse [exceptions_inline] WUResultViewResponse
{
    string Wuid;
    string ViewName;
    [http_content("text/html")] string Result;
};

ESPrequest WUClusterJobQueueXLSRequest
{
    string Cluster;
   string StartDate;
   string EndDate;
    string ShowType;
}; 

ESPresponse [exceptions_inline] WUClusterJobQueueXLSResponse
{
    [http_content("application/octet-stream")] binary Result;
};

ESPrequest [nil_remove] WUClusterJobQueueLOGRequest
{
    string Cluster;
   string StartDate;
   string EndDate;
};

ESPresponse [exceptions_inline] WUClusterJobQueueLOGResponse
{
    [http_content("text/xml")] binary thefile;
};

ESPrequest WUClusterJobXLSRequest
{
    string Cluster;
    string StartDate;
    string EndDate;
    bool ShowAll;
    string BusinessStartTime;
    string BusinessEndTime;
}; 

ESPresponse [exceptions_inline] WUClusterJobXLSResponse
{
    [http_content("application/octet-stream")] binary Result;
};


ESPrequest WUClusterJobSummaryXLSRequest
{
    string Cluster;
    string StartDate;
    string EndDate;
    bool ShowAll;
    string BusinessStartTime;
    string BusinessEndTime;
}; 

ESPresponse [exceptions_inline] WUClusterJobSummaryXLSResponse
{
    [http_content("application/octet-stream")] binary Result;
};

ESPrequest GVCAjaxGraphRequest
{
    string Name;
    string GraphName;
   [min_ver("1.20")] int SubGraphId;
   [min_ver("1.21")] bool SubGraphOnly;
};

ESPresponse GVCAjaxGraphResponse
{
    string Name;
    string GraphName;
    string GraphType;
   [min_ver("1.20")] int SubGraphId;
   [min_ver("1.21")] bool SubGraphOnly;
};

ESPrequest [nil_remove] WUGraphInfoRequest
{
    string Wuid;
    string Name;
    [min_ver("1.02")] string GID;
   [min_ver("1.15")] int BatchWU;
};
ESPresponse [exceptions_inline] WUGraphInfoResponse
{
    string Wuid;
    string Name;
    [min_ver("1.02")] string GID;
   [min_ver("1.15")] int BatchWU;
    bool Running;
};

ESPrequest [nil_remove] WUGVCGraphInfoRequest
{
    string Wuid;
    string Name;
    string GID;
   [min_ver("1.15")] int BatchWU;
   [min_ver("1.18")] int SubgraphId;
};
ESPresponse [exceptions_inline, http_encode(0)] WUGVCGraphInfoResponse
{
    string Wuid;
    string Name;
    string GID;
    bool Running;
    string TheGraph;
   [min_ver("1.15")] int BatchWU;
};


ESPrequest WUGraphTimingRequest
{
    string Wuid;
};

ESPresponse [exceptions_inline] WUGraphTimingResponse
{
    ESPstruct ECLWorkunit Workunit;
};

ESPrequest WUProcessGraphRequest
{
    string Wuid;
    string Name;
};

ESPresponse [encode(0), exceptions_inline] WUProcessGraphResponse
{
    string theGraph;
};

ESPrequest WUGetGraphRequest
{
    string Wuid;
    [min_ver("1.19")] string GraphName; 
    [min_version("1.21")] string SubGraphId;
};

ESPresponse [exceptions_inline] WUGetGraphResponse
{
    ESParray<ESPstruct ECLGraphEx> Graphs;
};

ESPrequest WUExportRequest
{
    string Cluster;
    string Owner;
    string State;
    string StartDate;
    string EndDate;
    string ECL;
    string Jobname;
};
ESPresponse [exceptions_inline] WUExportResponse
{
    [http_content("text/xml")] binary ExportData;
};


ESPrequest WUWaitRequest
{
    string Wuid;
    int Wait(-1);
    bool ReturnOnWait(false);
};

ESPresponse [exceptions_inline] WUWaitResponse
{
    int StateID;
};


ESPrequest WUSyntaxCheckRequest
{
    string ECL;
    string ModuleName;
    string AttributeName;
    string Queue;
    string Cluster;
    string Snapshot;
    int    TimeToWait(60000);

    [min_ver("1.04")] ESParray<ESPstruct DebugValue>       DebugValues;
};

ESPresponse [exceptions_inline] WUSyntaxCheckResponse
{
    ESParray<ESPstruct ECLException> Errors;
};


ESPrequest WUCompileECLRequest
{
    string ECL;
    string ModuleName;
    string AttributeName;
    string Queue;
    string Cluster;
    string Snapshot;

    bool IncludeDependencies(false);
    bool IncludeComplexity;
    int  TimeToWait(60000);
};

ESPresponse [exceptions_inline] WUCompileECLResponse
{
    string Complexity;
    ESParray<ESPstruct ECLException> Errors;
    ESParray<ESPstruct WUECLAttribute, ECLAttribute> Dependencies;
};


ESPrequest WUJobListRequest
{
    string Cluster;
    string StartDate;
    string EndDate;
    bool ShowAll;
    int BusinessStartHour;
    int BusinessEndHour;
};

ESPresponse [exceptions_inline] WUJobListResponse
{
    string StartDate;
    string EndDate;
    ESParray<ESPstruct ECLJob> Jobs;
};

ESPrequest [nil_remove] WUShowScheduledRequest
{
    string Cluster("");
    string EventName("");
    string PushEventName("");
    string PushEventText("");
};

ESPStruct [nil_remove] ScheduledWU
{
    string Wuid;
    string Cluster("");
    string EventName("");
    string EventText("");
    string JobName("");
};

ESPStruct [nil_remove] ServerInfo
{
    string Name("");
    string NetAddress("");
};

ESPresponse [nil_remove, exceptions_inline] WUShowScheduledResponse
{
    int ClusterSelected(0);
    string EventName("");
    string PushEventName("");
    string PushEventText("");
    string Query("");
    ESParray<ESPstruct ServerInfo> Clusters;
    ESParray<ESPstruct ScheduledWU> Workunits;
};

ESPrequest WUGetDependancyTreesRequest
{
    string Cluster;
    string Queue;
    string Snapshot;
    string Items;
    [min_ver("1.12")] string TimeoutMilliSec;
};

ESPresponse [nil_remove, exceptions_inline] WUGetDependancyTreesResponse
{
    ESParray<ESPstruct ECLException> Errors;
    [http_content("text/xml")] binary DependancyTrees;
};

ESPrequest WUListLocalFileRequiredRequest
{
    string Wuid;
};

ESPresponse [nil_remove, exceptions_inline] WUListLocalFileRequiredResponse
{
    ESParray<ESPstruct LogicalFileUpload> LocalFileUploads;
};

ESPrequest WUAddLocalFileToWorkunitRequest
{
    string Wuid;
    string Name;

    string Val;
    string DefVal;
    int Type;
    int Length;
};

ESPresponse [nil_remove, exceptions_inline] WUAddLocalFileToWorkunitResponse
{
    string Wuid;
    string Name;
    string Result;
};

ESPrequest WUDebugRequest
{
    string Wuid;
    string Command;
};

ESPresponse [exceptions_inline] WUDebugResponse
{
    string Result;
};

ESPrequest WUCopyLogicalFilesRequest
{
    string Wuid;
    string Cluster;
    bool CopyLocal;
};

ESPStruct WULogicalFileCopyInfo
{
    bool IsIndex;
    string LogicalName;
    string DfuCopyWuid;
    string DfuCopyError;
    ESParray<string> Clusters;
};

ESPStruct WUCopyLogicalClusterFileSections
{
    string ClusterName;
    ESParray<ESPstruct WULogicalFileCopyInfo> OnCluster;
    ESParray<ESPstruct WULogicalFileCopyInfo> NotOnCluster;
    ESParray<ESPstruct WULogicalFileCopyInfo> Foreign;
    ESParray<ESPstruct WULogicalFileCopyInfo> NotFound;
};

ESPresponse [exceptions_inline] WUCopyLogicalFilesResponse
{
    string Wuid;
    ESParray<ESPStruct WUCopyLogicalClusterFileSections, Cluster> ClusterFiles;
};


ESPrequest [nil_remove] WUPublishWorkunitRequest
{
    string Wuid;
    string Cluster;
    string JobName;
    int Activate;
    bool NotifyCluster(false);
    int Wait(10000);
    bool NoReload(0);
    bool UpdateWorkUnitName(0);
    string memoryLimit;
    nonNegativeInteger TimeLimit(0);
    nonNegativeInteger WarnTimeLimit(0);
    string Priority;
    string RemoteDali;
    string Comment;
    bool DontCopyFiles(false);
};

ESPresponse [exceptions_inline] WUPublishWorkunitResponse
{
    string Wuid;
    string Result;
    string QuerySet;
    string QueryName;
    string QueryId;
    bool ReloadFailed;
    [min_ver("1.39")] bool Suspended;
    [min_ver("1.39")] string ErrorMessage;
    ESParray<ESPStruct WUCopyLogicalClusterFileSections, Cluster> ClusterFiles;
};

ESPrequest [nil_remove] WUQueryConfigRequest
{
    string Target;
    string QueryId;
    int Wait(10000);
    bool NoReload(0);
    string memoryLimit;
    nonNegativeInteger TimeLimit(0);
    nonNegativeInteger WarnTimeLimit(0);
    string Priority;
    string Comment;
};

ESPStruct WUQueryConfigResult
{
    string  QueryId;
};

ESPresponse [exceptions_inline] WUQueryConfigResponse
{
    bool ReloadFailed;
    ESParray<ESPStruct WUQueryConfigResult, Result> Results;
};


ESPStruct QuerySet
{
    string  QuerySetName;
};

ESPrequest WUQuerysetsRequest
{
    bool test;
};

ESPresponse [exceptions_inline] WUQuerysetsResponse
{
    ESParray<ESPstruct QuerySet> Querysets;
};

ESPStruct ClusterQueryState
{
    string Cluster;
    string State;
};

ESPStruct [nil_remove] QuerySetQuery
{
    string Id;
    string Name;
    string Wuid;
    string Dll;
    bool Suspended;
    ESParray<ESPstruct ClusterQueryState> Clusters;
    string memoryLimit;
    nonNegativeInteger timeLimit;
    nonNegativeInteger warnTimeLimit;
    string priority;
    string Comment;
};

ESPStruct QuerySetAlias
{
    string Id;
    string Name;
};

ESPenum WUQuerySetFilterType : string
{
    ALL("All"),
    ID("Id"),
    NAME("Name"),
    ALIAS("Alias"),
    STATUS("Status")
};

ESPrequest WUQuerySetDetailsRequest
{
    string  QuerySetName;
    string  Filter;
    string  ClusterName;
    ESPenum WUQuerySetFilterType FilterType("All");
};

ESPresponse [exceptions_inline] WUQuerySetDetailsResponse
{
    string  QuerySetName;
    ESParray<ESPstruct QuerySetQuery> QuerysetQueries;
    ESParray<ESPstruct QuerySetAlias> QuerysetAliases;
    [min_ver("1.37")] string  ClusterName;
    [min_ver("1.37")] string  Filter;
    [min_ver("1.37")] ESPenum WUQuerySetFilterType FilterType;
    [min_ver("1.37")] ESParray<string> ClusterNames;
};

ESPrequest WUQueryDetailsRequest
{
    string QueryId;
    string QuerySet;
    bool IncludeStateOnClusters(false);
    bool IncludeSuperFiles(false);
};

ESPStruct QuerySuperFile
{
    string Name;
    ESParray<string, File> SubFiles;
};

ESPresponse [exceptions_inline] WUQueryDetailsResponse
{
    string QueryId;
    string QuerySet;
    string QueryName;
    string Wuid;
    string Dll;
    bool Suspended;
    [min_ver("1.42")] bool Activated;
    string SuspendedBy;
    [min_ver("1.43")] ESParray<ESPstruct ClusterQueryState> Clusters;
    string PublishedBy;
    string Comment;

    ESParray<string> LogicalFiles;
    [min_ver("1.44")] ESParray<ESPstruct QuerySuperFile, SuperFile> SuperFiles;

};

ESPrequest WUMultiQuerySetDetailsRequest
{
    string  ClusterName;
    string  QuerySetName;
    string  Filter;
    ESPenum WUQuerySetFilterType FilterType("All");
};

ESPstruct WUQuerySetDetail
{
    string  QuerySetName;
    ESParray<ESPstruct QuerySetQuery> Queries;
    ESParray<ESPstruct QuerySetAlias> Aliases;
};


ESPresponse [exceptions_inline] WUMultiQuerySetDetailsResponse
{
    string ClusterName;
    ESParray<ESPstruct WUQuerySetDetail> Querysets;
};


ESPenum QuerySetQueryActionTypes : string
{
    Suspend("Suspend"),
    Unsuspend("Unsuspend"),
    ToggleSuspend("ToggleSuspend"),
    Activate("Activate"),
    Delete("Delete"),
    RemoveAllAliases("RemoveAllAliases")
};

ESPStruct QuerySetQueryClientState
{
    string Suspended;
};

ESPStruct QuerySetQueryActionItem
{
    string QueryId;
    ESPstruct QuerySetQueryClientState ClientState;
};

ESPrequest WUQuerySetQueryActionRequest
{
    ESPenum QuerySetQueryActionTypes Action;
    string QuerySetName;
    ESParray<ESPstruct QuerySetQueryActionItem, Query> Queries;
};

ESPStruct QuerySetQueryActionResult
{
    string QueryId;
    bool Suspended;
    bool Success;
    int Code;
    string Message;
};

ESPresponse [exceptions_inline] WUQuerySetQueryActionResponse
{
    ESPenum QuerySetQueryActionTypes Action;
    string QuerySetName;
    ESParray<ESPstruct QuerySetQueryActionResult, Result> Results;
};

ESPenum QuerySetAliasActionTypes : string
{
    Deactivate("Deactivate")
};

ESPStruct QuerySetAliasActionItem
{
    string Name;
};

ESPrequest WUQuerySetAliasActionRequest
{
    ESPenum QuerySetAliasActionTypes Action;
    string QuerySetName;
    ESParray<ESPstruct QuerySetAliasActionItem, Alias> Aliases;
};

ESPStruct QuerySetAliasActionResult
{
    string Name;
    bool Success;
    int Code;
    string Message;
};

ESPresponse [exceptions_inline] WUQuerySetAliasActionResponse
{
    ESPenum QuerySetAliasActionTypes Action;
    string QuerySetName;
    ESParray<ESPstruct QuerySetAliasActionResult, Result> Results;
};

ESPrequest [nil_remove] WUQuerySetCopyQueryRequest
{
    string Source;
    string Target;
    string Cluster;
    string DaliServer;
    int Activate;
    bool Overwrite(false);
    bool DontCopyFiles(false);
    int Wait(10000);
    bool NoReload(0);
    string memoryLimit;
    nonNegativeInteger TimeLimit(0);
    nonNegativeInteger WarnTimeLimit(0);
    string priority;
    string Comment;
};

ESPresponse [exceptions_inline] WUQuerySetCopyQueryResponse
{
    string QueryId;
};

ESPservice [
<<<<<<< HEAD
    version("1.43"), default_client_version("1.43"),
=======
    version("1.44"), default_client_version("1.44"),
>>>>>>> 494163a3
    noforms,exceptions_inline("./smc_xslt/exceptions.xslt"),use_method_name] WsWorkunits
{
    ESPmethod [resp_xsl_default("/esp/xslt/workunits.xslt")]     WUQuery(WUQueryRequest, WUQueryResponse);
    ESPmethod [resp_xsl_default("/esp/xslt/wuid.xslt")]     WUInfo(WUInfoRequest, WUInfoResponse);
    ESPmethod [resp_xsl_default("/esp/xslt/wuiddetails.xslt")]     WUInfoDetails(WUInfoRequest, WUInfoResponse);
    ESPmethod [resp_xsl_default("/esp/xslt/wuid.xslt")]     WUGraphTiming(WUGraphTimingRequest, WUGraphTimingResponse);
    ESPmethod [resp_xsl_default("/esp/xslt/graph.xslt")]         WUGraphInfo(WUGraphInfoRequest, WUGraphInfoResponse);
    ESPmethod [resp_xsl_default("/esp/xslt/graph_gvc.xslt")]     WUGVCGraphInfo(WUGVCGraphInfoRequest, WUGVCGraphInfoResponse);
    ESPmethod[description("Stub for Ajax GVC Graph."), help(""), resp_xsl_default("/esp/xslt/GvcGraph.xslt")] GVCAjaxGraph(GVCAjaxGraphRequest, GVCAjaxGraphResponse);
    ESPmethod [resp_xsl_default("/esp/xslt/result.xslt")]        WUResult(WUResultRequest, WUResultResponse);
    ESPmethod WUResultView(WUResultViewRequest, WUResultViewResponse);
    ESPmethod [resp_xsl_default("/esp/xslt/wuid_jobs.xslt")]     WUJobList(WUJobListRequest, WUJobListResponse);
    ESPmethod [resp_xsl_default("/esp/xslt/wuaction_results.xslt")] WUAction(WUActionRequest, WUActionResponse); 
    ESPmethod [resp_xsl_default("/esp/xslt/scheduledwus.xslt")] WUShowScheduled(WUShowScheduledRequest, WUShowScheduledResponse); 

    ESPmethod WUResultSummary(WUResultSummaryRequest, WUResultSummaryResponse);

    ESPmethod WUResultBin(WUResultBinRequest, WUResultBinResponse);
    ESPmethod WUClusterJobQueueXLS(WUClusterJobQueueXLSRequest, WUClusterJobQueueXLSResponse);
    ESPmethod WUClusterJobQueueLOG(WUClusterJobQueueLOGRequest, WUClusterJobQueueLOGResponse);
    ESPmethod WUClusterJobXLS(WUClusterJobXLSRequest, WUClusterJobXLSResponse);
    ESPmethod WUClusterJobSummaryXLS(WUClusterJobSummaryXLSRequest, WUClusterJobSummaryXLSResponse);

    ESPmethod WUCreate(WUCreateRequest, WUCreateResponse);
    ESPmethod WUCreateAndUpdate(WUUpdateRequest, WUUpdateResponse);
    ESPmethod WUUpdate(WUUpdateRequest, WUUpdateResponse);
    ESPmethod WUDelete(WUDeleteRequest, WUDeleteResponse);
    ESPmethod WUSubmit(WUSubmitRequest, WUSubmitResponse);
    ESPmethod WUSchedule(WUScheduleRequest, WUScheduleResponse);
    ESPmethod WUPushEvent(WUPushEventRequest, WUPushEventResponse);
    ESPmethod WUDeployWorkunit(WUDeployWorkunitRequest, WUDeployWorkunitResponse);

    ESPmethod WUAbort(WUAbortRequest, WUAbortResponse);
    ESPmethod WUProtect(WUProtectRequest, WUProtectResponse);
    ESPmethod WUResubmit(WUResubmitRequest, WUResubmitResponse); //????
    ESPmethod WURun(WURunRequest, WURunResponse);

    ESPmethod WUExport(WUExportRequest, WUExportResponse);

    ESPmethod WUWaitCompiled(WUWaitRequest, WUWaitResponse);
    ESPmethod WUWaitComplete(WUWaitRequest, WUWaitResponse);
    
    ESPmethod WUSyntaxCheckECL(WUSyntaxCheckRequest, WUSyntaxCheckResponse);
    ESPmethod WUCompileECL(WUCompileECLRequest, WUCompileECLResponse);
    
    //ESPmethod WUAction(WUActionRequest, WUActionResponse); 
    ESPmethod WUFile(WULogFileRequest, WULogFileResponse);
    ESPmethod [resp_xsl_default("/esp/xslt/graphStats.xslt")] WUProcessGraph(WUProcessGraphRequest, WUProcessGraphResponse); 
    ESPmethod WUGetGraph(WUGetGraphRequest, WUGetGraphResponse);
    ESPmethod WUGetDependancyTrees(WUGetDependancyTreesRequest, WUGetDependancyTreesResponse);

    ESPmethod WUListLocalFileRequired(WUListLocalFileRequiredRequest, WUListLocalFileRequiredResponse);
    ESPmethod WUAddLocalFileToWorkunit(WUAddLocalFileToWorkunitRequest, WUAddLocalFileToWorkunitResponse);

    ESPmethod WUCDebug(WUDebugRequest, WUDebugResponse);
    
    ESPmethod [resp_xsl_default("/esp/xslt/WUPublishWorkunit.xslt")] WUPublishWorkunit(WUPublishWorkunitRequest, WUPublishWorkunitResponse);
    ESPmethod [resp_xsl_default("/esp/xslt/WUQuerysets.xslt")] WUQuerysets(WUQuerysetsRequest, WUQuerysetsResponse);
    ESPmethod [resp_xsl_default("/esp/xslt/WUQuerysetQueries.xslt")] WUQuerysetDetails(WUQuerySetDetailsRequest, WUQuerySetDetailsResponse);
    ESPmethod [resp_xsl_default("/esp/xslt/WUQueryDetails.xslt")] WUQueryDetails(WUQueryDetailsRequest, WUQueryDetailsResponse);
    ESPmethod WUMultiQuerysetDetails(WUMultiQuerySetDetailsRequest, WUMultiQuerySetDetailsResponse);
    ESPmethod WUQuerysetQueryAction(WUQuerySetQueryActionRequest, WUQuerySetQueryActionResponse);
    ESPmethod WUQuerysetAliasAction(WUQuerySetAliasActionRequest, WUQuerySetAliasActionResponse);
    ESPmethod WUQuerysetCopyQuery(WUQuerySetCopyQueryRequest, WUQuerySetCopyQueryResponse);
    ESPmethod [resp_xsl_default("/esp/xslt/WUCopyLogicalFiles.xslt")] WUCopyLogicalFiles(WUCopyLogicalFilesRequest, WUCopyLogicalFilesResponse);
    ESPmethod WUQueryConfig(WUQueryConfigRequest, WUQueryConfigResponse);
};


SCMexportdef(WSWU);

SCMapi(WSWU) IClientWsWorkunits *createWsWorkunitsClient();<|MERGE_RESOLUTION|>--- conflicted
+++ resolved
@@ -1351,11 +1351,7 @@
 };
 
 ESPservice [
-<<<<<<< HEAD
-    version("1.43"), default_client_version("1.43"),
-=======
     version("1.44"), default_client_version("1.44"),
->>>>>>> 494163a3
     noforms,exceptions_inline("./smc_xslt/exceptions.xslt"),use_method_name] WsWorkunits
 {
     ESPmethod [resp_xsl_default("/esp/xslt/workunits.xslt")]     WUQuery(WUQueryRequest, WUQueryResponse);
