--- conflicted
+++ resolved
@@ -48,8 +48,6 @@
     string EspProcess;
     [min_ver("1.4")] int Port;
     [max_ver("1.3")] string EspBinding;
-<<<<<<< HEAD
-=======
     [min_ver("1.4")] ESPStruct PublishHistory History;
 };
 
@@ -57,7 +55,6 @@
 {
     ESParray<ESPStruct MethodConfig, Method> Methods;
     String Name;
->>>>>>> 6921f478
 };
 
 ESPstruct ESDLDefinition
@@ -286,10 +283,6 @@
 };
 
 #define VERSION_FOR_ESDLCMD "1.4"
-<<<<<<< HEAD
-
-=======
->>>>>>> 6921f478
 ESPservice [auth_feature("ESDLConfigAccess:ACCESS"), version("1.4"), exceptions_inline("./smc_xslt/exceptions.xslt")] WsESDLConfig
 {
     ESPmethod Echo(EchoRequest, EchoResponse);
