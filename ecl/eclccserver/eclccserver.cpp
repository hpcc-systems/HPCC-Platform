/*##############################################################################

    HPCC SYSTEMS software Copyright (C) 2012 HPCC Systems.

    Licensed under the Apache License, Version 2.0 (the "License");
    you may not use this file except in compliance with the License.
    You may obtain a copy of the License at

       http://www.apache.org/licenses/LICENSE-2.0

    Unless required by applicable law or agreed to in writing, software
    distributed under the License is distributed on an "AS IS" BASIS,
    WITHOUT WARRANTIES OR CONDITIONS OF ANY KIND, either express or implied.
    See the License for the specific language governing permissions and
    limitations under the License.
############################################################################## */

#include <jlib.hpp>
#include <jmisc.hpp>
#include <jfile.hpp>
#include <jencrypt.hpp>
#include <jregexp.hpp>
#include <mpbase.hpp>
#include <daclient.hpp>
#include <dasess.hpp>
#include <danqs.hpp>
#include <dalienv.hpp>
#include <workunit.hpp>
#include <wujobq.hpp>
#include <dllserver.hpp>
#include <thorplugin.hpp>

static unsigned traceLevel;
static StringAttr dllPath;
Owned<IPropertyTree> globals;

//------------------------------------------------------------------------------------------------------------------
// Class EclccCompileThread does the work of compiling workunits (using eclcc), and optionally then enqueueing them for execution by agentexec.
// A threadpool is used to allow multiple compiles to be submitted at once. Threads are reused when compilation completes.
//------------------------------------------------------------------------------------------------------------------

class EclccCompileThread : public CInterface, implements IPooledThread
{
    StringAttr wuid;
    Owned<IWorkUnit> workunit;

    void reportError(IException *e)
    {
        StringBuffer s;
        reportError(e->errorMessage(s).str(), 2);
    }

    void reportError(const char *errStr, unsigned retcode)
    {
        // A typical error looks like this: stdin:(385,29): warning C1041: Record doesn't have an explicit maximum record size
        // we will also see (and want to skip) nn error(s), nn warning(s)
        RegExpr errCount, errParse, timings;
        timings.init("Timing: {.+} total={[0-9]+}ms max={[0-9]+}us count={[0-9]+} ave={[0-9]+}us");
        errCount.init("[0-9]+ errors?, [0-9]+ warnings?.*");
        errParse.init("^{.+}\\({[0-9]+},{[0-9]+}\\): {[a-z]+} [A-Za-z]*{[0-9]+}:{.*$}");
        if (!errCount.find(errStr))
        {
            if (timings.find(errStr))
            {
                StringBuffer section, total, max, count, ave;
                timings.findstr(section, 1);
                timings.findstr(total, 2);
                timings.findstr(max, 3);
                timings.findstr(count, 4);
                timings.findstr(ave, 5);
                if (workunit->getDebugValueBool("addTimingToWorkunit", true))
                {
                    section.insert(0, "eclcc: ");
                    unsigned __int64 umax = atoi(max); // in microseconds
                    workunit->setTimerInfo(section.str(), NULL, atoi(total), atoi(count), umax*1000); // max is stored in nanoseconds
                }
            }
            else
            {
                Owned<IWUException> err = workunit->createException();
                err->setExceptionSource("eclcc");
                if (errParse.find(errStr))
                {
                    StringBuffer file, line, col, errClass, errCode, errText;
                    errParse.findstr(file, 1);
                    errParse.findstr(line, 2);
                    errParse.findstr(col, 3);
                    errParse.findstr(errClass, 4);
                    errParse.findstr(errCode, 5);
                    errParse.findstr(errText, 6);
                    err->setExceptionFileName(file);
                    err->setExceptionLineNo(atoi(line));
                    err->setExceptionColumn(atoi(col));
                    if (stricmp(errClass, "warning")==0)
                        err->setSeverity(ExceptionSeverityWarning);
                    else
                        err->setSeverity(ExceptionSeverityError);
                    err->setExceptionCode(atoi(errCode));
                    err->setExceptionMessage(errText);
                    err->setExceptionFileName(file); // any point if it just says stdin?
                }
                else
                {
                    err->setSeverity(retcode ? ExceptionSeverityError : ExceptionSeverityWarning);
                    err->setExceptionMessage(errStr);
                    DBGLOG("%s", errStr);
                }
            }
        }
    }

    bool compile(const char *wuid, const char *target, const char *targetCluster)
    {
        Owned<IConstWUQuery> query = workunit->getQuery();
        if (!query)
        {
            reportError("Workunit does not contain a query", 2);
            return false;
        }

        SCMStringBuffer mainDefinition;
        SCMStringBuffer eclQuery;
        query->getQueryText(eclQuery);
        query->getQueryMainDefinition(mainDefinition);

        StringBuffer eclccCmd("eclcc -shared");
        if (eclQuery.length())
            eclccCmd.append(" -");
        if (mainDefinition.length())
            eclccCmd.append(" -main ").append(mainDefinition);
        if (workunit->getDebugValueBool("addTimingToWorkunit", true))
            eclccCmd.append(" --timings");

        Owned<IPropertyTreeIterator> options = globals->getElements("./Option");
        ForEach(*options)
        {
            IPropertyTree &option = options->query();
            const char *name = option.queryProp("@name");
            const char *value = option.queryProp("@value");
            const char *cluster = option.queryProp("@cluster");
            if (name && (cluster==NULL || cluster[0]==0 || strcmp(cluster, targetCluster)==0))
            {
                // options starting '-' are simply passed through to eclcc as name=value
                // others are passed as -foption=value
                // if cluster is set it's specific to a particular target
                eclccCmd.append(" ");
                if (name[0]!='-')
                    eclccCmd.append("-f");
                eclccCmd.append(name);
                if (value)
                    eclccCmd.append('=').append(value);
            }
        }
        eclccCmd.appendf(" -o%s", wuid);
        eclccCmd.appendf(" -platform=%s", target);

        Owned<IStringIterator> debugValues = &workunit->getDebugValues();
        ForEach (*debugValues)
        {
            SCMStringBuffer debugStr, valueStr;
            debugValues->str(debugStr);
            workunit->getDebugValue(debugStr.str(), valueStr);
            if (memicmp(debugStr.str(), "eclcc-", 6) == 0)
            {
                //Allow eclcc-xx-<n> so that multiple values can be passed through for the same named debug symbol
                const char * start = debugStr.str() + 6;
                const char * dash = strchr(start, '-');
                StringAttr optName;
                if (dash)
                    optName.set(start, dash-start);
                else
                    optName.set(start);

                if (stricmp(optName, "compileOption") == 0)
                    eclccCmd.appendf(" -Wc,%s", valueStr.str());
                else if (stricmp(optName, "includeLibraryPath") == 0)
                    eclccCmd.appendf(" -I%s", valueStr.str());
                else if (stricmp(optName, "libraryPath") == 0)
                    eclccCmd.appendf(" -L%s", valueStr.str());
                else
                    eclccCmd.appendf(" -%s=%s", start, valueStr.str());
            }
            else
                eclccCmd.appendf(" -f%s=%s", debugStr.str(), valueStr.str());
        }
        if (workunit->getResultLimit())
        {
            eclccCmd.appendf(" -fapplyInstantEclTransformations=1 -fapplyInstantEclTransformationsLimit=%u", workunit->getResultLimit());
        }
        try
        {
            unsigned time = msTick();
            Owned<IPipeProcess> pipe = createPipeProcess();
            Owned<ErrorReader> errorReader = new ErrorReader(pipe, this);
            pipe->run("eclcc", eclccCmd, ".", true, false, true, 0);
            errorReader->start();
            try
            {
                pipe->write(eclQuery.s.length(), eclQuery.s.str());
                pipe->closeInput();
            }
            catch (IException *e)
            {
                reportError(e);
                e->Release();
            }
            unsigned retcode = pipe->wait();
            errorReader->join();
            if (retcode == 0)
            {
                StringBuffer realdllname, dllurl;
                realdllname.append(SharedObjectPrefix).append(wuid).append(SharedObjectExtension);

                StringBuffer realdllfilename(dllPath);
                realdllfilename.append(SharedObjectPrefix).append(wuid).append(SharedObjectExtension);

                StringBuffer wuXML;
                if (getWorkunitXMLFromFile(realdllfilename, wuXML))
                {
                    Owned<ILocalWorkUnit> embeddedWU = createLocalWorkUnit();
                    embeddedWU->loadXML(wuXML);
                    queryExtendedWU(workunit)->copyWorkUnit(embeddedWU, true);
<<<<<<< HEAD
=======
                    workunit->setIsClone(false);
>>>>>>> 2afd7593
                    SCMStringBuffer jobname;
                    if (embeddedWU->getJobName(jobname).length()) //let ECL win naming job during initial compile
                        workunit->setJobName(jobname.str());
                    Owned<IWUQuery> query = workunit->updateQuery();
                    query->setQueryText(eclQuery.s.str());
                }

                createUNCFilename(realdllfilename.str(), dllurl);
                unsigned crc = crc_file(realdllfilename.str());

                Owned<IWUQuery> query = workunit->updateQuery();
                associateLocalFile(query, FileTypeDll, realdllfilename, "Workunit DLL", crc);
                queryDllServer().registerDll(realdllname.str(), "Workunit DLL", dllurl.str());
                time = msTick()-time;
                if (workunit->getDebugValueBool("addTimingToWorkunit", true))
                    workunit->setTimerInfo("eclccserver: create workunit", NULL, time, 1, 0);

                workunit->commit();
                return true;
            }
        }
        catch (IException * e)
        {
            reportError(e);
            e->Release();
        }
        return false;
    }

public:
    IMPLEMENT_IINTERFACE;
    virtual void init(void *param)
    {
        wuid.set((const char *) param);
    }
    virtual void main()
    {
        if (traceLevel)
            DBGLOG("Compile request processing for workunit %s", wuid.get());
        Owned<IWorkUnitFactory> factory = getWorkUnitFactory();
        workunit.setown(factory->updateWorkUnit(wuid.get()));
        if (!workunit)
        {
            DBGLOG("Workunit %s no longer exists", wuid.get());
            return;
        }
        if (workunit->aborting() || workunit->getState()==WUStateAborted)
        {
            workunit->setState(WUStateAborted);
            DBGLOG("Workunit %s aborted", wuid.get());
            workunit->commit();
            workunit.clear();
            return;
        }
        workunit->setAgentSession(myProcessSession());
        SCMStringBuffer clusterName;
        workunit->getClusterName(clusterName);
        Owned<IConstWUClusterInfo> clusterInfo = getTargetClusterInfo(clusterName.str());
        if (!clusterInfo)
        {
            StringBuffer errStr;
            errStr.appendf("Cluster %s not recognized", clusterName.str());
            reportError(errStr, 2);
            workunit->setState(WUStateFailed);
            workunit->commit();
            workunit.clear();
            return;
        }
        ClusterType platform = clusterInfo->getPlatform();
        clusterInfo.clear();
        workunit->setState(WUStateCompiling);
        workunit->commit();
        bool ok = compile(wuid, clusterTypeString(platform, true), clusterName.str());
        if (ok)
        {
            workunit->setState(WUStateCompiled);
            if (workunit->getAction()==WUActionRun || workunit->getAction()==WUActionUnknown)  // Assume they meant run....
            {
                if (isLibrary(workunit))
                {
                    workunit->setState(WUStateCompleted);
                }
                else
                {
                    workunit->schedule();
                    SCMStringBuffer dllBuff;
                    Owned<IConstWUQuery> wuQuery = workunit->getQuery();
                    wuQuery->getQueryDllName(dllBuff);
                    wuQuery.clear();
                    if (dllBuff.length() > 0)
                    {
                        workunit.clear();
                        if (!runWorkUnit(wuid, clusterName.str()))
                        {
                            Owned<IWorkUnitFactory> factory = getWorkUnitFactory();
                            workunit.setown(factory->updateWorkUnit(wuid));
                            reportError("Failed to execute workunit", 2);
                            if (workunit->getState() != WUStateAborted)
                                workunit->setState(WUStateFailed);
                        }
                    }
                    else
                    {
                        reportError("Failed to execute workunit (unknown DLL name)", 2);
                        workunit->setState(WUStateFailed);
                    }
                }
            }
        }
        else if (workunit->getState() != WUStateAborted)
            workunit->setState(WUStateFailed);
        if (workunit)
            workunit->commit();
        workunit.clear();
    }

    virtual bool stop()
    {
        return false; // should I try to abort?
    }
    virtual bool canReuse()
    {
        return true;
    }

private:
    // We use a separate thread for reading eclcc's stderr output. This prevents the thread that is
    // writing to its stdin from being blocked because eclcc is trying to write to stderr...
    friend class ErrorReader;
    class ErrorReader : public Thread
    {
    public:
        ErrorReader(IPipeProcess *_pipe, EclccCompileThread *_owner) 
            : Thread("EclccCompileThread::ErrorReader"), pipe(_pipe), owner(_owner)
        {
        }

        virtual int run()
        {
            owner->readErrors(pipe);
            return 0;
        }
    private:
        IPipeProcess *pipe;
        EclccCompileThread *owner;
    };

    void readErrors(IPipeProcess *pipe)
    {
        MemoryAttr buf;
        const size32_t incSize = 512;
        size32_t bufferSize = 0;
        char * buffer = NULL;
        size_t remaining = 0;
        bool eof = false;
        while (!eof)
        {
            if (remaining == bufferSize)
            {
                bufferSize += incSize;
                buffer = (char *)buf.reallocate(bufferSize);
            }
            size32_t read = pipe->readError(bufferSize-remaining, buffer+remaining);

            if ((read == 0) || (read == (size32_t)-1))
                eof = true;
            else
                remaining += read;

            char *finger = buffer;
            while (remaining)
            {
                char *eolpos = (char *) memchr(finger, '\n', remaining);
                if (eolpos)
                {
                    *eolpos = '\0';
                    if (eolpos > finger && eolpos[-1]=='\r')
                        eolpos[-1] = '\0';
                    reportError(finger, 0);
                    remaining -= (eolpos-finger) + 1;
                    finger = eolpos + 1;
                }
                else if (eof)
                {
                    StringBuffer e(remaining, finger);
                    reportError(e, 0);
                    break;
                }
                else
                    break;
            }
            if (!eof && (finger != buffer))
                memmove(buffer, finger, remaining);
        }
    };

};

//------------------------------------------------------------------------------------------------------------------
// Class EclccServer manages a pool of compile threads
//------------------------------------------------------------------------------------------------------------------

class EclccServer : public CInterface, implements IThreadFactory, implements IAbortHandler
{
    StringAttr queueName;
    unsigned poolSize;
    Owned<IThreadPool> pool;

    unsigned threadsActive;
    unsigned maxThreadsActive;
    bool running;
    CSDSServerStatus serverstatus;

public:
    IMPLEMENT_IINTERFACE;
    EclccServer(const char *_queueName, unsigned _poolSize)
        : queueName(_queueName), poolSize(_poolSize), serverstatus("ECLCCserver")
    {
        threadsActive = 0;
        maxThreadsActive = 0;
        running = false;
        pool.setown(createThreadPool("eclccServerPool", this, NULL, poolSize, INFINITE));
        serverstatus.queryProperties()->setProp("@queue",queueName.get());
        serverstatus.commitProperties();
    }

    ~EclccServer()
    {
        pool->joinAll(false, INFINITE);
    }

    void run()
    {
        DBGLOG("eclccServer (%d threads) waiting for requests on queue(s) %s", poolSize, queueName.get());
        Owned<IJobQueue> queue = createJobQueue(queueName.get());
        queue->connect();
        running = true;
        LocalIAbortHandler abortHandler(*this);
        while (running)
        {
            try
            {
                Owned<IJobQueueItem> item = queue->dequeue(1000);
                if (item.get())
                {
                    try
                    {
                        pool->start((void *) item->queryWUID());
                    }
                    catch(IException *e)
                    {
                        StringBuffer m;
                        EXCLOG(e, "eclccServer::run exception");
                        e->Release();
                    }
                    catch(...)
                    {
                        ERRLOG("Unexpected exception in eclccServer::run caught");
                    }
                }
            }
            catch (IException *E)
            {
                EXCLOG(E);
                releaseAtoms();
                ExitModuleObjects();
                _exit(2);
            }
            catch (...)
            {
                DBGLOG("Unknown exception caught in eclccServer::run - restarting");
                releaseAtoms();
                ExitModuleObjects();
                _exit(2);
            }
        }
        DBGLOG("eclccServer closing");
    }

    virtual IPooledThread *createNew()
    {
        return new EclccCompileThread();
    }

    virtual bool onAbort() 
    {
        running = false;
        return false;
    }
};

void openLogFile()
{
    StringBuffer logname;
    envGetConfigurationDirectory("log","eclccserver",globals->queryProp("@name"),logname);
    Owned<IComponentLogFileCreator> lf = createComponentLogFileCreator(logname.str(), "eclccserver");
    lf->beginLogging();
    if (traceLevel)
        PROGLOG("Logging to %s", lf->queryAliasFileSpec());
}

//=========================================================================================
//////////////////////////////////////////////////////////////////////////////////////////////
extern "C" void caughtSIGPIPE(int sig)
{
    DBGLOG("Caught sigpipe %d", sig);
}

extern "C" void caughtSIGHUP(int sig)
{
    DBGLOG("Caught sighup %d", sig);
}


extern "C" void caughtSIGALRM(int sig)
{
    DBGLOG("Caught sigalrm %d", sig);
}

extern "C" void caughtSIGTERM(int sig)
{
    DBGLOG("Caught sigterm %d", sig);
}

void initSignals()
{
#ifndef _WIN32
//  signal(SIGTERM, caughtSIGTERM);
    signal(SIGPIPE, caughtSIGPIPE);
    signal(SIGHUP, caughtSIGHUP);
    signal(SIGALRM, caughtSIGALRM);

#endif
}   

int main(int argc, const char *argv[])
{
    InitModuleObjects();
    initSignals();
    NoQuickEditSection x;

    Owned<IFile> sentinelFile = createSentinelTarget();
    // We remove any existing sentinel until we have validated that we can successfully start (i.e. all options are valid...)
    removeSentinelFile(sentinelFile);

    try
    {
        globals.setown(createPTreeFromXMLFile("eclccserver.xml", ipt_caseInsensitive));
    }
    catch (IException * e)
    {
        EXCLOG(e, "Failed to load eclccserver.xml");
        e->Release();
        return 1;
    }
    catch(...)
    {
        ERRLOG("Failed to load eclccserver.xml");
        return 1;
    }

    if (globals->getPropBool("@enableSysLog",true))
        UseSysLogForOperatorMessages();
    const char *daliServers = globals->queryProp("@daliServers");
    if (!daliServers)
    {
        WARNLOG("No Dali server list specified - assuming local");
        daliServers = ".";
    }
    Owned<IGroup> serverGroup = createIGroup(daliServers, DALI_SERVER_PORT);
    try
    {
        initClientProcess(serverGroup, DCR_EclServer);
        openLogFile();
        SCMStringBuffer queueNames;
        getEclCCServerQueueNames(queueNames, globals->queryProp("@name"));
        if (!queueNames.length())
            throw MakeStringException(0, "No clusters found to listen on");
        // The option has been renamed to avoid confusion with the similarly-named eclcc option, but
        // still accept the old name if the new one is not present.
        unsigned maxThreads = globals->getPropInt("@maxEclccProcesses", globals->getPropInt("@maxCompileThreads", 4));
        EclccServer server(queueNames.str(), maxThreads);
        // if we got here, eclserver is successfully started and all options are good, so create the "sentinel file" for re-runs from the script
        // put in its own "scope" to force the flush
        writeSentinelFile(sentinelFile);
        server.run();
    }
    catch (IException * e)
    {
        EXCLOG(e, "Terminating unexpectedly");
        e->Release();
    }
    catch(...)
    {
        ERRLOG("Terminating unexpectedly");
    }
    globals.clear();
    UseSysLogForOperatorMessages(false);
    ::closedownClientProcess(); // dali client closedown
    releaseAtoms();
    ExitModuleObjects();
    return 0;
}<|MERGE_RESOLUTION|>--- conflicted
+++ resolved
@@ -220,10 +220,7 @@
                     Owned<ILocalWorkUnit> embeddedWU = createLocalWorkUnit();
                     embeddedWU->loadXML(wuXML);
                     queryExtendedWU(workunit)->copyWorkUnit(embeddedWU, true);
-<<<<<<< HEAD
-=======
                     workunit->setIsClone(false);
->>>>>>> 2afd7593
                     SCMStringBuffer jobname;
                     if (embeddedWU->getJobName(jobname).length()) //let ECL win naming job during initial compile
                         workunit->setJobName(jobname.str());
