--- conflicted
+++ resolved
@@ -395,22 +395,14 @@
                     Owned<ILocalWorkUnit> embeddedWU = createLocalWorkUnit(wuXML);
                     queryExtendedWU(workunit)->copyWorkUnit(embeddedWU, true);
                     workunit->setIsClone(false);
-<<<<<<< HEAD
                     const char *jobname = embeddedWU->queryJobName();
                     if (jobname && *jobname) //let ECL win naming job during initial compile
                         workunit->setJobName(jobname);
-                    Owned<IWUQuery> query = workunit->updateQuery();
-                    query->setQueryText(eclQuery.s.str());
-=======
-                    SCMStringBuffer jobname;
-                    if (embeddedWU->getJobName(jobname).length()) //let ECL win naming job during initial compile
-                        workunit->setJobName(jobname.str());
                     if (!workunit->getDebugValueBool("obfuscateOutput", false))
                     {
                         Owned<IWUQuery> query = workunit->updateQuery();
                         query->setQueryText(eclQuery.s.str());
                     }
->>>>>>> 9c2bc8d4
                 }
 
                 createUNCFilename(realdllfilename.str(), dllurl);
