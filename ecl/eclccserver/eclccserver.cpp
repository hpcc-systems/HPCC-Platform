--- conflicted
+++ resolved
@@ -393,31 +393,16 @@
                 if (!getWorkunitXMLFromFile(realdllfilename, wuXML))
                     throw makeStringException(999, "Failed to extract workunit from query dll");
 
-                Owned<ILocalWorkUnit> embeddedWU = createLocalWorkUnit();
-                embeddedWU->loadXML(wuXML);
+                Owned<ILocalWorkUnit> embeddedWU = createLocalWorkUnit(wuXML);
                 queryExtendedWU(workunit)->copyWorkUnit(embeddedWU, true);
                 workunit->setIsClone(false);
-                SCMStringBuffer jobname;
-                if (embeddedWU->getJobName(jobname).length()) //let ECL win naming job during initial compile
-                    workunit->setJobName(jobname.str());
+                const char *jobname = embeddedWU->queryJobName();
+                if (jobname && *jobname) //let ECL win naming job during initial compile
+                    workunit->setJobName(jobname);
                 if (!workunit->getDebugValueBool("obfuscateOutput", false))
                 {
-<<<<<<< HEAD
-                    Owned<ILocalWorkUnit> embeddedWU = createLocalWorkUnit(wuXML);
-                    queryExtendedWU(workunit)->copyWorkUnit(embeddedWU, true);
-                    workunit->setIsClone(false);
-                    const char *jobname = embeddedWU->queryJobName();
-                    if (jobname && *jobname) //let ECL win naming job during initial compile
-                        workunit->setJobName(jobname);
-                    if (!workunit->getDebugValueBool("obfuscateOutput", false))
-                    {
-                        Owned<IWUQuery> query = workunit->updateQuery();
-                        query->setQueryText(eclQuery.s.str());
-                    }
-=======
                     Owned<IWUQuery> query = workunit->updateQuery();
                     query->setQueryText(eclQuery.s.str());
->>>>>>> bca1ba8a
                 }
 
                 createUNCFilename(realdllfilename.str(), dllurl);
