--- conflicted
+++ resolved
@@ -690,7 +690,6 @@
             timedOut = abortWaiter.stop();
             if (!timedOut)
             {
-<<<<<<< HEAD
                 if (retcode == 0 && !timedOut)
                 {
                     StringBuffer realdllname, dllurl;
@@ -699,11 +698,10 @@
                     StringBuffer realdllfilename;
                     realdllfilename.append(SharedObjectPrefix).append(wuid).append(SharedObjectExtension);
 
-                    StringBuffer wuXML;
-                    if (!getWorkunitXMLFromFile(realdllfilename, wuXML))
+                    Owned<ILocalWorkUnit> embeddedWU = createLocalWorkUnitFromFile(realdllfilename);
+                    if (!embeddedWU)
                         throw makeStringException(999, "Failed to extract workunit from query dll");
 
-                    Owned<ILocalWorkUnit> embeddedWU = createLocalWorkUnit(wuXML);
                     queryExtendedWU(workunit)->copyWorkUnit(embeddedWU, false, true);
                     workunit->setIsClone(false);
                     const char *jobname = embeddedWU->queryJobName();
@@ -711,38 +709,13 @@
                         workunit->setJobName(jobname);
                     if (!workunit->getDebugValueBool("obfuscateOutput", false))
                     {
+                        StringBuffer wuXML;
                         Owned<IWUQuery> query = workunit->updateQuery();
                         if (getArchiveXMLFromFile(realdllfilename, wuXML.clear()))  // MORE - if what was submitted was an archive, this is probably pointless?
                             query->setQueryText(wuXML.str());
                         else
                             query->setQueryText(eclQuery.s.str());
                     }
-=======
-                StringBuffer realdllname, dllurl;
-                realdllname.append(SharedObjectPrefix).append(wuid).append(SharedObjectExtension);
-
-                StringBuffer realdllfilename;
-                realdllfilename.append(SharedObjectPrefix).append(wuid).append(SharedObjectExtension);
-
-                Owned<ILocalWorkUnit> embeddedWU = createLocalWorkUnitFromFile(realdllfilename);
-                if (!embeddedWU)
-                    throw makeStringException(999, "Failed to extract workunit from query dll");
-
-                queryExtendedWU(workunit)->copyWorkUnit(embeddedWU, false, true);
-                workunit->setIsClone(false);
-                const char *jobname = embeddedWU->queryJobName();
-                if (jobname && *jobname) //let ECL win naming job during initial compile
-                    workunit->setJobName(jobname);
-                if (!workunit->getDebugValueBool("obfuscateOutput", false))
-                {
-                    StringBuffer wuXML;
-                    Owned<IWUQuery> query = workunit->updateQuery();
-                    if (getArchiveXMLFromFile(realdllfilename, wuXML.clear()))  // MORE - if what was submitted was an archive, this is probably pointless?
-                        query->setQueryText(wuXML.str());
-                    else
-                        query->setQueryText(eclQuery.s.str());
-                }
->>>>>>> c182f18e
 
                     createUNCFilename(realdllfilename.str(), dllurl);
                     unsigned crc = crc_file(realdllfilename.str());
