/*##############################################################################

    HPCC SYSTEMS software Copyright (C) 2012 HPCC Systems.

    Licensed under the Apache License, Version 2.0 (the "License");
    you may not use this file except in compliance with the License.
    You may obtain a copy of the License at

       http://www.apache.org/licenses/LICENSE-2.0

    Unless required by applicable law or agreed to in writing, software
    distributed under the License is distributed on an "AS IS" BASIS,
    WITHOUT WARRANTIES OR CONDITIONS OF ANY KIND, either express or implied.
    See the License for the specific language governing permissions and
    limitations under the License.
############################################################################## */
#include "platform.h"
#include <algorithm>

#include "jliball.hpp"

#include "jlib.hpp"
#include "jexcept.hpp"
#include "jmisc.hpp"
#include "javahash.hpp"
#include "jmd5.hpp"
#include "jfile.hpp"
#include "eclhelper.hpp"

#include "hql.hpp"
#include "hqlfunc.hpp"
#include "hqlattr.hpp"
#include "hqlcpp.ipp"
#include "hqlwcpp.hpp"
#include "hqlcpputil.hpp"
#include "hqlres.hpp"
#include "hqlerror.hpp"
#include "hqlcerrors.hpp"
#include "hqlcatom.hpp"
#include "hqlpmap.hpp"
#include "hqlthql.hpp"
#include "hqlfold.hpp"
#include "eclrtl.hpp"
#include "hqllib.ipp"
#include "hqlnlp.ipp"
#include "hqlutil.hpp"
#include "hqltcppc.ipp"
#include "hqlttcpp.ipp"
#include "hqlccommon.hpp"
#include "hqlopt.hpp"
#include "hqlpopt.hpp"
#include "hqlcse.ipp"
#include "thorplugin.hpp"
#include "hqlinline.hpp"
#include "hqlusage.hpp"

#ifdef _DEBUG
//#define ADD_ASSIGNMENT_COMMENTS
//#define ADD_RESOURCE_AS_CPP_COMMENT
#endif

//Defaults for various options.
#define COMPLEXITY_TO_HOIST             2
#define INLINE_COMPARE_THRESHOLD        2 //7           // above this, a loop is generated
#define MAX_NESTED_CASES                8
#define MAX_SIMPLE_VAR_SIZE             99999
#define MAX_STATIC_ROW_SIZE             10000
#define MAX_LOCAL_ROW_SIZE              32
#define DEFAULT_NLP_DETAIL              1
#define DEFAULT_EXPIRY_PERIOD               7
#define DEFAULT_PERSIST_EXPIRY_PERIOD       0           // Persists that expire by default have a period defined in sasha


#ifdef _WIN32
#define DEFAULT_ACTIVITIES_PER_CPP      800             // windows compiler is fast, linker is slow, but compiler also has quite a small compile limit
#else
#define DEFAULT_ACTIVITIES_PER_CPP      500             // gcc assembler is v.slow
#endif

//MORE: Simple vars don't work if they are made class members...

//#define SEARCH_VARIABLE  "v211"

//===========================================================================

static CriticalSection * systemCS;
static IHqlScope * cppSystemScope;

//===========================================================================

MODULE_INIT(INIT_PRIORITY_STANDARD)
{
    systemCS = new CriticalSection;
    return true;
}
MODULE_EXIT()
{
    ::Release(cppSystemScope);
    cppSystemScope = NULL;
    delete systemCS;
}


//---------------------------------------------------------------------------

class SubStringInfo : public SubStringHelper
{
public:
    SubStringInfo(IHqlExpression * _expr) : SubStringHelper(_expr) { expr = _expr; }

    void bindToFrom(HqlCppTranslator & translator, BuildCtx & ctx);

public:
    IHqlExpression * expr;
    CHqlBoundExpr boundFrom;
    CHqlBoundExpr boundTo;
};

void SubStringInfo::bindToFrom(HqlCppTranslator & translator, BuildCtx & ctx)
{
    if (to && to->isAttribute())
        throwError(HQLERR_StarRangeOnlyInJoinCondition);

    if (from == to)
    {
        if (from)
        {
            translator.buildSimpleExpr(ctx, from, boundFrom);
            boundTo.expr.set(boundFrom.expr);
        }
    }
    else
    {
        if (from)
            translator.buildCachedExpr(ctx, from, boundFrom);
        if (to)
            translator.buildCachedExpr(ctx, to, boundTo);
    }
}

//---------------------------------------------------------------------------

WorkflowItem::WorkflowItem(IHqlExpression * _function) : wfid(0), function(_function), workflowOp(no_funcdef)
{
    IHqlExpression * body = function->queryChild(0);
    assertex(body->getOperator() == no_outofline);
    IHqlExpression * ecl = body->queryChild(0);
    exprs.append(*createValue(no_return_stmt, makeVoidType(), LINK(ecl)));
}

IHqlExpression * WorkflowItem::getFunction() const
{
    IHqlExpression * body = function->queryChild(0);
    unsigned max = exprs.ordinality();
    assertex(max);
    LinkedHqlExpr newecl = exprs.item(max-1).queryChild(0);
    for (unsigned i=max-1; i--; )
    {
        IHqlExpression * cur = &exprs.item(i);
        newecl.setown(createCompound(LINK(cur), newecl.getClear()));
    }
    OwnedHqlExpr newBody = replaceChild(body, 0, newecl);
    return replaceChild(function, 0, newBody);
}

//---------------------------------------------------------------------------

IHqlExpression * DatasetReference::querySelector() const
{
    if (side == no_none)
        return ds->queryNormalizedSelector();
    return selector;
}

IHqlExpression * DatasetReference::querySelSeq() const
{
    if (side == no_none)
        return NULL;
    return selector->queryChild(1);
}

IHqlExpression * DatasetReference::mapCompound(IHqlExpression * expr, IHqlExpression * to) const
{
    return replaceSelector(expr, querySelector(), to);
}

IHqlExpression * DatasetReference::mapScalar(IHqlExpression * expr, IHqlExpression * to) const
{
    return replaceSelector(expr, querySelector(), to);
}

//---------------------------------------------------------------------------

IHqlExpression * createVariable(ITypeInfo * type)
{
    StringBuffer tempName;
    getUniqueId(tempName.append('v'));

#ifdef _DEBUG
#ifdef SEARCH_VARIABLE
    if (stricmp(tempName.str(), SEARCH_VARIABLE)==0)
        type = type;
#endif
#endif

    return ::createVariable(tempName.str(), type);
}

IHqlExpression * convertWrapperToPointer(IHqlExpression * expr)
{
    ITypeInfo * type = expr->queryType();
    if (hasWrapperModifier(type))
        return createValue(no_implicitcast, makeReferenceModifier(removeModifier(type, typemod_wrapper)), LINK(expr));
    return LINK(expr);
}

IHqlExpression * ensureIndexable(IHqlExpression * expr)
{
    ITypeInfo * type = expr->queryType();
    if (type->getTypeCode() == type_data)
    {
        IHqlExpression * base = queryStripCasts(expr);
        return createValue(no_implicitcast, makeReferenceModifier(makeStringType(type->getSize(), NULL, NULL)), LINK(base));
    }

    return convertWrapperToPointer(expr);
}

void extendConjunctionOwn(HqlExprAttr & cond, IHqlExpression * next)
{
    if (cond)
        next = createBoolExpr(no_and, cond.getClear(), next);
    cond.setown(next);
}

inline bool isPushed(const IHqlExpression * expr)
{
    return (expr->getOperator() == no_decimalstack);
}

inline bool isPushed(const CHqlBoundExpr & bound)
{
    return isPushed(bound.expr);
}

bool isSimpleTranslatedStringExpr(IHqlExpression * expr)
{
    loop
    {
        node_operator op = expr->getOperator();

        switch (op)
        {
        case no_constant:
        case no_variable:
        case no_callback:
            return true;
        case no_cast:
        case no_implicitcast:
        case no_typetransfer:
        case no_deref:
        case no_address:
            expr = expr->queryChild(0);
            break;
        case no_add:
        case no_sub:
            if (!isSimpleTranslatedStringExpr(expr->queryChild(1)))
                return false;
            expr = expr->queryChild(0);
            break;
        default:
            return false;
        }
    }
}

bool isSimpleTranslatedExpr(IHqlExpression * expr)
{
    switch (expr->queryType()->getTypeCode())
    {
    case type_data:
    case type_string:
    case type_qstring:
    case type_varstring:
    case type_decimal:
    case type_unicode:
    case type_varunicode:
        //Less strict rules for strings (and decimal), because string temporaries are more expensive.
        return isSimpleTranslatedStringExpr(expr);
    case type_set:
        //for the moment assume set expressions are always simple once translated.
        return true;
    }

    loop
    {
        node_operator op = expr->getOperator();

        switch (op)
        {
        case no_constant:
        case no_variable:
        case no_callback:
        case no_nullptr:
            return true;
        case no_typetransfer:
            expr = expr->queryChild(0);
            break;
        default:
            return false;
        }
    }
}

bool isFixedLengthList(IHqlExpression * expr)
{
    switch (expr->getOperator())
    {
    case no_list:
    case no_datasetlist:
    case no_sortlist:
        return true;
    }
    return false;
}

bool needVarStringCompare(ITypeInfo * leftType, ITypeInfo * rightType)
{
    unsigned lSize = leftType->getSize();
    unsigned rSize = rightType->getSize();
    return (lSize != rSize) || (lSize == UNKNOWN_LENGTH);
}


IIdAtom * queryStrCompareFunc(ITypeInfo * realType)
{
    switch (realType->getTypeCode())
    {
    case type_data:
        return compareDataDataId;
    case type_qstring:
        return compareQStrQStrId;
    }
    ICharsetInfo * charset = realType->queryCharset();
    IAtom * charsetName = charset->queryName();
    if (charsetName == dataAtom)
        return compareDataDataId;
    if (charsetName == asciiAtom)
        return compareStrStrId;
    if (charsetName == ebcdicAtom)
        return compareEStrEStrId;
    assertex(!"Unknown string comparison");
    return compareStrStrId;
}

IHqlExpression * getAddress(IHqlExpression * expr)
{
    if (expr->getOperator() == no_deref)
    {
        IHqlExpression * address = expr->queryChild(0);
        return LINK(address);
    }

    return createValue(no_address, makePointerType(expr->getType()), LINK(expr));
}


IHqlExpression * getRawAddress(IHqlExpression * expr)
{
    OwnedHqlExpr raw = getAddress(expr);
    loop
    {
        switch (raw->getOperator())
        {
        case no_cast:
        case no_implicitcast:
            break;
        default:
            return raw.getClear();
        }
        raw.set(raw->queryChild(0));
    }
}

IHqlExpression * getPointer(IHqlExpression * source)
{
    if (source->getOperator() == no_constant)
        return LINK(source);

    ITypeInfo * type = source->queryType();
    Owned<ITypeInfo> newType;
    switch (type->getTypeCode())
    {
    case type_set:
        if (type->isReference())
            return LINK(source);
        newType.setown(makeReferenceModifier(LINK(queryUnqualifiedType(type))));
        if (hasWrapperModifier(type))
        {
            OwnedHqlExpr cast = createValue(no_implicitcast, LINK(newType), LINK(source));
            return createValue(no_typetransfer, LINK(newType), LINK(cast));
        }
        break;
    case type_dictionary:
    case type_table:
    case type_groupedtable:
    case type_row:
    case type_decimal:
    case type_string:
    case type_data:
    case type_qstring:
    case type_varstring:
    case type_unicode:
    case type_varunicode:
    case type_utf8:
        if (isTypePassedByAddress(type))
        {
            if (type->isReference())
                return LINK(source);
            newType.setown(makeReferenceModifier(LINK(queryUnqualifiedType(type))));
            if (hasLinkCountedModifier(type))
                newType.setown(makeAttributeModifier(newType.getClear(), getLinkCountedAttr()));
            if (hasWrapperModifier(type))
                return createValue(no_implicitcast, LINK(newType), LINK(source));
        //An array of X is implicitly converted to pointer to X so no need to do &a[0]
            return createValue(no_typetransfer, LINK(newType), LINK(source));
        }
        else
        {
            newType.setown(removeModifier(type, typemod_wrapper));
            if (hasWrapperModifier(type))
                return createValue(no_implicitcast, LINK(newType), LINK(source));
            return LINK(source);
        }
        break;
    case type_pointer:
        return LINK(source);
    default:
        newType.setown(makePointerType(LINK(type)));
        break;
    }

    IHqlExpression * cur = source;
    while (cur->getOperator() == no_typetransfer)
        cur = cur->queryChild(0);
    if (cur->getOperator() == no_deref)
    {
        IHqlExpression * address = cur->queryChild(0);
        if (address->queryType() == newType)
            return LINK(address);

        return createValue(no_implicitcast, newType.getClear(), LINK(address));
    }
    else
        return createValue(no_address, newType.getClear(), LINK(source));

}


bool isChildOf(IHqlExpression * parent, IHqlExpression * child)
{
    unsigned max = parent->numChildren();
    unsigned idx;
    for (idx = 0; idx < max; idx++)
    {
        IHqlExpression * cur = parent->queryChild(idx);
        if (cur == child)
            return true;
    }
    return false;
}

bool canRemoveStringCast(ITypeInfo * to, ITypeInfo * from)
{
    unsigned fromSize = from->getSize();
    unsigned toSize = to->getSize();

    //Special case string conversions that don't require us to copy any data.
    if ((toSize == UNKNOWN_LENGTH) || ((fromSize != UNKNOWN_LENGTH) && (toSize <= fromSize)))
    {
        switch (from->getTypeCode())
        {
        case type_varstring:
            if (toSize != UNKNOWN_LENGTH)
                break;
            //fall through
        case type_data:
        case type_string:
            {
                ICharsetInfo * srcset = from->queryCharset();
                ICharsetInfo * tgtset = to->queryCharset();
                
                //Data never calls a conversion function...
                if ((srcset == tgtset) || (to->getTypeCode() == type_data) || (from->getTypeCode() == type_data))
                    return true;
            }
        case type_qstring:
            return false;
        }
    }
    return false;
}


bool isProjectedInRecord(IHqlExpression * record, IHqlExpression * expr)
{
    unsigned max = record->numChildren();
    unsigned idx;
    for (idx = 0; idx < max; idx++)
    {
        IHqlExpression * cur = record->queryChild(idx);
        if (cur->queryChild(0) == expr)
            return true;
    }
    return false;
}

// Format the list is stored in doesn't matter, so allow constant strings to be stored by reference
IHqlExpression * getOptimialListFormat(IHqlExpression * table)
{
    if (table->isConstant() && table->getOperator() == no_list)
    {
        ITypeInfo * elemType = table->queryType()->queryChildType();
        if (!elemType->isReference())
        {
            switch (elemType->getTypeCode())
            {
            case type_string:
            case type_data:
                {
                    HqlExprArray args;
                    table->unwindList(args, no_list);
                    return createValue(no_list, makeSetType(makeReferenceModifier(LINK(elemType))), args);
                }
            }
        }
    }
    return LINK(table);
}


bool canOptimizeAdjust(IHqlExpression * value)
{
    switch (value->getOperator())
    {
    case no_constant:
        return true;
    case no_add:
    case no_sub:
        return value->queryChild(1)->queryValue() != NULL;
    }
    return false;
}

IHqlExpression * adjustValue(IHqlExpression * value, __int64 delta)
{
    if (delta == 0)
        return LINK(value);

    ITypeInfo * type = value->queryType();
    switch (value->getOperator())
    {
    case no_constant:
        {
            __int64 newValue = value->queryValue()->getIntValue()+delta;
            if (type == sizetType)
                return getSizetConstant((size32_t)newValue);
            return createConstant(type->castFrom(true, newValue));
        }
    case no_add:
        {
            IHqlExpression * lhs = value->queryChild(0);
            IHqlExpression * rhs = value->queryChild(1);
            IValue * rhsValue = rhs->queryValue();
            IValue * lhsValue = lhs->queryValue();
            if (rhsValue)
            {
                delta += rhsValue->getIntValue();
                if (delta == 0)
                    return LINK(lhs);
                value = lhs;
            }
            else if (lhsValue)
            {
                delta += lhsValue->getIntValue();
                if (delta == 0)
                    return LINK(rhs);
                value = rhs;
            }
            else if (canOptimizeAdjust(rhs))
                return createValue(no_add, value->getType(), LINK(lhs), adjustValue(rhs, delta));
            break;
        }
    case no_sub:
        {
            IValue * rhsValue = value->queryChild(1)->queryValue();
            if (rhsValue)
            {
                IHqlExpression * lhs = value->queryChild(0);
                delta -= rhsValue->getIntValue();
                if (delta == 0)
                    return LINK(lhs);
                value = lhs;
            }
            break;
        }
    case no_translated:
        {
            IHqlExpression * arg = value->queryChild(0);
            if (arg->queryValue())
            {
                OwnedHqlExpr newValue = adjustValue(arg, delta);
                return createTranslated(newValue);
            }
            break;
        }
    //optimize no_case because it is generated by a transformation of the dataset no_case
    case no_case:
    case no_mapto:
        {
            HqlExprArray args;
            args.append(*LINK(value->queryChild(0)));
            ForEachChildFrom(i, value, 1)
            {
                IHqlExpression * cur = value->queryChild(i);
                args.append(*adjustValue(cur, delta));
            }
            return value->clone(args);
        }
    }

    IHqlExpression * deltaExpr;
    node_operator op = no_add;
    if (delta < 0)
    {
        op = no_sub;
        delta = -delta;
    }

    if (type == sizetType || !type->isInteger())
        deltaExpr = getSizetConstant((size32_t)delta);
    else
        deltaExpr = createConstant(type->castFrom(true, delta));

    return createValue(op, LINK(type), LINK(value), deltaExpr);
}

IHqlExpression * adjustIndexBaseToZero(IHqlExpression * index)
{
    return adjustValue(index, -1);
}


IHqlExpression * adjustIndexBaseToOne(IHqlExpression * index)
{
    return adjustValue(index, +1);
}


IHqlExpression * adjustBoundIntegerValues(IHqlExpression * left, IHqlExpression * right, bool subtract)
{
    assertex(queryUnqualifiedType(left->queryType()) == queryUnqualifiedType(right->queryType()));
    if (canOptimizeAdjust(left))
    {
        node_operator op = right->getOperator();
        switch (op)
        {
        case no_constant:
            {
                __int64 rhsValue = right->queryValue()->getIntValue();
                if (subtract)
                    rhsValue = -rhsValue;
                return adjustValue(left, rhsValue);
            }
        case no_add:
        case no_sub:
            {
                IHqlExpression * rl = right->queryChild(0);
                IHqlExpression * rr = right->queryChild(1);
                if (rr->getOperator() == no_constant)
                {
                    if (queryUnqualifiedType(rl->queryType()) == queryUnqualifiedType(rr->queryType()))
                    {
                        __int64 delta = rr->queryValue()->getIntValue();
                        if (op == no_sub)
                            delta = -delta;
                        if (subtract)
                            delta = -delta;
                        OwnedHqlExpr newLeft = adjustValue(left, delta);
                        return adjustBoundIntegerValues(newLeft, rl, subtract);
                    }
                }
                break;
            }
        }
    }

    switch (left->getOperator())
    {
    case no_constant:
        if (!subtract)
            return adjustBoundIntegerValues(right, left, false);
        break;
    case no_add:
        {
            IHqlExpression * lr = left->queryChild(1);
            if (lr->getOperator() == no_constant)
            {
                OwnedHqlExpr newLeft = adjustBoundIntegerValues(left->queryChild(0), right, subtract);
                return adjustBoundIntegerValues(newLeft, lr, false);
            }
            break;
        }
    case no_variable:
        if (!subtract && (right->getOperator() == no_add) && (right->queryChild(1)->getOperator() == no_constant))
        {
            OwnedHqlExpr temp = adjustBoundIntegerValues(left, right->queryChild(0), false);
            return adjustBoundIntegerValues(temp, right->queryChild(1), false);
        }
        break;
    }

    return createValue(subtract ? no_sub : no_add, left->getType(), LINK(left), LINK(right));
}

    
IHqlExpression * multiplyValue(IHqlExpression * expr, unsigned __int64 value)
{
    if (isZero(expr))
        return LINK(expr);
    ITypeInfo * type = expr->queryType();
    IValue * exprValue = expr->queryValue();
    if (exprValue && type->isInteger())
        return createConstant(type->castFrom(false, exprValue->getIntValue() * value));
    if (expr->getOperator() == no_translated)
    {
        IHqlExpression * translated = expr->queryChild(0);
        if (translated->queryValue())
        {
            OwnedHqlExpr newValue = multiplyValue(translated, value);
            return createTranslated(newValue);
        }
    }

    return createValue(no_mul, LINK(type), LINK(expr), createConstant(type->castFrom(false, value)));
}

bool matchesConstValue(IHqlExpression * expr, __int64 matchValue)
{
    IValue * value = expr->queryValue();
    if (value)
        return value->getIntValue() == matchValue;
    if (expr->getOperator() == no_translated)
        return matchesConstValue(expr->queryChild(0), matchValue);
    return false;
}


IHqlExpression * createTranslated(IHqlExpression * expr)
{
    return createValue(no_translated, expr->getType(), LINK(expr));
}

IHqlExpression * createTranslatedOwned(IHqlExpression * expr)
{
    return createValue(no_translated, expr->getType(), expr);
}

IHqlExpression * createTranslated(IHqlExpression * expr, IHqlExpression * length)
{
    ITypeInfo * type = expr->queryType();
    switch (type->getTypeCode())
    {
    case type_dictionary:
        return createDictionary(no_translated, LINK(expr), LINK(length));
    case type_table:
    case type_groupedtable:
        return createDataset(no_translated, LINK(expr), LINK(length));
    }
    return createValue(no_translated, expr->getType(), LINK(expr), LINK(length));
}

static IHqlExpression * querySimplifyCompareArgCast(IHqlExpression * expr)
{
    if (expr->isConstant())
        return expr;
    while ((expr->getOperator() == no_implicitcast) || (expr->getOperator() == no_cast))
    {
        ITypeInfo * type = expr->queryType()->queryPromotedType();
        switch (type->getTypeCode())
        {
        case type_string:
        case type_data:
        case type_unicode:
        case type_qstring:
        case type_utf8:
            break;
        default:
            return expr;
        }
        IHqlExpression * child = expr->queryChild(0);
        ITypeInfo * childType = child->queryType()->queryPromotedType();
        if (type->getStringLen() < childType->getStringLen())
            break;
        type_t tc = type->getTypeCode();
        if (tc != childType->getTypeCode())
        {
            if (tc == type_string)
            {
                if (childType->getTypeCode() != type_varstring)
                    break;
                if (type->queryCharset() != childType->queryCharset())
                    break;
            }
            else if (tc == type_unicode)
            {
                if (childType->getTypeCode() != type_varunicode)
                    break;
                if (type->queryLocale() != childType->queryLocale())
                    break;
            }
            else
                break;
        }
        else
        {
            Owned<ITypeInfo> stretched = getStretchedType(type->getStringLen(), childType);
            if (stretched != type)
                break;
        }
        expr = child;
    }
    return expr;
}


IHqlExpression * getSimplifyCompareArg(IHqlExpression * expr)
{
    IHqlExpression * cast = querySimplifyCompareArgCast(expr);
    if (cast->getOperator() != no_substring)
        return LINK(cast);
    if (cast->queryChild(0)->queryType()->getTypeCode() == type_qstring)
        return LINK(cast);
    HqlExprArray args;
    unwindChildren(args, cast);
    args.append(*createAttribute(quickAtom));
    return cast->clone(args);
}


bool isNullAssign(const CHqlBoundTarget & target, IHqlExpression * expr)
{
    ITypeInfo * targetType = target.expr->queryType();
    //if an assignment to a local variable size temporary object, then it is ok to omit an assignment of null
    //since it won't change its value, and it isn't going to be assigned more than once.
    if ((targetType->getSize() == UNKNOWN_LENGTH) && target.length && hasWrapperModifier(targetType) && !hasModifier(targetType, typemod_member))
    {
        ITypeInfo * exprType = expr->queryType();
        switch (exprType->getTypeCode())
        {
        case type_data:
        case type_string:
        case type_qstring:
            return exprType->getSize() == 0;
        case type_dictionary:
        case type_table:
            return expr->getOperator() == no_null;
        }
    }
    return false;
}

ExpressionFormat queryNaturalFormat(ITypeInfo * type)
{
    if (hasStreamedModifier(type))
        return FormatStreamedDataset;
    if (hasOutOfLineModifier(type))
        return FormatArrayDataset;
    if (hasLinkCountedModifier(type))
        return FormatLinkedDataset;
    return FormatBlockedDataset;
}


//===========================================================================

SubGraphInfo::SubGraphInfo(IPropertyTree * _tree, unsigned _id, unsigned _graphId, IHqlExpression * _graphTag, SubGraphType _type)
    : HqlExprAssociation(subGraphMarker), tree(_tree)
{ 
    id = _id;
    graphId = _graphId;
    type = _type; 
    graphTag.set(_graphTag);
}

//===========================================================================

IHqlExpression * CHqlBoundExpr::getTranslatedExpr() const
{
    HqlExprArray args;
    args.append(*LINK(expr));
    if (length) args.append(*LINK(length));
    if (count)  args.append(*createAttribute(countAtom, LINK(count)));
    if (isAll)  args.append(*createAttribute(allAtom, LINK(isAll)));

    ITypeInfo * type = expr->queryType();
    switch (type->getTypeCode())
    {
    case type_dictionary:
        return createDictionary(no_translated, args);
    case type_table:
    case type_groupedtable:
        return createDataset(no_translated, args);
    }
    return createValue(no_translated, LINK(type), args);
}

IHqlExpression * CHqlBoundExpr::getComplexExpr() const
{
    assertex(count && expr);
    return createValue(no_complex, expr->getType(), LINK(count), LINK(expr));
}

IHqlExpression * CHqlBoundExpr::getIsAll() const
{
    if (isAll)
        return LINK(isAll);
    return LINK(queryBoolExpr(false));
}


void CHqlBoundExpr::setFromTarget(const CHqlBoundTarget & target)
{
    isAll.set(target.isAll);
    count.set(target.count);
    length.set(target.length);
    expr.setown(convertWrapperToPointer(target.expr));
}

void CHqlBoundExpr::setFromTranslated(IHqlExpression * translatedExpr)
{
    expr.set(translatedExpr->queryChild(0));
    IHqlExpression * arg = translatedExpr->queryChild(1);
    if (arg)
    {
        unsigned i = 2;
        if (arg->getOperator() != no_attr)
        {
            length.set(arg);
            arg = translatedExpr->queryChild(i++);
        }
        while (arg)
        {
            IAtom * name = arg->queryName();
            if (name == countAtom)
                count.set(arg->queryChild(0));
            else if (name == allAtom)
                isAll.set(arg->queryChild(0));
            else
                UNIMPLEMENTED;
            arg = translatedExpr->queryChild(i++);
        }
    }
}

bool CHqlBoundTarget::extractFrom(const CHqlBoundExpr & bound)
{
    ITypeInfo * boundType = bound.queryType();
    if (bound.count)
    {
        if (bound.count->getOperator() != no_variable)
            return false;
        if (!hasLinkCountedModifier(boundType))
            return false;
    }

    if (bound.isAll)
    {
        assertex(bound.isAll->getOperator() == no_variable);
    }
    else if (boundType->getTypeCode() == type_set)
        return false;

    if (bound.length)
    {
        if (bound.length->getOperator() != no_variable)
            return false;
    }
    else if (boundType->getSize() == UNKNOWN_LENGTH)
    {
        type_t btc = boundType->getTypeCode();
        if ((btc != type_varstring) && (btc != type_varunicode) && !hasLinkCountedModifier(boundType))
            return false;
    }

    IHqlExpression * boundExpr = bound.expr;
    if (boundExpr->getOperator() == no_implicitcast)
    {
        IHqlExpression * uncast = boundExpr->queryChild(0);
        if (hasModifier(uncast->queryType(), typemod_member) && 
            (queryUnqualifiedType(boundExpr->queryType()) == queryUnqualifiedType(uncast->queryType())))
            boundExpr = uncast;
    }
    expr.set(boundExpr);
    isAll.set(bound.isAll);
    length.set(bound.length);
    count.set(bound.count);
    return true;
}


bool CHqlBoundTarget::isFixedSize() const
{ 
    validate();
    return queryType()->getSize() != UNKNOWN_LENGTH;
}


void CHqlBoundTarget::validate() const
{ 
    if (expr)
    {
        if (queryType()->getSize() != UNKNOWN_LENGTH)
        {
            assertex(!length);
        }
        else if (isArrayRowset(queryType()))
        {
            if (!hasStreamedModifier(queryType()))
                assertex(count != NULL);
        }
        else
        {
            assertex(length || queryType()->getTypeCode() == type_varstring || queryType()->getTypeCode() == type_varunicode || hasStreamedModifier(queryType()));
        }
    }
}


ITypeInfo * CHqlBoundTarget::queryType() const
{
    return expr->queryType();
}

IHqlExpression * CHqlBoundTarget::getTranslatedExpr() const
{
    CHqlBoundExpr temp;
    temp.setFromTarget(*this);
    return temp.getTranslatedExpr();
}


//===========================================================================

CompoundBuilder::CompoundBuilder(node_operator _op)
{
    op = _op;
}


void CompoundBuilder::addOperand(IHqlExpression * arg)
{
    if (first.get())
    {
        compound.setown(createOpenValue(op, makeBoolType()));
        compound->addOperand(first.getClear());
    }
    if (compound)
        compound->addOperand(arg);
    else
        first.setown(arg);
}

IHqlExpression * CompoundBuilder::getCompound()
{
    if (compound)
        return compound.getClear()->closeExpr();
    return first.getClear();
}

//===========================================================================

void buildClearPointer(BuildCtx & ctx, IHqlExpression * expr, CompilerType compiler)
{
    StringBuffer s;
    generateExprCpp(s, expr, compiler).append("=NULL;");
    ctx.addQuoted(s);
}

void insertUniqueString(StringAttrArray & array, const char * text)
{
    ForEachItemIn(idx, array)
    {
        StringAttrItem & cur = array.item(idx);
        if (stricmp(cur.text, text) == 0)
            return;
    }
    array.append(* new StringAttrItem(text));
}

HqlCppInstance::HqlCppInstance(IWorkUnit *_wu, const char * _wupathname)
{
    workunit.set(_wu);
    wupathname.set(_wupathname);
}

HqlStmts * HqlCppInstance::ensureSection(IAtom * section)
{
    HqlStmts * match = querySection(section);
    if (match)
        return match;

    HqlCppSection * cur = new HqlCppSection;
    cur->section = section;
    sections.append(*cur);
    return &cur->stmts;
}

void HqlCppInstance::processIncludes()
{
    BuildCtx ctx(*this, includeAtom);
    StringBuffer s;

    ForEachItemIn(idx, includes)
    {
        s.clear().append("#include \"").append(includes.item(idx).text).append("\"");
        ctx.addQuoted(s);
    }
}

const char * HqlCppInstance::queryLibrary(unsigned idx)
{
    if (modules.isItem(idx))
        return modules.item(idx).text;
    return NULL;
}

HqlStmts * HqlCppInstance::querySection(IAtom * section)
{
    ForEachItemIn(idx, sections)
    {
        HqlCppSection & cur = (HqlCppSection &)sections.item(idx);
        if (cur.section == section)
            return &cur.stmts;
    }
    return NULL;
}

void HqlCppInstance::addPlugin(const char *plugin, const char *version)
{
    if (!plugin || !*plugin)
        return;

    StringBuffer dllname(plugin);
    getFileNameOnly(dllname, false); // MORE - shouldn't really need to do this here....

    if (workunit)
    {
        Owned<IWUPlugin> p = workunit->updatePluginByName(dllname.str());

        if (version && *version)
            p->setPluginVersion(version);
    }
    if (!plugins)
        plugins.setown(createPTree("Plugins"));
    StringBuffer xpath;
    xpath.append("Plugin[@dll='").append(dllname).append("']");
    if (!plugins->hasProp(xpath.str()))
    {
        IPropertyTree * pluginNode = createPTree("Plugin");
        pluginNode->setProp("@dll", dllname.str());
        if (version && *version)
            pluginNode->setProp("@version", version);
        plugins->addPropTree("Plugin", pluginNode);
    }
}


void HqlCppInstance::addPluginsAsResource()
{
    if (!plugins)
        return;
    StringBuffer pluginXML;
    toXML(plugins, pluginXML);
    addResource("PLUGINS", pluginXML.length(), pluginXML.str(), NULL, 1);
}


bool HqlCppInstance::useFunction(IHqlExpression * func)
{
    assertex(func);
    func = func->queryBody();
    if (helpers.contains(*func))
        return false;

    helpers.append(*LINK(func));

    IHqlExpression * funcDef = func->queryChild(0);
    StringBuffer libname, init, include;
    getAttribute(funcDef, libraryAtom, libname);
    getAttribute(funcDef, initfunctionAtom, init);
    getAttribute(funcDef, includeAtom, include);
    if (init.length())
    {
        BuildCtx ctx(*this, initAtom);

        ctx.addQuoted(init.append("(wuid);"));
    }
    IHqlExpression *pluginAttr = funcDef->queryAttribute(pluginAtom);
    if (pluginAttr)
    {
        StringBuffer plugin, version;
        getStringValue(plugin, pluginAttr->queryChild(0));
        getStringValue(version, pluginAttr->queryChild(1));
        addPlugin(plugin.str(), version.str());
        if (!libname.length())
        {
            getStringValue(libname, pluginAttr->queryChild(0));
            getFullFileName(libname, true);
        }
    }
    if (!funcDef->hasAttribute(ctxmethodAtom) && !funcDef->hasAttribute(gctxmethodAtom) && !funcDef->hasAttribute(methodAtom))
    {
        if (libname.length())
            useLibrary(libname.str());
    }
    if (include.length())
        useInclude(include.str());
    return true;
}


void HqlCppInstance::useInclude(const char * include)
{
    insertUniqueString(includes, include);
}

void HqlCppInstance::useLibrary(const char * libname)
{
    insertUniqueString(modules, libname);
}

void HqlCppInstance::addHint(const char * hintXml, ICodegenContextCallback * ctxCallback)
{
    if (!hintFile)
    {
        StringBuffer hintFilename;
        if (wupathname)
            hintFilename.append(wupathname);
        else
            hintFilename.append("wu");
        hintFilename.append("_hints.xml");
        Owned<IFile> file = createIFile(hintFilename);
        Owned<IFileIO> io = file->open(IFOcreate);
        if (!io)
            return;
        hintFile.setown(createIOStream(io));
        appendHintText("<Hints>\n");

        Owned<IWUQuery> query = workunit->updateQuery();
        associateLocalFile(query, FileTypeCpp, hintFilename.str(), "Hints", 0);
    }
    appendHintText(hintXml);
}

void HqlCppInstance::appendHintText(const char * xml)
{
    hintFile->write(strlen(xml), xml);
}


unsigned HqlCppInstance::addStringResource(unsigned len, const char * body)
{
    return resources.addString(len, body);
}

void HqlCppInstance::addResource(const char * type, unsigned len, const void * body, IPropertyTree *manifestEntry, unsigned id)
{
    resources.addNamed(type, len, body, manifestEntry, id);
}

void HqlCppInstance::addCompressResource(const char * type, unsigned len, const void * body, IPropertyTree *manifestEntry, unsigned id)
{
#ifdef ADD_RESOURCE_AS_CPP_COMMENT
    BuildCtx ctx(*this, includeAtom);
    StringBuffer s;
    s.append("/* ").append(type).append(".").append(id).append(":\n").append(len,(const char *)data).newline().append("*/");
    ctx.addQuoted(s);
#endif

    resources.addCompress(type, len, body, manifestEntry, id);
}

void HqlCppInstance::flushHints()
{
    if (hintFile)
    {
        appendHintText("</Hints>\n");
        hintFile.clear();
    }
}

void HqlCppInstance::flushResources(const char *filename, ICodegenContextCallback * ctxCallback)
{
    addPluginsAsResource();
    if (resources.count())
    {
        bool flushText = workunit->getDebugValueBool("flushResourceAsText", false);

        StringBuffer path, trailing;
        splitFilename(filename, &path, &path, &trailing, &trailing);

        StringBuffer ln;
        ln.append(path).append(SharedObjectPrefix).append(trailing).append(LibraryExtension);
#ifdef __64BIT__
        // ARMFIX: Map all the uses of this property and make sure
        // they're not used to mean x86_64 (it shouldn't, though)
        bool target64bit = workunit->getDebugValueBool("target64bit", true);
#else
        bool target64bit = workunit->getDebugValueBool("target64bit", false);
#endif
        resources.flush(ln.str(), flushText, target64bit);

        StringBuffer resTextName;
        if (flushText && resources.queryWriteText(resTextName, ln))
        {
            Owned<IWUQuery> query = workunit->updateQuery();
            associateLocalFile(query, FileTypeHintXml, resTextName, "Workunit resource text", 0);
        }
        useLibrary(filename);
    }
}

IHqlCppInstance * createCppInstance(IWorkUnit *wu, const char * wupathname)
{
    return new HqlCppInstance(wu, wupathname);
}

//===========================================================================


#include "hqlcppsys.ecl"

HqlCppTranslator::HqlCppTranslator(IErrorReceiver * _errors, const char * _soName, IHqlCppInstance * _code, ClusterType _targetClusterType, ICodegenContextCallback *_ctxCallback) : ctxCallback(_ctxCallback)
{
    //Insert a couple of warning mapping layers - one for global #onwarnigns, and another for local : onwarning
    globalOnWarnings.setown(new ErrorSeverityMapper(*_errors));
    localOnWarnings.setown(new ErrorSeverityMapper((IErrorReceiver &)*globalOnWarnings)); // horrible: cast required, otherwise copy constructor is called!

    //Ensure that any errors reported within the code generator automatically abort compiling immediately
    errorProcessor.setown(createAbortingErrorReceiver(*localOnWarnings));
    targetClusterType = _targetClusterType;
    {
        CriticalBlock block(*systemCS);
        if (!cppSystemScope)
        {
            StringBuffer systemText;
            unsigned size = 0;
            for (unsigned i1=0; cppSystemText[i1]; i1++)
                size += strlen(cppSystemText[i1]) + 2;
            systemText.ensureCapacity(size);
            for (unsigned i2=0; cppSystemText[i2]; i2++)
                systemText.append(cppSystemText[i2]).newline();

            MultiErrorReceiver errs;
            HqlDummyLookupContext ctx(&errs);
            cppSystemScope = createScope();
            Owned<ISourcePath> sysPath = createSourcePath("<system-definitions>");
            Owned<IFileContents> systemContents = createFileContentsFromText(systemText.str(), sysPath);
            OwnedHqlExpr query = parseQuery(cppSystemScope, systemContents, ctx, NULL, NULL, false);
            if (errs.errCount())
            {
                StringBuffer errtext;
                IError *first = errs.firstError();
                first->toString(errtext);
                throw MakeStringException(HQLERR_FailedToLoadSystemModule, "%s @ %d:%d", errtext.str(), first->getColumn(), first->getLine());
            } 
    #if 0
            else if (errs.warnCount())
            {
                StringBuffer s;
                errs.toString(s);
                PrintLog("Parsing system scope: ");
                PrintLog(s.str());
            }
    #endif
        }
    }
    hints = 0;
    litno = 0;
    soName.set(_soName);
    HqlDummyLookupContext dummyctx(NULL);
    OwnedHqlExpr internalScopeLookup = cppSystemScope->lookupSymbol(createIdAtom("InternalCppService"), LSFsharedOK, dummyctx);
    internalScope = internalScopeLookup->queryScope();
    _clear(options);                    // init options is called later, but depends on the workunit.
    startCursorSet = 0;
    requireTable = true;
    activeGraphCtx = NULL;
    maxSequence = 0;
    contextAvailable = true;
    graphSeqNumber = 0;
    nlpParse = NULL;
    outputLibrary = NULL;
    checkedEmbeddedCpp = false;
    cachedAllowEmbeddedCpp = true;
    checkedPipeAllowed = false;
    activitiesThisCpp = 0;
    curCppFile = 0;
    timeReporter.setown(createStdTimeReporter());
    curActivityId = 0;
    holeUniqueSequence = 0;
    nextUid = 0;
    nextTypeId = 0;
    nextFieldId = 0;
    curWfid = 0;
    code = (HqlCppInstance*)_code;
    xmlUsesContents = false;
}

HqlCppTranslator::~HqlCppTranslator()
{
    ::Release(nlpParse);
    ::Release(outputLibrary);
}

void HqlCppTranslator::setTargetClusterType(ClusterType clusterType)
{
    targetClusterType = clusterType;
}

void HqlCppTranslator::checkAbort()
{
    if (wu() && wu()->aborting())
        throw MakeStringException(HQLERR_ErrorAlreadyReported, "Aborting");
}

// Option: (Name, value, ?overridden, default()) 
// problems:
// default value can depend on another option (e.g., cluster type/supports lcr).
// don't want code in multiple places - e.g., the values initialized and defaulted, and dependencies calculations duplicated separately.
// don't want lots of start up costs each time the translator is created -> lightweight classes if any.
// don't really want two structures, one for the definitions, and another for the values.
//RESOLVED? want to walk the debug options provided, instead of checking for each possibility in turn.   
// Without this restriction it becomes much easier.
void HqlCppTranslator::cacheOptions()
{
    SCMStringBuffer targetText;
    wu()->getDebugValue("targetClusterType", targetText);
    ClusterType clusterType = getClusterType(targetText.s.str());
    if (clusterType != NoCluster)
        setTargetClusterType(clusterType);

    //Some compound flags, which provide defaults for various other options.
    bool paranoid = getDebugFlag("paranoid", false);
    bool releaseMode = getDebugFlag("release", true);

    struct DebugOption 
    {
        typedef enum { typeByte, typeUnsigned, typeSigned, typeBool } OptionType;

        DebugOption (bool & _option, const char * name, bool defaultValue) : option(&_option), optName(name)
        { 
            _option = defaultValue;
            type = typeBool;
        }
        DebugOption (byte & _option, const char * name, byte defaultValue) : option(&_option), optName(name)
        { 
            _option = defaultValue;
            type = typeByte;
        }
        DebugOption (unsigned & _option, const char * name, unsigned defaultValue) : option(&_option), optName(name)
        { 
            _option = defaultValue;
            type = typeUnsigned;
        }
        DebugOption (int & _option, const char * name, unsigned defaultValue) : option(&_option), optName(name)
        {
            _option = defaultValue;
            type = typeSigned;
        }

        void setValue(const char * val)
        {
            switch (type)
            {
            case typeBool:
                {
                    bool * b = (bool*)option;
                    *b = strToBool(val);
                    break;
                }
            case typeUnsigned:
                {
                    unsigned * u = (unsigned*)option;
                    *u = (unsigned)atoi(val);
                    break;
                }
            case typeSigned:
                {
                    signed * u = (signed*)option;
                    *u = (signed)atoi(val);
                    break;
                }
            case typeByte:
                {
                    byte * b = (byte*)option;
                    *b = (byte)atoi(val);
                    break;
                }
            }
        }

        void *      option;
        const char * optName;
        OptionType type;
    };

    //Note this list cannot have any initial values which are dependent on other options.
    DebugOption debugOptions[] =
    {
        DebugOption(options.peephole,"peephole", true),
        DebugOption(options.foldConstantCast,"foldConstantCast", true),
        DebugOption(options.optimizeBoolReturn,"optimizeBoolReturn", true),
        DebugOption(options.freezePersists,"freezePersists", false),
        DebugOption(options.maxRecordSize, "defaultMaxLengthRecord", MAX_RECORD_SIZE),
        DebugOption(options.subgraphToRegeneate, "subgraphToRegeneate", 0),

        DebugOption(options.checkRoxieRestrictions,"checkRoxieRestrictions", true),     // a debug aid for running regression suite
        DebugOption(options.checkThorRestrictions,"checkThorRestrictions", true),       // a debug aid for running regression suite
        DebugOption(options.allowCsvWorkunitRead,"allowStoredCsvFormat", false),
        DebugOption(options.evaluateCoLocalRowInvariantInExtract,"evaluateCoLocalRowInvariantInExtract", false),
        DebugOption(options.spanMultipleCpp,"spanMultipleCpp", true),
        DebugOption(options.activitiesPerCpp, "<exception>", 0x7fffffff),
        DebugOption(options.allowInlineSpill,"allowInlineSpill", true),
        DebugOption(options.optimizeGlobalProjects,"optimizeGlobalProjects", false),
        DebugOption(options.optimizeResourcedProjects,"optimizeResourcedProjects", false),
        DebugOption(options.reduceNetworkTraffic,"aggressiveOptimizeProjects", false),
        DebugOption(options.notifyOptimizedProjects, "notifyOptimizedProjects", 0),
        DebugOption(options.optimizeProjectsPreservePersists,"optimizeProjectsPreservePersists", false),
        DebugOption(options.expirePersists, "expirePersists", true),
        DebugOption(options.defaultPersistExpiry, "defaultPersistExpiry", DEFAULT_PERSIST_EXPIRY_PERIOD),
        DebugOption(options.defaultExpiry, "defaultExpiry", DEFAULT_EXPIRY_PERIOD),

        DebugOption(options.checkAsserts,"checkAsserts", true),
        DebugOption(options.assertSortedDistributed,"assertSortedDistributed", false),
        DebugOption(options.optimizeLoopInvariant,"optimizeLoopInvariant", false),      // doesn't fully work yet! and has little effect, and messes up the alias dependencies
        DebugOption(options.defaultImplicitKeyedJoinLimit, "defaultImplicitKeyedJoinLimit", 10000),
        DebugOption(options.defaultImplicitIndexReadLimit, "defaultImplicitIndexReadLimit", 0),
        DebugOption(options.commonUpChildGraphs,"commonUpChildGraphs", true),
        DebugOption(options.detectAmbiguousSelector,"detectAmbiguousSelector", false),
        DebugOption(options.allowAmbiguousSelector,"allowAmbiguousSelector", false),
#ifdef _DEBUG
        DebugOption(options.regressionTest,"regressionTest", true),
#else
        DebugOption(options.regressionTest,"regressionTest", false),
#endif
        DebugOption(options.addTimingToWorkunit, "addTimingToWorkunit", true),
        //recreating case can cause duplicate branches in weird situations.
        DebugOption(options.recreateMapFromIf,"recreateMapFromIf", !targetThor()),

        DebugOption(options.showMetaText,"debugShowMetaText", false),
        DebugOption(options.resourceSequential,"resourceSequential", false),
        DebugOption(options.workunitTemporaries,"workunitTemporaries", true),
        DebugOption(options.resourceConditionalActions,"resourceConditionalActions", false),  //targetRoxie() ??
        DebugOption(options.actionLinkInNewGraph,"actionLinkInNewGraph", false),
        DebugOption(options.minimizeWorkunitTemporaries, "<exception>", false),
        DebugOption(options.pickBestEngine,"pickBestEngine", true),
        DebugOption(options.groupedChildIterators,"groupedChildIterators", false),
        DebugOption(options.noAllToLookupConversion,"noAllToLookupConversion", false),
        DebugOption(options.notifyWorkflowCse,"notifyWorkflowCse", true),
        DebugOption(options.performWorkflowCse,"performWorkflowCse", false),

        DebugOption(options.warnOnImplicitJoinLimit,"warnOnImplicitJoinLimit", targetRoxie()),
        DebugOption(options.warnOnImplicitReadLimit,"warnOnImplicitReadLimit", targetRoxie()),

        DebugOption(options.convertJoinToLookup,"convertJoinToLookup", true),
        DebugOption(options.convertJoinToLookupIfSorted,"convertJoinToLookupIfSorted", false),
        DebugOption(options.spotCSE,"spotCSE", true),
        DebugOption(options.spotCseInIfDatasetConditions,"spotCseInIfDatasetConditions", true),
        DebugOption(options.optimizeNonEmpty,"optimizeNonEmpty", !targetThor()),                // not sure that it will be conditional resourced correctly for thor
        DebugOption(options.allowVariableRoxieFilenames,"allowVariableRoxieFilenames", false),
        DebugOption(options.foldConstantDatasets,"foldConstantDatasets", true),
        DebugOption(options.hoistSimpleGlobal,"hoistSimpleGlobal", true),
        DebugOption(options.percolateConstants,"percolateConstants", true),
        DebugOption(options.percolateFilters,"percolateFilters", false),
        DebugOption(options.usePrefetchForAllProjects,"usePrefetchForAllProjects", false),
        DebugOption(options.allFilenamesDynamic,"allFilenamesDynamic", false),
        DebugOption(options.optimizeSteppingPostfilter,"optimizeSteppingPostfilter", true),
        DebugOption(options.moveUnconditionalActions,"moveUnconditionalActions", false),
        DebugOption(options.paranoidCheckNormalized, "paranoidCheckNormalized", paranoid),
        DebugOption(options.paranoidCheckDependencies, "paranoidCheckDependencies", paranoid),
        DebugOption(options.paranoidCheckSelects, "paranoidCheckSelects", paranoid),
        DebugOption(options.preventKeyedSplit,"preventKeyedSplit", true),
        DebugOption(options.preventSteppedSplit,"preventSteppedSplit", true),
        DebugOption(options.canGenerateSimpleAction,"canGenerateSimpleAction", true),
        DebugOption(options.minimizeActivityClasses,"minimizeActivityClasses", true),
        DebugOption(options.maxRootMaybeThorActions, "maxRootMaybeThorActions", 0),
        DebugOption(options.minimizeSkewBeforeSpill,"minimizeSkewBeforeSpill", false),
        DebugOption(options.createSerializeForUnknownSize,"createSerializeForUnknownSize", false),
        DebugOption(options.implicitLinkedChildRows,"implicitLinkedChildRows", false),
        DebugOption(options.mainRowsAreLinkCounted,"mainRowsAreLinkCounted", true),
        DebugOption(options.allowSections,"allowSections", true),
        DebugOption(options.autoPackRecords,"autoPackRecords", false),
        DebugOption(options.commonUniqueNameAttributes,"commonUniqueNameAttributes", true),
        DebugOption(options.sortIndexPayload,"sortIndexPayload", true),
        DebugOption(options.foldFilter,"foldFilter", true),
        DebugOption(options.finalizeAllRows, "finalizeAllRows", false),
        DebugOption(options.maxLocalRowSize , "maxLocalRowSize", MAX_LOCAL_ROW_SIZE),
        DebugOption(options.optimizeGraph,"optimizeGraph", true),
        DebugOption(options.orderDiskFunnel,"orderDiskFunnel", false),
        DebugOption(options.alwaysAllowAllNodes,"alwaysAllowAllNodes", false),
        DebugOption(options.slidingJoins,"slidingJoins", false),
        DebugOption(options.foldOptimized,"foldOptimized", false),
        DebugOption(options.globalOptimize,"globalOptimize", false),
        DebugOption(options.applyInstantEclTransformations,"applyInstantEclTransformations", false),        // testing option
        DebugOption(options.calculateComplexity,"calculateComplexity", false),
        DebugOption(options.generateLogicalGraph,"generateLogicalGraph", false),
        DebugOption(options.generateLogicalGraphOnly,"generateLogicalGraphOnly", false),
        DebugOption(options.globalAutoHoist,"globalAutoHoist", true),
        DebugOption(options.applyInstantEclTransformationsLimit, "applyInstantEclTransformationsLimit", 100),
        DebugOption(options.insertProjectCostLevel, "insertProjectCostLevel", (unsigned)-1),
        DebugOption(options.dfaRepeatMax, "dfaRepeatMax", 10),
        DebugOption(options.dfaRepeatMaxScore, "dfaRepeatMaxScore", 100),
        DebugOption(options.debugNlp, "debugNlp", DEFAULT_NLP_DETAIL),
        DebugOption(options.regexVersion, "regexVersion",0),
        DebugOption(options.parseDfaComplexity, "parseDfaComplexity", (unsigned)-1),
        DebugOption(options.expandRepeatAnyAsDfa,"expandRepeatAnyAsDfa", true),
        DebugOption(options.resourceMaxMemory, "resourceMaxMemory", 0),
        DebugOption(options.resourceMaxSockets, "resourceMaxSockets", 0),
        DebugOption(options.resourceMaxActivities, "resourceMaxActivities", 0),
        DebugOption(options.resourceMaxHeavy, "resourceMaxHeavy", 1),
        DebugOption(options.resourceMaxDistribute, "resourceMaxDistribute", 8),
        DebugOption(options.unlimitedResources,"unlimitedResources", false),
        DebugOption(options.filteredReadSpillThreshold, "filteredReadSpillThreshold", 999),
        DebugOption(options.allowThroughSpill,"allowThroughSpill", true),
        DebugOption(options.minimiseSpills,"minimiseSpills", false),
        DebugOption(options.spillMultiCondition,"spillMultiCondition", false),
        DebugOption(options.spotThroughAggregate,"spotThroughAggregate", true),
        DebugOption(options.hoistResourced,"hoistResourced", true),
        DebugOption(options.minimizeSpillSize, "minimizeSpillSize", 0),
        DebugOption(options.maximizeLexer,"maximizeLexer", false),
        DebugOption(options.foldStored,"foldStored", false),
        DebugOption(options.spotTopN,"spotTopN", true),
        DebugOption(options.topnLimit, "topnLimit", 10000),
        DebugOption(options.groupAllDistribute,"groupAllDistribute", false),
        DebugOption(options.spotLocalMerge,"spotLocalMerge", true),
        DebugOption(options.spotPotentialKeyedJoins,"spotPotentialKeyedJoins", false),
        DebugOption(options.combineTrivialStored,"combineTrivialStored", true),
        DebugOption(options.combineAllStored,"combineAllStored", false),
        DebugOption(options.allowStoredDuplicate,"allowStoredDuplicate", false),    // only here as a temporary workaround
        DebugOption(options.specifiedClusterSize, "clusterSize", 0),
        DebugOption(options.globalFoldOptions, "globalFoldOptions", (unsigned)-1),
        DebugOption(options.allowScopeMigrate,"allowScopeMigrate", true),
        DebugOption(options.supportFilterProject,"supportFilterProject", true),
        DebugOption(options.normalizeExplicitCasts,"normalizeExplicitCasts", true),
        DebugOption(options.optimizeInlineSource,"optimizeInlineSource", false),
        DebugOption(options.optimizeDiskSource,"optimizeDiskSource", true),
        DebugOption(options.optimizeIndexSource,"optimizeIndexSource", true),
        DebugOption(options.optimizeChildSource,"optimizeChildSource", false),
        DebugOption(options.reportLocations,"reportLocations", true),
        DebugOption(options.debugGeneratedCpp,"debugGeneratedCpp", false),
        DebugOption(options.addFilesnamesToGraph,"addFilesnamesToGraph", true),
        DebugOption(options.normalizeLocations,"normalizeLocations", true),
        DebugOption(options.ensureRecordsHaveSymbols,"ensureRecordsHaveSymbols", true),
        DebugOption(options.constantFoldNormalize,"constantFoldNormalize", true),
        DebugOption(options.constantFoldPostNormalize,"constantFoldPostNormalize", false),
        DebugOption(options.optimizeGrouping,"optimizeGrouping", true),
        DebugOption(options.showMetaInGraph,"showMetaInGraph", false),
        DebugOption(options.spotComplexClasses,"spotComplexClasses", true),
        DebugOption(options.complexClassesThreshold,"complexClassesThreshold", 5000),
        DebugOption(options.complexClassesActivityFilter,"complexClassesActivityFilter", 0),
        DebugOption(options.optimizeString1Compare,"optimizeString1Compare", true),
        DebugOption(options.optimizeSpillProject,"optimizeSpillProject", true),
        DebugOption(options.expressionPeephole,"expressionPeephole", false),
        DebugOption(options.optimizeIncrement,"optimizeIncrement", true),
        DebugOption(options.supportsMergeDistribute,"supportsMergeDistribute", true),
        DebugOption(options.debugNlpAsHint,"debugNlpAsHint", false),
        DebugOption(options.forceVariableWuid,"forceVariableWuid", false),
        DebugOption(options.okToDeclareAndAssign,"okToDeclareAndAssign", false),
        DebugOption(options.noteRecordSizeInGraph,"noteRecordSizeInGraph", true),
        DebugOption(options.convertRealAssignToMemcpy,"convertRealAssignToMemcpy", false),
        DebugOption(options.allowActivityForKeyedJoin,"allowActivityForKeyedJoin", false),
        DebugOption(options.forceActivityForKeyedJoin,"forceActivityForKeyedJoin", false),
        DebugOption(options.addLibraryInputsToGraph,"addLibraryInputsToGraph", false),
        DebugOption(options.showRecordCountInGraph,"showRecordCountInGraph", true),
        DebugOption(options.serializeRowsetInExtract,"serializeRowsetInExtract", false),
        DebugOption(options.testIgnoreMaxLength,"testIgnoreMaxLength", false),
        DebugOption(options.trackDuplicateActivities,"trackDuplicateActivities", false),
        DebugOption(options.showActivitySizeInGraph,"showActivitySizeInGraph", false),
        DebugOption(options.addLocationToCpp,"addLocationToCpp", false),
        DebugOption(options.alwaysCreateRowBuilder,"alwaysCreateRowBuilder", false),
        DebugOption(options.precalculateFieldOffsets,"precalculateFieldOffsets", false),
        DebugOption(options.generateStaticInlineTables,"generateStaticInlineTables", true),
        DebugOption(options.staticRowsUseStringInitializer,"staticRowsUseStringInitializer", true),
        DebugOption(options.convertWhenExecutedToCompound,"convertWhenExecutedToCompound", queryLegacyWhenSemantics()),
        DebugOption(options.standAloneExe,"standAloneExe", false),
        DebugOption(options.enableCompoundCsvRead,"enableCompoundCsvRead", true),
        // The following works 99% of the time, but disabled due to potential problems with the ambiguity of LEFT
        //possibly causing filters on nested records to be incorrectly removed.
        DebugOption(options.optimizeNestedConditional,"optimizeNestedConditional", false),
        DebugOption(options.createImplicitAliases,"createImplicitAliases", false),
        DebugOption(options.combineSiblingGraphs,"combineSiblingGraphs", true),
        DebugOption(options.optimizeSharedGraphInputs,"optimizeSharedGraphInputs", true),
        DebugOption(options.supportsSubSortActivity,"supportsSubSortActivity",false),
        DebugOption(options.implicitSubSort,"implicitSubSort",true),
        DebugOption(options.implicitBuildIndexSubSort,"implicitBuildIndexSubSort",true),
        DebugOption(options.implicitJoinSubSort,"implicitJoinSubSort",true),
        DebugOption(options.implicitGroupSubSort,"implicitGroupSubSort",true),
        DebugOption(options.implicitGroupHashAggregate,"implicitGroupHashAggregate",false),
        DebugOption(options.implicitGroupHashDedup,"implicitGroupHashDedup",false),
        DebugOption(options.reportFieldUsage,"reportFieldUsage",false),
        DebugOption(options.reportFileUsage,"reportFileUsage",false),
        DebugOption(options.subsortLocalJoinConditions,"subsortLocalJoinConditions",false),
        DebugOption(options.projectNestedTables,"projectNestedTables",true),
        DebugOption(options.showSeqInGraph,"showSeqInGraph",false),  // For tracking down why projects are not commoned up
        DebugOption(options.normalizeSelectorSequence,"normalizeSelectorSequence",false),  // For tracking down why projects are not commoned up
        DebugOption(options.removeXpathFromOutput,"removeXpathFromOutput",false),
        DebugOption(options.canLinkConstantRows,"canLinkConstantRows",true),
        DebugOption(options.checkAmbiguousRollupCondition,"checkAmbiguousRollupCondition",true),
        DebugOption(options.matchExistingDistributionForJoin,"matchExistingDistributionForJoin",true),
<<<<<<< HEAD
        DebugOption(options.createImplicitKeyedDistributeForJoin,"createImplicitKeyedDistributeForJoin",false),
        DebugOption(options.expandHashJoin,"expandHashJoin",false),
=======
        DebugOption(options.expandHashJoin,"expandHashJoin",true),
>>>>>>> cb754707
        DebugOption(options.traceIR,"traceIR",false),
        DebugOption(options.preserveCaseExternalParameter,"preserveCaseExternalParameter",true),
        DebugOption(options.optimizeParentAccess,"optimizeParentAccess",false),
        DebugOption(options.expandPersistInputDependencies,"expandPersistInputDependencies",true),
        DebugOption(options.multiplePersistInstances,"multiplePersistInstances",true),
        DebugOption(options.defaultNumPersistInstances,"defaultNumPersistInstances",-1),
        DebugOption(options.optimizeMax,"optimizeMax",false),
        DebugOption(options.useResultsForChildSpills,"useResultsForChildSpills",false),
        DebugOption(options.alwaysUseGraphResults,"alwaysUseGraphResults",false),
        DebugOption(options.reportAssertFilenameTail,"reportAssertFilenameTail",false),        
        DebugOption(options.newBalancedSpotter,"newBalancedSpotter",true),
        DebugOption(options.keyedJoinPreservesOrder,"keyedJoinPreservesOrder",true),
        DebugOption(options.expandSelectCreateRow,"expandSelectCreateRow",false),
    };

    //get options values from workunit
    const unsigned numDebugOptions = _elements_in(debugOptions);
    Owned<IStringIterator> debugs(&wu()->getDebugValues());
    SCMStringBuffer name, val;
    ForEach(*debugs)
    {
        debugs->str(name);
        wu()->getDebugValue(name.str(),val);

        unsigned x = 0;
        for (; x < numDebugOptions; x++)
        {
            if (0 == stricmp(name.str(), debugOptions[x].optName))
            {
                debugOptions[x].setValue(val.str());
                break;
            }
        }
    }

    //Configure the divide by zero action
    options.divideByZeroAction = DBZzero;
    const char * dbz = wu()->getDebugValue("divideByZero",val).str();
    if (strieq(dbz, "0") || strieq(dbz, "zero"))
        options.divideByZeroAction = DBZzero;
    else if (strieq(dbz, "nan"))
        options.divideByZeroAction = DBZnan;
    else if (strieq(dbz, "fail") || strieq(dbz, "throw"))
        options.divideByZeroAction = DBZfail;
    else if (val.length())
        throwError2(HQLERR_UnexpectedOptionValue_XY, "divideByZero", dbz);

    //The following cases handle options whose default values are dependent on other options.  
    //Or where one debug options sets more than one option
    if (options.spanMultipleCpp)
    {
        options.activitiesPerCpp = wu()->getDebugValueInt("activitiesPerCpp", DEFAULT_ACTIVITIES_PER_CPP);
        curCppFile = 1;
    }

    options.targetCompiler = DEFAULT_COMPILER;
    if (wu()->hasDebugValue("targetGcc"))
        options.targetCompiler = wu()->getDebugValueBool("targetGcc", false) ? GccCppCompiler : Vs6CppCompiler;

    SCMStringBuffer compilerText;
    wu()->getDebugValue("targetCompiler", compilerText);
    for (CompilerType iComp = (CompilerType)0; iComp < MaxCompiler; iComp = (CompilerType)(iComp+1))
    {
        if (stricmp(compilerText.s.str(), compilerTypeText[iComp]) == 0)
            options.targetCompiler = iComp;
    }

    if (getDebugFlag("optimizeProjects", true))
    {
        options.optimizeGlobalProjects = true;
        options.optimizeResourcedProjects = true;
    }

    options.minimizeWorkunitTemporaries = !options.workunitTemporaries || getDebugFlag("minimizeWorkunitTemporaries", false);//options.resourceConditionalActions);

    options.inlineStringThreshold = wu()->getDebugValueInt("inlineStringThreshold", (options.targetCompiler != Vs6CppCompiler) ? 0 : 10000);

    options.implicitLinkedChildRows = true;
    options.finalizeAllRows = true;     // inline temporary rows should actually be ok.

    postProcessOptions();
}

void HqlCppTranslator::postProcessOptions()
{
    if (options.optimizeMax)
    {
        //Enable any extra potentially expensive optimizations options here...
        options.foldConstantDatasets = true;
        options.percolateConstants = true;
        options.percolateFilters = true;
    }

//Any post processing - e.g., dependent flags goes here...
    options.optimizeDiskFlag = 0;
    if (options.optimizeInlineSource) 
        options.optimizeDiskFlag |= CSFnewinline;
    if (options.optimizeDiskSource)
        options.optimizeDiskFlag |= CSFnewdisk;
    if (options.optimizeIndexSource)
        options.optimizeDiskFlag |= CSFnewindex;
    if (options.optimizeChildSource)
        options.optimizeDiskFlag |= CSFnewchild;

    if (!targetThor())
    {
        //Roxie doesn't gain from additional projects, hthor doesn't support split
        options.optimizeSpillProject = false;
    }

    if (options.resourceSequential)
        options.resourceConditionalActions = true;

    //Probably best to ignore this warning. - possibly configure it based on some other option
    globalOnWarnings->addOnWarning(HQLWRN_FoldRemoveKeyed, ignoreAtom);

    //Ensure the settings for the following options are always present in the workunit
    wu()->setDebugValueInt("expandPersistInputDependencies",options.expandPersistInputDependencies,true);

    if (options.forceVariableWuid)
        wu()->setCloneable(true);
}

unsigned HqlCppTranslator::getOptimizeFlags() const
{
    unsigned optFlags = HOOfold;
    switch (targetClusterType)
    {
    case RoxieCluster:
        optFlags |= HOOnoclonelimit|HOOalwayslocal;
        break;
    case HThorCluster:
        optFlags |= HOOnocloneindexlimit|HOOalwayslocal;
        break;
    case ThorLCRCluster:
        break;
    default:
        UNIMPLEMENTED;
    }
    if ((options.optimizeDiskFlag & CSFnewdisk) && (options.optimizeDiskFlag & CSFnewindex))
        optFlags |= HOOhascompoundaggregate;
    if (options.foldConstantDatasets)
        optFlags |= HOOfoldconstantdatasets;
    if (options.optimizeMax)
        optFlags |= HOOexpensive;
    if (options.expandSelectCreateRow)
        optFlags  |= HOOexpandselectcreaterow;
    return optFlags;
}


void HqlCppTranslator::exportWarningMappings()
{
    globalOnWarnings->exportMappings(wu());
}

void HqlCppTranslator::overrideOptionsForLibrary()
{
    options.workunitTemporaries = false;
    options.pickBestEngine = false;
    options.minimizeWorkunitTemporaries = true;
}


void HqlCppTranslator::overrideOptionsForQuery()
{
    options.workunitTemporaries = getDebugFlag("workunitTemporaries", true);
    options.pickBestEngine = getDebugFlag("pickBestEngine", true);
    options.minimizeWorkunitTemporaries = !options.workunitTemporaries || getDebugFlag("minimizeWorkunitTemporaries", false);//options.resourceConditionalActions);
}


bool HqlCppTranslator::needToSerializeToSlave(IHqlExpression * expr) const
{
    if (targetThor())
        return true;
    switch (expr->getOperator())
    {
    case no_getresult:
    case no_workunit_dataset:
        return !matchesConstantValue(queryAttributeChild(expr, sequenceAtom, 0), ResultSequenceOnce);
    default:
        return true;
    }
}

IHqlExpression *HqlCppTranslator::addBigLiteral(const char *lit, unsigned litLen)
{
    unsigned resid = code->addStringResource(litLen, lit);
    HqlExprArray args;
    args.append(*getSizetConstant(resid));
    return bindTranslatedFunctionCall(loadResourceId, args);
}

IHqlExpression * HqlCppTranslator::addLiteral(const char * text)
{
    return createConstant(text);
}

IHqlExpression *HqlCppTranslator::addDataLiteral(const char *lit, unsigned litLen)
{
    if (!canGenerateStringInline(litLen))
        return addBigLiteral(lit, litLen);
    else
        return createConstant(createStringValue(lit, litLen));
}


IHqlExpression *HqlCppTranslator::addStringLiteral(const char *lit)
{
    unsigned litLen = strlen(lit);
    if (!canGenerateStringInline(litLen))
        return addBigLiteral(lit, litLen+1);
    else
        return createConstant(createStringValue(lit, litLen));
}

bool HqlCppTranslator::allowEmbeddedCpp()
{
    if (!checkedEmbeddedCpp)
    {
        cachedAllowEmbeddedCpp = ctxCallback->allowAccess("cpp");
        checkedEmbeddedCpp = true;
    }
    return cachedAllowEmbeddedCpp;
}

void HqlCppTranslator::checkPipeAllowed()
{
    if (!checkedPipeAllowed)
    {
        if (!ctxCallback->allowAccess("pipe"))
            throwError(HQLERR_PipeNotAllowed);
        checkedPipeAllowed = true;
    }
}

IHqlExpression * HqlCppTranslator::bindFunctionCall(IIdAtom * name, HqlExprArray & args)
{
    OwnedHqlExpr function = needFunction(name);
    assertex(function != NULL);
    return bindFunctionCall(function, args);
}

IHqlExpression * HqlCppTranslator::bindFunctionCall(IIdAtom * name, IHqlExpression * arg1)
{
    HqlExprArray args;
    args.append(*arg1);
    return bindFunctionCall(name, args);
}

IHqlExpression * HqlCppTranslator::bindFunctionCall(IHqlExpression * function, HqlExprArray & args)
{
    useFunction(function);
    IHqlExpression * ret = createBoundFunction(NULL, function, args, NULL, false);
    assertex(ret->queryExternalDefinition());
    args.kill();
    return ret;
}

IHqlExpression * HqlCppTranslator::bindFunctionCall(IIdAtom * name, HqlExprArray & args, ITypeInfo * newType)
{
    if (!newType)
        return bindFunctionCall(name, args);

    OwnedHqlExpr function = needFunction(name);
    useFunction(function);
    assertex(function->getOperator() == no_funcdef);
    IHqlExpression * body = function->queryChild(0);

    HqlExprArray bodyArgs;
    unwindChildren(bodyArgs, body);

    HqlExprArray funcArgs;
    funcArgs.append(*createValue(body->getOperator(), LINK(newType), bodyArgs));
    unwindChildren(funcArgs, function, 1);
    ITypeInfo * funcType = makeFunctionType(LINK(newType), LINK(function->queryChild(1)), LINK(function->queryChild(2)));
    OwnedHqlExpr newFunction = createValue(function->getOperator(), funcType, funcArgs);
    return bindFunctionCall(newFunction, args);
}

IHqlExpression * HqlCppTranslator::bindTranslatedFunctionCall(IHqlExpression * function, HqlExprArray & args)
{
    useFunction(function);
    IHqlExpression * ret = createTranslatedExternalCall(NULL, function, args);
    assertex(ret->queryExternalDefinition());
    args.kill();
    return ret;
}


IHqlExpression * HqlCppTranslator::bindTranslatedFunctionCall(IIdAtom * name, HqlExprArray & args)
{
    OwnedHqlExpr function = needFunction(name);
    return bindTranslatedFunctionCall(function, args);
}

void HqlCppTranslator::buildTranslatedFunctionCall(BuildCtx & ctx, IIdAtom * name, HqlExprArray & args)
{
    OwnedHqlExpr call = bindTranslatedFunctionCall(name, args);
    ctx.addExpr(call);
}


void HqlCppTranslator::buildFunctionCall(BuildCtx & ctx, IIdAtom * name, HqlExprArray & args)
{
    OwnedHqlExpr call = bindFunctionCall(name, args);
    buildStmt(ctx, call);
}


/* Args: all elements in it are LINKED */
void HqlCppTranslator::callProcedure(BuildCtx & ctx, IIdAtom * name, HqlExprArray & args)
{
    OwnedHqlExpr call = bindTranslatedFunctionCall(name, args);
    assertex(call->queryExternalDefinition());
    ctx.addExpr(call);
}

bool HqlCppTranslator::getDebugFlag(const char * name, bool defValue)
{
    return wu()->getDebugValueBool(name, defValue);
}

void HqlCppTranslator::doReportWarning(WarnErrorCategory category, ErrorSeverity explicitSeverity, IHqlExpression * location, unsigned id, const char * msg)
{
    Owned<IError> warnError;
    if (!location)
        location = queryActiveActivityLocation();
    ErrorSeverity severity = (explicitSeverity == SeverityUnknown) ? queryDefaultSeverity(category) : explicitSeverity;
    if (location)
        warnError.setown(createError(category, severity, id, msg, location->querySourcePath()->str(), location->getStartLine(), location->getStartColumn(), 0));
    else
        warnError.setown(createError(category, severity, id, msg, NULL, 0, 0, 0));

    errorProcessor->report(warnError);
}

void HqlCppTranslator::reportWarning(WarnErrorCategory category, ErrorSeverity explicitSeverity, IHqlExpression * location, unsigned id, const char * msg, ...)
{
    StringBuffer s;
    va_list args;
    va_start(args, msg);
    s.valist_appendf(msg, args);
    va_end(args);
    doReportWarning(category, explicitSeverity, location, id, s.str());
}

void HqlCppTranslator::reportWarning(WarnErrorCategory category, unsigned id, const char * msg, ...)
{
    StringBuffer s;
    va_list args;
    va_start(args, msg);
    s.valist_appendf(msg, args);
    va_end(args);
    doReportWarning(category, SeverityUnknown, NULL, id, s.str());
}

void HqlCppTranslator::addWorkunitException(ErrorSeverity severity, unsigned code, const char * text, IHqlExpression * location)
{
    Owned<IWUException> msg = wu()->createException();
    msg->setExceptionSource("Code Generator");
    if (code)
        msg->setExceptionCode(code);
    msg->setExceptionMessage(text);
    msg->setSeverity(severity);
    msg->setTimeStamp(NULL);

    if (!location)
        location = queryActiveActivityLocation();
    if (location)
    {
        msg->setExceptionFileName(location->querySourcePath()->str());
        msg->setExceptionLineNo(location->getStartLine());
        msg->setExceptionColumn(location->getStartColumn());
    }
}


IHqlExpression * HqlCppTranslator::queryActiveNamedActivity()
{
    ForEachItemInRev(i, activityExprStack)
    {
        IHqlExpression & cur = activityExprStack.item(i);
        IHqlExpression * symbol = queryNamedSymbol(&cur);
        if (symbol && symbol->querySourcePath())
            return symbol;
        if (isCompoundSource(&cur))
        {
            IHqlExpression * child = cur.queryChild(0);
            if (hasNamedSymbol(child))
                return child;
        }
    }
    return NULL;
}

IHqlExpression * HqlCppTranslator::queryActiveActivityLocation() const
{
    ForEachItemInRev(i, activityExprStack)
    {
        IHqlExpression & cur = activityExprStack.item(i);
        IHqlExpression * location = queryLocation(&cur);
        if (location)
            return location;
        if (isCompoundSource(&cur))
        {
            location = queryLocation(cur.queryChild(0));
            if (location)
                return location;
        }
    }
    return NULL;
}

void HqlCppTranslator::ThrowStringException(int code,const char *format, ...)
{
    IHqlExpression * location = queryActiveActivityLocation();
    if (errorProcessor && location)
    {
        StringBuffer errorMsg;
        va_list args;
        va_start(args, format);
        errorMsg.valist_appendf(format, args);
        va_end(args);
        throw createError(code, errorMsg.str(), location->querySourcePath()->str(), location->getStartLine(), location->getStartColumn(), 0);
    }

    va_list args;
    va_start(args, format);
    IException *ret = MakeStringExceptionVA(code, format, args);
    va_end(args);
    throw ret;
}

void HqlCppTranslator::reportErrorDirect(IHqlExpression * location, int code,const char *msg, bool alwaysAbort)
{
    if (location)
    {
        ECLlocation loc;
        loc.extractLocationAttr(location);
        if (alwaysAbort)
            throw createError(code, msg, loc.sourcePath->str(), loc.lineno, loc.column, loc.position);
        errorProcessor->reportError(code, msg, loc.sourcePath->str(), loc.lineno, loc.column, loc.position);
    }
    else
//        errorProcessor->reportError(code, msg, NULL, 0, 0, 0);
        throw MakeStringExceptionDirect(code, msg);
}

void HqlCppTranslator::reportError(IHqlExpression * location, int code,const char *format, ...)
{
    StringBuffer errorMsg;
    va_list args;
    va_start(args, format);
    errorMsg.valist_appendf(format, args);
    va_end(args);

    reportErrorDirect(location, code, errorMsg.str(), true);
}

//---------------------------------------------------------------------------

void HqlCppTranslator::doBuildStmtAssign(BuildCtx & ctx, IHqlExpression * target, IHqlExpression * expr)
{
    buildAssign(ctx, target, expr);
}

void HqlCppTranslator::buildAddress(BuildCtx & ctx, IHqlExpression * expr, CHqlBoundExpr & tgt)
{
    node_operator op = expr->getOperator();

    switch (op)
    {
    case no_address:
        buildExpr(ctx, expr->queryChild(0), tgt);
        break;
    case no_typetransfer:
        buildAddress(ctx, expr->queryChild(0), tgt);
        break;
    default:
        {
            Owned<IReferenceSelector> selector = buildReference(ctx, expr);
            selector->buildAddress(ctx, tgt);
            break;
        }
    }
}

bool HqlCppTranslator::hasAddress(BuildCtx & ctx, IHqlExpression * expr)
{
    switch (expr->getOperator())
    {
    case no_deref:
    case no_variable:
        return true;
    case no_field:
    case no_select:
        {
            Owned<IReferenceSelector> selector = buildReference(ctx, expr);
            return !selector->isConditional();
        }
    case no_typetransfer:
        return hasAddress(ctx, expr->queryChild(0));
    default:
        return false;
    }
}

void HqlCppTranslator::buildAssign(BuildCtx & ctx, IHqlExpression * target, IHqlExpression * expr)
{
#ifdef ADD_ASSIGNMENT_COMMENTS
    if (target->getOperator() == no_select)
    {
        StringBuffer s;
        ctx.addQuoted(s.append("//Assign to field ").append(target->queryChild(1)->queryName()));
    }
#endif

    Owned<IReferenceSelector> selector = buildReference(ctx, target);
    if (expr->getOperator() == no_null)
        selector->buildClear(ctx, 0);   
    else if (target->isDatarow() && (!hasReferenceModifier(target->queryType()) || !recordTypesMatch(target->queryType(), expr->queryType())))
        buildRowAssign(ctx, selector, expr);
    else
        selector->set(ctx, expr);
}

void HqlCppTranslator::doBuildStmtAssignModify(BuildCtx & ctx, IHqlExpression * target, IHqlExpression * expr, node_operator assignOp)
{
    Owned<IReferenceSelector> selector = buildReference(ctx, target);
    selector->modifyOp(ctx, expr, assignOp);
}

void HqlCppTranslator::buildExprAssign(BuildCtx & ctx, const CHqlBoundTarget & target, IHqlExpression * expr)
{
    /*
    switch (target.queryType().getTypeCode())
    {
    case type_table:
    case type_groupedtable:
        buildDatasetAssign(ctx, target, expr);
        break;
    case type_row:
        buildAssignRow(ctx, target, expr);
        break;
    }
    */

    node_operator op = expr->getOperator();
    switch (op)
    {
    case no_constant:
        if (!isNullAssign(target, expr))
            doBuildExprAssign(ctx, target, expr);
        else
            ctx.addAssign(target.length, queryZero());
        break;
    case no_regex_find:
    case no_regex_replace:
        doBuildAssignRegexFindReplace(ctx, target, expr);
        break;
    case no_matched:
    case no_matchtext:
    case no_matchlength:
    case no_matchposition:
    case no_matchunicode:
    case no_matchutf8:
        doBuildMatched(ctx, &target, expr, NULL);
        break;
    case no_matchattr:
        doBuildMatchAttr(ctx, &target, expr, NULL);
        break;
    case no_loopcounter:
        doBuildAssignLoopCounter(ctx, target, expr);
        break;
    case no_evalonce:
        doBuildEvalOnce(ctx, &target, expr, NULL);
        break;
    case no_alias_scope:
        {
            expandAliasScope(ctx, expr);
            buildExprAssign(ctx, target, expr->queryChild(0));
            break;
        }
    case no_case:
    case no_map:
        {
            HqlCppCaseInfo info(*this);
            doBuildCaseInfo(expr, info);
            info.buildAssign(ctx, target);
            break;
        }
    case no_which:
    case no_rejected:
        doBuildAssignWhich(ctx, target, expr);
        break;
    case no_call:
    case no_externalcall:
        doBuildAssignCall(ctx, target, expr);
        break;
    case no_cast:
    case no_implicitcast:
        doBuildAssignCast(ctx, target, expr);
        break;
    case no_choose:
        doBuildAssignChoose(ctx, target, expr);
        break;
    case no_comma:
    case no_compound:
        buildStmt(ctx, expr->queryChild(0));
        buildExprAssign(ctx, target, expr->queryChild(1));
        break;
    case no_concat:
        doBuildAssignConcat(ctx, target, expr);
        break;
    case no_div:
    case no_modulus:
        doBuildAssignDivide(ctx, target, expr);
        break;
    case no_crc:
    case no_hash:
    case no_hash32:
    case no_hash64:
        doBuildAssignHashCrc(ctx, target, expr);
        break;
    case no_hashmd5:
        doBuildAssignHashMd5(ctx, target, expr);
        break;
    case no_if:
        doBuildAssignIf(ctx, target, expr);
        break;
    case no_index:
        doBuildAssignIndex(ctx, target, expr);
        break;
    case no_in:
    case no_notin:
        {
            OwnedHqlExpr optimized = querySimplifyInExpr(expr);
            if (optimized)
            {
                OwnedHqlExpr folded = foldHqlExpression(optimized);
                buildExprAssign(ctx, target, folded);
            }
            else
                doBuildAssignIn(ctx, target, expr);
            break;
        }
    case no_intformat:
        doBuildAssignFormat(intFormatId, ctx, target, expr);
        break;
    case no_nofold:
    case no_nohoist:
    case no_section:
    case no_sectioninput:
        buildExprAssign(ctx, target, expr->queryChild(0));
        break;
    case no_realformat:
        doBuildAssignFormat(realFormatId, ctx, target, expr);
        break;
    case no_order:
        doBuildAssignOrder(ctx, target, expr);
        break;
    case no_unicodeorder:
        doBuildAssignUnicodeOrder(ctx, target, expr);
        break;
    case no_substring:
        doBuildAssignSubString(ctx, target, expr);
        break;
    case no_trim:
        doBuildAssignTrim(ctx, target, expr);
        break;
    case no_field:
        throwUnexpected();
    case no_select:
        {
            OwnedHqlExpr aggregate = convertToSimpleAggregate(expr);
            if (aggregate && canProcessInline(&ctx, aggregate->queryChild(0)))
            {
                buildExprAssign(ctx, target, aggregate);
                return;
            }
            if (shouldEvaluateSelectAsAlias(ctx, expr) && !insideOnStart(ctx))
            {
                CHqlBoundExpr temp;
                doBuildAliasValue(ctx, expr, temp);
                assign(ctx, target, temp);
                return;
            }
            Owned<IReferenceSelector> selector = buildReference(ctx, expr);
            selector->assignTo(ctx, target);
            return;
        }
        break;
    case no_not:
        {
            IHqlExpression * child = expr->queryChild(0);
            node_operator childOp = child->getOperator();
            if (((childOp == no_and) || (childOp == no_or)) && requiresTempAfterFirst(ctx, child))
            {
                if (childOp == no_and)
                    doBuildAssignAnd(ctx, target, child, true);
                else
                {
                    OwnedHqlExpr inverted = convertOrToAnd(expr);
                    buildExprAssign(ctx, target, inverted);
                }
            }
            else
                doBuildExprAssign(ctx, target, expr);
            break;
        }
    case no_or:
        {
            IHqlExpression * left = expr->queryChild(0);
            //in always goes via an assign, so do this first, and then filter on result.
            if (left->getOperator() == no_in)
            {
                BuildCtx subctx(ctx);
                buildExprAssign(subctx, target, left);
                OwnedHqlExpr inverse = getInverse(target.expr);
                subctx.addFilter(inverse);
                buildExprAssign(subctx, target, expr->queryChild(1));
            }
            else if (requiresTempAfterFirst(ctx, expr))
            {
                OwnedHqlExpr inverted = convertOrToAnd(expr);
                buildExprAssign(ctx, target, inverted);
            }
            else
                doBuildExprAssign(ctx, target, expr);
            break;
        }
    case no_and:
        if (requiresTempAfterFirst(ctx, expr))
            doBuildAssignAnd(ctx, target, expr, false);
        else
            doBuildExprAssign(ctx, target, expr);
        break;
    case no_fromunicode:
    case no_tounicode:
        doBuildAssignToFromUnicode(ctx, target, expr);
        break;
    case no_toxml:
    case no_tojson:
        doBuildAssignToXmlorJson(ctx, target, expr);
        break;
    case no_wuid:
        doBuildAssignWuid(ctx, target, expr);
        break;
    case no_xmldecode:
    case no_xmlencode:
        doBuildXmlEncode(ctx, &target, expr, NULL);
        break;
    case no_all:
        doBuildAssignAll(ctx, target, expr);
        return;
    case no_list:
        doBuildAssignList(ctx, target, expr);
        return;
    case no_addsets:
        doBuildAssignAddSets(ctx, target, expr);
        return;
    case no_createset:
        buildSetAssignViaBuilder(ctx, target, expr);
        return;
    case no_failmessage:
        doBuildAssignFailMessage(ctx, target, expr);
        return;
    case no_eventname:
        doBuildAssignEventName(ctx, target, expr);
        return;
    case no_eventextra:
        doBuildAssignEventExtra(ctx, target, expr);
        return;
    case no_catch:
        doBuildAssignCatch(ctx, target, expr);
        break;
    case no_id2blob:
        doBuildAssignIdToBlob(ctx, target, expr);
        break;
    case no_getresult:
    case no_workunit_dataset:
        if (isSameFullyUnqualifiedType(expr->queryType(), target.queryType()))
            doBuildAssignGetResult(ctx, target, expr);
        else
            doBuildExprAssign(ctx, target, expr);
        break;
    case no_getgraphresult:
        doBuildAssignGetGraphResult(ctx, target, expr);
        break;
    case no_existslist:
        doBuildAggregateList(ctx, &target, expr, NULL);
        break;
    case no_countlist:
        doBuildAggregateList(ctx, &target, expr, NULL);
        break;
    case no_sumlist:
        doBuildAggregateList(ctx, &target, expr, NULL);
        break;
    case no_minlist:
        doBuildAggregateList(ctx, &target, expr, NULL);
        break;
    case no_maxlist:
        doBuildAggregateList(ctx, &target, expr, NULL);
        break;
    case no_skip:
        {
            bool canReachFollowing = false;
            doBuildStmtSkip(ctx, expr, &canReachFollowing);
            if (canReachFollowing)
            {
                OwnedHqlExpr null = createNullExpr(expr);
                doBuildExprAssign(ctx, target, null);
            }
            break;
        }
    case no_count:
    case no_max:
    case no_min:
    case no_sum:
    case no_exists:
        doBuildAssignAggregate(ctx, target, expr);
        break;
    case no_getenv:
        {
            OwnedHqlExpr mapped = cvtGetEnvToCall(expr);
            buildExprAssign(ctx, target, mapped);
            break;
        }
    default:
        doBuildExprAssign(ctx, target, expr);
        break;
    }
}

void HqlCppTranslator::buildExprAssignViaType(BuildCtx & ctx, const CHqlBoundTarget & target, IHqlExpression * expr, ITypeInfo * type)
{
    OwnedHqlExpr temp = createValue(no_implicitcast, LINK(type), LINK(expr));
    buildExprAssign(ctx, target, temp);
}

void HqlCppTranslator::buildExprAssignViaString(BuildCtx & ctx, const CHqlBoundTarget & target, IHqlExpression * expr, unsigned len)
{
    OwnedITypeInfo type = makeStringType(len, NULL, NULL);
    buildExprAssignViaType(ctx, target, expr, type);
}

void HqlCppTranslator::buildAssignToTemp(BuildCtx & ctx, IHqlExpression * variable, IHqlExpression * expr)
{
    CHqlBoundTarget boundTarget;
    boundTarget.expr.set(variable);
    buildExprAssign(ctx, boundTarget, expr);
}

void HqlCppTranslator::buildAssignViaTemp(BuildCtx & ctx, const CHqlBoundTarget & target, IHqlExpression * expr)
{
    CHqlBoundExpr temp;
    buildTempExpr(ctx, expr, temp);
    buildExprAssign(ctx, target, temp.expr);
}


static bool canOptimizeIncrementAssign(ITypeInfo * type)
{
    switch (type->getTypeCode())
    {
    case type_real:
        return true;
    case type_int:
        switch (type->getSize())
        {
        case 1:
        case 2:
        case 4:
        case 8:
            return true;
        }
    }
    return false;
}


IHqlExpression * HqlCppTranslator::optimizeIncrementAssign(BuildCtx & ctx, IHqlExpression * value)
{
    //MORE: Could spot x += if(cond, y, 0) and convert to if (cond) x+= y;   (especially if y is 1)
    if (value->getOperator() == no_if)
    {
        IHqlExpression * left = value->queryChild(1);
        IHqlExpression * right = value->queryChild(2);
        if (isZero(right))
        {
            buildFilter(ctx, value->queryChild(0));
            return optimizeIncrementAssign(ctx, left);
        }
        if (isZero(left))
        {
            OwnedHqlExpr filter = getInverse(value->queryChild(0));
            buildFilter(ctx, filter);
            return optimizeIncrementAssign(ctx, right);
        }
    }

    if (isCast(value))
    {
        IHqlExpression * uncast = value->queryChild(0);
        OwnedHqlExpr optimizedValue = optimizeIncrementAssign(ctx, uncast);
        if (optimizedValue != uncast)
            return ensureExprType(optimizedValue, value->queryType());
    }

    return LINK(value);
}


void HqlCppTranslator::buildIncrementAssign(BuildCtx & ctx, IHqlExpression * target, IHqlExpression * value)
{
//  CHqlBoundExpr bound;
//  buildExpr(ctx, target, bound);
    ITypeInfo * type = target->queryType();
    OwnedHqlExpr castValue = ensureExprType(value, type);

    BuildCtx condctx(ctx);
    if (options.optimizeIncrement)
    {
        castValue.setown(optimizeIncrementAssign(condctx, castValue));
        if (isZero(castValue))
            return;

        if (canOptimizeIncrementAssign(type))
        {
            CHqlBoundExpr boundTarget;
            buildExpr(condctx, target, boundTarget);        // Not very clean!

            CHqlBoundExpr boundValue;
            buildExpr(condctx, castValue, boundValue);
            condctx.addAssignIncrement(boundTarget.expr, boundValue.expr);
            return;
        }
    }

    OwnedHqlExpr plus = createValue(no_add, LINK(target), castValue.getClear());
    buildAssign(condctx, target, plus);
}

void HqlCppTranslator::buildIncrementAssign(BuildCtx & ctx, IReferenceSelector * target, IHqlExpression * value)
{
    buildIncrementAssign(ctx, target->queryExpr(), value);
//  OwnedHqlExpr plus = createValue(no_add, LINK(type), ensureExprType(target->queryExpr(), type), ensureExprType(value, type));
//  target->set(condctx, plus);
}

void HqlCppTranslator::buildIncrementAssign(BuildCtx & ctx, const CHqlBoundTarget & target, IHqlExpression * value)
{
    ITypeInfo * type = target.queryType();
    OwnedHqlExpr castValue = ensureExprType(value, type);

    BuildCtx condctx(ctx);
    if (options.optimizeIncrement)
    {
        castValue.setown(optimizeIncrementAssign(condctx, castValue));
        if (isZero(castValue))
            return;

        if (canOptimizeIncrementAssign(type))
        {
            CHqlBoundExpr boundValue;
            buildExpr(ctx, castValue, boundValue);
            ctx.addAssignIncrement(target.expr, boundValue.expr);
            return;
        }
    }

    OwnedHqlExpr plus = createValue(no_add, target.getTranslatedExpr(), castValue.getClear());
    buildExprAssign(ctx, target, plus);
}

void HqlCppTranslator::buildClear(BuildCtx & ctx, IHqlExpression * expr)
{
    OwnedHqlExpr null = createNullExpr(expr);
    buildAssign(ctx, expr, null);
}

void HqlCppTranslator::buildClear(BuildCtx & ctx, const CHqlBoundTarget & target)
{
    if (target.length)
    {
        buildAssignToTemp(ctx, target.length, queryZero());
        //NB: Don't need to clear target.pointer/target.variable if a length is defined......
        return;
    }

    if (target.isFixedSize())
    {
        OwnedHqlExpr null = createNullExpr(target.expr);
        buildExprAssign(ctx, target, null);
    }
    else
    {
        StringBuffer code;
        if (hasWrapperModifier(target.queryType()))
            generateExprCpp(code, target.expr).append(".clear();");
        else
            generateExprCpp(code, target.expr).append(" = 0;");

        ctx.addQuoted(code);
    }
}

void HqlCppTranslator::buildFilter(BuildCtx & ctx, IHqlExpression * expr)
{
    node_operator op = expr->getOperator();

    switch (op)
    {
    case no_attr:
    case no_attr_expr:
    case no_attr_link:
        return;
    case no_and:
        doBuildFilterAnd(ctx, expr);
        return;
    case no_not:
        {
            IHqlExpression * child = expr->queryChild(0);
            if ((child->getOperator() == no_or) && requiresTempAfterFirst(ctx, child))
            {
                OwnedHqlExpr inverted = convertOrToAnd(expr);
                buildFilter(ctx,inverted);
                return;
            }
        }
        break;
    case no_or:
        if (!(hints & HintSize) && requiresTempAfterFirst(ctx, expr))
        {
            OwnedHqlExpr inverted = convertOrToAnd(expr);
            buildFilter(ctx, inverted);
            return;
        }
        break;
    case no_between:
    case no_notbetween:
        {
            OwnedHqlExpr between = expandBetween(expr);
            buildFilter(ctx, between);
            return;
        }
    case no_alias_scope:
        {
            expandAliasScope(ctx, expr);
            buildFilter(ctx, expr->queryChild(0));
            return;
        }
    case no_compound:
        {
            buildStmt(ctx, expr->queryChild(0));
            buildFilter(ctx, expr->queryChild(1));
            break;
        }

    }
    buildFilterViaExpr(ctx, expr);
}

IHqlStmt * HqlCppTranslator::buildFilterViaExpr(BuildCtx & ctx, IHqlExpression * expr)
{
    //default action...
    CHqlBoundExpr pure;
    buildExpr(ctx, expr, pure);
    if (pure.length)                        // check length is non zero
        return ctx.addFilter(pure.length);
    else
    {
        IHqlStmt * stmt =  ctx.addFilter(pure.expr);
        ctx.associateExpr(expr, queryBoolExpr(true));
        return stmt;
    }
}

void HqlCppTranslator::tidyupExpr(BuildCtx & ctx, CHqlBoundExpr & bound)
{
    if (isPushed(bound))
    {
        HqlExprArray args;
        callProcedure(ctx, DecPopLongId, args);
        bound.expr.set(NULL);
    }
}

void HqlCppTranslator::expandTranslated(IHqlExpression * expr, CHqlBoundExpr & tgt)
{
    tgt.setFromTranslated(expr);
}

void HqlCppTranslator::buildCachedExpr(BuildCtx & ctx, IHqlExpression * expr, CHqlBoundExpr & tgt)
{
    buildExpr(ctx, expr, tgt);
}

void HqlCppTranslator::buildAnyExpr(BuildCtx & ctx, IHqlExpression * expr, CHqlBoundExpr & tgt)
{
    if (expr->isDataset())
        buildDataset(ctx, expr, tgt, FormatNatural);
    else if (expr->isDatarow())
    {
        Owned<IReferenceSelector> selector = buildNewRow(ctx, expr);
        selector->buildAddress(ctx, tgt);
    }
    else
        buildExpr(ctx, expr, tgt);
}

bool HqlCppTranslator::shouldEvaluateSelectAsAlias(BuildCtx & ctx, IHqlExpression * expr)
{
    //If we're inside an activity that serializes onStart data, then the code to serialize fields
    //selected from a row is generally simpler than the code to serialize the row itself.
    if (insideActivityRemoteSerialize(ctx) && !expr->isList())
    {
        bool isNew;
        IHqlExpression * ds = querySelectorDataset(expr, isNew);
        if (isNew && ds->getOperator() == no_getgraphresult)
        {
            IHqlExpression * graphId = ds->queryChild(1);
            if (isCurrentActiveGraph(ctx, graphId))
                return true;
        }
    }
    return false;
}

void HqlCppTranslator::buildExpr(BuildCtx & ctx, IHqlExpression * expr, CHqlBoundExpr & tgt)
{
    node_operator op = expr->getOperator();

    switch (op)
    {
    case no_counter:
        doBuildExprCounter(ctx, expr, tgt);
        return;
    case no_evaluate:
        doBuildExprEvaluate(ctx, expr, tgt);
        return;
    case no_thor:
        throwUnexpectedX("THOR() annotation created in a scalar context");
//      assertex(expr->queryType()->isScalar());
//      buildExpr(ctx, expr->queryChild(0), tgt);
        return;
    case no_count:
        if (!(expr->isPure() && ctx.getMatchExpr(expr, tgt)))
            doBuildExprCount(ctx, expr, tgt);
        return;
    case no_max:
    case no_min:
    case no_sum:
        if (!(expr->isPure() && ctx.getMatchExpr(expr, tgt)))
            doBuildExprAggregate(ctx, expr, tgt);
        return;
    case no_exists:
        if (!(expr->isPure() && ctx.getMatchExpr(expr, tgt)))
            doBuildExprExists(ctx, expr, tgt);
        return;
    case no_countdict:
        if (!(expr->isPure() && ctx.getMatchExpr(expr, tgt)))
            doBuildExprCountDict(ctx, expr, tgt);
        return;
    case no_existsdict:
        if (!(expr->isPure() && ctx.getMatchExpr(expr, tgt)))
            doBuildExprExistsDict(ctx, expr, tgt);
        return;
    case no_existslist:
        doBuildAggregateList(ctx, NULL, expr, &tgt);
        return;
    case no_countlist:
        doBuildAggregateList(ctx, NULL, expr, &tgt);
        return;
    case no_sumlist:
        doBuildAggregateList(ctx, NULL, expr, &tgt);
        return;
    case no_minlist:
        doBuildAggregateList(ctx, NULL, expr, &tgt);
        return;
    case no_maxlist:
        doBuildAggregateList(ctx, NULL, expr, &tgt);
        return;
    case no_sizeof:
        doBuildExprSizeof(ctx, expr, tgt);
        return;
    case no_filepos:
        doBuildExprFilepos(ctx, expr, tgt);
        return;
    case no_file_logicalname:
        doBuildExprFileLogicalName(ctx, expr, tgt);
        return;
    case no_getresult:
    case no_workunit_dataset:
        doBuildExprGetResult(ctx, expr, tgt);
        return;
    case no_getgraphresult:
        doBuildExprGetGraphResult(ctx, expr, tgt, FormatNatural);
        return;
    case no_regex_find:
    case no_regex_replace:
        doBuildExprRegexFindReplace(ctx, expr, tgt);
        return;
    case no_skip:
    case no_assert:
        {
            buildStmt(ctx, expr);
            OwnedHqlExpr null = createNullExpr(expr);
            buildExpr(ctx, null, tgt); 
            return;
        }
    case no_matched:
    case no_matchtext:
    case no_matchlength:
    case no_matchposition:
    case no_matchunicode:
    case no_matchutf8:
        doBuildMatched(ctx, NULL, expr, &tgt);
        return;
    case no_matchattr:
        doBuildMatchAttr(ctx, NULL, expr, &tgt);
        return;
    case no_rowdiff:
        doBuildExprRowDiff(ctx, expr, tgt);
        return;
    case no_xmltext:
        doBuildExprXmlText(ctx, expr, tgt);
        return;
    case no_xmlunicode:
        doBuildExprXmlUnicode(ctx, expr, tgt);
        return;
    case no_evalonce:
        doBuildEvalOnce(ctx, NULL, expr, &tgt);
        return;
    case no_alias:
        doBuildExprAlias(ctx, expr, &tgt);
        return;
    case no_alias_scope:
        {
            expandAliasScope(ctx, expr);
            buildExpr(ctx, expr->queryChild(0), tgt);
            return;
        }
    case no_between:
    case no_notbetween:
        {
            OwnedHqlExpr between = expandBetween(expr);
            buildExpr(ctx, between, tgt);
            return;
        }
    case no_libraryinput:
        doBuildAliasValue(ctx, expr, tgt);
        return;
    case no_externalcall:
    case no_call:
        doBuildExprCall(ctx, expr, tgt);
        return;
    case no_comma:
    case no_compound:
        buildStmt(ctx, expr->queryChild(0));
        buildExpr(ctx, expr->queryChild(1), tgt);
        return;
    case no_cast:
    case no_implicitcast:
        doBuildExprCast(ctx, expr, tgt);
        return;
    case no_charlen:
        tgt.expr.setown(doBuildCharLength(ctx, expr->queryChild(0)));
        return;
    case no_add:
        doBuildExprAdd(ctx, expr, tgt);
        return;
    case no_mul:
    case no_sub:
        doBuildExprArith(ctx, expr, tgt);
        return;
    case no_abs:
        doBuildExprAbs(ctx, expr, tgt);
        return;
    case no_negate:
        doBuildExprNegate(ctx, expr, tgt);
        return;
    case no_div:
    case no_modulus:
        doBuildExprDivide(ctx, expr, tgt);
        return;
    case no_if:
        doBuildExprIf(ctx, expr, tgt);
        return;
    case no_index:
        doBuildExprIndex(ctx, expr, tgt);
        return;
    case no_list:
        doBuildExprList(ctx, expr, tgt);
        return;
    case no_all:
        doBuildExprAll(ctx, expr, tgt);
        return;
    case no_trim:
        doBuildExprTrim(ctx, expr, tgt);
        return;
    case no_intformat:
        doBuildExprFormat(intFormatId, ctx, expr, tgt);
        return;
    case no_realformat:
        doBuildExprFormat(realFormatId, ctx, expr, tgt);
        return;
    case no_exp:
        doBuildExprSysFunc(ctx, expr, tgt, clibExpId);
        return;
    case no_ln:
        doBuildExprSysFunc(ctx, expr, tgt, lnId);
        return;
    case no_sin:
        doBuildExprSysFunc(ctx, expr, tgt, sinId);
        return;
    case no_cos:
        doBuildExprSysFunc(ctx, expr, tgt, cosId);
        return;
    case no_tan:
        doBuildExprSysFunc(ctx, expr, tgt, tanId);
        return;
    case no_asin:
        doBuildExprSysFunc(ctx, expr, tgt, asinId);
        return;
    case no_acos:
        doBuildExprSysFunc(ctx, expr, tgt, acosId);
        return;
    case no_atan:
        doBuildExprSysFunc(ctx, expr, tgt, atanId);
        return;
    case no_atan2:
        doBuildExprSysFunc(ctx, expr, tgt, atan2Id);
        return;
    case no_sinh:
        doBuildExprSysFunc(ctx, expr, tgt, sinhId);
        return;
    case no_cosh:
        doBuildExprSysFunc(ctx, expr, tgt, coshId);
        return;
    case no_tanh:
        doBuildExprSysFunc(ctx, expr, tgt, tanhId);
        return;
    case no_log10:
        doBuildExprSysFunc(ctx, expr, tgt, log10Id);
        return;
    case no_power:
        doBuildExprSysFunc(ctx, expr, tgt, powerId);
        return;
    case no_fail:
        doBuildStmtFail(ctx, expr);
        tgt.expr.setown(createConstant(0));
        return;
    case no_failcode:
        doBuildExprFailCode(ctx, expr, tgt);
        return;
    case no_ordered:
        doBuildExprOrdered(ctx, expr, tgt);
        return;
    case no_random:
        doBuildExprSysFunc(ctx, expr, tgt, rtlRandomId);
        return;
    case no_rank:
        doBuildExprRank(ctx, expr, tgt);
        return;
    case no_ranked:
        doBuildExprRanked(ctx, expr, tgt);
        return;
    case no_round:
    case no_roundup:
        doBuildExprRound(ctx, expr, tgt);
        return;
    case no_sqrt:
        doBuildExprSysFunc(ctx, expr, tgt, sqrtId);
        return;
    case no_truncate:
        doBuildExprTrunc(ctx, expr, tgt);
        return;
    case no_offsetof:
        doBuildExprOffsetOf(ctx, expr, tgt);
        return;
    case no_substring:
        doBuildExprSubString(ctx, expr, tgt);
        return;
    case no_in:
    case no_notin:
        {
            if (expr->queryChild(1)->getOperator() == no_all)
                tgt.expr.setown(createConstant(op == no_in));
            else
            {
                OwnedHqlExpr optimized = querySimplifyInExpr(expr);
                if (optimized)
                {
                    OwnedHqlExpr folded = foldHqlExpression(optimized);
                    buildExpr(ctx, folded, tgt);
                }
                else
                    buildTempExpr(ctx, expr, tgt);
            }
            return;
        }
    case no_indict:
        doBuildExprInDict(ctx, expr, tgt);
        return;
    case no_case:
    case no_choose:
    case no_concat:
    case no_crc:
    case no_hash:
    case no_hash32:
    case no_hash64:
    case no_hashmd5:
    case no_map:
    case no_order:
    case no_unicodeorder:
    case no_rejected:
    case no_which:
    case no_addsets:
    case no_createset:
    case no_catch:
    case no_failmessage:
    case no_eventname:
    case no_eventextra:
    case no_loopcounter:
    case no_toxml:
    case no_tojson:
        buildTempExpr(ctx, expr, tgt);
        return;
    case no_asstring:
    case no_typetransfer:
        doBuildExprTransfer(ctx, expr, tgt);
        return;
    case no_translated:
        {
            expandTranslated(expr, tgt);
            return;
        }
    case no_eq:
    case no_ne:
    case no_le:
    case no_lt:
    case no_ge:
    case no_gt:
        if (options.expressionPeephole)
        {
            OwnedHqlExpr optimized = peepholeOptimize(ctx, expr);
            if (optimized != expr)
            {
                buildExpr(ctx, optimized, tgt);
                return;
            }
        }
        doBuildExprCompare(ctx, expr, tgt);
        return;
    case no_wuid:
        doBuildExprWuid(ctx, expr, tgt);
        return;
    case no_getenv:
        {
            OwnedHqlExpr mapped = cvtGetEnvToCall(expr);
            buildExpr(ctx, mapped, tgt);
            return;
        }
    case no_notnot:
        {
            OwnedHqlExpr castChild = ensureExprType(expr->queryChild(0), queryBoolType());
            buildExpr(ctx, castChild, tgt);
        }
        return;
    case no_not:
        {
            IHqlExpression * child = expr->queryChild(0);
            node_operator childOp = child->getOperator();
            if (((childOp == no_and) || (childOp == no_or)) && requiresTempAfterFirst(ctx, child))
                buildTempExpr(ctx, expr, tgt);
            else
                doBuildExprNot(ctx, expr, tgt);
            return;
        }
    case no_constant:
        {
            ITypeInfo * type = expr->queryType();
            if ((options.inlineStringThreshold > 0) && (type->getSize() > options.inlineStringThreshold) && (type->getSize() != UNKNOWN_LENGTH))
            {
                IHqlExpression * literal = addBigLiteral((const char *)expr->queryValue()->queryValue(), type->getSize());
                Owned<ITypeInfo> retType = makeReferenceModifier(LINK(type));
                switch (type->getTypeCode())
                {
                case type_unicode:
                case type_varunicode:
                case type_utf8:
                    literal = createValue(no_implicitcast, LINK(retType), literal);
                    break;
                }
                if (literal->queryType() != retType)
                    literal = createValue(no_typetransfer, LINK(retType), literal);
                tgt.expr.setown(literal);
            }
            else
                tgt.expr.set(expr);
            return;
        }
    case no_quoted:
    case no_variable:
        tgt.expr.set(expr);
        return;
    case no_globalscope:
        if (options.regressionTest && !ctx.queryMatchExpr(globalContextMarkerExpr))
            throwUnexpected();
        buildExpr(ctx, expr->queryChild(0), tgt);
        return;
    case no_nothor:
    case no_nofold:
    case no_nohoist:
    case no_section:
    case no_sectioninput:
    case no_pure:
        buildExpr(ctx, expr->queryChild(0), tgt);
        return;
    case no_band:
    case no_bor:
    case no_bnot:
    case no_bxor:
    case no_lshift:
    case no_rshift:
        doBuildPureSubExpr(ctx, expr, tgt);
        return;
        //MORE: Shouldn't these be special cased?
    case no_xor:
        doBuildPureSubExpr(ctx, expr, tgt);
        return;
    case no_select:
        {
            OwnedHqlExpr aggregate = convertToSimpleAggregate(expr);
            if (aggregate && canProcessInline(&ctx, aggregate->queryChild(0)))
            {
                buildExpr(ctx, aggregate, tgt);
                return;
            }
            if (shouldEvaluateSelectAsAlias(ctx, expr))
            {
                doBuildAliasValue(ctx, expr, tgt);
                return;
            }
            Owned<IReferenceSelector> selector = buildReference(ctx, expr);
            selector->get(ctx, tgt);
            return;
        }
    case no_field:
        throwUnexpected();
    case no_is_null:
        {
            //Until we have something better in place isNull is the inverse of isValid().
            IHqlExpression * child = expr->queryChild(0);
            OwnedHqlExpr null = createValue(no_not, makeBoolType(), createValue(no_is_valid, makeBoolType(), LINK(child)));
            buildExpr(ctx, null, tgt);
        }
        return;
    case no_is_valid:
        doBuildExprIsValid(ctx, expr, tgt);
        return;
    case no_fromunicode:
    case no_tounicode:
        doBuildExprToFromUnicode(ctx, expr, tgt);
        return;
    case no_keyunicode:
        doBuildExprKeyUnicode(ctx, expr, tgt);
        return;
    case no_xmldecode:
    case no_xmlencode:
        buildTempExpr(ctx, expr, tgt);
        return;
    case no_and:
    case no_or:
        if (requiresTempAfterFirst(ctx, expr))
            buildTempExpr(ctx, expr, tgt);
        else
            doBuildPureSubExpr(ctx, expr, tgt);
        return;
    case no_assertkeyed:
    case no_assertwild:
        {
            StringBuffer s;
            throwError1(HQLERR_KeyedWildNoIndex, getExprECL(expr, s).str());
        }
    case no_assertstepped:
        {
            StringBuffer s;
            throwError1(HQLERR_SteppedNoJoin, getExprECL(expr, s).str());
        }
    case no_id2blob:
        doBuildExprIdToBlob(ctx, expr, tgt);
        return;
    case no_blob2id:
        doBuildExprBlobToId(ctx, expr, tgt);
        return;
    case no_embedbody:
        doBuildExprEmbedBody(ctx, expr, &tgt);
        return;
    case no_null:
        tgt.length.setown(getSizetConstant(0));
        tgt.expr.setown(createValue(no_nullptr, makeReferenceModifier(expr->getType())));
        return;
    case no_clustersize:
        doBuildExprSysFunc(ctx, expr, tgt, getClusterSizeId);
        return;
    case no_deref:
        //Untested
        buildExpr(ctx, expr->queryChild(0), tgt);
        if (tgt.expr->getOperator() == no_address)
            tgt.expr.setown(createValue(no_typetransfer, expr->getType(), LINK(tgt.expr->queryChild(0))));
        else
            tgt.expr.setown(createValue(no_deref, expr->getType(), LINK(tgt.expr)));
        return;
    case no_funcdef:
        tgt.expr.setown(doBuildInternalFunction(expr));
        useFunction(tgt.expr);
        return;
    case no_purevirtual:
    case no_internalselect:
        {
            //This shouldn't happen we should have an no_checkconcrete wrapper inserted into the tree like checkconstant,
            //but it currently can in obscure library contexts (e.g., library3ie2.xhql)
            IAtom * name = expr->queryName();
            throwError1(HQLERR_ConcreteMemberRequired, name ? name->str() : "");
        }
    case NO_AGGREGATEGROUP:
        throwError1(HQLERR_OutsideGroupAggregate, getOpString(op));
    default:
        break;
    }

    EclIR::dbglogIR(expr);
    StringBuffer msg;
    msg.append("Unexpected operator '").append(getOpString(op)).append("' in: HqlCppTranslator::buildExpr(");
    toECL(expr, msg, true);
//  expr->toString(msg);
    msg.append(")");
    throw MakeStringException(HQLERR_UnexpectedOperator, "%s", msg.str());
    doBuildPureSubExpr(ctx, expr, tgt);
}


void HqlCppTranslator::buildExprOrAssign(BuildCtx & ctx, const CHqlBoundTarget * target, IHqlExpression * expr, CHqlBoundExpr * tgt)
{
    if (target)
        buildExprAssign(ctx, *target, expr);
    else if (tgt)
        buildExpr(ctx, expr, *tgt);
    else
        buildStmt(ctx, expr);
}


bool HqlCppTranslator::specialCaseBoolReturn(BuildCtx & ctx, IHqlExpression * expr)
{
    if (!options.optimizeBoolReturn)
        return false;
    if ((expr->getOperator() == no_and) && (unwoundCount(expr, no_and) <= MAX_NESTED_CASES))
        return true;
    if (expr->getOperator() == no_not)
        expr = expr->queryChild(0);
    if (!requiresTemp(ctx, expr, true))
        return false;
    if (expr->getOperator() == no_alias_scope)
        expr = expr->queryChild(0);
    if (expr->getOperator() == no_compound)
        expr = expr->queryChild(1);
    if ((expr->getOperator() == no_and) || (expr->getOperator() == no_or))
        return true;
    return false;
}

void HqlCppTranslator::buildReturn(BuildCtx & ctx, IHqlExpression * expr, ITypeInfo * retType)
{
    ITypeInfo * exprType = expr->queryType();
    if (!retType) retType = exprType;

    expr = queryExpandAliasScope(ctx, expr);

    node_operator op = expr->getOperator();
    type_t returntc = retType->getTypeCode();
    if ((retType->getSize() == UNKNOWN_LENGTH) && (returntc == type_varstring))
    {
        if (hasConstModifier(retType) && (hasConstModifier(exprType) || expr->queryValue()))
        {
            OwnedHqlExpr cast = ensureExprType(expr, retType);
            CHqlBoundExpr ret;
            buildCachedExpr(ctx, cast, ret);
            ctx.setNextDestructor();
            ctx.addReturn(ret.expr);
        }
        else
        {
            if (hasConstModifier(retType))
            {
                IIdAtom * funcAtom;
                if (expr->queryType()->getTypeCode()==type_varstring)
                    funcAtom = cloneVStringId;
                else
                    funcAtom = cloneVStringXId;
                HqlExprArray args;
                args.append(*LINK(expr));
                OwnedHqlExpr call = bindFunctionCall(funcAtom, args);
                CHqlBoundExpr ret;
                buildExpr(ctx, call, ret);
                ctx.addReturn(ret.expr);
                return;
            }

            CHqlBoundTarget retVar;
            retVar.expr.setown(createWrapperTemp(ctx, retType, typemod_none));

            buildExprAssign(ctx, retVar, expr);
            ctx.setNextDestructor();

            StringBuffer s;
            retVar.expr->toString(s);
            switch (retType->getTypeCode())
            {
            case type_varstring:
                s.append(".detachstr()");
                break;
            case type_varunicode:
                s.append(".detachustr()");
                break;
            default:
                UNIMPLEMENTED;
            }

            OwnedHqlExpr temp = createQuoted(s.str(), LINK(exprType));
            ctx.addReturn(temp);
        }
    }
    else if ((returntc == type_row) && hasLinkCountedModifier(retType))
    {
        CHqlBoundTarget result;
        buildTempExpr(ctx, ctx, result, expr, FormatNatural, false);

        //MORE: There should be a cleaner way of doing this
        StringBuffer s;
        result.expr->toString(s);
        s.append(".getClear()");

        OwnedHqlExpr temp = createQuoted(s.str(), LINK(exprType));
        ctx.addReturn(temp);
    }
    else if ((returntc == type_table) && hasStreamedModifier(retType))
    {
        CHqlBoundTarget result;
        buildTempExpr(ctx, ctx, result, expr, FormatStreamedDataset, false);

        //MORE: There should be a cleaner way of doing this
        StringBuffer s;
        result.expr->toString(s);
        s.append(".getClear()");

        OwnedHqlExpr temp = createQuoted(s.str(), LINK(exprType));
        ctx.addReturn(temp);
    }
    else if ((returntc == type_boolean) && specialCaseBoolReturn(ctx, expr))
    {
        bool successValue = true;
        if (op == no_not)
        {
            //!(a and b) is converted into !a || !b.  Otherwise just invert the test condition.
            IHqlExpression * child = expr->queryChild(0);
            if (child->getOperator() == no_alias_scope)
                child = child->queryChild(0);
            if (child->getOperator() != no_and)
            {
                successValue = false;
                expr = expr->queryChild(0);
            }
        }

        BuildCtx condctx(ctx);
        buildFilteredReturn(condctx, expr, queryBoolExpr(successValue));
        buildReturn(ctx, queryBoolExpr(!successValue));
    }
    else if (op == no_if)
    {
        OwnedHqlExpr castTrue = ensureExprType(expr->queryChild(1), retType);
        OwnedHqlExpr castFalse = ensureExprType(expr->queryChild(2), retType);

        BuildCtx condctx(ctx);
        buildFilter(condctx, expr->queryChild(0));
        buildReturn(condctx, castTrue);
        buildReturn(ctx, castFalse);
    }
    else if (op == no_map || op == no_case)
    {
        HqlCppCaseInfo info(*this);
        doBuildCaseInfo(expr, info);
        info.buildReturn(ctx);
    }
    else
    {
        CHqlBoundExpr ret;
        OwnedHqlExpr castExpr = ensureExprType(expr, retType);
        buildExpr(ctx, castExpr, ret);
        ctx.addReturn(ret.expr);
    }
}

//Assumes that the value being returned is simple.
//for (a || b || c) gen if (a) return x; if (b) return x; if (c) return x;
//and !(a && b && c) -> !a || !b || !c
void HqlCppTranslator::buildFilteredReturn(BuildCtx & ctx, IHqlExpression * filter, IHqlExpression * value)
{
    filter = queryExpandAliasScope(ctx, filter);

    HqlExprArray conds;
    node_operator op = filter->getOperator();
    if (op == no_or)
    {
        buildFilteredReturn(ctx, filter->queryChild(0), value);
        buildFilteredReturn(ctx, filter->queryChild(1), value);
        return;
    }
    if (op == no_not)
    {
        IHqlExpression * child = filter->queryChild(0);
        node_operator childOp = child->getOperator();
        if (childOp == no_and)
        {
            child->unwindList(conds, no_and);
            ForEachItemIn(i, conds)
            {
                IHqlExpression & cur = conds.item(i);
                OwnedHqlExpr inverse = getInverse(&cur);
                buildFilteredReturn(ctx, inverse, value);
            }
            return;
        }
        if (childOp == no_alias_scope)
        {
            expandAliasScope(ctx, child);
            OwnedHqlExpr inverse = getInverse(child->queryChild(0));
            buildFilteredReturn(ctx, inverse, value);
            return;
        }
    }

    BuildCtx condctx(ctx);
    buildFilter(condctx, filter);
    if (value)
        buildReturn(condctx, value);
    else
        condctx.addReturn(NULL);
}

void HqlCppTranslator::buildStmt(BuildCtx & _ctx, IHqlExpression * expr)
{
    BuildCtx ctx(_ctx);

    node_operator op = expr->getOperator();
    switch (op)
    {
    case no_assign:
        doBuildStmtAssign(ctx, expr->queryChild(0), expr->queryChild(1));
        return;
    case no_assign_addfiles:
        doBuildStmtAssignModify(ctx, expr->queryChild(0), expr->queryChild(1), op);
        return;
    case no_alias:
        doBuildExprAlias(ctx, expr, NULL);
        return;
    case no_alias_scope:
        {
            expandAliasScope(ctx, expr);
            buildStmt(ctx, expr->queryChild(0));
            return;
        }
    case no_assignall:
        {
            unsigned idx;
            unsigned kids = expr->numChildren();
            for (idx = 0; idx < kids; idx++)
                buildStmt(ctx, expr->queryChild(idx));
            return;
        }
    case no_comma:
    case no_compound:
        buildStmt(ctx, expr->queryChild(0));
        buildStmt(ctx, expr->queryChild(1));
        return;
    case no_if:
        doBuildStmtIf(ctx, expr);
        return;
    case no_call:
    case no_externalcall:
        doBuildStmtCall(ctx, expr);
        return;
    case no_nofold:
    case no_nohoist:
    case no_nothor:
    case no_section:
    case no_sectioninput:
        buildStmt(ctx, expr->queryChild(0));
        return;
    case no_null:
        return;
    case no_fail:
        doBuildStmtFail(ctx, expr);
        return;
    case no_setmeta:
        return;
    case no_update:
        doBuildStmtUpdate(ctx, expr);
        return;
    case no_output:
        if (queryRealChild(expr, 1))
            throwError1(HQLERR_NotSupportedInsideNoThor, "OUTPUT to file");
        doBuildStmtOutput(ctx, expr);
        return;
    case no_subgraph:
        doBuildThorChildSubGraph(ctx, expr, SubGraphRoot);
        return;
    case no_thor:
        doBuildThorGraph(ctx, expr);
        return;
    case no_workflow_action:
        return;
    case no_ensureresult:
        doBuildStmtEnsureResult(ctx, expr);
        return;
    case no_extractresult:
    case no_setresult:
        doBuildStmtSetResult(ctx, expr);
        return;
    case no_parallel:
    case no_sequential:
    case no_actionlist:
    case no_orderedactionlist:
        {
            ForEachChild(idx, expr)
            {
                BuildCtx subctx(ctx);
                //Add a group for each branch of a sequential to ensure all branches are independent
                if (op == no_sequential)
                    subctx.addGroup();
                buildStmt(subctx, expr->queryChild(idx));
            }
            return;
        }
    case no_wait:
        doBuildStmtWait(ctx, expr);
        return;
    case no_notify:
        doBuildStmtNotify(ctx, expr);
        return;
    case no_skip:
        doBuildStmtSkip(ctx, expr, NULL);
        return;
    case no_assert:
        doBuildStmtAssert(ctx, expr);
        return;
    case no_embedbody:
        doBuildExprEmbedBody(ctx, expr, NULL);
        return;
    case no_setworkflow_cond:
        {
            HqlExprArray args;
            args.append(*LINK(expr->queryChild(0)));
            buildFunctionCall(ctx, setWorkflowConditionId, args);
            return;
        }
    case no_apply:
        doBuildStmtApply(ctx, expr);
        return;
    case no_cluster:
        doBuildStmtCluster(ctx, expr);
        return;
    case no_choose:
        doBuildChoose(ctx, NULL, expr);
        return;
    case no_persist_check:
        buildWorkflowPersistCheck(ctx, expr);
        return;
    case no_childquery:
        buildChildGraph(ctx, expr);
        return;
    case no_evaluate_stmt:
        expr = expr->queryChild(0);
        if (expr->queryValue())
            return;
        break; // evaluate default behaviour.
    }
    CHqlBoundExpr tgt;
    buildAnyExpr(ctx, expr, tgt);
    ctx.addExpr(tgt.expr);
    tidyupExpr(ctx, tgt);
}


class AliasExpansionInfo
{
public:
    void pushCondition(IHqlExpression * expr, unsigned branch)  { conditions.append(*createAttribute(branchAtom, LINK(expr), getSizetConstant(branch))); }
    void popCondition() { conditions.pop(); }
    void popConditions(unsigned num) { conditions.popn(num); }

    bool isConditional() { return conditions.ordinality() != 0; }

    IHqlExpression * createConditionIntersection(IHqlExpression * prev)
    {
        if (conditions.ordinality() == 0)
            return NULL;

        if (!prev)
            return createValueSafe(no_sortlist, makeSortListType(NULL), conditions);

        unsigned maxPrev = prev->numChildren();
        unsigned max = maxPrev;
        if (max > conditions.ordinality())
            max = conditions.ordinality();

        for (unsigned i=0; i < max; i++)
        {
            if (&conditions.item(i) != prev->queryChild(i))
            {
                if (i == 0)
                    return NULL;
                return createValueSafe(no_sortlist, makeSortListType(NULL), conditions, 0, i);
            }
        }
        if (max == maxPrev)
            return LINK(prev);
        return createValueSafe(no_sortlist, makeSortListType(NULL), conditions);
    }

    HqlExprArray conditions;
};


void HqlCppTranslator::doExpandAliases(BuildCtx & ctx, IHqlExpression * expr, AliasExpansionInfo & info)
{
    IHqlExpression * prev = static_cast<IHqlExpression *>(expr->queryTransformExtra());
    if (prev == expr)
        return;

#ifdef USE_NEW_ALIAS_CODE
    OwnedHqlExpr commonPath = info.createConditionIntersection(prev);
    if (prev == commonPath)
        return;

    if (commonPath)
        expr->setTransformExtra(commonPath);
    else
        expr->setTransformExtraUnlinked(expr);

    node_operator op = expr->getOperator();
    switch (op)
    {
        //MORE: Anything that creates a child query shouldn't be included here...
    case no_select:
    case NO_AGGREGATE:
    case no_alias_scope:
        break;
    case no_alias:
        {
            IHqlExpression * value = expr->queryChild(0);
            if ((commonPath == NULL) && !ctx.queryMatchExpr(value))
            {
                if (containsAliasLocally(value) && !expr->hasAttribute(globalAtom))
                    doExpandAliases(ctx, value, info);
                doBuildExprAlias(ctx, expr, NULL);
            }
            break;
        }
    case no_and:
    case no_or:
        {
            HqlExprArray args;
            expr->unwindList(args, op);

            doExpandAliases(ctx, &args.item(0), info);
            unsigned max = args.ordinality();
            for (unsigned i=1; i < max; i++)
            {
                info.pushCondition(expr, i);
                doExpandAliases(ctx, &args.item(i), info);
            }

            info.popConditions(max-1);
            break;
        }
    case no_if:
        {
            doExpandAliases(ctx, expr->queryChild(0), info);
            info.pushCondition(expr, 1);
            doExpandAliases(ctx, expr->queryChild(1), info);
            info.popCondition();
            info.pushCondition(expr, 2);
            doExpandAliases(ctx, expr->queryChild(2), info);
            info.popCondition();
            break;
        }
    case no_case:
        {
            doExpandAliases(ctx, expr->queryChild(0), info);
            unsigned max = expr->numChildren();
            for (unsigned i=1; i < max-1; i++)
            {
                info.pushCondition(expr, i*2);
                doExpandAliases(ctx, expr->queryChild(i)->queryChild(0), info);
                info.popCondition();
                info.pushCondition(expr, i*2+1);
                doExpandAliases(ctx, expr->queryChild(i)->queryChild(1), info);
                info.popCondition();
            }
            info.pushCondition(expr, (max-1)*2);
            doExpandAliases(ctx, expr->queryChild(max-1), info);
            info.popCondition();
            break;
        }
    case no_map:
        {
            //The following is equivalent to old, code; I'm not sure it is the best implementation
            unsigned max = expr->numChildren();
            for (unsigned i=0; i < max-1; i++)
            {
                info.pushCondition(expr, i*2);
                doExpandAliases(ctx, expr->queryChild(i)->queryChild(0), info);
                info.popCondition();
                info.pushCondition(expr, i*2+1);
                doExpandAliases(ctx, expr->queryChild(i)->queryChild(1), info);
                info.popCondition();
            }
            info.pushCondition(expr, (max-1)*2);
            doExpandAliases(ctx, expr->queryChild(max-1), info);
            info.popCondition();
            break;
        }
    default:
        if (containsAliasLocally(expr))
        {
            ForEachChild(i, expr)
                doExpandAliases(ctx, expr->queryChild(i), info);
        }
        break;
    }
#else
    expr->setTransformExtraUnlinked(expr);

    node_operator op = expr->getOperator();
    switch (op)
    {
        //MORE: Anything that creates a child query shouldn't be included here...
    case no_select:
    case NO_AGGREGATE:
    case no_alias_scope:
        break;
    case no_alias:
        {
            doBuildExprAlias(ctx, expr, NULL);
            break;
        }
    default:
        if (containsAliasLocally(expr))
        {
            ForEachChild(i, expr)
                doExpandAliases(ctx, expr->queryChild(i), info);
        }
        break;
    }
#endif
}

void HqlCppTranslator::expandAliases(BuildCtx & ctx, IHqlExpression * expr)
{
    if (containsAliasLocally(expr))
    {
        TransformMutexBlock block;
        AliasExpansionInfo info;
        doExpandAliases(ctx, expr, info);
    }
}


void HqlCppTranslator::expandAliasScope(BuildCtx & ctx, IHqlExpression * expr)
{
    TransformMutexBlock block;
    AliasExpansionInfo info;
    unsigned max = expr->numChildren();
    for (unsigned idx = 1; idx < max; idx++)
    {
        IHqlExpression * child = expr->queryChild(idx);
        if (containsAliasLocally(child))
            doExpandAliases(ctx, child, info);
    }
}

//------------------------------------------------------------------------------

void HqlCppTranslator::gatherActiveCursors(BuildCtx & ctx, HqlExprCopyArray & activeRows)
{
    AssociationIterator iter(ctx);
    ForEach(iter)
    {
        HqlExprAssociation & cur = iter.get();
        if (cur.isRowAssociation())
        {
            BoundRow & curRow = static_cast<BoundRow &>(cur);
            if ((curRow.querySide() != no_self) && !curRow.isBuilder())
                activeRows.append(*curRow.querySelector());
        }
        else if (cur.represents->getOperator() == no_counter)
            activeRows.append(*cur.represents);
    }
}

bool HqlCppTranslator::canEvaluateInContext(BuildCtx & ctx, IHqlExpression * expr)
{
    HqlExprCopyArray cursors;
    gatherActiveCursors(ctx, cursors);
    return ::canEvaluateInScope(cursors, expr);
}



bool mustEvaluateInContext(BuildCtx & ctx, IHqlExpression * expr)
{
    HqlExprCopyArray required;
    expr->gatherTablesUsed(NULL, &required);
    if (required.ordinality() == 0)
        return false;

    HqlExprCopyArray activeRows;
    HqlExprCopyArray inheritedRows;
    RowAssociationIterator iter(ctx);
    ForEach(iter)
    {
        BoundRow & cur = iter.get();
        if ((cur.querySide() != no_self) && !cur.isBuilder())
        {
            IHqlExpression * selector = cur.querySelector();
            if (cur.isInherited())
                inheritedRows.append(*selector);
            else
                activeRows.append(*selector);
        }
    }

    //Ensure all instances of activeRows which match the inherited rows are removed
    ForEachItemInRev(i, activeRows)
    {
        if (inheritedRows.find(activeRows.item(i)))
            activeRows.remove(i);
    }

    return canEvaluateInScope(activeRows, required);
}


bool filterIsTableInvariant(IHqlExpression * expr)
{
    IHqlExpression * dsSelector = expr->queryChild(0)->queryNormalizedSelector();
    ForEachChildFrom(i, expr, 1)
    {
        IHqlExpression * cur = expr->queryChild(i);
        if (containsSelector(cur, dsSelector))
            return false;
    }
    return true;
}

//-----------------------------------------------------------------------------

bool LoopInvariantHelper::getBestContext(BuildCtx & ctx, IHqlExpression * expr)
{
    finished();

    active = ctx.selectBestContext(expr);
    return (active != NULL);
}

void LoopInvariantHelper::finished()
{
    if (active)
    {
        active->mergeScopeWithContainer();
        active = NULL;
    }
}


//---------------------------------------------------------------------------

void HqlCppTranslator::buildBlockCopy(BuildCtx & ctx, IHqlExpression * tgt, CHqlBoundExpr & src)
{
    OwnedHqlExpr size = getBoundSize(src);
    if (!size->queryValue() || size->queryValue()->getIntValue() != 0)
    {
        HqlExprArray args;
        args.append(*getPointer(tgt));
        args.append(*getPointer(src.expr));
        args.append(*size.getClear());
        callProcedure(ctx, memcpyId, args);
    }
}

void HqlCppTranslator::buildSimpleExpr(BuildCtx & ctx, IHqlExpression * expr, CHqlBoundExpr & tgt)
{
    node_operator op = expr->getOperator();

    bool simple = false;
    switch (op)
    {
    case no_alias_scope:
        {
            expandAliasScope(ctx, expr);
            buildSimpleExpr(ctx, expr->queryChild(0), tgt);
            return;
        }
    case no_preservemeta:
        buildSimpleExpr(ctx, expr->queryChild(0), tgt);
        return;
    case no_constant:
    case no_variable:
    case no_getresult:      // gets forced into a variable.
    case no_workunit_dataset:   // gets forced into a variable.
    case no_getgraphresult:     // gets forced into a variable.
    case no_alias:
    case no_list:
    case no_all:
    case no_null:
    case no_id2blob:
    case no_rows:
    case no_libraryinput:
        simple = true;
        break;
    case no_compound:
        buildStmt(ctx, expr->queryChild(0));
        buildSimpleExpr(ctx, expr->queryChild(1), tgt);
        return;
    case no_field:
        throwUnexpected();
    case no_select:
        {
            CHqlBoundExpr bound;
            buildCachedExpr(ctx, expr, bound);
            if (isSimpleTranslatedExpr(bound.expr))
                tgt.set(bound);
            else
            {
                OwnedHqlExpr trans = bound.getTranslatedExpr();
                buildTempExpr(ctx, trans, tgt);
            }
            return;
        }
        break;      // should depend on whether conditional etc....
    case no_translated:
        simple =  isSimpleTranslatedExpr(expr->queryChild(0));
        break;
    case no_substring:
        {
            SubStringInfo info(expr);
            if (info.canGenerateInline() || expr->hasAttribute(quickAtom))
                simple = true;
            break;
        }
    case no_cast:
    case no_implicitcast:
        {
            //special case casting a string to (string) - saves lots of temporaries.
            ITypeInfo * exprType = expr->queryType();
            IHqlExpression * child = expr->queryChild(0);
            ITypeInfo * childType = child->queryType();
            if ((exprType->getTypeCode() == type_string) && (exprType->getSize() == UNKNOWN_LENGTH))
            {
                if ((childType->getTypeCode() == type_string) && (exprType->queryCharset() == childType->queryCharset()))
                {
                    buildSimpleExpr(ctx, child, tgt);
                    return;
                }
            }
            if (options.foldConstantCast && (child->getOperator() == no_constant))
                simple = true;
            break;
        }
    case no_sizeof:
    case no_offsetof:
        simple = true;
        break;
    case no_regex_find:
        simple = expr->isBoolean();
        break;
    case no_call:
    case no_externalcall:
        {
            ITypeInfo * type = expr->queryType();
            switch (type->getTypeCode())
            {
            case type_set:
                simple = true;
                break;
            case type_string:
            case type_data:
            case type_qstring:
                if (type->getSize() == UNKNOWN_LENGTH)
                    simple = true;
                break;
            }
        }
    }

    if (simple)
        buildCachedExpr(ctx, expr, tgt);
    else
        buildTempExpr(ctx, expr, tgt);
}


IHqlExpression * HqlCppTranslator::buildSimplifyExpr(BuildCtx & ctx, IHqlExpression * expr)
{
    node_operator op = expr->getOperator();

    switch (op)
    {
    case no_constant:
    case no_all:
    case no_null:
        return LINK(expr);
    case no_list:
        if (expr->isConstant())
            return LINK(expr);
        break;
    }

    CHqlBoundExpr bound;
    buildSimpleExpr(ctx, expr, bound);
    return bound.getTranslatedExpr();
}

/* In type: not linked. Return: linked */
IHqlExpression * HqlCppTranslator::createWrapperTemp(BuildCtx & ctx, ITypeInfo * type, typemod_t modifier)
{
    Linked<ITypeInfo> rawType = queryUnqualifiedType(type);
    if (hasStreamedModifier(type))
        rawType.setown(setStreamedAttr(rawType, true));
    else if (hasLinkCountedModifier(type))
        rawType.setown(makeAttributeModifier(rawType.getClear(), getLinkCountedAttr()));

    Owned<ITypeInfo> declType = makeWrapperModifier(rawType.getClear());
    declType.setown(makeModifier(declType.getClear(), modifier));

    switch (declType->getTypeCode())
    {
    case type_set:  //needed if we have sets with link counted elements
    case type_row:
    case type_array:
    case type_dictionary:
    case type_table:
    case type_groupedtable:
        //Ensure row and dataset temporaries are active throughout a function, so pointers to the row
        //or rows within a dataset remain valid (e.g., outside conditions).
        if ((modifier != typemod_member) && ctx.queryMatchExpr(queryConditionalRowMarker()))
            ctx.setNextPriority(BuildCtx::OutermostScopePrio);
        break;
    }
    return ctx.getTempDeclare(declType, NULL);
}

void HqlCppTranslator::createTempFor(BuildCtx & ctx, IHqlExpression * expr, CHqlBoundTarget & target)
{
    createTempFor(ctx, expr->queryType(), target, typemod_none, FormatNatural);
}

void HqlCppTranslator::createTempFor(BuildCtx & ctx, ITypeInfo * _exprType, CHqlBoundTarget & target, typemod_t modifier, ExpressionFormat format)
{
    Owned<ITypeInfo> exprType = makeModifier(LINK(_exprType->queryPromotedType()), modifier);

    type_t tc = exprType->getTypeCode();
    switch (tc)
    {
    case type_array:
    case type_dictionary:
    case type_table:
    case type_groupedtable:
        {
            if (format == FormatStreamedDataset || hasStreamedModifier(exprType))
            {
            }
            else
            {
                if (recordRequiresLinkCount(::queryRecord(exprType)) || hasLinkCountedModifier(_exprType))
                {
                    assertex(format != FormatBlockedDataset);
                    format = FormatLinkedDataset;
                }
                else if (format == FormatNatural)
                    format = FormatLinkedDataset;
            }
            break;
        }
    }

    switch (format)
    {
    case FormatBlockedDataset:
        exprType.setown(setLinkCountedAttr(exprType, false));
        break;
    case FormatLinkedDataset:
    case FormatArrayDataset:
        exprType.setown(setLinkCountedAttr(exprType, true));
        break;
    case FormatStreamedDataset:
        exprType.setown(setStreamedAttr(exprType, true));
        break;
    case FormatNatural:
        if (hasStreamedModifier(exprType))
            format = FormatStreamedDataset;
        else if (hasLinkCountedModifier(exprType))
            format = FormatLinkedDataset;
        else
            format = FormatBlockedDataset;
        break;
    }

    size32_t size = exprType->getSize();
    if (size == UNKNOWN_LENGTH)
    {
        switch (tc)
        {
        case type_string:
        case type_data:
        case type_qstring:
        case type_unicode:
        case type_utf8:
            {
                OwnedITypeInfo lenType = makeModifier(LINK(sizetType), modifier);
                target.expr.setown(createWrapperTemp(ctx, exprType, modifier));
                target.length.setown(ctx.getTempDeclare(lenType, NULL));
                break;
            }
        case type_varstring:
        case type_varunicode:
            {
                target.expr.setown(createWrapperTemp(ctx, exprType, modifier));
                break;
            }
        case type_set:
        case type_array:
        case type_table:
        case type_groupedtable:
        case type_dictionary:
            break;
        default:
            {
                UNIMPLEMENTED;
                break;
            }
        }
    }
    else if (size > MAX_SIMPLE_VAR_SIZE)
    {
        switch (tc)
        {
        case type_string:
        case type_data:
        case type_qstring:
        case type_unicode:
        case type_varstring:
        case type_varunicode:
        case type_utf8:
            {
                target.expr.setown(createWrapperTemp(ctx, exprType, modifier));
                break;
            }
        }
    }


    switch (tc)
    {
    case type_set:
        {
            OwnedITypeInfo isAllType = makeModifier(LINK(boolType), modifier);
            target.isAll.setown(ctx.getTempDeclare(isAllType, NULL));
        }
        //fall through
    case type_array:
    case type_table:
    case type_groupedtable:
    case type_dictionary:
        {
            OwnedITypeInfo lenType = makeModifier(LINK(sizetType), modifier);
            target.expr.setown(createWrapperTemp(ctx, exprType, modifier));
            if (!hasStreamedModifier(exprType))
            {
                if (isArrayRowset(exprType))
                {
                    //A bit of a hack, but the cleanest I could come up with... really access to the count member should be wrapped in
                    //member functions, but getting them created needs a whole new level of complication (probably moving out out of hqlwcpp)
                    StringBuffer name;
                    target.expr->toString(name).append(".count");
                    target.count.setown(createVariable(name, LINK(lenType)));
                }
                else
                    target.length.setown(ctx.getTempDeclare(lenType, NULL));
                break;
            }
        }
    }

    if (!target.expr)
    {
        target.expr.setown(ctx.getTempDeclare(exprType, NULL));
    }
}


void HqlCppTranslator::buildTempExpr(BuildCtx & ctx, BuildCtx & declareCtx, CHqlBoundTarget & tempTarget, IHqlExpression * expr, ExpressionFormat format, bool ignoreSetAll)
{
    if (options.addLocationToCpp)
    {
        IHqlExpression * location = queryLocation(expr);
        if (location)
        {
            StringBuffer s;
            s.append("// ").append(location->querySourcePath()->str()).append("(").append(location->getStartLine()).append(",").append(location->getStartColumn()).append(")  ").append(expr->queryName());
            ctx.addQuoted(s);
        }
        else if (expr->queryName())
        {
            StringBuffer s;
            s.append("// ").append(expr->queryName());
            ctx.addQuoted(s);
        }
    }

    typemod_t modifier = (&ctx != &declareCtx) ? typemod_member : typemod_none;
    OwnedITypeInfo type = makeModifier(expr->getType(), modifier);
    BuildCtx subctx(ctx);
    switch (type->getTypeCode())
    {
    case type_row:
        {
            Owned<BoundRow> tempRow = declareTempRow(declareCtx, subctx, expr);
            buildRowAssign(subctx, tempRow, expr);
            tempTarget.expr.set(tempRow->queryBound());
            ctx.associate(*tempRow);
            break;
        }
        break;
    case type_table:
    case type_groupedtable:
    case type_dictionary:
        {
            createTempFor(declareCtx, type, tempTarget, modifier, format);
            IHqlStmt * stmt = subctx.addGroup();
            stmt->setIncomplete(true);
            buildDatasetAssign(subctx, tempTarget, expr);
            stmt->setIncomplete(false);
            stmt->mergeScopeWithContainer();
            break;
        }
    default:
        {
            createTempFor(declareCtx, type, tempTarget, modifier, format);
            if (ignoreSetAll)
                tempTarget.isAll.clear();
            IHqlStmt * stmt = subctx.addGroup();
            stmt->setIncomplete(true);
            buildExprAssign(subctx, tempTarget, expr);
            stmt->setIncomplete(false);
            stmt->mergeScopeWithContainer();
            break;
        }
    }
}


void HqlCppTranslator::buildTempExpr(BuildCtx & ctx, IHqlExpression * expr, CHqlBoundExpr & tgt, ExpressionFormat format)
{
    node_operator op = expr->getOperator();
    if (op == no_alias)
    {
        doBuildExprAlias(ctx, expr, &tgt);
        return;
    }

    if (isCast(expr))
    {
        ITypeInfo * exprType = expr->queryType();
        if (exprType->getStringLen() == UNKNOWN_LENGTH)
        {
            unsigned bestLen = getBestLengthEstimate(expr);
            if (bestLen != UNKNOWN_LENGTH)
            {
                IHqlExpression * uncast = expr->queryChild(0);
                Owned<ITypeInfo> stretchedType = getStretchedType(bestLen, exprType);
                OwnedHqlExpr castExpr = ensureExprType(uncast, stretchedType);
                buildTempExpr(ctx, castExpr, tgt, format);
                ctx.associateExpr(expr, tgt);
                return;
            }
        }
    }

    BuildCtx bestctx(ctx);
    if (expr->isPure() && ctx.getMatchExpr(expr, tgt))
        return;

    switch (expr->getOperator())
    {
    case no_variable:
        tgt.expr.set(expr);
        return;
    case no_translated:
        {
            if (!expr->queryChild(1))
            {
                IHqlExpression * value = expr->queryChild(0);
                if (value->getOperator() == no_variable)
                {
                    tgt.expr.set(value);
                    return;
                }
            }
            break;
        }
    case no_id2blob:
        buildExpr(ctx, expr, tgt);
        return;
    case no_call:
        if (!isEmbedCall(expr))
            break;
        //fall through
    case no_externalcall:
        if (format == FormatNatural && expr->isDataset())
        {
            ITypeInfo * exprType = expr->queryType();
            if (hasStreamedModifier(exprType))
                format = FormatStreamedDataset;
            else if (hasLinkCountedModifier(exprType) || hasOutOfLineModifier(exprType))
                format = FormatLinkedDataset;
            else
                format = FormatBlockedDataset;
        }
        break;
    }

    LoopInvariantHelper helper;
    if (options.optimizeLoopInvariant)
        helper.getBestContext(bestctx, expr);

    bool canBeAll = canSetBeAll(expr);
    CHqlBoundTarget tempTarget;
    buildTempExpr(bestctx, bestctx, tempTarget, expr, format, !canBeAll);
    tgt.setFromTarget(tempTarget);

    bestctx.associateExpr(expr, tgt);
}

void HqlCppTranslator::buildExprViaTypedTemp(BuildCtx & ctx, IHqlExpression * expr, CHqlBoundExpr & tgt, ITypeInfo * type)
{
    OwnedHqlExpr cast = createValue(no_implicitcast, LINK(type), LINK(expr));
    if (cast->isPure() && ctx.getMatchExpr(cast, tgt))
        return;

    LoopInvariantHelper helper;
    BuildCtx bestctx(ctx);
    if (options.optimizeLoopInvariant)
        helper.getBestContext(bestctx, expr);

    CHqlBoundTarget tempTarget;
    createTempFor(bestctx, type, tempTarget, typemod_none, FormatNatural);
    buildExprAssign(bestctx, tempTarget, expr);
    tgt.setFromTarget(tempTarget);
    if (cast->isPure())
        bestctx.associateExpr(cast, tgt);
}


void HqlCppTranslator::buildExprEnsureType(BuildCtx & ctx, IHqlExpression * expr, CHqlBoundExpr & tgt, ITypeInfo * type)
{
    if (queryUnqualifiedType(expr->queryType()) != queryUnqualifiedType(type))
        buildExprViaTypedTemp(ctx, expr, tgt, type);
    else
        buildExpr(ctx, expr, tgt);
}


AliasKind HqlCppTranslator::doBuildAliasValue(BuildCtx & ctx, IHqlExpression * value, CHqlBoundExpr & tgt)
{
    //can happen when this is called for non no_alias arguments
    if (value->getOperator() == no_alias)
        value = value->queryChild(0);
    EvalContext * instance = queryEvalContext(ctx);
    if (instance)
        return instance->evaluateExpression(ctx, value, tgt, true);
    expandAliases(ctx, value);
    buildTempExpr(ctx, value, tgt);
    return RuntimeAlias;
}


void HqlCppTranslator::doBuildExprAlias(BuildCtx & ctx, IHqlExpression * expr, CHqlBoundExpr * tgt)
{
    //MORE These will be declared in a different context later.
    IHqlExpression * value = expr->queryChild(0);
    while (value->getOperator() == no_alias)
        value = value->queryChild(0);

    CHqlBoundExpr bound;
    if (!tgt)
        tgt = &bound;

    //The second half of this test could cause aliases to be duplicated, but has the significant effect of reducing the amount of data that is serialised.
    //so far on my examples it does the latter, but doesn't seem to cause the former
    if (expr->hasAttribute(localAtom) || (insideOnCreate(ctx) && !expr->hasAttribute(globalAtom)))
    {
        expandAliases(ctx, value);

        switch (value->getOperator())
        {
        // these operations generate temporaries anyway, and the row versions are inefficient via a buildTempExpr
        case no_getresult:
        case no_getgraphresult:
        case no_getgraphloopresult:
            buildAnyExpr(ctx, value, *tgt);
            break;
        default:
            buildTempExpr(ctx, value, *tgt);
            break;
        }
    }
    else
    {
        doBuildAliasValue(ctx, value, *tgt);
    }
}


void HqlCppTranslator::doBuildBoolAssign(BuildCtx & ctx, const CHqlBoundTarget & target, IHqlExpression * expr)
{
    if (requiresTemp(ctx, expr, true))
    {
        BuildCtx subctx(ctx);
        assignBound(subctx, target, queryBoolExpr(false));
        buildFilter(subctx, expr);
        assignBound(subctx, target, queryBoolExpr(true));
    }
    else
    {
        CHqlBoundExpr temp;
        buildCachedExpr(ctx, expr, temp);
        assign(ctx, target, temp);
    }
}

void HqlCppTranslator::doBuildExprAssign(BuildCtx & ctx, const CHqlBoundTarget & target, IHqlExpression * expr)
{
    CHqlBoundExpr temp;
    buildExpr(ctx, expr, temp);
    assign(ctx, target, temp);
}

void HqlCppTranslator::ensureSimpleExpr(BuildCtx & ctx, CHqlBoundExpr & tgt)
{
    if (!isSimpleTranslatedExpr(tgt.expr))
    {
        OwnedHqlExpr bound = tgt.getTranslatedExpr();
        buildTempExpr(ctx, bound, tgt);
    }
}

IHqlExpression * HqlCppTranslator::ensureSimpleTranslatedExpr(BuildCtx & ctx, IHqlExpression * expr)
{
    if (isSimpleTranslatedExpr(expr))
        return LINK(expr);

    OwnedHqlExpr translated = createTranslated(expr);
    CHqlBoundExpr bound;
    buildTempExpr(ctx, translated, bound);
    return LINK(bound.expr);
}

void HqlCppTranslator::ensureHasAddress(BuildCtx & ctx, CHqlBoundExpr & tgt)
{
    IHqlExpression * expr = tgt.expr;
    node_operator op = expr->getOperator();

    switch (op)
    {
    case no_deref:
    case no_variable:
        break;
    default:
        if (!isTypePassedByAddress(expr->queryType()))
        {
            OwnedHqlExpr bound = tgt.getTranslatedExpr();
            buildTempExpr(ctx, bound, tgt);
        }
        break;
    }
}

//---------------------------------------------------------------------------

bool optimizeVarStringCompare(node_operator op, const CHqlBoundExpr & lhs, const CHqlBoundExpr & rhs, CHqlBoundExpr & tgt)
{
    IHqlExpression * rhsExpr = rhs.expr;
    if ((rhsExpr->getOperator() == no_constant) && (rhsExpr->queryType()->getStringLen() == 0))
    {
        if ((op == no_eq) || (op == no_ne))
        {
            tgt.expr.setown(createValue(op, LINK(boolType), createValue(no_deref, makeCharType(), lhs.expr.getLink()), getZero()));
            return true;
        }
    }
    return false;
}

void HqlCppTranslator::doBuildExprSetCompareAll(BuildCtx & ctx, IHqlExpression * set, CHqlBoundExpr & tgt, bool invert)
{
    Owned<IHqlCppSetCursor> cursor = createSetSelector(ctx, set);

    cursor->buildIsAll(ctx, tgt);
    if (invert)
        tgt.expr.setown(getInverse(tgt.expr));
}


void HqlCppTranslator::doBuildExprSetCompareNone(BuildCtx & ctx, IHqlExpression * set, CHqlBoundExpr & tgt, bool invert)
{
    Owned<IHqlCppSetCursor> cursor = createSetSelector(ctx, set);

    cursor->buildExists(ctx, tgt);
    if (!invert)
        tgt.expr.setown(getInverse(tgt.expr));
}

bool HqlCppTranslator::doBuildExprSetCompare(BuildCtx & ctx, IHqlExpression * expr, CHqlBoundExpr & tgt)
{
    //Special case comparison against all and null set.  All other work goes through a the order code.
    node_operator exprOp = expr->getOperator();
    if ((exprOp == no_eq) || (exprOp == no_ne))
    {
        OwnedHqlExpr left = normalizeListCasts(expr->queryChild(0));
        OwnedHqlExpr right = normalizeListCasts(expr->queryChild(1));

        if (right->getOperator() == no_all)
            doBuildExprSetCompareAll(ctx, left, tgt, exprOp==no_ne);
        else if (left->getOperator() == no_all)
            doBuildExprSetCompareAll(ctx, right, tgt, exprOp==no_ne);
        else if (isNullList(right))
            doBuildExprSetCompareNone(ctx, left, tgt, exprOp==no_ne);
        else if (isNullList(left))
            doBuildExprSetCompareNone(ctx, right, tgt, exprOp==no_ne);
        else
            return false;
        return true;
    }
    return false;
}

IHqlExpression * HqlCppTranslator::convertBoundStringToChar(const CHqlBoundExpr & bound)
{
    OwnedHqlExpr element = getElementPointer(bound.expr);
    Owned<ITypeInfo> charType = makeCharType(true);
    switch (element->getOperator())
    {
    case no_constant:
        {
            IValue * value = element->queryValue();
            return createConstant(value->castTo(charType));
        }
    case no_address:
        return LINK(element->queryChild(0));
    }
    return createValue(no_deref, charType.getClear(), element.getClear());
}


void HqlCppTranslator::doBuildExprCompare(BuildCtx & ctx, IHqlExpression * expr, CHqlBoundExpr & tgt)
{
    IHqlExpression * left = expr->queryChild(0);
    IHqlExpression * right = expr->queryChild(1);
    ITypeInfo * leftType = left->queryType()->queryPromotedType();
    ITypeInfo * rightType = right->queryType()->queryPromotedType();
    assertex(areTypesComparable(leftType,rightType));
    OwnedHqlExpr orderExpr;
    CHqlBoundExpr lhs, rhs;
    node_operator compareOp = expr->getOperator();

    type_t tc = leftType->getTypeCode();
    switch (tc)
    {
        case type_string:
        case type_data:
        case type_qstring:
            {
                OwnedHqlExpr simpleLeft = getSimplifyCompareArg(left);
                OwnedHqlExpr simpleRight = getSimplifyCompareArg(right);

                HqlExprArray args;
                buildCachedExpr(ctx, simpleLeft, lhs);
                buildCachedExpr(ctx, simpleRight, rhs);

                //update types - lengths may be constant by now..
                leftType = lhs.queryType();
                rightType = rhs.queryType();
                IIdAtom * func = queryStrCompareFunc(leftType);
                //MORE: Move blank string compare here?
                if (lhs.length || rhs.length || needVarStringCompare(leftType, rightType))
                {
                    args.append(*getBoundLength(lhs));
                    args.append(*getElementPointer(lhs.expr));

                    if (func == compareStrStrId && isBlankString(rhs.expr))
                    {
                        func = compareStrBlankId;
                    }
                    else
                    {
                        args.append(*getBoundLength(rhs));
                        args.append(*getElementPointer(rhs.expr));
                    }
                    orderExpr.setown(bindTranslatedFunctionCall(func, args));
                }
                else if (options.optimizeString1Compare &&
                    ((tc == type_string && isAscii(leftType)) || tc == type_data) &&
                    (leftType->getSize() == 1) && (rightType->getSize() == 1) &&
                    ((compareOp == no_eq) || (compareOp == no_ne)))
                {
                    //Optimize equality/non equality of a single character string.  
                    //Not done for > etc because of potential issues with signed/unsigned chars
                    args.append(*convertBoundStringToChar(lhs));
                    args.append(*convertBoundStringToChar(rhs));
                    tgt.expr.setown(createValue(compareOp, makeBoolType(), args));
                    return;
                }
                else
                {
                    args.append(*getElementPointer(lhs.expr));
                    args.append(*getElementPointer(rhs.expr));
                    args.append(*getSizetConstant(leftType->getSize()));
                
                    orderExpr.setown(bindTranslatedFunctionCall(memcmpId, args));
                }
                break;
            }
        case type_unicode:
            {
                OwnedHqlExpr simpleLeft = LINK(left);//getSimplifyCompareArg(left);
                OwnedHqlExpr simpleRight = LINK(right);//getSimplifyCompareArg(right);

                HqlExprArray args;
                buildCachedExpr(ctx, simpleLeft, lhs);
                buildCachedExpr(ctx, simpleRight, rhs);

                assertex(haveCommonLocale(leftType, rightType));
                char const * locale = getCommonLocale(leftType, rightType)->str();
                args.append(*getBoundLength(lhs));
                args.append(*getElementPointer(lhs.expr));
                args.append(*getBoundLength(rhs));
                args.append(*getElementPointer(rhs.expr));
                args.append(*createConstant(locale));
                orderExpr.setown(bindTranslatedFunctionCall(compareUnicodeUnicodeId, args));
                break;
            }
        case type_varunicode:
            {
                HqlExprArray args;
                buildCachedExpr(ctx, left, lhs);
                buildCachedExpr(ctx, right, rhs);
                assertex(haveCommonLocale(leftType, rightType));
                char const * locale = getCommonLocale(leftType, rightType)->str();
                args.append(*getElementPointer(lhs.expr));
                args.append(*getElementPointer(rhs.expr));
                args.append(*createConstant(locale));
                orderExpr.setown(bindTranslatedFunctionCall(compareVUnicodeVUnicodeId, args));
                break;
            }
        case type_utf8:
            {
                OwnedHqlExpr simpleLeft = LINK(left);//getSimplifyCompareArg(left);
                OwnedHqlExpr simpleRight = LINK(right);//getSimplifyCompareArg(right);

                HqlExprArray args;
                buildCachedExpr(ctx, simpleLeft, lhs);
                buildCachedExpr(ctx, simpleRight, rhs);

                assertex(haveCommonLocale(leftType, rightType));
                char const * locale = getCommonLocale(leftType, rightType)->str();
                args.append(*getBoundLength(lhs));
                args.append(*getElementPointer(lhs.expr));
                args.append(*getBoundLength(rhs));
                args.append(*getElementPointer(rhs.expr));
                args.append(*createConstant(locale));
                orderExpr.setown(bindTranslatedFunctionCall(compareUtf8Utf8Id, args));
                break;
            }
        case type_varstring:
            {
                HqlExprArray args;
                buildCachedExpr(ctx, left, lhs);
                buildCachedExpr(ctx, right, rhs);

                //optimize comparison against null string.
                if (optimizeVarStringCompare(compareOp, lhs, rhs, tgt) || optimizeVarStringCompare(compareOp, rhs, lhs, tgt))
                    return;

                args.append(*getElementPointer(lhs.expr));
                args.append(*getElementPointer(rhs.expr));
                
                orderExpr.setown(bindTranslatedFunctionCall(compareVStrVStrId, args));
                break;
            }
        case type_decimal:
            {
                HqlExprArray args;
                buildCachedExpr(ctx, left, lhs);
                buildCachedExpr(ctx, right, rhs);
                if (!isPushed(lhs) && !isPushed(rhs) && isSameBasicType(lhs.queryType(), rhs.queryType()))
                {
                    args.append(*getSizetConstant(leftType->getSize()));
                    args.append(*getPointer(lhs.expr));
                    args.append(*getPointer(rhs.expr));
                    orderExpr.setown(bindTranslatedFunctionCall(leftType->isSigned() ? DecCompareDecimalId : DecCompareUDecimalId, args));
                }
                else
                {
                    bool pushedLhs = ensurePushed(ctx, lhs);
                    bool pushedRhs = ensurePushed(ctx, rhs);

                    //NB: Arguments could be pushed in opposite order 1 <=> x *2
                    if (pushedLhs && !pushedRhs)
                        orderExpr.setown(bindTranslatedFunctionCall(DecDistinctRId, args));
                    else
                        orderExpr.setown(bindTranslatedFunctionCall(DecDistinctId, args));
                }
                break;
            }
        case type_set:
        case type_array:
            {
                if (doBuildExprSetCompare(ctx, expr, tgt))
                    return;
                //fallthrough....
            }
        case type_dictionary:
        case type_table:
        case type_groupedtable:
        case type_row:
        case type_record:
            {
                IHqlExpression * orderExpr = createValue(no_order, LINK(signedType), LINK(left), LINK(right));
                OwnedHqlExpr cmpExpr = createBoolExpr(compareOp, orderExpr, createConstant(signedType->castFrom(true, 0)));
                buildExpr(ctx, cmpExpr, tgt);
                return;
            }
        case type_swapint:
        case type_packedint:
            {
                Owned<ITypeInfo> type = makeIntType(leftType->getSize(), leftType->isSigned());
                IHqlExpression * intLeft = createValue(no_implicitcast, type.getLink(), LINK(left));
                IHqlExpression * intRight = createValue(no_implicitcast, type.getLink(), LINK(right));
                OwnedHqlExpr transformed = createValue(compareOp, makeBoolType(), intLeft, intRight);
                doBuildPureSubExpr(ctx, transformed, tgt);
                return;
            }
        default:
            doBuildPureSubExpr(ctx, expr, tgt);
            return;
    }

    tgt.expr.setown(createValue(compareOp, LINK(boolType), LINK(orderExpr), createConstant(orderExpr->queryType()->castFrom(true, 0))));
}


//---------------------------------------------------------------------------
//-- no_and --

void HqlCppTranslator::doBuildFilterToTarget(BuildCtx & ctx, const CHqlBoundTarget & isOk, HqlExprArray & conds, bool invert)
{
    LinkedHqlExpr test = isOk.expr;
    if (invert)
        test.setown(getInverse(test));

    unsigned max = conds.ordinality();
    unsigned curIndex = 0;
    for (unsigned outer =0; curIndex < max; outer += MAX_NESTED_CASES)
    {
        BuildCtx subctx(ctx);
        if (outer != 0)
            subctx.addFilter(test);
        buildExprAssign(subctx, isOk, queryBoolExpr(invert));       // if(!invert,false,true) => invert
        doBuildFilterNextAndRange(subctx, curIndex, MAX_NESTED_CASES, conds);
        buildExprAssign(subctx, isOk, queryBoolExpr(!invert));      // if(!invert,true,false) => !invert
    }
}

void HqlCppTranslator::doBuildFilterAnd(BuildCtx & ctx, IHqlExpression * expr)
{
    HqlExprArray conds;
    expr->unwindList(conds, no_and);

    //Estimate the depth generated by the conditions - it may be wrong because
    //aliases generated in outer levels can stop temporaries being required later.
    unsigned numConds = conds.ordinality();
    unsigned depthEstimate = 1;
    for  (unsigned i=1; i < numConds; i++)
        if (requiresTemp(ctx, &conds.item(i), true))
            depthEstimate++;

    if (depthEstimate < MAX_NESTED_CASES)
    {
        unsigned curIndex = 0;
        doBuildFilterNextAndRange(ctx, curIndex, numConds, conds);
    }
    else
    {
        CHqlBoundTarget isOk;
        createTempFor(ctx, expr, isOk);
        doBuildFilterToTarget(ctx, isOk, conds, false);
        ctx.addFilter(isOk.expr);
    }
}


void HqlCppTranslator::doBuildFilterNextAndRange(BuildCtx & ctx, unsigned & curIndex, unsigned maxIterations, HqlExprArray & conds)
{
    unsigned max = conds.ordinality();
    for (unsigned i=0; (i < maxIterations) && (curIndex != max); i++)
    {
        unsigned last;
        expandAliases(ctx, &conds.item(curIndex));
        for (last = curIndex+1; last < max; last++)
            if (requiresTemp(ctx, &conds.item(last), true))
                break;
        doBuildFilterAndRange(ctx, curIndex, last, conds);
        curIndex = last;
    }
}

void HqlCppTranslator::doBuildFilterAndRange(BuildCtx & ctx, unsigned first, unsigned last, HqlExprArray & conds)
{
    if (first+1 == last)
        buildFilter(ctx, &conds.item(first));
    else
    {
        HqlExprArray args;
        for (unsigned k = first; k < last; k++)
            args.append(OLINK(conds.item(k)));
        OwnedHqlExpr test = createValue(no_and, makeBoolType(), args);
        buildFilterViaExpr(ctx, test);
    }
}


void HqlCppTranslator::doBuildAssignAnd(BuildCtx & ctx, const CHqlBoundTarget & target, IHqlExpression * expr, bool invert)
{
    HqlExprArray conds;
    expr->unwindList(conds, no_and);

    doBuildFilterToTarget(ctx, target, conds, invert);
}

void HqlCppTranslator::doBuildAssignOr(BuildCtx & ctx, const CHqlBoundTarget & target, IHqlExpression * expr)
{
    BuildCtx subctx(ctx);
    HqlExprArray conds;
    expr->unwindList(conds, no_or);

    unsigned first = 0;
    unsigned max = conds.ordinality();
    while (first < max)
    {
        unsigned last = first+1;
        //special case no_in because it always creates a temporary, so may as well assign on its own
        if (conds.item(first).getOperator() != no_in)
        {
            for (; last < max; last++)
            {
                IHqlExpression & cur = conds.item(last);
                if ((cur.getOperator() == no_in) || requiresTemp(subctx, &cur, true))
                    break;
            }
        }

        if (first != 0 || last != max)
        {
            if (last != first+1)
            {
                OwnedHqlExpr left = createBalanced(no_or, queryBoolType(), conds, first, last);
                doBuildExprAssign(subctx, target, left);
            }
            else
                buildExprAssign(subctx, target, &conds.item(first));

            if (last != max)
            {
                OwnedHqlExpr inverse = getInverse(target.expr);
                subctx.addFilter(inverse);
            }
        }
        else
        {
            doBuildExprAssign(subctx, target, expr);
        }
        first = last;
    }
}

//---------------------------------------------------------------------------
//-- no_case --

void HqlCppTranslator::doBuildCaseInfo(IHqlExpression * expr, HqlCppCaseInfo & info)
{
    unsigned maxMaps = expr->numChildren()-1;
    unsigned index = 0;
    if (expr->getOperator() == no_case)
    {
        info.setCond(expr->queryChild(0));
        index++;
    }
    
    for (;index<maxMaps;index++)
        info.addPair(expr->queryChild(index));

    info.setDefault(expr->queryChild(maxMaps));
}

void HqlCppTranslator::doBuildInCaseInfo(IHqlExpression * expr, HqlCppCaseInfo & info, IHqlExpression * normalized)
{
    bool valueIfMatch = (expr->getOperator() == no_in);
    HqlExprArray args;
    LinkedHqlExpr values = normalized;
    if (!normalized)
        values.setown(normalizeListCasts(expr->queryChild(1)));

    info.setCond(expr->queryChild(0));
    cvtInListToPairs(args, values, valueIfMatch);
    info.addPairs(args);
    info.setDefault(queryBoolExpr(!valueIfMatch));
}


void HqlCppTranslator::doBuildAssignInStored(BuildCtx & ctx, const CHqlBoundTarget & target, IHqlExpression * expr)
{
    OwnedHqlExpr values = normalizeListCasts(expr->queryChild(1));
    CHqlBoundExpr bound;
    if (values->isPure())
        ctx.getMatchExpr(values, bound);

    if (options.optimizeLoopInvariant && !bound.expr)
    {
        if (values->getOperator() == no_createset)
        {
            IHqlExpression * ds = values->queryChild(0);
            //MORE: This is a special case - it should check if the dataset can be iterated without any projection
            switch (ds->getOperator())
            {
            case no_select:
            case no_rows:
                break;
            default:
                {
                    //Evaluate the dataset into a temporary - the iterator will match it up later
                    //Evaluating the dataset instead of the set since this is likely to avoid a memcpy with link counted rows enabled.
                    LoopInvariantHelper helper;
                    BuildCtx bestctx(ctx);
                    if (helper.getBestContext(bestctx, ds))
                    {
                        CHqlBoundExpr temp;
                        buildTempExpr(ctx, ds, temp);
                    }
                    break;
                }
            }
        }
        else
        {
            LoopInvariantHelper helper;
            BuildCtx bestctx(ctx);
            if (helper.getBestContext(bestctx, values))
            {
                //Unfortunately this will do strength reduction again, but shouldn't take too long.
                buildTempExpr(bestctx, values, bound);
            }
        }
    }

    if (bound.expr)
        values.setown(bound.getTranslatedExpr());

    bool valueIfMatch = (expr->getOperator() == no_in);
    ITypeInfo * elementType = values->queryType()->queryChildType();
    Owned<ITypeInfo> compareType = getPromotedECLCompareType(expr->queryChild(0)->queryType(), elementType);

    CHqlBoundExpr boundSearch;
    OwnedHqlExpr castSearch = ensureExprType(expr->queryChild(0), compareType);

    BuildCtx subctx(ctx);
    Owned<IHqlCppSetCursor> cursor = createSetSelector(ctx, values);

    CHqlBoundExpr isAll;
    cursor->buildIsAll(ctx, isAll);
    if (isAll.expr->queryValue())
    {
        if (isAll.expr->queryValue()->getBoolValue())
        {
            buildExprAssign(subctx, target, queryBoolExpr(valueIfMatch));
            //If this inverted the test we would need to do more.
            return;
        }
    }
    else
    {
        IHqlStmt * stmt = subctx.addFilter(isAll.expr);
        buildExprAssign(subctx, target, queryBoolExpr(valueIfMatch));
        subctx.selectElse(stmt);
    }
    //result = false/true
    buildSimpleExpr(subctx, castSearch, boundSearch);
    buildExprAssign(subctx, target, queryBoolExpr(!valueIfMatch));
    
    //iterate through the set
    bool needToBreak = !cursor->isSingleValued();
    CHqlBoundExpr boundCurElement;
    cursor->buildIterateLoop(subctx, boundCurElement, needToBreak);
    OwnedHqlExpr curElement = boundCurElement.getTranslatedExpr();
    OwnedHqlExpr castCurElement = ensureExprType(curElement, compareType);

    //if match then
    OwnedHqlExpr matchTest = createValue(no_eq, makeBoolType(), boundSearch.getTranslatedExpr(), LINK(castCurElement));
    buildFilter(subctx, matchTest);

    //result = true/false + break loop.
    buildExprAssign(subctx, target, queryBoolExpr(valueIfMatch));
    if (needToBreak)
        subctx.addBreak();
}

void HqlCppTranslator::doBuildAssignInCreateSet(BuildCtx & ctx, const CHqlBoundTarget & target, IHqlExpression * expr)
{
    IHqlExpression * setExpr = expr->queryChild(1);
    IHqlExpression * dataset = setExpr->queryChild(0);
    IHqlExpression * selected = setExpr->queryChild(1);

    bool valueIfMatch = (expr->getOperator() == no_in);
    ITypeInfo * elementType = setExpr->queryType()->queryChildType();
    Owned<ITypeInfo> compareType = getPromotedECLCompareType(expr->queryChild(0)->queryType(), elementType);

    CHqlBoundExpr boundSearch;
    OwnedHqlExpr castSearch = ensureExprType(expr->queryChild(0), compareType);

    //result = false/true
    buildSimpleExpr(ctx, castSearch, boundSearch);
    buildExprAssign(ctx, target, queryBoolExpr(!valueIfMatch));
    
    //iterate through the set
    bool needToBreak = !hasNoMoreRowsThan(dataset, 1);
    BuildCtx loopctx(ctx);
    buildDatasetIterate(loopctx, dataset, needToBreak);

    //if match then
    OwnedHqlExpr matchTest = createValue(no_eq, makeBoolType(), boundSearch.getTranslatedExpr(), ensureExprType(selected, compareType));
    buildFilter(loopctx, matchTest);

    //result = true/false + break loop.
    buildExprAssign(loopctx, target, queryBoolExpr(valueIfMatch));
    if (needToBreak)
        loopctx.addBreak();
}

void HqlCppTranslator::doBuildAssignIn(BuildCtx & ctx, const CHqlBoundTarget & target, IHqlExpression * expr)
{
    OwnedHqlExpr values = normalizeListCasts(expr->queryChild(1));

    node_operator op = expr->getOperator();
    bool valueIfMatch = (op == no_in);
    switch (values->getOperator())
    {
    case no_all:
        buildExprAssign(ctx, target, queryBoolExpr(valueIfMatch));
        break;
    case no_null:
        buildExprAssign(ctx, target, queryBoolExpr(!valueIfMatch));
        break;
    case no_list:
        {
            HqlCppCaseInfo info(*this);
            doBuildInCaseInfo(expr, info, values);
            info.buildAssign(ctx, target);
            break;
        }
    case no_createset:
        {
            //Look further at bug #52745.eclxml and what causes the poor code.
            //if (canIterateInline(&ctx, values->queryChild(0)))
            //  doBuildAssignInCreateSet(ctx, target, expr);
            //else
                doBuildAssignInStored(ctx, target, expr);
            break;
        }

#if 0
        //Possible optimizations, but I don't have any examples that would trigger them, so don't enable
    case no_if:
        {
            BuildCtx subctx(ctx);
            OwnedHqlExpr inLhs = createValue(expr->getOperator(), LINK(expr->queryChild(0)), LINK(values->queryChild(1)));
            OwnedHqlExpr inRhs = createValue(expr->getOperator(), LINK(expr->queryChild(0)), LINK(values->queryChild(2)));
            IHqlStmt * stmt = buildFilterViaExpr(subctx, values->queryChild(0));
            buildExprAssign(subctx, target, inLhs);
            subctx.selectElse(stmt);
            buildExprAssign(subctx, target, inRhs);
            break;
        }
    case no_addsets:
        if (op == no_in)
        {
            BuildCtx subctx(ctx);
            OwnedHqlExpr inLhs = createValue(expr->getOperator(), LINK(expr->queryChild(0)), LINK(values->queryChild(0)));
            OwnedHqlExpr inRhs = createValue(expr->getOperator(), LINK(expr->queryChild(0)), LINK(values->queryChild(1)));
            buildExprAssign(ctx, target, inLhs);
            OwnedHqlExpr test = getInverse(target.expr);
            subctx.addFilter(test);
            buildExprAssign(subctx, target, inRhs);
            break;
        }
#endif
        //fall through
    default:
        doBuildAssignInStored(ctx, target, expr);
        break;
    }
}


//---------------------------------------------------------------------------

void HqlCppTranslator::doBuildExprInDict(BuildCtx & ctx, IHqlExpression * expr, CHqlBoundExpr & tgt)
{
    IHqlExpression *dict = expr->queryChild(1);
    Owned<IHqlCppDatasetCursor> cursor = createDatasetSelector(ctx, dict);
    cursor->buildInDataset(ctx, expr, tgt);
}

void HqlCppTranslator::doBuildExprCountDict(BuildCtx & ctx, IHqlExpression * expr, CHqlBoundExpr & tgt)
{
    IHqlExpression *dict = expr->queryChild(0);
    Owned<IHqlCppDatasetCursor> cursor = createDatasetSelector(ctx, dict);
    cursor->buildCountDict(ctx, tgt); // not the same as buildCount - that is the size of the table, we want the number of populated entries
}

void HqlCppTranslator::doBuildExprExistsDict(BuildCtx & ctx, IHqlExpression * expr, CHqlBoundExpr & tgt)
{
    IHqlExpression *dict = expr->queryChild(0);
    Owned<IHqlCppDatasetCursor> cursor = createDatasetSelector(ctx, dict);
    cursor->buildExistsDict(ctx, tgt);
}

//---------------------------------------------------------------------------

void HqlCppTranslator::doBuildExprArith(BuildCtx & ctx, IHqlExpression * expr, CHqlBoundExpr & tgt)
{
    ITypeInfo * type = expr->queryType();
    switch (type->getTypeCode())
    {
    case type_decimal:
        {
            bindAndPush(ctx, expr->queryChild(0));
            bindAndPush(ctx, expr->queryChild(1));
            
            HqlExprArray args;
            IIdAtom * func;
            switch (expr->getOperator())
            {
            case no_add:
                func = DecAddId;
                break;
            case no_div:
                func = DecDivideId;
                args.append(*getSizetConstant(options.divideByZeroAction));
                break;
            case no_modulus:
                func = DecModulusId;
                args.append(*getSizetConstant(options.divideByZeroAction));
                break;
            case no_mul:
                func = DecMulId;
                break;
            case no_sub:
                func = DecSubId;
                break;
            default: UNIMPLEMENTED;
            }
            callProcedure(ctx, func, args);
            tgt.expr.setown(createValue(no_decimalstack, LINK(type)));
        }
        break;
    case type_swapint:
    case type_packedint:
        {
            //someone is being deliberately perverse....
            ITypeInfo * type = expr->queryType();
            ITypeInfo * intType = makeIntType(type->getSize(), type->isSigned());
            IHqlExpression * lhs = expr->queryChild(0);
            IHqlExpression * rhs = expr->queryChild(1);
            assertex(isSameBasicType(type, lhs->queryType()));
            assertex(isSameBasicType(type, rhs->queryType()));
            lhs = createValue(no_implicitcast, LINK(intType), LINK(lhs));
            rhs = createValue(no_implicitcast, LINK(intType), LINK(rhs));
            IHqlExpression * newExpr = createValue(expr->getOperator(), intType, lhs, rhs);
            OwnedHqlExpr castNewExpr = createValue(no_implicitcast, LINK(type), newExpr);
            buildExpr(ctx, castNewExpr, tgt);
            break;
        }
    default:
        doBuildPureSubExpr(ctx, expr, tgt);
        break;
    }
}

void HqlCppTranslator::doBuildExprAdd(BuildCtx & ctx, IHqlExpression * expr, CHqlBoundExpr & tgt)
{
    if (expr->queryType()->getTypeCode() != type_int)
    {
        doBuildExprArith(ctx, expr, tgt);
        return;
    }

    CHqlBoundExpr boundL, boundR;
    buildExpr(ctx, expr->queryChild(0), boundL);

    bool WORK_AROUND_GCC_CONDITION_BUG = (options.targetCompiler == GccCppCompiler);
    if (WORK_AROUND_GCC_CONDITION_BUG && expr->queryChild(1)->getOperator() == no_if)
        buildTempExpr(ctx, expr->queryChild(1), boundR);
    else
        buildExpr(ctx, expr->queryChild(1), boundR);

    tgt.expr.setown(adjustBoundIntegerValues(boundL.expr, boundR.expr, false));
}

//---------------------------------------------------------------------------

void HqlCppTranslator::doBuildExprNegate(BuildCtx & ctx, IHqlExpression * expr, CHqlBoundExpr & tgt)
{
    ITypeInfo * type = expr->queryType();
    switch (type->getTypeCode())
    {
    case type_decimal:
        {
            bindAndPush(ctx, expr->queryChild(0));
            HqlExprArray args;
            callProcedure(ctx, DecNegateId, args);
            tgt.expr.setown(createValue(no_decimalstack, LINK(type)));
        }
        break;
    case type_data:
    case type_qstring:
    case type_string:
    case type_varstring:
    case type_unicode:
    case type_varunicode:
    case type_utf8:
        throwError(HQLERR_MinusOnString);
    default:
        doBuildPureSubExpr(ctx, expr, tgt);
        break;
    }
}

//---------------------------------------------------------------------------

void HqlCppTranslator::doBuildExprRound(BuildCtx & ctx, IHqlExpression * expr, CHqlBoundExpr & tgt)
{
    IHqlExpression * arg = expr->queryChild(0);
    node_operator op = expr->getOperator();
    switch (arg->queryType()->getTypeCode())
    {
    case type_decimal:
        {
            bindAndPush(ctx, arg);
            HqlExprArray args;
            if (op == no_round)
            {
                IHqlExpression * places = queryRealChild(expr, 1);
                if (places)
                {
                    args.append(*LINK(places));
                    callProcedure(ctx, DecRoundToId, args);
                }
                else
                    callProcedure(ctx, DecRoundId, args);
            }
            else
                callProcedure(ctx, DecRoundUpId, args);
            assertex(expr->queryType()->getTypeCode() == type_decimal);
            tgt.expr.setown(createValue(no_decimalstack, expr->getType()));
        }
        break;
    default:
        {
            if (op == no_round)
            {
                if (queryRealChild(expr, 1))
                    doBuildExprSysFunc(ctx, expr, tgt, roundToId);
                else
                    doBuildExprSysFunc(ctx, expr, tgt, roundId);
            }
            else
                doBuildExprSysFunc(ctx, expr, tgt, roundupId);
            break;
        }
    }
}

void HqlCppTranslator::doBuildExprTrunc(BuildCtx & ctx, IHqlExpression * expr, CHqlBoundExpr & tgt)
{
    IHqlExpression * arg = expr->queryChild(0);
    switch (arg->queryType()->getTypeCode())
    {
    case type_decimal:
        {
            bindAndPush(ctx, arg);
            HqlExprArray args;
            callProcedure(ctx, DecTruncateId, args);
            assertex(expr->queryType()->getTypeCode() == type_decimal);
            tgt.expr.setown(createValue(no_decimalstack, expr->getType()));
        }
        break;
    default:
        {
            doBuildExprSysFunc(ctx, expr, tgt, truncateId);
            break;
        }
    }
}

//---------------------------------------------------------------------------

void HqlCppTranslator::doBuildExprAbs(BuildCtx & ctx, IHqlExpression * expr, CHqlBoundExpr & tgt)
{
    ITypeInfo * type = expr->queryType();
    switch (type->getTypeCode())
    {
    case type_decimal:
        {
            bindAndPush(ctx, expr->queryChild(0));
            
            HqlExprArray args;
            IIdAtom * func = DecAbsId;
            callProcedure(ctx, func, args);
            tgt.expr.setown(createValue(no_decimalstack, LINK(type)));
        }
        break;
    case type_int:
    case type_swapint:
    case type_packedint:
    case type_real:
        {
            CHqlBoundExpr temp;
            buildTempExpr(ctx, expr->queryChild(0), temp);

            ITypeInfo * type = expr->getType();
            IHqlExpression * cond = createValue(no_ge, makeBoolType(), temp.expr.getLink(), createConstant(type->castFrom(true, 0)));
            tgt.expr.setown(createValue(no_if, type, cond, temp.expr.getLink(), createValue(no_negate, LINK(type), temp.expr.getLink())));
        }
        break;
    default:
        buildExpr(ctx, expr->queryChild(0), tgt);
        break;
    }
}

//---------------------------------------------------------------------------

void HqlCppTranslator::doBuildAssignCatch(BuildCtx & ctx, const CHqlBoundTarget & target, IHqlExpression * expr)
{
    BuildCtx subctx(ctx);
    subctx.addGroup();

    BuildCtx tryctx(subctx);
    tryctx.addQuotedCompound("try");
    buildExprAssign(tryctx, target, expr->queryChild(0));

    BuildCtx catchctx(subctx);
    catchctx.addQuotedCompound("catch (IException * e)");
    IHqlExpression * exceptVar = associateLocalFailure(catchctx, "e");
    buildExprAssign(catchctx, target, expr->queryChild(1));

    HqlExprArray args;
    args.append(*LINK(exceptVar));
    callProcedure(catchctx, freeExceptionId, args);
}

//---------------------------------------------------------------------------
//-- no_externalcall --

IHqlExpression * getCastParameter(IHqlExpression * curParam, ITypeInfo * argType)
{
    type_t atc = argType->getTypeCode();

    //Remove a few unnecessary casts which clutter up the code/or make it less efficient
    if (isCast(curParam) && (curParam->queryType() == argType))
    {
        //If the following code is incorrect, the casts should get added back by the code that follows
        IHqlExpression * uncast = curParam->queryChild(0);

        //casts to larger size integers 
        if (atc == type_int)
            curParam = uncast;
        else if ((atc == type_unicode) && (uncast->queryType()->getTypeCode() == type_varunicode))
            curParam = uncast;
        else if ((atc == type_string) && (uncast->queryType()->getTypeCode() == type_varstring))
            curParam = uncast;
    }

    ITypeInfo * paramType = curParam->queryType();
    type_t ptc = paramType->getTypeCode();
    if ((atc != ptc) && !(atc == type_row && ptc == type_table))
    {
        switch (atc)
        {
        case type_unicode:
            if ((argType->getSize() == UNKNOWN_LENGTH) && (ptc == type_varunicode))
                return LINK(curParam);
            break;
        case type_string:
            if ((argType->getSize() == UNKNOWN_LENGTH) && 
                ((ptc == type_varstring) && (argType->queryCharset() == paramType->queryCharset())))
                return LINK(curParam);
            break;
        case type_dictionary:
        case type_row:
        case type_table:
        case type_groupedtable:
            {
                IHqlExpression * record = queryRecord(argType);
                if (record && (record->numChildren() != 0))
                {
                    //really need to project instead.
                    //return ensureExprType(curParam, argType);
                }
                return LINK(curParam);
            }
        }
        return ensureExprType(curParam, argType);
    }

    ITypeInfo * childType = argType->queryChildType();
    if (paramType->queryTypeBase() != argType)
    {
        size32_t argSize = argType->getSize();
        switch (atc)
        {
        case type_int:
        case type_real:
            if (argSize <= paramType->getSize())
                return ensureExprType(curParam, argType);
            break;
        case type_decimal:
            //Don't need explicit cast to cast between different sizes of these types...
            //Will be done automatically by the compiler.
            break;
        case type_unicode:
            //Don't need cast between different locales
            if ((argSize != paramType->getSize()) && (argSize != UNKNOWN_LENGTH))
            {
                Owned<ITypeInfo> modArgType = makeUnicodeType(argType->getStringLen(), curParam->queryType()->queryLocale());
                return ensureExprType(curParam, modArgType);
            }
            break;
        case type_varunicode:
            //Don't need cast between different locales
            if(argSize != paramType->getSize())
            {
                Owned<ITypeInfo> modArgType = makeVarUnicodeType(argType->getStringLen(), curParam->queryType()->queryLocale());
                return ensureExprType(curParam, modArgType);
            }
            break;
        case type_utf8:
            //Don't need cast between different locales
            if(argSize != paramType->getSize())
            {
                Owned<ITypeInfo> modArgType = makeUtf8Type(argType->getStringLen(), curParam->queryType()->queryLocale());
                return ensureExprType(curParam, modArgType);
            }
            break;
        case type_set:
            if (childType)
                return ensureExprType(curParam, argType);
            break;
        case type_dictionary:
        case type_table:
        case type_groupedtable:
        case type_row:
            {
                IHqlExpression * record = queryRecord(argType);
                if (record && (record->numChildren() != 0))
                {
                    //really need to project instead.
                    //return ensureExprType(curParam, argType);
                }
                break;
            }
        default:
            return ensureExprType(curParam, argType);
        }
    }

//  if (argType->queryCharset() != paramType->queryCharset())
//      return ensureExprType(curParam, argType);

    return LINK(curParam);
}

void HqlCppTranslator::normalizeBoundExpr(BuildCtx & ctx, CHqlBoundExpr & bound)
{
    bound.expr.setown(convertWrapperToPointer(bound.expr));
}


IHqlExpression * HqlCppTranslator::doBuildInternalFunction(IHqlExpression * funcdef)
{
    if (funcdef->queryChild(0)->getOperator() == no_external)
        return LINK(funcdef);

    unsigned match = internalFunctions.find(*funcdef);
    if (match != NotFound)
        return LINK(&internalFunctionExternals.item(match));

    OwnedHqlExpr externalFuncdef = createExternalFuncdefFromInternal(funcdef);

    internalFunctions.append(*LINK(funcdef));
    internalFunctionExternals.append(*LINK(externalFuncdef));

    buildFunctionDefinition(funcdef);
    return LINK(externalFuncdef);
}

void HqlCppTranslator::doBuildCall(BuildCtx & ctx, const CHqlBoundTarget * tgt, IHqlExpression * expr, CHqlBoundExpr * result)
{
    if (result && expr->isPure() && ctx.getMatchExpr(expr, *result))
        return;

    LinkedHqlExpr funcdef;
    if (expr->getOperator() == no_externalcall)
    {
        funcdef.set(expr->queryExternalDefinition());
        assertex(funcdef != NULL);
        useFunction(funcdef);
    }
    else
    {
        IHqlExpression * def = expr->queryBody()->queryFunctionDefinition();
        assertex(def);
        if (def->getOperator() == no_param)
        {
            ITypeInfo * type = def->queryType();
            IFunctionTypeExtra * extra = queryFunctionTypeExtra(type);
            IHqlExpression * params = (IHqlExpression *)extra->queryParameters();
            IHqlExpression * defaults = (IHqlExpression *)extra->queryDefaults();
            HqlExprArray attrs;
            attrs.append(*LINK(params));
            if (defaults)
                attrs.append(*LINK(defaults));

            ITypeInfo * returnType = type->queryChildType();
            OwnedHqlExpr externalExpr = createExternalReference(def->queryId(), LINK(returnType), attrs);
            funcdef.setown(createFunctionDefinition(def->queryId(), LINK(externalExpr), LINK(params), LINK(defaults), NULL));
        }
        else
        {
            assertex(def && def->getOperator() == no_funcdef);
            funcdef.setown(doBuildInternalFunction(def));
        }
    }

    IHqlExpression * external = funcdef->queryChild(0);
    IHqlExpression * formals = funcdef->queryChild(1);
    if (external->hasAttribute(ctxmethodAtom))
        ensureContextAvailable(ctx);
    if (external->hasAttribute(gctxmethodAtom) || external->hasAttribute(globalContextAtom))
    {
        if (!ctx.queryMatchExpr(globalContextMarkerExpr))
            throwError1(HQLERR_FuncNotInGlobalContext, external->queryName()->str());
    }

    unsigned maxArg = formals->numChildren();
    unsigned maxParam = expr->numChildren();
    bool returnByReference = false;
    bool returnMustAssign = false;
    HqlExprArray args;
    unsigned arg = 0;
    unsigned param;

    unsigned firstParam = 0;
    bool isMethod = external->hasAttribute(methodAtom) || external->hasAttribute(omethodAtom) ;
    bool newFormatSet = !external->hasAttribute(oldSetFormatAtom);
    bool translateSetReturn = false;
    if (isMethod)
    {
        CHqlBoundExpr bound;
        buildExpr(ctx, expr->queryChild(firstParam++), bound);
        args.append(*bound.expr.getClear());
    }
    if (external->hasAttribute(userMatchFunctionAtom))
    {
        //MORE: Test valid in this location...
        args.append(*createVariable("walker", makeBoolType()));
    }
    IHqlExpression * extendAttr = external->queryAttribute(extendAtom);

    bool doneAssign = false;
    CHqlBoundExpr localBound;
    CHqlBoundTarget localTarget;
    Linked<BoundRow> resultRow;
    Linked<BoundRow> resultRowBuilder;
    Owned<ITypeInfo> targetType = tgt ? LINK(tgt->queryType()) : makeVoidType();
    ITypeInfo * retType = funcdef->queryType()->queryChildType();
    BoundRow * resultSelfCursor = NULL;
    switch (retType->getTypeCode())
    {
    case type_varstring:
    case type_varunicode:
        if (retType->getSize() == UNKNOWN_LENGTH)
        {
            if (hasConstModifier(retType))
                break;

            returnMustAssign = true;
            if (tgt && !tgt->isFixedSize())
            {
                doneAssign = true;
                localBound.expr.set(tgt->expr);
            }
            else
                localBound.expr.setown(createWrapperTemp(ctx, retType, typemod_none));
            break;
        }
        else
        {
            //fixed size strings => just pass pointer
            IHqlExpression * resultVar = ctx.getTempDeclare(retType, NULL);
            args.append(*getElementPointer(resultVar));
            localBound.expr.setown(resultVar);
        }
        returnByReference = true;
        break;
    case type_string:
    case type_data:
    case type_qstring:
    case type_unicode:
    case type_utf8:
        if (retType->getSize() == UNKNOWN_LENGTH)
        {
            OwnedHqlExpr lenVar;
            OwnedHqlExpr strVar;
            if (tgt && !tgt->isFixedSize())
            {
                doneAssign = true;
                strVar.set(tgt->expr);
                lenVar.set(tgt->length);
            }
            else
            {
                strVar.setown(createWrapperTemp(ctx, retType, typemod_none));
                lenVar.setown(ctx.getTempDeclare(sizetType, NULL));
            }
            args.append(*LINK(lenVar));
            args.append(*createValue(no_reference, strVar->getType(), LINK(strVar), LINK(extendAttr)));
            localBound.length.set(lenVar);
            localBound.expr.set(strVar);
        }
        else
        {
            //fixed size strings => just pass pointer
            if (tgt && tgt->isFixedSize() && targetType->queryPromotedType() == retType)
            {
                doneAssign = true;
                args.append(*getElementPointer(tgt->expr));
                localBound.expr.set(tgt->expr);
            }
            else
            {
                IHqlExpression * resultVar = ctx.getTempDeclare(retType, NULL);
                args.append(*getElementPointer(resultVar));
                localBound.expr.setown(resultVar);
            }
        }
        returnByReference = true;
        break;
    case type_set:
        {
            translateSetReturn = !newFormatSet;
            OwnedHqlExpr lenVar;
            OwnedHqlExpr strVar;
            OwnedHqlExpr isAll;
            if (tgt && !tgt->isFixedSize())
            {
                doneAssign = true;
                strVar.set(tgt->expr);
                if (translateSetReturn)
                    lenVar.setown(ctx.getTempDeclare(unsignedType, NULL));
                else
                    lenVar.set(tgt->length);
                assertex(tgt->isAll != NULL);
                isAll.set(tgt->isAll);
            }
            else
            {
                Owned<ITypeInfo> dataType = makeDataType(UNKNOWN_LENGTH);
                strVar.setown(createWrapperTemp(ctx, dataType, typemod_none));
                if (translateSetReturn)
                {
                    lenVar.setown(ctx.getTempDeclare(unsignedType, NULL));
                }
                else
                {
                    lenVar.setown(ctx.getTempDeclare(sizetType, NULL));
                    isAll.setown(ctx.getTempDeclare(boolType, NULL));
                }
            }
            if (newFormatSet)
                args.append(*LINK(isAll));
            args.append(*LINK(lenVar));
            args.append(*createValue(no_reference, strVar->getType(), LINK(strVar)));
            if (newFormatSet)
            {
                localBound.length.set(lenVar);
            }
            else
            {
                localBound.count.set(lenVar);
                if (isAll && !isAll->queryValue())
                    ctx.addAssign(isAll, queryBoolExpr(false));
            }

            localBound.isAll.set(isAll);
            localBound.expr.setown(createValue(no_implicitcast, makeReferenceModifier(LINK(retType)), LINK(strVar)));
            returnByReference = true;
            break;
        }
    case type_dictionary:
    case type_table:
    case type_groupedtable:
        {
            if (hasStreamedModifier(retType))
            {
                if (getBoolAttribute(external, allocatorAtom, true))
                    args.append(*createRowAllocator(ctx, ::queryRecord(retType)));
                returnMustAssign = true;
                if (tgt && hasStreamedModifier(targetType) && recordTypesMatch(targetType, retType))
                {
                    doneAssign = true;
                    localBound.expr.set(tgt->expr);
                }
                else
                    localBound.expr.setown(createWrapperTemp(ctx, retType, typemod_none));
                break;
            }
            const CHqlBoundTarget * curTarget;
            if (tgt && !tgt->isFixedSize() && 
                (hasLinkCountedModifier(targetType) == hasLinkCountedModifier(retType)))
            {
                doneAssign = true;
                curTarget = tgt;
            }
            else
            {
                curTarget = &localTarget;
                ExpressionFormat format = (hasLinkCountedModifier(retType) ? FormatLinkedDataset : FormatBlockedDataset);
                createTempFor(ctx, retType, localTarget, typemod_none, format);
            }
            if (curTarget->count)
                args.append(*LINK(curTarget->count));
            if (curTarget->length)
                args.append(*LINK(curTarget->length));
            args.append(*createValue(no_reference, curTarget->expr->getType(), LINK(curTarget->expr)));
            if (hasLinkCountedModifier(retType) && getBoolAttribute(external, allocatorAtom, true))
                args.append(*createRowAllocator(ctx, ::queryRecord(retType)));

            localBound.setFromTarget(*curTarget);
//          localBound.expr.setown(createValue(no_implicitcast, makeReferenceModifier(LINK(retType)), LINK(strVar)));
            returnByReference = true;
            break;
        }
    case type_row:
        {
            if (hasLinkCountedModifier(retType))
            {
                if (hasNonNullRecord(retType) && getBoolAttribute(external, allocatorAtom, true))
                    args.append(*createRowAllocator(ctx, ::queryRecord(retType)));
                //Always assign link counted rows to a temporary (or the target) to ensure the are not leaked.
                returnMustAssign = true;
                if (tgt && hasLinkCountedModifier(targetType) && recordTypesMatch(targetType, retType))
                {
                    doneAssign = true;
                    localBound.expr.set(tgt->expr);
                }
                else
                    localBound.expr.setown(createWrapperTemp(ctx, retType, typemod_none));
            }
            else
            {
            //row, just pass pointer
                if (tgt && recordTypesMatch(targetType, retType) && !hasLinkCountedModifier(targetType))
                {
                    doneAssign = true;
                    args.append(*getPointer(tgt->expr));
                    localBound.expr.set(tgt->expr);
                }
                else
                {
                    if (isVariableSizeRecord(expr->queryRecord()))
                    {
                        const char * name = expr->queryName()->str();
                        throwError1(HQLERR_VariableRowMustBeLinked, name ? name : "");
                    }
                    resultRow.setown(declareTempRow(ctx, ctx, expr));
                    resultRowBuilder.setown(createRowBuilder(ctx, resultRow));
                    IHqlExpression * bound = resultRowBuilder->queryBound();
                    args.append(*getPointer(bound));
                    localBound.expr.setown(getPointer(resultRow->queryBound()));
                }
                returnByReference = true;
            }
            break;
        }
    case type_transform:
        {
            //Ugly, but target selector is passed in as the target
            assertex(tgt && tgt->expr);
            resultSelfCursor = resolveSelectorDataset(ctx, tgt->expr);
            assertex(resultSelfCursor);
            if (resultSelfCursor->queryBuilder())
                args.append(*LINK(resultSelfCursor->queryBuilder()));
            else
                throwUnexpectedX("Expected a dynamic target for a transform - legacy not supported");

            returnByReference = true;
            doneAssign = true;
            break;
        }
    case type_array:
        UNIMPLEMENTED;
    }

    for (param = firstParam; param < maxParam; param++)
    {
        IHqlExpression * curParam = expr->queryChild(param);
        if (curParam->isAttribute())
            continue;

        if (arg >= maxArg)
        {
            PrintLog("Too many parameters passed to function '%s'", expr->queryName()->str());
            throwError1(HQLERR_TooManyParameters, expr->queryName()->str());
        }

        CHqlBoundExpr bound;
        IHqlExpression * curArg = formals->queryChild(arg);
        ITypeInfo * argType = curArg->queryType();

        OwnedHqlExpr castParam = getCastParameter(curParam, argType);

        type_t atc = argType->getTypeCode();
        switch (atc)
        {
        case type_dictionary:
        case type_table:
        case type_groupedtable:
            {
                if (getBoolAttribute(external, passParameterMetaAtom, false))
                    args.append(*buildMetaParameter(curParam));
                ExpressionFormat format = queryNaturalFormat(argType);
                buildDataset(ctx, castParam, bound, format);
                break;
            }
        case type_row:
            {
                if (getBoolAttribute(external, passParameterMetaAtom, false))
                    args.append(*buildMetaParameter(curParam));
                Owned<IReferenceSelector> selector = buildNewRow(ctx, castParam);

                if (hasLinkCountedModifier(argType))
                    selector.setown(ensureLinkCountedRow(ctx, selector));

                selector->buildAddress(ctx, bound);
                break;
            }
        case type_set:
            {
                ITypeInfo * elemType = argType->queryChildType();
                if (newFormatSet && elemType && (elemType->getTypeCode() != type_any) && (elemType != castParam->queryType()->queryChildType()))
                    buildExprEnsureType(ctx, castParam, bound, argType);
                else
                    buildExpr(ctx, castParam, bound);

                if (isUnknownSize(elemType))
                {
                    ITypeInfo * boundElemType = bound.queryType()->queryChildType();
                    assertex(!boundElemType || isUnknownSize(boundElemType));
                }
                normalizeBoundExpr(ctx, bound);
                break;
            }
        case type_decimal:
            {
                buildSimpleExpr(ctx, castParam, bound);
                normalizeBoundExpr(ctx, bound);
                break;
            }
        default:
            {
                buildExpr(ctx, castParam, bound);
                normalizeBoundExpr(ctx, bound);
                break;
            }
        }

        bool done = false;
        switch (atc)
        {
        case type_string:
        case type_data:
        case type_qstring:
        case type_unicode:
        case type_utf8:
            if (argType->getSize() == UNKNOWN_LENGTH)
                args.append(*getBoundLength(bound));
            /*
            Ensure parameter is passed as non-const if the argument does not have const.
            if (!curArg->hasAttribute(constAtom))//!argType->isConstantType())// && bound.queryType()->isConstantType())
                bound.expr.setown(createValue(no_cast, LINK(argType), LINK(bound.expr)));
                */
            break;
        case type_varstring:
        case type_varunicode:
            //MORE: pass length only if an out parameter
            break;
        case type_set:
            {
                if (newFormatSet)
                {
                    args.append(*bound.getIsAll());
                    args.append(*getBoundSize(bound));
                }
                else
                {
                    if (castParam->getOperator() == no_all)
                        throwError(HQLERR_AllPassedExternal);
                    args.append(*getBoundCount(bound));
                }
                break;
            }
        case type_dictionary:
        case type_table:
        case type_groupedtable:
            {
                if (!hasStreamedModifier(argType))
                {
                    if (isArrayRowset(argType))
                        args.append(*getBoundCount(bound));
                    else
                        args.append(*getBoundSize(bound));
                }
                bound.expr.setown(getPointer(bound.expr));
                break;
            }
        case type_array:
            UNIMPLEMENTED;
        }

        if (!done)
            args.append(*bound.expr.getClear());
        arg++;
    }

    if (arg < maxArg)
    {
        //MORE: Process default parameters...
        PrintLog("Not enough parameters passed to function '%s'", expr->queryName()->str());
        throwError1(HQLERR_TooFewParameters, expr->queryName()->str());
    }

    OwnedHqlExpr call = bindTranslatedFunctionCall(funcdef, args);

    //either copy the integral value across, or a var string to fixed string
    if (returnMustAssign)
    {
        ctx.addAssign(localBound.expr, call);
    }
    else if (resultSelfCursor)
    {
        OwnedHqlExpr sizeVar = ctx.getTempDeclare(unsignedType, call);
        OwnedHqlExpr sizeOfExpr = createSizeof(resultSelfCursor->querySelector());
        ctx.associateExpr(sizeOfExpr, sizeVar);
    }
    else if (returnByReference || (!tgt && !result))
    {
        ctx.addExpr(call);

        if (translateSetReturn && tgt)
        {
            CHqlBoundTarget targetLength;
            CHqlBoundExpr boundLength;
            boundLength.expr.setown(getBoundLength(localBound));
            targetLength.expr.set(tgt->length);
            assign(ctx, targetLength, boundLength);
        }
    }
    else
        localBound.expr.set(call);

    if (localBound.expr)
        localBound.expr.setown(convertWrapperToPointer(localBound.expr));
    if (tgt && !doneAssign)
        assign(ctx, *tgt, localBound);
    else if (result)
        result->set(localBound);

    //Old style row target where the row is passed in as a parameter
    if (resultRow)
        finalizeTempRow(ctx, resultRow, resultRowBuilder);

    if (returnByReference)
        ctx.associateExpr(expr, localBound);
}

void HqlCppTranslator::doBuildExprCall(BuildCtx & ctx, IHqlExpression * expr, CHqlBoundExpr & tgt)
{
    doBuildCall(ctx, NULL, expr, &tgt);
}


void HqlCppTranslator::doBuildAssignCall(BuildCtx & ctx, const CHqlBoundTarget & target, IHqlExpression * expr)
{
    ITypeInfo * exprType = expr->queryType()->queryPromotedType();
    if ((exprType->getSize() == UNKNOWN_LENGTH) && target.isFixedSize())
    {
        doBuildExprAssign(ctx, target, expr);
        return;
    }
    ITypeInfo * targetType = target.queryType()->queryPromotedType();
    if ((isStringType(exprType) || isUnicodeType(exprType) || isStringType(targetType) || isUnicodeType(targetType)) && exprType->getTypeCode() != targetType->getTypeCode())
    {
        doBuildExprAssign(ctx, target, expr);
        return;
    }
    if ((exprType->getTypeCode() == type_set) && (queryUnqualifiedType(targetType) != queryUnqualifiedType(exprType)))
    {
        if (exprType->queryChildType()) // allow direct assignment of generic set functions. (e.g., internal)
        {
            doBuildExprAssign(ctx, target, expr);
            return;
        }
    }
    doBuildCall(ctx, &target, expr, NULL);
}

void HqlCppTranslator::doBuildStmtCall(BuildCtx & ctx, IHqlExpression * expr)
{
    doBuildCall(ctx, NULL, expr, NULL);
}

//---------------------------------------------------------------------------

void HqlCppTranslator::doBuildXmlEncode(BuildCtx & ctx, const CHqlBoundTarget * tgt, IHqlExpression * expr, CHqlBoundExpr * result)
{
    node_operator op = expr->getOperator();
    bool isUnicode = isUnicodeType(expr->queryType());
    HqlExprArray args;
    IIdAtom * func;

    args.append(*LINK(expr->queryChild(0)));
    if (op == no_xmldecode)
        func = isUnicode ? xmlDecodeUStrId : xmlDecodeStrId;
    else
    {
        func = isUnicode ? xmlEncodeUStrId : xmlEncodeStrId;
        __int64 flags = 0;
        if (expr->hasAttribute(allAtom))
            flags = ENCODE_WHITESPACE;
        args.append(*createConstant(flags));
    }

    OwnedHqlExpr call = bindFunctionCall(func, args);
    if (tgt)
        buildExprAssign(ctx, *tgt, call);
    else
        buildExpr(ctx, call, *result);
}


//---------------------------------------------------------------------------
//-- no_cast --
//-- no_implicitcast --

IValue * getCastValue(ITypeInfo * cast, IHqlExpression * arg)
{
    Owned<IValue> value;
    switch (arg->getOperator())
    {
    case no_constant:
        value.set(arg->queryValue());
        break;
    case no_cast: case no_implicitcast:
        value.setown(getCastValue(arg->queryType(), arg->queryChild(0)));
        break;
    default:
        return NULL;
    }

    if (!value)
        return NULL;
    return value->castTo(cast);
}

inline IHqlExpression * getCastExpr(ITypeInfo * cast, IHqlExpression * arg)
{
    IValue * value = getCastValue(cast, arg);
    if (value)
        return createConstant(value);
    return NULL;
}

void HqlCppTranslator::doBuildAssignCast(BuildCtx & ctx, const CHqlBoundTarget & target, IHqlExpression * expr)
{
    IHqlExpression * left = expr->queryChild(0);

    if (options.foldConstantCast)
    {
        //remove when we have constant folding installed...
        OwnedHqlExpr cast = getCastExpr(expr->queryType(), left);
        if (cast)
        {
            buildExprAssign(ctx, target, cast);
            return;
        }
    }

#if 0
    StringBuffer s;
    s.append("assign cast from=");
    left->queryType()->getECLType(s);
    target.queryType()->getECLType(s.append(" target="));
    expr->queryType()->getECLType(s.append(" expr="));
    PrintLog(s.str());
#endif

    ITypeInfo * targetType = target.queryType();
    ITypeInfo * exprType = expr->queryType();
    if ((targetType->queryPromotedType() == exprType->queryPromotedType()))
    {
        CHqlBoundExpr bound;
        if (ctx.getMatchExpr(left, bound))
            assignAndCast(ctx, target, bound);
        else
        {
            OwnedHqlExpr values = normalizeListCasts(expr);
            if (values != expr)
            {
                buildExprAssign(ctx, target, values);
                return;
            }
            
            node_operator leftOp = left->getOperator();
            bool useTemp = requiresTemp(ctx, left, false) && (leftOp != no_concat) && (leftOp != no_createset);
            if (useTemp && target.isFixedSize())
            {
                bool ignoreStretched = false;
                switch (leftOp)
                {
                case no_case:
                case no_map:
                    //MORE: If the length of the bulk of the branches match then it is worth ignoring.
                    //would be worthwhile if isStringType(targetType) || isUnicodeType(targetType);
                    break;
                case no_substring:
                    //don't do this if the target type is unicode at the moment
                    ignoreStretched = isStringType(targetType);
                    break;
                }

                if (ignoreStretched)
                {
                    Owned<ITypeInfo> stretchedType = getStretchedType(targetType->getStringLen(), exprType);
                    if (isSameBasicType(stretchedType, targetType->queryPromotedType()))
                        useTemp = false;
                }
            }

            if (useTemp)
            {
                buildExpr(ctx, left, bound);
                assignAndCast(ctx, target, bound);
            }
            else
            {
                buildExprAssign(ctx, target, left);
            }
        }
        return;
    }

    ITypeInfo * leftType = left->queryType();
    if ((targetType->queryPromotedType() == left->queryType()->queryPromotedType()))
    {
        if (preservesValue(exprType, leftType))
        {
            buildExprAssign(ctx, target, left);
            return;
        }
    }

    CHqlBoundExpr pure;
    bool assignDirect = false;
    if ((exprType->getSize() == UNKNOWN_LENGTH) && (targetType->getTypeCode() == exprType->getTypeCode()) &&
        (isStringType(exprType) || isUnicodeType(exprType)))
    {
        OwnedITypeInfo stretched = getStretchedType(UNKNOWN_LENGTH, targetType->queryPromotedType());
        if (stretched == exprType->queryPromotedType())
            assignDirect = true;
    }

    if (assignDirect)
        buildExpr(ctx, left, pure);
    else
        buildExpr(ctx, expr, pure);

    assignAndCast(ctx, target, pure);
}

void HqlCppTranslator::doBuildExprCast(BuildCtx & ctx, IHqlExpression * expr, CHqlBoundExpr & tgt)
{
    IHqlExpression * arg = expr->queryChild(0);
    ITypeInfo * exprType = expr->queryType();

    if (exprType->getTypeCode() == type_set)
    {
        OwnedHqlExpr castArg = ensureExprType(arg, exprType);
        if ((castArg->getOperator() != no_cast) && (castArg->getOperator() != no_implicitcast))
        {
            buildExpr(ctx, castArg, tgt);
            return;
        }
        
        //The case is almost certainly going to go via a temporary anyway, better code is generated if we can avoid an extra assign
        buildTempExpr(ctx, expr, tgt);
        return;
    }

    if (options.foldConstantCast)
    {
        //remove when we have constant folding installed...
        IHqlExpression * cast = getCastExpr(exprType, arg);
        if (cast)
        {
            tgt.expr.setown(cast);
            return;
        }
    }

    // weird special case....  (int4)(swapint4)int4_x  - remove both casts...
    switch (arg->getOperator())
    {
    case no_cast:
    case no_implicitcast:
        {
            IHqlExpression * child = arg->queryChild(0);
            if (child->queryType() == exprType)
            {
                if ((exprType->getTypeCode() == type_int) || (exprType->getTypeCode() == type_swapint) || (exprType->getTypeCode() == type_packedint))
                {
                    ITypeInfo * argType = arg->queryType();
                    if ((argType->getTypeCode() == type_int) || (argType->getTypeCode() == type_swapint) || (argType->getTypeCode() == type_packedint))
                    {
                        if (argType->getSize() == exprType->getSize())
                        {
                            buildExpr(ctx, child, tgt);
                            return;
                        }
                    }
                }
            }
            break;
        }
#if 0
    case no_if:
        {
            //optimize cast of an if where one of the arguments is already the correct type
            //this doesn't really improve things
            IHqlExpression * lhs = arg->queryChild(1);
            IHqlExpression * rhs = arg->queryChild(2);
            if (lhs->queryType() == exprType || lhs->getOperator() == no_constant || 
                rhs->queryType() == exprType || rhs->getOperator() == no_constant)
            {
                HqlExprArray args;
                args.append(*LINK(arg->queryChild(0)));
                args.append(*ensureExprType(lhs, exprType));
                args.append(*ensureExprType(rhs, exprType));
                unwindChildren(args, arg, 3);
                OwnedHqlExpr next = createValue(no_if, LINK(exprType), args);
                buildExpr(ctx, next, tgt);
                return;
            }
            break;
        }
#endif
    case no_substring:
        {
            ITypeInfo * argType = arg->queryType();
            if ((exprType->getSize() != UNKNOWN_LENGTH) && (argType->getSize() == UNKNOWN_LENGTH) && (exprType->getTypeCode() == argType->getTypeCode()))
            {
                OwnedITypeInfo stretched = getStretchedType(exprType->getStringLen(), argType);
                if (stretched == exprType)
                {
                    buildTempExpr(ctx, expr, tgt);
                    return;
                }
            }
            break;
        }
    }

    CHqlBoundExpr pure;
    buildExpr(ctx, arg, pure);

    doBuildExprCast(ctx, exprType, pure, tgt);

    if ((arg->queryType()->getTypeCode() == type_decimal) && !isTypePassedByAddress(exprType))
    {
        OwnedHqlExpr translated = tgt.getTranslatedExpr();
        buildTempExpr(ctx, translated, tgt);
    }
}


void HqlCppTranslator::doBuildCastViaTemp(BuildCtx & ctx, ITypeInfo * to, CHqlBoundExpr & pure, CHqlBoundExpr & tgt)
{
    CHqlBoundTarget boundTarget;
    Linked<ITypeInfo> targetType = to;

    //If the temporary size can be deduced, then use a fixed length temporary to save a heap operation.
    ITypeInfo * fromType = pure.expr->queryType();
    if (isStringType(to) && to->getSize() == UNKNOWN_LENGTH && isStringType(fromType) && !pure.length)
    {
        assertex(fromType->getSize() != UNKNOWN_LENGTH);
        targetType.setown(getStretchedType(fromType->getStringLen(), to));
    }

    OwnedHqlExpr translated = pure.getTranslatedExpr();
    OwnedHqlExpr cast = ensureExprType(translated, targetType);
    buildTempExpr(ctx, cast, tgt);
}

void HqlCppTranslator::doBuildCastViaString(BuildCtx & ctx, ITypeInfo * to, const CHqlBoundExpr & pure, CHqlBoundExpr & tgt)
{
    ITypeInfo * from = pure.expr->queryType();
    Owned<ITypeInfo> tempType = makeStringType(from->getStringLen(), NULL, NULL);
    OwnedHqlExpr temp = createValue(no_implicitcast, LINK(to),
                                    createValue(no_implicitcast, tempType.getLink(), pure.getTranslatedExpr()));
    buildExpr(ctx, temp, tgt);
}

void HqlCppTranslator::doBuildExprCast(BuildCtx & ctx, ITypeInfo * to, CHqlBoundExpr & pure, CHqlBoundExpr & tgt)
{
    ITypeInfo * from = pure.expr->queryType();

    HqlExprArray args;
    IIdAtom * funcName = NULL;
    OwnedHqlExpr op;
    switch (to->getTypeCode())
    {
        case type_boolean:
            {
                switch (from->getTypeCode())
                {
                case type_string:
                    funcName = an2bId;
                    args.append(*getBoundLength(pure));
                    args.append(*getElementPointer(pure.expr));
                    break;
                case type_data:
                    funcName = data2BoolId;
                    args.append(*getBoundLength(pure));
                    args.append(*getElementPointer(pure.expr));
                    break;
                case type_qstring:
                    funcName = qstr2BoolId;
                    args.append(*getBoundLength(pure));
                    args.append(*getElementPointer(pure.expr));
                    break;
                case type_varstring:
                    funcName = vn2bId;
                    args.append(*getElementPointer(pure.expr));
                    break;
                case type_decimal:
                    ensurePushed(ctx, pure);
                    funcName = DecCompareNullId;
                    break;
                case type_unicode:
                case type_varunicode:
                case type_utf8:
                    doBuildCastViaString(ctx, to, pure, tgt);
                    return;
                case type_real:
                default:
                    //default action
                    break;
                }
                break;
            }
        case type_packedint:
            {
                ITypeInfo * logicalType = to->queryPromotedType();
                size32_t toSize = logicalType->getSize();
                if ((from->getTypeCode() != type_int) || (toSize != from->getSize()))
                {
                    OwnedHqlExpr translated = pure.getTranslatedExpr();
                    OwnedHqlExpr castTranslated = createValue(no_implicitcast, LINK(logicalType), LINK(translated));
                    buildExpr(ctx, castTranslated, tgt);
                    return;
                }
                tgt.set(pure);
                return;
            }
        case type_swapint:
            {
                if ((from->getTypeCode() == type_swapint) && (to->getSize() == from->getSize()))
                {
                    break;  // default behaviour
                    //MORE: Could special case cast between diff size swapints, but a bit too complicated.
                }
                if (from->getTypeCode() != type_int)
                {
                    ITypeInfo * tempType = makeIntType(to->getSize(), to->isSigned());
                    IHqlExpression * translated = pure.getTranslatedExpr();
                    translated = createValue(no_implicitcast, tempType, translated);
                    OwnedHqlExpr castTranslated = createValue(no_implicitcast, LINK(to), translated);
                    buildExpr(ctx, castTranslated, tgt);
                    return;
                }
                
                unsigned toSize = to->getSize();
                unsigned fromSize = from->getSize();
                if ((toSize == 1) && (fromSize == 1))
                {
                    if (to->isSigned() != from->isSigned())
                        break;
                    tgt.expr.setown(createValue(no_typetransfer, LINK(to), LINK(pure.expr)));
                    return;
                }

                if (toSize != fromSize)
                {
                    Owned<ITypeInfo> tempType = makeIntType(toSize, from->isSigned());

                    CHqlBoundExpr tempInt;
                    tempInt.expr.setown(ensureExprType(pure.expr, tempType));

                    doBuildCastViaTemp(ctx, to, tempInt, tgt);
                }
                else
                    doBuildCastViaTemp(ctx, to, pure, tgt);
                return;
            }
        case type_int:
            {
                switch (from->getTypeCode())
                {
                case type_qstring:
                    {
                        //Need to go via a temporary string.
                        Owned<ITypeInfo> tempType = makeStringType(from->getStringLen(), NULL, NULL);
                        OwnedHqlExpr temp = createValue(no_implicitcast, LINK(to),
                                                        createValue(no_implicitcast, tempType.getLink(), pure.getTranslatedExpr()));
                        buildExpr(ctx, temp, tgt);
                        return;
                    }
                case type_string:
                case type_data:
                    {
                        IAtom * charset = from->queryCharset()->queryName();
                        if (charset == ebcdicAtom)
                        {
                            if (to->isSigned())
                                funcName = (to->getSize() > 4 ? en2ls8Id : en2ls4Id);
                            else
                                funcName = (to->getSize() > 4 ? en2l8Id : en2l4Id);
                        }
                        else if ((charset == asciiAtom) || (charset == dataAtom))
                        {
                            if (to->isSigned())
                                funcName = (to->getSize() > 4 ? an2ls8Id : an2ls4Id);
                            else
                                funcName = (to->getSize() > 4 ? an2l8Id : an2l4Id);
                        }
                        else
                            assertex(!"Unknown character set");
                        //MORE: This should really cast the result to the real width to remove extra bytes.
                        //e.g. (unsigned3)-1 should be 0xffffff, not 0xffffffff

                        args.append(*getBoundLength(pure));
                        args.append(*getElementPointer(pure.expr));
                        break;
                    }
                case type_varstring:
                    if (to->isSigned())
                        funcName = (to->getSize() > 4 ? vn2ls8Id : vn2ls4Id);
                    else
                        funcName = (to->getSize() > 4 ? vn2l8Id : vn2l4Id);
                    args.append(*getElementPointer(pure.expr));
                    break;
                case type_decimal:
                    ensurePushed(ctx, pure);
                    if (to->getSize() > 4)
                        funcName = DecPopInt64Id;
                    else
                        funcName = DecPopLongId;
                    break;
                case type_packedint:
                    {
                        if (to->getSize() < from->getSize())
                        {
                            funcName = castIntId[to->getSize()][to->isSigned()];
                            args.append(*LINK(pure.expr));
                        }
                        else
                            tgt.set(pure);
                        break;
                    }
                case type_swapint:
                    {
                        unsigned toSize = to->getSize();
                        unsigned fromSize = from->getSize();
                        if ((toSize == 1) && (fromSize == 1))
                        {
                            if (to->isSigned() != from->isSigned())
                                break;
                            tgt.expr.setown(createValue(no_typetransfer, LINK(to), LINK(pure.expr)));
                            return;
                        }

                        if (toSize != fromSize)
                        {
                            Owned<ITypeInfo> tempType = makeIntType(fromSize, from->isSigned());
                            CHqlBoundExpr tempInt;
                            doBuildCastViaTemp(ctx, tempType, pure, tempInt);
                            funcName = castIntId[to->getSize()][to->isSigned()];
                            if (funcName && toSize < fromSize)
                            {
                                args.append(*LINK(tempInt.expr));
                                tgt.expr.setown(bindTranslatedFunctionCall(funcName, args));
                            }
                            else
                                tgt.expr.setown(ensureExprType(tempInt.expr, to));
                        }
                        else
                            doBuildCastViaTemp(ctx, to, pure, tgt);
                        return;
                    }
                case type_int:
                    if (to->getSize() < from->getSize())
                    {
                        IIdAtom * name = castIntId[to->getSize()][to->isSigned()];
                        if (name)
                        {
                            args.append(*LINK(pure.expr));
                            IHqlExpression * call = bindTranslatedFunctionCall(name, args);
                            op.setown(createValue(no_typetransfer, LINK(to), call));
                        }
                    }
                    break;
                case type_unicode:
                case type_varunicode:
                case type_utf8:
                    doBuildCastViaString(ctx, to, pure, tgt);
                    return;
                case type_real:
                default:
                    //default action
                    break;
                }
                break;
            }
        case type_real:
            switch (from->getTypeCode())
            {
                case type_qstring:
                case type_unicode:
                case type_varunicode:
                case type_utf8:
                    doBuildCastViaString(ctx, to, pure, tgt);
                    return;
                case type_data:
                case type_string:
                    funcName = from->queryCharset()->queryName() != ebcdicAtom ?  an2fId : en2fId;
                    args.append(*getBoundLength(pure));
                    args.append(*getElementPointer(pure.expr));
                    break;
                case type_varstring:
                    funcName = from->queryCharset()->queryName() != ebcdicAtom ?  vn2fId : ex2fId;
                    args.append(*getElementPointer(pure.expr));
                    break;
                case type_decimal:
                    ensurePushed(ctx, pure);
                    funcName = DecPopRealId;
                    break;
                case type_swapint:
                    {
                        //cast via intermediate int.
                        ITypeInfo * type = makeIntType(from->getSize(), from->isSigned());
                        IHqlExpression * translated = pure.getTranslatedExpr();
                        OwnedHqlExpr castTranslated = createValue(no_implicitcast, type, translated);
                        pure.clear();
                        buildExpr(ctx, castTranslated, pure);
                        from = type;
                    }
                    //fallthrough
                case type_int:
                case type_boolean:
                case type_packedint:
                default:
                    //default action
                    break;
            }
            break;
        case type_decimal:
            {
                ensurePushed(ctx, pure);

                bool needToSetPrecision = true;
                unsigned toDigits = to->getDigits();
                unsigned toPrecision = to->getPrecision();
                switch (from->getTypeCode())
                {
                case type_int:
                case type_swapint:
                    if (toDigits >= from->getDigits())
                        needToSetPrecision = false;
                    break;
                case type_decimal:
                    {
                        unsigned fromDigits = from->getDigits();
                        unsigned fromPrecision = from->getPrecision();
                        if (((toDigits - toPrecision) >= (fromDigits - fromPrecision)) &&
                            (toPrecision >= fromPrecision))
                            needToSetPrecision = false;
                        break;
                    }
                }

                if ((toDigits == MAX_DECIMAL_DIGITS) && (toPrecision == MAX_DECIMAL_PRECISION))
                    needToSetPrecision = false;

                if (needToSetPrecision)
                {
                    args.append(*createConstant(createIntValue(to->getDigits(), 1, false)));
                    args.append(*createConstant(createIntValue(to->getPrecision(), 1, false)));
                    callProcedure(ctx, DecSetPrecisionId, args);
                }

                op.setown(createValue(no_decimalstack, LINK(to)));
            }
            break;
        case type_set:
            {
                //MORE: Shouldn't have to create this node...
                OwnedHqlExpr cast = createValue(no_implicitcast, LINK(to), pure.getTranslatedExpr());
                buildTempExpr(ctx, cast, tgt);
                return;
            }
        case type_pointer:
        case type_row:
            break;
        case type_varstring:
            if ((to->getSize() == UNKNOWN_LENGTH) && (from->getTypeCode() == type_varstring))
                tgt.set(pure);
            else
                doBuildCastViaTemp(ctx, to, pure, tgt);
            return;
        case type_string:
        case type_data:
            {
                if (canRemoveStringCast(to, from))
                {
                    ICharsetInfo * srcset = from->queryCharset();
                    ICharsetInfo * tgtset = to->queryCharset();
                    
                    //Data never calls a conversion function... but does add a cast
                    if ((srcset == tgtset) || (to->getTypeCode() == type_data) || (from->getTypeCode() == type_data))
                    {
                        if (from->getTypeCode() == type_varstring)
                            tgt.length.setown(getBoundLength(pure));
                        else
                            tgt.length.set(pure.length);

                        Owned<ITypeInfo> newType;
                        if (to->getSize() == UNKNOWN_LENGTH)
                            newType.setown(getStretchedType(from->getSize(), to));
                        else
                            newType.set(to);

                        if (from->getTypeCode() != type_data)
                        {
                            newType.setown(cloneModifiers(from, newType));

                            tgt.expr.setown(createValue(no_typetransfer, newType.getClear(), pure.expr.getLink()));
                        }
                        else
                        {
                            IHqlExpression * base = queryStripCasts(pure.expr);
                            newType.setown(makeReferenceModifier(newType.getClear()));
                            tgt.expr.setown(createValue(no_cast, newType.getClear(), LINK(base)));
                        }
                        return;
                    }
                }
            }
            doBuildCastViaTemp(ctx, to, pure, tgt);
            return;
        case type_unicode:
        case type_varunicode:
            if ((from->getTypeCode() == to->getTypeCode()) && (to->getSize() == UNKNOWN_LENGTH))
            {
                tgt.set(pure);
                return;
            }
            doBuildCastViaTemp(ctx, to, pure, tgt);
            return;
        default:
            doBuildCastViaTemp(ctx, to, pure, tgt);
            return;
    }

    if (funcName)
        op.setown(bindTranslatedFunctionCall(funcName, args));
    if (!op)
        op.setown(ensureExprType(pure.expr, to));

    if (queryUnqualifiedType(op->queryType()) != queryUnqualifiedType(to))
    {
        OwnedHqlExpr translated = createTranslated(op);
        OwnedHqlExpr cast = ensureExprType(translated, to);
        buildExpr(ctx, cast, tgt);
    }
    else
        tgt.expr.setown(op.getClear());
}

//---------------------------------------------------------------------------
//-- no_char_length --

//NB: parameter is expression to take length of - not the length node.

IHqlExpression * HqlCppTranslator::doBuildCharLength(BuildCtx & ctx, IHqlExpression * expr)
{
    CHqlBoundExpr bound;
    buildCachedExpr(ctx, expr, bound);
    return getBoundLength(bound);
}

//---------------------------------------------------------------------------
//-- no_choose

void HqlCppTranslator::doBuildChoose(BuildCtx & ctx, const CHqlBoundTarget * target, IHqlExpression * expr)
{
    CHqlBoundExpr test;
    
    BuildCtx subctx(ctx);
    buildExpr(subctx, expr->queryChild(0), test);
    IHqlStmt * stmt = subctx.addSwitch(test.expr);
    
    unsigned max = expr->numChildren()-1;
    unsigned idx;
    for (idx = 1; idx < max; idx++)
    {
        OwnedHqlExpr branch = getSizetConstant(idx);
        subctx.addCase(stmt, branch);
        buildExprOrAssign(subctx, target, expr->queryChild(idx), NULL);
    }

    IHqlExpression * defaultExpr = expr->queryChild(max);
    if (target || !isNullAction(defaultExpr))
    {
        subctx.addDefault(stmt);
        buildExprOrAssign(subctx, target, defaultExpr, NULL);
    }
}

void HqlCppTranslator::doBuildAssignChoose(BuildCtx & ctx, const CHqlBoundTarget & target, IHqlExpression * expr)
{
    unsigned max = expr->numChildren()-1;
    unsigned idx;
    bool allConstant = true;
    for (idx = 1; idx < max; idx++)
    {
        if (!expr->queryChild(idx)->queryValue())
            allConstant = false;
    }

    if (allConstant)
    {
        //MORE: Need to calculate the correct type.
        HqlExprArray args;
        args.append(*LINK(expr->queryChild(0)));
        for (idx = 1; idx < max; idx++)
        {
            IHqlExpression * v1 = createConstant(createIntValue(idx, LINK(unsignedType)));
            IHqlExpression * v2 = expr->queryChild(idx);
            ITypeInfo * type = v2->queryType();
            args.append(* createValue(no_mapto, LINK(type), v1, LINK(v2)));
        }
        args.append(*LINK(expr->queryChild(max)));

        OwnedHqlExpr caseExpr = createValue(no_case, expr->getType(), args);
        buildExprAssign(ctx, target, caseExpr);
    }
    else
    {
        doBuildChoose(ctx, &target, expr);
    }
}



//---------------------------------------------------------------------------
//-- compare (no_eq,no_ne,no_lt,no_gt,no_le,no_ge) --

//Are the arguments scalar?  If so return the scalar arguments.
static bool getIsScalarCompare(IHqlExpression * expr, SharedHqlExpr & left, SharedHqlExpr & right)
{
    left.set(expr->queryChild(0));
    right.set(expr->queryChild(1));

    ITypeInfo * lType = left->queryType();
    ITypeInfo * rType = right->queryType();
    type_t leftTypeCode = lType ? lType->getTypeCode() : type_row;
    type_t rightTypeCode = rType ? rType->getTypeCode() : type_row;
    assertex(leftTypeCode == rightTypeCode);

    switch (leftTypeCode)
    {
    case type_row:
    case type_set:
        return false;
    default:
        return true;
    }
}


void HqlCppTranslator::doBuildAssignCompare(BuildCtx & ctx, const CHqlBoundTarget & target, IHqlExpression * expr)
{
    OwnedHqlExpr left;
    OwnedHqlExpr right;
    if (getIsScalarCompare(expr, left, right))
    {
        doBuildExprAssign(ctx, target, expr);
        return;
    }

    //Comparing a row - calculate the ordering and then compare against zero...
    IHqlExpression * compare = createValue(no_order, LINK(signedType), LINK(left), LINK(right));
    OwnedHqlExpr temp = createBoolExpr(expr->getOperator(), compare, getZero());
    buildExprAssign(ctx, target, temp);
}


//---------------------------------------------------------------------------
//-- no_concat --

void HqlCppTranslator::buildConcatFArgs(HqlExprArray & args, BuildCtx & ctx, const HqlExprArray & values, ITypeInfo * argType)
{
    ForEachItemIn(idx, values)
    {
        IHqlExpression * cur = &values.item(idx);
        OwnedHqlExpr value = getCastParameter(cur, argType);
        CHqlBoundExpr bound;
        buildCachedExpr(ctx, value, bound);

        //The function takes ... so the length must be 4 bytes or the stack
        //gets out of sync...
        OwnedHqlExpr length = getBoundLength(bound);
        args.append(*ensureExprType(length, unsignedType));
        args.append(*getElementPointer(bound.expr));
    }
    args.append(*createConstant(signedType->castFrom(true, -1))); // correct size terminator
}

void HqlCppTranslator::doBuildVarLengthConcatF(BuildCtx & ctx, const CHqlBoundTarget & target, const HqlExprArray & values)
{
    ITypeInfo * targetType = target.queryType();
    Linked<ITypeInfo> argType = targetType;
    type_t ttc = targetType->getTypeCode();

    HqlExprArray args;
    IIdAtom * func;

    if (ttc == type_varstring)
    {
        func = concatVStrId;
        argType.setown(makeStringType(UNKNOWN_LENGTH, LINK(targetType->queryCharset()), LINK(targetType->queryCollation())));
    }
    else if (ttc == type_unicode)
    {
        args.append(*target.length.getLink());
        func = concatUnicodeId;
    }
    else if (ttc == type_utf8)
    {
        args.append(*target.length.getLink());
        func = concatUtf8Id;
    }
    else if (ttc == type_varunicode)
    {
        func = concatVUnicodeId;
        argType.setown(makeUnicodeType(UNKNOWN_LENGTH, targetType->queryLocale()));
    }
    else
    {
        args.append(*target.length.getLink());
        func = concatId;
    }

    IHqlExpression * tgt = createValue(no_address, makeVoidType(), LINK(target.expr));
    if (ttc == type_data)
        tgt = createValue(no_implicitcast, makePointerType(makeStringType(UNKNOWN_LENGTH, NULL, NULL)), tgt);
    args.append(*tgt);
    buildConcatFArgs(args, ctx, values, argType);
    callProcedure(ctx, func, args);
}

bool HqlCppTranslator::doBuildFixedLengthConcatF(BuildCtx & ctx, const CHqlBoundTarget & target, const HqlExprArray & values)
{
    ITypeInfo * targetType = target.queryType();
    Owned<ITypeInfo> argType = getStretchedType(UNKNOWN_LENGTH, targetType);
    type_t ttc = targetType->getTypeCode();

    HqlExprArray args;
    IIdAtom * func = NULL;
    OwnedHqlExpr fill;

    switch (ttc)
    {
    case type_varstring:
        func = concatVStrFId;
        argType.setown(makeStringType(UNKNOWN_LENGTH, LINK(targetType->queryCharset()), LINK(targetType->queryCollation())));
        break;
    case type_varunicode:
        func = concatVUnicodeFId;
        argType.setown(makeUnicodeType(UNKNOWN_LENGTH, targetType->queryLocale()));
        break;
    case type_unicode:
        func = concatUnicodeFId;
        break;
    case type_string:
        func = concatStrFId;
        if (targetType->queryCharset()->queryName() == ebcdicAtom)
            fill.setown(getSizetConstant('@'));
        else
            fill.setown(getSizetConstant(' '));
        break;
    case type_data:
        func = concatStrFId;
        fill.setown(getSizetConstant(0));
        break;
    }

    if (func)
    {
        args.append(*getSizetConstant(targetType->getStringLen()));
        args.append(*getPointer(target.expr));
        if (fill)
            args.append(*LINK(fill));
        buildConcatFArgs(args, ctx, values, argType);
        callProcedure(ctx, func, args);
        return true;
    }
    return false;
}

void HqlCppTranslator::doBuildAssignConcat(BuildCtx & ctx, const CHqlBoundTarget & target, IHqlExpression * expr)
{
    ITypeInfo * targetType = target.queryType();
    ICharsetInfo * targetCharset = targetType->queryCharset();
    type_t ttc = targetType->getTypeCode();
    switch (ttc)
    {
    case type_unicode:
    case type_varunicode:
    case type_utf8:
        break;
    case type_string:
    case type_varstring:
    case type_data:
        if (!queryDefaultTranslation(targetCharset, expr->queryType()->queryCharset()))
            break;
        //fallthrough
    default:
        doBuildExprAssign(ctx, target, expr);
        return;
    }

    HqlExprArray values;
    expr->unwindList(values, no_concat);

    //Combine adjacent constants (not folded previously because of the tree structure)
    //Not optimized in the folder since it can mess up cse evaluation
    for (unsigned i=0; i < values.ordinality()-1; i++)
    {
        IValue * firstValue = values.item(i).queryValue();
        if (firstValue)
        {
            Linked<IValue> combinedValue = firstValue;
            while (i+1 < values.ordinality())
            {
                IValue * nextValue = values.item(i+1).queryValue();
                if (!nextValue)
                    break;
                combinedValue.setown(concatValues(combinedValue, nextValue));
                values.remove(i+1);
            }
            if (combinedValue->queryType()->getStringLen() == 0)
            {
                values.remove(i);
                i--;        // not nice, but will be incremented before comparison so safe
            }
            else if (combinedValue != firstValue)
                values.replace(*createConstant(combinedValue.getClear()), i);
        }
    }

    if (!target.isFixedSize())
    {
        doBuildVarLengthConcatF(ctx, target, values);
    }
    else if (!doBuildFixedLengthConcatF(ctx, target, values))
    {
        Owned<ITypeInfo> varType = getStretchedType(UNKNOWN_LENGTH, targetType);
        OwnedHqlExpr castValue = createValue(no_concat, LINK(varType), values);
        doBuildExprAssign(ctx, target, castValue);
    }
}

//---------------------------------------------------------------------------
//-- no_div --
// also used for no_modulus

void HqlCppTranslator::doBuildExprDivide(BuildCtx & ctx, IHqlExpression * expr, CHqlBoundExpr & tgt)
{
    if (expr->queryType()->getTypeCode() == type_decimal)
    {
        doBuildExprArith(ctx, expr, tgt);
        return;
    }
    IHqlExpression * left = expr->queryChild(0);
    IHqlExpression * right = expr->queryChild(1);
    assertex(left->queryType() == right->queryType());

    IValue * value = right->queryValue();
    if (value)
    {
        Owned<IValue> zero = right->queryType()->castFrom(false, 0);
        int cmp = value->compare(zero);

        if (cmp == 0)
        {
            OwnedHqlExpr eZero = createConstant(LINK(zero));
            doBuildDivideByZero(ctx, NULL, eZero, &tgt);
        }
        else
            doBuildPureSubExpr(ctx, expr, tgt);
    }
    else
    {
        buildTempExpr(ctx, expr, tgt);
    }
}



void HqlCppTranslator::doBuildDivideByZero(BuildCtx & ctx, const CHqlBoundTarget * target, IHqlExpression * zero, CHqlBoundExpr * bound)
{
    //Always assign something to bound - even if it is replaced further down.
    if (bound)
        buildExpr(ctx, zero, *bound);

    switch (options.divideByZeroAction)
    {
    case DBZzero:
        if (target)
            assignBound(ctx, *target, zero);
        break;
    case DBZfail:
        {
            HqlExprArray noArgs;
            buildFunctionCall(ctx, failDivideByZeroId, noArgs);
            break;
        }
    case DBZnan:
        {
            LinkedHqlExpr nan = zero;
            if (zero->queryType()->getTypeCode() == type_real)
            {
                HqlExprArray noArgs;
                nan.setown(bindFunctionCall(createRealNullId, noArgs));
            }

            if (target)
                assignBound(ctx, *target, nan);
            else
                buildExpr(ctx, nan, *bound);
            break;
        }
    default:
        throwUnexpected();
    }
}

void HqlCppTranslator::doBuildAssignDivide(BuildCtx & ctx, const CHqlBoundTarget & target, IHqlExpression * expr)
{
    if (expr->queryType()->getTypeCode() == type_decimal)
    {
        doBuildExprAssign(ctx, target, expr);
        return;
    }
    IHqlExpression * left = expr->queryChild(0);
    IHqlExpression * right = expr->queryChild(1);
    assertex(left->queryType() == right->queryType());

    CHqlBoundExpr lhs,rhs;
    buildExpr(ctx, left, lhs);
    buildSimpleExpr(ctx, right, rhs);

    IHqlExpression * divisor = rhs.expr.get();
    OwnedHqlExpr pureExpr = createValue(expr->getOperator(), left->getType(), lhs.expr.getClear(), LINK(divisor));
    IValue * zero = pureExpr->queryType()->castFrom(false, 0);
    OwnedHqlExpr eZero = createConstant(zero);

    IValue * value = rhs.expr->queryValue();
    if (value)
    {
        int cmp = value->compare(eZero->queryValue());

        if (cmp == 0)
            doBuildDivideByZero(ctx, &target, eZero, NULL);
        else
            assignBound(ctx, target, pureExpr);
    }
    else
    {
        BuildCtx subctx(ctx);
        IHqlStmt * stmt = subctx.addFilter(divisor);
        assignBound(subctx, target, pureExpr);
        subctx.selectElse(stmt);
        doBuildDivideByZero(subctx, &target, eZero, NULL);
    }
}


//---------------------------------------------------------------------------
//-- no_if --

bool HqlCppTranslator::ifRequiresAssignment(BuildCtx & ctx, IHqlExpression * expr)
{
    IHqlExpression * trueExpr = expr->queryChild(1);
    IHqlExpression * falseExpr = expr->queryChild(2);

    if (requiresTemp(ctx, trueExpr, true) || requiresTemp(ctx, falseExpr, true) || expr->queryType()->getSize() == UNKNOWN_LENGTH)
        return true;
    if (trueExpr->queryType() != falseExpr->queryType() && isStringType(expr->queryType()))
        return true;
    if (expr->queryType()->getTypeCode() == type_decimal)
        return true;
    return false;
}

void HqlCppTranslator::doBuildAssignIf(BuildCtx & ctx, const CHqlBoundTarget & target, IHqlExpression * expr)
{
    if (!ifRequiresAssignment(ctx, expr))
    {
        doBuildExprAssign(ctx, target, expr);
        return;
    }

    IHqlExpression * trueExpr = expr->queryChild(1);
    IHqlExpression * falseExpr = expr->queryChild(2);

    BuildCtx subctx(ctx);
    CHqlBoundExpr cond;
    buildCachedExpr(subctx, expr->queryChild(0), cond);

    IHqlStmt * test = subctx.addFilter(cond.expr);
    buildExprAssign(subctx, target, trueExpr);

    subctx.selectElse(test);
    buildExprAssign(subctx, target, falseExpr);
}

void HqlCppTranslator::doBuildExprIf(BuildCtx & ctx, IHqlExpression * expr, CHqlBoundExpr & tgt)
{
    if (ifRequiresAssignment(ctx, expr))
    {
        buildTempExpr(ctx, expr, tgt);
        return;
    }

    IHqlExpression * trueExpr = expr->queryChild(1);
    IHqlExpression * falseExpr = expr->queryChild(2);

    //Length should not be conditional...
    CHqlBoundExpr cond;
    CHqlBoundExpr boundTrue;
    CHqlBoundExpr boundFalse;
    buildCachedExpr(ctx, expr->queryChild(0), cond);
    buildCachedExpr(ctx, trueExpr, boundTrue);
    buildCachedExpr(ctx, falseExpr, boundFalse);
    //true and false should have same type...
    tgt.expr.setown(createValue(no_if, expr->getType(), cond.expr.getClear(), boundTrue.expr.getClear(), boundFalse.expr.getClear()));
}


void HqlCppTranslator::doBuildStmtIf(BuildCtx & ctx, IHqlExpression * expr)
{
    BuildCtx subctx(ctx);
    CHqlBoundExpr cond;
    buildCachedExpr(subctx, expr->queryChild(0), cond);

    IHqlStmt * test = subctx.addFilter(cond.expr);
    optimizeBuildActionList(subctx, expr->queryChild(1));

    IHqlExpression * elseExpr = queryRealChild(expr, 2);
    if (elseExpr && elseExpr->getOperator() != no_null)
    {
        subctx.selectElse(test);
        optimizeBuildActionList(subctx, elseExpr);
    }
}

//---------------------------------------------------------------------------
//-- no_intformat --

IHqlExpression * HqlCppTranslator::createFormatCall(IIdAtom * func, IHqlExpression * expr)
{
    HqlExprArray args;
    unsigned max = expr->numChildren();
    unsigned idx;
    for (idx=0; idx < max; idx++)
    {
        IHqlExpression * cur = expr->queryChild(idx);;
        args.append(*LINK(cur));
    }
    return bindFunctionCall(func, args);
}


void HqlCppTranslator::doBuildExprFormat(IIdAtom * func, BuildCtx & ctx, IHqlExpression * expr, CHqlBoundExpr & tgt)
{
    OwnedHqlExpr call = createFormatCall(func, expr);
    buildExpr(ctx, call, tgt);
}

void HqlCppTranslator::doBuildAssignFormat(IIdAtom * func, BuildCtx & ctx, const CHqlBoundTarget & target, IHqlExpression * expr)
{
    OwnedHqlExpr call = createFormatCall(func, expr);
    buildExprAssign(ctx, target, call);
}

//---------------------------------------------------------------------------

void HqlCppTranslator::doBuildAssignToXmlorJson(BuildCtx & ctx, const CHqlBoundTarget & target, IHqlExpression * expr)
{
    IHqlExpression * row = expr->queryChild(0);

    HqlExprArray args;
    args.append(*buildMetaParameter(row));
    args.append(*LINK(row));
    args.append(*getSizetConstant(XWFtrim|XWFopt|XWFnoindent));
    node_operator op = expr->getOperator();
    OwnedHqlExpr call = bindFunctionCall((op==no_tojson) ? ctxGetRowJsonId : ctxGetRowXmlId, args);
    buildExprAssign(ctx, target, call);
}

//---------------------------------------------------------------------------

void HqlCppTranslator::processCppBodyDirectives(IHqlExpression * expr)
{
    ForEachChild(i, expr)
    {
        IHqlExpression * cur = expr->queryChild(i);
        if (cur->isAttribute())
        {
            IAtom * name = cur->queryName();
            if (name == linkAtom)
            {
                //MORE: Add code to add the argument to the linker options.
            }
            else if (name == libraryAtom)
            {
                StringBuffer libraryName;
                getStringValue(libraryName, cur->queryChild(0));
                if (libraryName.length())
                    useLibrary(libraryName.str());
            }
        }
    }
}

void HqlCppTranslator::doBuildExprEmbedBody(BuildCtx & ctx, IHqlExpression * expr, CHqlBoundExpr * tgt)
{
    if (!allowEmbeddedCpp())
        throwError(HQLERR_EmbeddedCppNotAllowed);

    processCppBodyDirectives(expr);
    IHqlExpression *languageAttr = expr->queryAttribute(languageAtom);
    if (languageAttr)
    {
        UNIMPLEMENTED;  // It's not clear if this can ever happen - perhaps a parameterless function that used EMBED ?
    }
    StringBuffer text;
    expr->queryChild(0)->queryValue()->getUTF8Value(text);
    text.setLength(cleanupEmbeddedCpp(text.length(), (char*)text.str()));
    OwnedHqlExpr quoted = createQuoted(text.str(), expr->getType());

    if (tgt)
    {
        ITypeInfo * type = expr->queryType();
        assertex(type->getTypeCode() == type_varstring || type->getSize() != UNKNOWN_LENGTH);
        tgt->expr.set(quoted);
    }
    else
        ctx.addExpr(quoted);
}


//---------------------------------------------------------------------------
//-- no_index --
IHqlExpression * getSimpleListIndex(BuildCtx & ctx, IHqlExpression * expr)
{
    IHqlExpression * index = expr->queryChild(1);
    if (!index->isConstant())
        return NULL;
    OwnedHqlExpr set = normalizeListCasts(expr->queryChild(0));
    switch (set->getOperator())
    {
    case no_null:
    case no_list:
        break;
    default:
        return NULL;
    }
    OwnedHqlExpr folded = foldHqlExpression(index);
    assertex(folded->queryValue());
    __int64 which = folded->queryValue()->getIntValue();
    if ((which > 0) && (which <= set->numChildren()))
        return LINK(set->queryChild((unsigned)which-1));
    return createNullExpr(expr);
}

void HqlCppTranslator::doBuildExprIndex(BuildCtx & ctx, IHqlExpression * expr, CHqlBoundExpr & tgt)
{
    OwnedHqlExpr simple = getSimpleListIndex(ctx, expr);
    if (simple)
        buildExpr(ctx, simple, tgt);
    else
    {
        OwnedHqlExpr simpleList = simplifyFixedLengthList(expr->queryChild(0));
        Owned<IHqlCppSetCursor> cursor = createSetSelector(ctx, simpleList);
        cursor->buildExprSelect(ctx, expr, tgt);
    }
}

void HqlCppTranslator::doBuildAssignIndex(BuildCtx & ctx, const CHqlBoundTarget & target, IHqlExpression * expr)
{
    OwnedHqlExpr simple = getSimpleListIndex(ctx, expr);
    if (simple)
        buildExprAssign(ctx, target, simple);
    else
    {
        OwnedHqlExpr simpleList = simplifyFixedLengthList(expr->queryChild(0));
        Owned<IHqlCppSetCursor> cursor = createSetSelector(ctx, simpleList);
        cursor->buildAssignSelect(ctx, target, expr);
    }
}

//---------------------------------------------------------------------------
//-- no_list --

bool isComplexSet(ITypeInfo * type, bool isConstant)
{
    ITypeInfo * childType = type->queryChildType();
    if (!childType)
        return false;
    switch (childType->getTypeCode())
    {
    case type_alien:
        return true;
    case type_string:
    case type_qstring:
    case type_data:
    case type_unicode:
    case type_varstring:
    case type_varunicode:
        return isUnknownSize(childType) && !isConstant;
    case type_utf8:
    case type_swapint:
    case type_packedint:
        return true;
    case type_int:
        switch (childType->getSize())
        {
        case 3: case 5: case 6: case 7:
            return true;
        }
        return false;
    }
    return false;
}

bool isComplexSet(IHqlExpression * expr)
{
    return isComplexSet(expr->queryType(), isConstantSet(expr));
}

bool isConstantSet(IHqlExpression * expr)
{
    unsigned max = expr->numChildren();
    unsigned idx;
    for (idx = 0; idx < max; idx++)
    {
        IHqlExpression * child = expr->queryChild(idx);
        if (!child->queryValue())
            return false;
    }
    return true;
}


bool createUnknownLengthStringSet(MemoryBuffer & target, IHqlExpression * set)
{
    ITypeInfo * elemType = set->queryType()->queryChildType();
    type_t tc = elemType->getTypeCode();

    ForEachChild(i, set)
    {
        IHqlExpression * cur = set->queryChild(i);
        IValue * curValue = cur->queryValue();
        if (!curValue)
            return false;

        size32_t sizeValue = curValue->getSize();
        if ((tc != type_varstring) && (tc != type_varunicode))
        {
            size32_t lenValue = curValue->queryType()->getStringLen();
            rtlWriteInt4(target.reserve(sizeof(size32_t)), lenValue);
        }
        curValue->toMem(target.reserve(sizeValue));
    }
    return true;
}


void HqlCppTranslator::doBuildExprConstList(BuildCtx & ctx, IHqlExpression * expr, CHqlBoundExpr & tgt)
{
    BuildCtx declareCtx(*code, literalAtom);

    if (!declareCtx.getMatchExpr(expr, tgt))
    {
        ITypeInfo * type = expr->queryType();
        Linked<ITypeInfo> elementType = type->queryChildType();
        if (!elementType)
            throwError(HQLERR_NullSetCannotGenerate);
        Owned<ITypeInfo> transferType;
        OwnedHqlExpr table;
        OwnedHqlExpr declare;
        unsigned numElements = expr->numChildren();
        LinkedHqlExpr values = expr;
        if ((isTypePassedByAddress(elementType) && ((elementType->getTypeCode() != type_varstring) || isUnknownSize(elementType))))
        {
            if (isUnknownSize(elementType))
            {
                MemoryBuffer serialized;
                bool ok = createUnknownLengthStringSet(serialized, values);
                assertex(ok);
                Owned<IValue> value = createDataValue(serialized.toByteArray(), serialized.length());
                OwnedHqlExpr constValue = createConstant(LINK(value));
                OwnedHqlExpr initializer = createValue(no_create_initializer, constValue->getType(), LINK(constValue));

                Owned<ITypeInfo> declareType = makeConstantModifier(constValue->getType());
                declare.setown(declareCtx.getTempDeclare(declareType, initializer));

                ITypeInfo * arrayType = makeReferenceModifier(makeSetType(LINK(elementType)));
                table.setown(createValue(no_typetransfer, arrayType, LINK(declare)));
                tgt.length.setown(getSizetConstant(serialized.length()));
            }
            else if (elementType->isReference())
            {
                // use a var string type to get better C++ generated...
                transferType.set(elementType);
                elementType.setown(makeVarStringType(UNKNOWN_LENGTH));
            }
            else
            {
                // for string, data and qstring we need to initialize the array with a list of characters instead of 
                // a cstring e.g., char[][2] = { { 'a','b' }, { 'c', 'd' } };
                HqlExprArray newValues;
                ForEachChild(idx, expr)
                {
                    IHqlExpression * next = expr->queryChild(idx);
                    newValues.append(*createValue(no_create_initializer, next->getType(), LINK(next)));
                }
                values.setown(createValue(no_list, makeSetType(LINK(elementType)), newValues));
            }
        }

        if (!declare)
        {
            Owned<ITypeInfo> t = makeConstantModifier(makeArrayType(LINK(elementType), numElements));
            declare.setown(declareCtx.getTempDeclare(t, values));

            if (transferType)
            {
                ITypeInfo * arrayType = makeArrayType(LINK(transferType), numElements);
                table.setown(createValue(no_typetransfer, arrayType, LINK(declare)));
            }
        }

        tgt.count.setown(getSizetConstant(numElements));
        tgt.expr.set(table ? table : declare);

        //make sure tables get added before any global functions
        declareCtx.associateExpr(expr, tgt);

        if (options.spanMultipleCpp)
        {
            BuildCtx protoctx(*code, mainprototypesAtom);
            protoctx.addDeclareExternal(declare);
        }
    }
}

void HqlCppTranslator::doBuildExprDynList(BuildCtx & ctx, IHqlExpression * expr, CHqlBoundExpr & tgt)
{
    if (!ctx.getMatchExpr(expr, tgt))
    {
        ITypeInfo * type = expr->queryType();
        ITypeInfo * elementType = type->queryChildType();

        unsigned max = expr->numChildren();

        //MORE: What if this is an array of variable length strings?
        Owned<ITypeInfo> t = makeArrayType(LINK(elementType), max);
        IHqlExpression * table = ctx.getTempDeclare(t, NULL);

        // new code - should really use a selector...
        unsigned idx;
        CHqlBoundTarget boundTarget;
        for (idx = 0; idx < max; idx++)
        {
            IHqlExpression * child = expr->queryChild(idx);
            boundTarget.expr.setown(createValue(no_index, LINK(elementType), LINK(table), createConstant((int)idx)));
            buildExprAssign(ctx, boundTarget, child);
        }

        tgt.count.setown(getSizetConstant(max));
        tgt.expr.setown(table);
        ctx.associateExpr(expr, tgt);
    }
}

void HqlCppTranslator::doBuildExprList(BuildCtx & ctx, IHqlExpression * expr, CHqlBoundExpr & tgt)
{
    ITypeInfo * type = expr->queryType();
    switch (type->getTypeCode())
    {
    case type_set:
    case type_array:
        {
            LinkedHqlExpr values = expr;
            //MORE: Also alien data types and other weird things...
            //if (childType->getSize() == UNKNOWN_LENGTH)
            if (expr->numChildren() == 0)
            {
                tgt.length.setown(getSizetConstant(0));
                tgt.expr.setown(createValue(no_nullptr, makeReferenceModifier(LINK(type))));
                return;
            }
            else if (isComplexSet(expr))
            {
                buildTempExpr(ctx, expr, tgt);
                return;
            }

            if (isConstantSet(expr))
                doBuildExprConstList(ctx, values, tgt);
            else
                doBuildExprDynList(ctx, values, tgt);
            tgt.isAll.set(queryBoolExpr(false));
        }
        break;
    default:
        throwUnexpectedX("This type of list not supported yet");
    }
}

void HqlCppTranslator::doBuildAssignList(BuildCtx & ctx, const CHqlBoundTarget & target, IHqlExpression * _expr)
{
    OwnedHqlExpr expr = simplifyFixedLengthList(_expr);
    node_operator op = expr->getOperator();
    assertex(op == no_list);

    ITypeInfo * type = expr->queryType();
    switch (type->getTypeCode())
    {
    case type_set:
    case type_array:
        break;
    default:
        throwUnexpectedX("This type of list not supported yet");
    }

    //This is an assignment, a non-constant set would end up creating two temporaries.
    unsigned numItems = expr->numChildren();
    if (((numItems > 0) && (numItems < 3)) || isComplexSet(expr) || !isConstantSet(expr))
    {
        Owned<IHqlCppSetBuilder> builder = createTempSetBuilder(target.queryType()->queryChildType(), target.isAll);
        builder->buildDeclare(ctx);
        buildSetAssign(ctx, builder, expr);
        builder->buildFinish(ctx, target);
    }
    else if (numItems == 0)
    {
        CHqlBoundExpr temp;
        buildExpr(ctx, expr, temp);
        if (target.isAll)
        {
            if (temp.isAll)
                ctx.addAssign(target.isAll, temp.isAll);
            else
                ctx.addAssign(target.isAll, queryBoolExpr(false));
        }
        ctx.addAssign(target.length, temp.length);
        ctx.addAssign(target.expr, temp.expr);
    }
    else
    {
        OwnedHqlExpr cast = ensureExprType(expr, target.queryType());
        OwnedHqlExpr simpleCast = simplifyFixedLengthList(cast);
        // can do a direct assignment without any casts
        doBuildExprAssign(ctx, target, simpleCast);
    }
}
void HqlCppTranslator::doBuildExprAll(BuildCtx & ctx, IHqlExpression * expr, CHqlBoundExpr & tgt)
{
    tgt.isAll.set(queryBoolExpr(true));
    tgt.length.setown(getSizetConstant(0));
    tgt.expr.setown(createQuoted("0", makeSetType(NULL)));
}

void HqlCppTranslator::doBuildAssignAll(BuildCtx & ctx, const CHqlBoundTarget & target, IHqlExpression * expr)
{
    CHqlBoundExpr temp;
    buildExpr(ctx, expr, temp);
    ctx.addAssign(target.isAll, temp.isAll);
    ctx.addAssign(target.length, temp.length);
    ctx.addAssign(target.expr, temp.expr);
}

//---------------------------------------------------------------------------
//-- no_not --

void HqlCppTranslator::doBuildExprNot(BuildCtx & ctx, IHqlExpression * expr, CHqlBoundExpr & tgt)
{
    assertex(expr->queryChild(0)->isBoolean());
    CHqlBoundExpr bound;
    buildExpr(ctx, expr->queryChild(0), bound);
    tgt.expr.setown(getInverse(bound.expr));
}


//---------------------------------------------------------------------------
//-- no_or --

IHqlExpression * HqlCppTranslator::convertOrToAnd(IHqlExpression * expr)
{
    bool invert = true;
    if (expr->getOperator() == no_not)
    {
        invert = false;
        expr = expr->queryChild(0);
    }
    assertex(expr->getOperator() == no_or);
    HqlExprArray original, inverted;
    expr->unwindList(original, no_or);
    ForEachItemIn(idx, original)
        inverted.append(*getInverse(&original.item(idx)));
    IHqlExpression * ret = createValue(no_and, makeBoolType(), inverted);
    if (invert)
        ret = createValue(no_not, makeBoolType(), ret);
    return ret;
}


//---------------------------------------------------------------------------
// no_unicodeorder

void HqlCppTranslator::doBuildAssignUnicodeOrder(BuildCtx & ctx, const CHqlBoundTarget & target, IHqlExpression * expr)
{
    CHqlBoundExpr lhs, rhs, locale, strength;
    buildCachedExpr(ctx, expr->queryChild(0), lhs);
    buildCachedExpr(ctx, expr->queryChild(1), rhs);
    buildCachedExpr(ctx, expr->queryChild(2), locale);
    buildCachedExpr(ctx, expr->queryChild(3), strength);
    Owned<IHqlExpression> op;
    HqlExprArray args;
    ITypeInfo * realType = lhs.expr->queryType()->queryPromotedType();
    switch(realType->getTypeCode())
    {
    case type_unicode:
        args.append(*getBoundLength(lhs));
        args.append(*getElementPointer(lhs.expr));
        args.append(*getBoundLength(rhs));
        args.append(*getElementPointer(rhs.expr));
        args.append(*getElementPointer(locale.expr));
        args.append(*strength.expr.getLink());
        op.setown(bindTranslatedFunctionCall(compareUnicodeUnicodeStrengthId, args));
        break;
    case type_varunicode:
        args.append(*getElementPointer(lhs.expr));
        args.append(*getElementPointer(rhs.expr));
        args.append(*getElementPointer(locale.expr));
        args.append(*strength.expr.getLink());
        op.setown(bindTranslatedFunctionCall(compareVUnicodeVUnicodeStrengthId, args));
        break;
    case type_utf8:
        args.append(*getBoundLength(lhs));
        args.append(*getElementPointer(lhs.expr));
        args.append(*getBoundLength(rhs));
        args.append(*getElementPointer(rhs.expr));
        args.append(*getElementPointer(locale.expr));
        args.append(*strength.expr.getLink());
        op.setown(bindTranslatedFunctionCall(compareUtf8Utf8StrengthId, args));
        break;
    default:
        UNIMPLEMENTED;
    }

    assignBound(ctx, target, op);
}

//---------------------------------------------------------------------------
//-- no_order --

static void buildIteratorFirst(HqlCppTranslator & translator, BuildCtx & ctx, IHqlExpression * iter, IHqlExpression * row)
{
    StringBuffer s;
    translator.generateExprCpp(s, row).append(" = (byte*)");
    translator.generateExprCpp(s, iter).append(".first();");
    ctx.addQuoted(s);
}

static void buildIteratorNext(HqlCppTranslator & translator, BuildCtx & ctx, IHqlExpression * iter, IHqlExpression * row)
{
    StringBuffer s;
    translator.generateExprCpp(s, row).append(" = (byte*)");
    translator.generateExprCpp(s, iter).append(".next();");
    ctx.addQuoted(s);
}

static void buildIteratorIsValid(BuildCtx & ctx, IHqlExpression * iter, IHqlExpression * row, CHqlBoundExpr & bound)
{
    bound.expr.set(row);
}

void HqlCppTranslator::doBuildAssignCompareRow(BuildCtx & ctx, EvaluateCompareInfo & info, IHqlExpression * left, IHqlExpression * right)
{
    HqlExprArray leftValues, rightValues;
    IHqlExpression * record = left->queryRecord();
    expandRowOrder(left->queryNormalizedSelector(), record, leftValues, false);
    expandRowOrder(right->queryNormalizedSelector(), record, rightValues, false);
    optimizeOrderValues(leftValues, rightValues, false);

    doBuildAssignCompare(ctx, info, leftValues, rightValues, true, false);      //MORE: ,no_break,true
}

void HqlCppTranslator::doBuildAssignCompareTable(BuildCtx & ctx, EvaluateCompareInfo & info, IHqlExpression * left, IHqlExpression * right)
{
    ITypeInfo * targetType = info.target.queryType();
    OwnedHqlExpr zeroTarget = createConstant(targetType->castFrom(true, 0));
    OwnedHqlExpr plusOne = createConstant(targetType->castFrom(true, +1));
    OwnedHqlExpr minusOne = createConstant(targetType->castFrom(true, -1));

    // cmp = 0;
    assignBound(ctx, info.target, zeroTarget);

    BuildCtx subctx(ctx);
    subctx.addGroup();      // stop bound cursors leaking outside the testing block.

    // i1 iter1; i1.first();
    HqlExprAttr leftIter, leftRow;
    Owned<IHqlCppDatasetCursor> cursor = createDatasetSelector(subctx, left);
    cursor->buildIterateClass(subctx, leftIter, leftRow);
    buildIteratorFirst(*this, subctx, leftIter, leftRow);

    // i2; forEachIn(i2); {
    CHqlBoundExpr isValid;
    BuildCtx loopctx(subctx);
    buildDatasetIterate(loopctx, right, true);
    bindTableCursor(loopctx, left, leftRow);
 
    //     if (!i1.isValid()) { cmp = -1; break; }
    buildIteratorIsValid(loopctx, leftIter, leftRow, isValid);
    OwnedHqlExpr test = createValue(no_not, makeBoolType(), isValid.expr.getClear());
    BuildCtx moreRightCtx(loopctx);
    moreRightCtx.addFilter(test);

    if (info.actionIfDiffer == return_stmt)
    {
        if (info.isEqualityCompare())
        {
            OwnedHqlExpr returnValue = info.getEqualityReturnValue();
            moreRightCtx.addReturn(returnValue);
        }
        else
            moreRightCtx.addReturn(minusOne);
    }
    else
    {
        buildExprAssign(moreRightCtx, info.target, minusOne);
        moreRightCtx.addBreak();
    }

    //Now do the comparison....
    {
        EvaluateCompareInfo childInfo(info);
        if (childInfo.actionIfDiffer == break_stmt)
            childInfo.actionIfDiffer = null_stmt;
        //***childInfo??
        doBuildAssignCompareRow(loopctx, info, left, right);
    }

    if (info.actionIfDiffer != return_stmt)
    {
        //     if (cmp != 0) break;
        BuildCtx donectx(loopctx);
        donectx.addFilter(info.target.expr);
        donectx.addQuotedLiteral("break;");
    }

    //     i1.next();
    buildIteratorNext(*this, loopctx, leftIter, leftRow);

    buildIteratorIsValid(subctx, leftIter, leftRow, isValid);
    if (info.actionIfDiffer == return_stmt)
    {
        //if (i1.isValid) return +1;
        BuildCtx moreLeftCtx(subctx);
        moreLeftCtx.addFilter(isValid.expr);
        if (info.isEqualityCompare())
        {
            OwnedHqlExpr returnValue = info.getEqualityReturnValue();
            moreLeftCtx.addReturn(returnValue);
        }
        else
            moreLeftCtx.addReturn(plusOne);
    }
    else
    {
        //if (cmp == 0 && i1.isValid) cmp = +1;
        OwnedHqlExpr cmp = createBoolExpr(no_and, createBoolExpr(no_eq, LINK(info.target.expr), LINK(zeroTarget)), LINK(isValid.expr));
        BuildCtx moreLeftCtx(subctx);
        moreLeftCtx.addFilter(cmp);
        buildExprAssign(moreLeftCtx, info.target, plusOne);

        BuildCtx tailctx(ctx);
        if (info.actionIfDiffer == break_stmt)
        {
            tailctx.addFilter(info.target.expr);
            tailctx.addBreak();
        }
    }
}


void HqlCppTranslator::expandRowOrder(IHqlExpression * selector, IHqlExpression * record, HqlExprArray & values, bool isRow)
{
    ForEachChild(idx, record)
    {
        IHqlExpression * field = record->queryChild(idx);

        switch (field->getOperator())
        {
        case no_ifblock:
            expandRowOrder(selector, field->queryChild(1), values, isRow);
            break;
        case no_record:
            expandRowOrder(selector, field, values, isRow);
            break;
        case no_field:
            {
                OwnedHqlExpr selected;
                if (isRow)
                    selected.setown(createNewSelectExpr(LINK(selector), LINK(field)));
                else
                    selected.setown(createSelectExpr(LINK(selector), LINK(field)));
                if (field->isDatarow())
                    expandRowOrder(selected, field->queryRecord(), values, false);
                else
                    values.append(*LINK(selected));
                break;
            }
        }
    }
}


void HqlCppTranslator::expandSimpleOrder(IHqlExpression * left, IHqlExpression * right, HqlExprArray & leftValues, HqlExprArray & rightValues)
{
    while ((left->getOperator() == no_negate) && (right->getOperator() == no_negate))
    {
        IHqlExpression * temp = right->queryChild(0);
        right = left->queryChild(0);
        left = temp;
    }

    if (left == right)
    {
        //Weird code is here just so I can force some strange exceptions in the regression suite.
        IHqlExpression * cur = left;
        if (cur->getOperator() == no_alias)
            cur = cur->queryChild(0);
        if (cur->getOperator() != no_nofold)
            return;
    }

    if (left->isDatarow())
    {
        IHqlExpression * record = left->queryRecord();
        assertex(right->isDatarow() && (record == right->queryRecord()));
        expandRowOrder(left, record, leftValues, !isActiveRow(left) && (left->getOperator() != no_select));
        expandRowOrder(right, record, rightValues, !isActiveRow(right) && (right->getOperator() != no_select));
    }
    else
    {
        leftValues.append(*LINK(left));
        rightValues.append(*LINK(right));
    }
}


void HqlCppTranslator::expandOrder(IHqlExpression * expr, HqlExprArray & leftValues, HqlExprArray & rightValues, SharedHqlExpr & defaultValue)
{
    OwnedHqlExpr left = normalizeListCasts(expr->queryChild(0));
    OwnedHqlExpr right = normalizeListCasts(expr->queryChild(1));

    if ((isFixedLengthList(left) || isNullList(left)) && (isFixedLengthList(right) || isNullList(right)))
    {
        unsigned maxLeft = left->numChildren();
        unsigned maxRight = right->numChildren();
        unsigned max = std::min(maxLeft, maxRight);
        for (unsigned i=0; i < max; i++)
            expandSimpleOrder(left->queryChild(i), right->queryChild(i), leftValues, rightValues);

        if (maxLeft != maxRight)
            defaultValue.setown(createConstant(signedType->castFrom(true, ((maxLeft > maxRight) ? +1 : -1))));
    }
    else
        expandSimpleOrder(left, right, leftValues, rightValues);
}


IHqlExpression * HqlCppTranslator::querySimpleOrderSelector(IHqlExpression * expr)
{
    if (expr->getOperator() != no_select)
        return NULL;

    return queryDatasetCursor(expr);
}

static unsigned getMemcmpSize(IHqlExpression * left, IHqlExpression * right, bool isEqualityCompare)
{
    ITypeInfo * leftType = left->queryType();
    if (!leftType)
        return 0;

    if (!isSameBasicType(leftType, right->queryType()))
        return 0;

    unsigned size = leftType->getSize();
    switch (leftType->getTypeCode())
    {
    case type_bigendianint:
    case type_boolean:
        return size;
    case type_littleendianint:
        if ((size == 1) && !leftType->isSigned())
            return 1;
        if (isEqualityCompare)
            return size;
        break;
    case type_string:
    case type_data:
    case type_qstring:
        if (size != UNKNOWN_LENGTH)
            return size;
        break;
    }
    return 0;
}

void HqlCppTranslator::optimizeOrderValues(HqlExprArray & leftValues, HqlExprArray & rightValues, bool isEqualityCompare)
{
    unsigned max = leftValues.ordinality();
    if (max <= 1)
        return;
    for (unsigned i=0; i < max-1; i++)
    {
        IHqlExpression * curFirstLeft = &leftValues.item(i);
        IHqlExpression * curFirstRight = &rightValues.item(i);
        IHqlExpression * leftSel = querySimpleOrderSelector(curFirstLeft);
        IHqlExpression * rightSel = querySimpleOrderSelector(curFirstRight);
        if (!leftSel || !rightSel)
            continue;

        unsigned compareSize = getMemcmpSize(curFirstLeft, curFirstRight, isEqualityCompare);
        if (!compareSize)
            continue;

        IHqlExpression * nextLeft = &leftValues.item(i+1);
        IHqlExpression * nextRight = &rightValues.item(i+1);
        if (querySimpleOrderSelector(nextLeft) != leftSel || querySimpleOrderSelector(nextRight) != rightSel ||
            (getMemcmpSize(nextLeft, nextRight, isEqualityCompare) == 0))
            continue;

        //Worth iterating the selectors...
        RecordSelectIterator leftIter(leftSel->queryRecord(), leftSel);
        ForEach(leftIter)
            if (leftIter.query() == curFirstLeft)
                break;
        if (!leftIter.isValid() || leftIter.isInsideIfBlock())
            continue;

        RecordSelectIterator rightIter(rightSel->queryRecord(), rightSel);
        ForEach(rightIter)
            if (rightIter.query() == curFirstRight)
                break;
        if (!rightIter.isValid() || rightIter.isInsideIfBlock())
            continue;

        unsigned j;  // linux wants it declared outside of 'for'
        for (j=i+1; j < max; j++)
        {
            if (!leftIter.next() || leftIter.isInsideIfBlock())
                break;
            if (!rightIter.next() || rightIter.isInsideIfBlock())
                break;
            IHqlExpression * nextLeft = &leftValues.item(j);
            IHqlExpression * nextRight = &rightValues.item(j);
            if (leftIter.query() != nextLeft || rightIter.query() != nextRight)
                break;
            unsigned thisSize = getMemcmpSize(nextLeft, nextRight, isEqualityCompare);
            if (!thisSize)
                break;
            compareSize += thisSize;
        }

        if (j != i+1)
        {
            IHqlExpression * newLeft = createValue(no_typetransfer, makeStringType(compareSize), LINK(curFirstLeft));
            IHqlExpression * newRight = createValue(no_typetransfer, makeStringType(compareSize), LINK(curFirstRight));
            leftValues.replace(*newLeft, i);
            rightValues.replace(*newRight, i);
            leftValues.removen(i+1, j-(i+1));
            rightValues.removen(i+1, j-(i+1));
            max -= (j - (i+1));
        }
    }
}


inline IHqlExpression * createSignedConstant(__int64 value)
{
    return createConstant(signedType->castFrom(true, value));
}

static IHqlExpression * convertAllToInteger(IHqlExpression * allExpr)
{
    IValue * allValue = allExpr->queryValue();
    if (allValue)
        return createSignedConstant(allValue->getBoolValue() ? 1 : 0);

    return createValue(no_if, LINK(signedType), LINK(allExpr), createSignedConstant(1), createSignedConstant(0));
}

void HqlCppTranslator::doBuildAssignCompareElement(BuildCtx & ctx, EvaluateCompareInfo & info, IHqlExpression * left, IHqlExpression * right, bool isFirst, bool isLast)
{
    if (left->getOperator() == no_if && right->getOperator() == no_if && left->queryChild(0) == right->queryChild(0))
    {
        BuildCtx subctx(ctx);
        IHqlStmt * filter = buildFilterViaExpr(subctx, left->queryChild(0));
        doBuildAssignCompareElement(subctx, info, left->queryChild(1), right->queryChild(1), isFirst, false);
        if ((isFirst && (info.actionIfDiffer != return_stmt)) || left->queryChild(2) != right->queryChild(2))
        {
            subctx.selectElse(filter);
            doBuildAssignCompareElement(subctx, info, left->queryChild(2), right->queryChild(2), isFirst, false);
        }
        return;
    }
    if (left == right)
    {
        //Can happen from conditions expanded above
        if (isFirst)
        {
            if (info.actionIfDiffer != return_stmt)
                buildExprAssign(ctx, info.target, queryZero());
        }
        return;
    }

    ITypeInfo * leftType = left->queryType();
    type_t tc;
    if (leftType)
        tc = leftType->getTypeCode();
    else
        tc = type_set;

    CHqlBoundExpr lhs,rhs;
    bool useMemCmp = false;
    switch (tc)
    {
    case type_dictionary:
        {
            //You can't iterate dictionaries, so convert to datasets first.  A bit of a silly comparison anyway
            OwnedHqlExpr dsLeft = createDataset(no_datasetfromdictionary, LINK(left));
            OwnedHqlExpr dsRight = createDataset(no_datasetfromdictionary, LINK(right));
            doBuildAssignCompareTable(ctx, info, dsLeft, dsRight);
            return;
        }
    case type_table:
    case type_groupedtable:
        doBuildAssignCompareTable(ctx, info, left, right);
        return;
    case type_row:
        doBuildAssignCompareRow(ctx, info, left, right);
        return;
    case type_bigendianint:
        {
            //MORE: Compare big endian integers with a memcmp
            if (hasAddress(ctx, left) && hasAddress(ctx, right) && isSameBasicType(leftType, right->queryType()))
            {
                buildAddress(ctx, left, lhs);
                buildAddress(ctx, right, rhs);
                useMemCmp = true;
                break;
            }

            Owned<ITypeInfo> type = makeIntType(leftType->getSize(), leftType->isSigned());
            OwnedHqlExpr intLeft = createValue(no_implicitcast, type.getLink(), LINK(left));
            OwnedHqlExpr intRight = createValue(no_implicitcast, type.getLink(), LINK(right));
            buildCachedExpr(ctx, intLeft, lhs);
            buildCachedExpr(ctx, intRight, rhs);
            break;
        }
    case type_string:
    case type_data:
    case type_qstring:
        {
            OwnedHqlExpr simpleLeft = getSimplifyCompareArg(left);
            OwnedHqlExpr simpleRight = getSimplifyCompareArg(right);
            buildCachedExpr(ctx, simpleLeft, lhs);
            buildCachedExpr(ctx, simpleRight, rhs);
            break;
        }
    default:
        buildCachedExpr(ctx, left, lhs);
        buildCachedExpr(ctx, right, rhs);
        break;
    }


    ITypeInfo * realType = lhs.queryType()->queryPromotedType();
    tc = realType->getTypeCode();
    IHqlExpression * op = NULL;
    switch (tc)
    {
        //MORE: Should common up with comparison code...
        case type_string:
        case type_data:
        case type_qstring:
            {
                HqlExprArray args;
                IIdAtom * func;

                if (lhs.length || rhs.length || needVarStringCompare(realType, rhs.queryType()->queryPromotedType()))
                {
                    //MORE: This does not cope with different padding characters...
                    func = queryStrCompareFunc(realType);
                    args.append(*getBoundLength(lhs));
                    args.append(*getElementPointer(lhs.expr));
                    args.append(*getBoundLength(rhs));
                    args.append(*getElementPointer(rhs.expr));
                }
                else
                {
                    func = memcmpId;
                    args.append(*getElementPointer(lhs.expr));
                    args.append(*getElementPointer(rhs.expr));
                    args.append(*getSizetConstant(realType->getSize()));
                }
                
                op = bindTranslatedFunctionCall(func, args);
                break;
            }
        case type_unicode:
            {
                HqlExprArray args;
                assertex(haveCommonLocale(leftType, right->queryType()));
                char const * locale = getCommonLocale(leftType, right->queryType())->str();
                args.append(*getBoundLength(lhs));
                args.append(*getElementPointer(lhs.expr));
                args.append(*getBoundLength(rhs));
                args.append(*getElementPointer(rhs.expr));
                args.append(*createConstant(locale));
                op = bindTranslatedFunctionCall(compareUnicodeUnicodeId, args);
                break;
            }
        case type_varunicode:
            {
                HqlExprArray args;
                assertex(haveCommonLocale(leftType, right->queryType()));
                char const * locale = getCommonLocale(leftType, right->queryType())->str();
                args.append(*getElementPointer(lhs.expr));
                args.append(*getElementPointer(rhs.expr));
                args.append(*createConstant(locale));
                op = bindTranslatedFunctionCall(compareVUnicodeVUnicodeId, args);
                break;
            }
        case type_utf8:
            {
                HqlExprArray args;
                assertex(haveCommonLocale(leftType, right->queryType()));
                char const * locale = getCommonLocale(leftType, right->queryType())->str();
                args.append(*getBoundLength(lhs));
                args.append(*getElementPointer(lhs.expr));
                args.append(*getBoundLength(rhs));
                args.append(*getElementPointer(rhs.expr));
                args.append(*createConstant(locale));
                op = bindTranslatedFunctionCall(compareUtf8Utf8Id, args);
                break;
            }
        case type_varstring:
            {
                HqlExprArray args;
                args.append(*getElementPointer(lhs.expr));
                args.append(*getElementPointer(rhs.expr));
                
                op = bindTranslatedFunctionCall(compareVStrVStrId, args);
                break;
            }
        case type_decimal:
            {
                HqlExprArray args;
                if (!isPushed(lhs) && !isPushed(rhs) && (leftType->queryPromotedType() == right->queryType()->queryPromotedType()))
                {
                    args.append(*getSizetConstant(leftType->queryPromotedType()->getSize()));
                    args.append(*getPointer(lhs.expr));
                    args.append(*getPointer(rhs.expr));
                    op = bindTranslatedFunctionCall(leftType->isSigned() ? DecCompareDecimalId : DecCompareUDecimalId, args);
                }
                else
                {
                    bool pushedLhs = ensurePushed(ctx, lhs);
                    bool pushedRhs = ensurePushed(ctx, rhs);

                    //NB: Arguments could be pushed in opposite order 1 <=> x *2
                    if (pushedLhs && !pushedRhs)
                        op = bindTranslatedFunctionCall(DecDistinctRId, args);
                    else
                        op = bindTranslatedFunctionCall(DecDistinctId, args);
                }
                break;
            }
        case type_set:
        case type_array:
            {
                //compare all
                OwnedHqlExpr leftAll = lhs.getIsAll();
                OwnedHqlExpr rightAll = rhs.getIsAll();
                assertex(leftAll && rightAll);
                if (leftAll != rightAll)
                {
                    if (leftAll->queryValue() && rightAll->queryValue())
                    {
                        op = createConstant(leftAll->queryValue()->getIntValue() - rightAll->queryValue()->getIntValue());
                        break;
                    }
                    if (getIntValue(leftAll, false) || getIntValue(rightAll, false))
                    {
                        op = createValue(no_sub, LINK(signedType), convertAllToInteger(leftAll), convertAllToInteger(rightAll));
                        break;
                    }
                }
                if (lhs.expr != rhs.expr)
                {
                    HqlExprArray args;
                    args.append(*getBoundLength(lhs));
                    args.append(*getElementPointer(lhs.expr));
                    args.append(*getBoundLength(rhs));
                    args.append(*getElementPointer(rhs.expr));
                    op = bindTranslatedFunctionCall(compareDataDataId, args);
                }
                if (leftAll != rightAll)
                {
                    IHqlExpression * orderAll = createValue(no_sub, LINK(signedType), convertAllToInteger(leftAll), convertAllToInteger(rightAll));
                    if (op)
                    {
                        IHqlExpression * cond = NULL;
                        if (!getIntValue(leftAll, true))
                        {
                            if (!getIntValue(rightAll, true))
                                cond = NULL;
                            else
                                cond = LINK(rightAll);
                        }
                        else
                        {
                            if (!getIntValue(rightAll, true))
                                cond = LINK(leftAll);
                            else
                                cond = createBoolExpr(no_or, LINK(leftAll), LINK(rightAll));
                        }
                        if (cond)
                            op = createValue(no_if, LINK(signedType), cond, orderAll, op);
                        else
                            orderAll->Release();
                    }
                    else
                        op = orderAll;
                }
                if (!op)
                    op = getZero();
                break;
            }
        case type_boolean:
        case type_swapint:
        case type_packedint:
        case type_int:
            if (!useMemCmp && !info.isEqualityCompare() && (realType->getSize() < signedType->getSize()))
            {
                op = createValue(no_sub, LINK(signedType), 
                            createValue(no_implicitcast, LINK(signedType), lhs.expr.getLink()),
                            createValue(no_implicitcast, LINK(signedType), rhs.expr.getLink()));
                break;
            }
            //fall through

        default:
            if (useMemCmp)
            {
                HqlExprArray args;
                args.append(*lhs.expr.getLink());
                args.append(*rhs.expr.getLink());
                args.append(*getSizetConstant(leftType->getSize()));
                op = bindTranslatedFunctionCall(memcmpId, args);
            }
            else
            {
                if (info.isEqualityCompare())
                {
                    op = createBoolExpr(no_ne, LINK(lhs.expr), LINK(rhs.expr));
                }
                else
                {
                    ensureSimpleExpr(ctx, lhs);
                    ensureSimpleExpr(ctx, rhs);

                    OwnedHqlExpr testlt = createBoolExpr(no_lt, lhs.expr.getLink(), rhs.expr.getLink());
                    OwnedHqlExpr retlt = createIntConstant(-1);
                    OwnedHqlExpr testgt = createBoolExpr(no_gt, lhs.expr.getLink(), rhs.expr.getLink());
                    OwnedHqlExpr retgt = createIntConstant(+1);
                    if (info.actionIfDiffer == return_stmt)
                    {
                        BuildCtx subctx1(ctx);
                        subctx1.addFilter(testlt);
                        subctx1.addReturn(retlt);

                        BuildCtx subctx2(ctx);
                        subctx2.addFilter(testgt);
                        subctx2.addReturn(retgt);
                        return;
                    }
                    else
                    {
                        // generate (a < b ? -1 : (a > b ? +1 : 0))
                        op = createValue(no_if, LINK(signedType),
                                LINK(testlt), LINK(retlt), 
                                    createValue(no_if, LINK(signedType), LINK(testgt), LINK(retgt), getZero()));
                    }
                }
            }
            break;
    }

    OwnedHqlExpr safeReleaseOp = op;
    assertex(op);

    BuildCtx subctx(ctx);
    if (info.isEqualityCompare() && (info.actionIfDiffer == return_stmt))
    {
        subctx.addFilter(op);
        OwnedHqlExpr returnValue = info.getEqualityReturnValue();
        subctx.addReturn(returnValue);
    }
    else
    {
        assignBound(subctx, info.target, op);
        switch (info.actionIfDiffer)
        {
        case break_stmt:
            subctx.addFilter(info.target.expr);
            subctx.addBreak();
            break;
        case return_stmt:
            if (!isLast || info.neverReturnMatch)
                subctx.addFilter(info.target.expr);
            else
                info.alwaysReturns = true;
            subctx.addReturn(info.target.expr);
            break;
        }
    }
}


void HqlCppTranslator::doBuildAssignCompare(BuildCtx & ctx, EvaluateCompareInfo & info, HqlExprArray & leftValues, HqlExprArray & rightValues, bool isFirst, bool isOuter)
{
    assertex(leftValues.ordinality() == rightValues.ordinality());
    Owned<BuildCtx> subctx = new BuildCtx(ctx);

    OwnedHqlExpr compare = createBoolExpr(no_not, LINK(info.target.expr));
    unsigned idx;
    unsigned max = leftValues.ordinality();
    for (idx = 0; idx < max; idx++)
    {
        if ((idx & 7) == 0)
            subctx.setown(new BuildCtx(ctx));

        if (!info.actionIfDiffer && !isFirst)
            subctx->addFilter(compare);

        doBuildAssignCompareElement(*subctx, info, &leftValues.item(idx), &rightValues.item(idx), isFirst, isOuter && (idx == max-1));
        isFirst = false;
    }
}

void HqlCppTranslator::doBuildAssignOrder(BuildCtx & ctx, const CHqlBoundTarget & target, IHqlExpression * expr)
{
    HqlExprArray leftValues, rightValues;
    OwnedHqlExpr defaultValue;
    expandOrder(expr, leftValues, rightValues, defaultValue);
    optimizeOrderValues(leftValues, rightValues, false);

    EvaluateCompareInfo info(no_order);
    info.target.set(target);
    doBuildAssignCompare(ctx, info, leftValues, rightValues, true, false);

    unsigned maxLeft = leftValues.ordinality();
    if (defaultValue)
    {
        if (maxLeft != 0)
        {
            OwnedHqlExpr compare = createBoolExpr(no_not, LINK(target.expr));
            ctx.addFilter(compare);
        }
        buildExprAssign(ctx, target, defaultValue);
    }
    else if (maxLeft == 0)
        buildExprAssign(ctx, target, queryZero());
}

void HqlCppTranslator::doBuildReturnCompare(BuildCtx & ctx, IHqlExpression * expr, node_operator op, bool isBoolEquality, bool neverReturnTrue)
{
    HqlExprArray leftValues, rightValues;
    OwnedHqlExpr defaultValue;
    expandOrder(expr, leftValues, rightValues, defaultValue);
    optimizeOrderValues(leftValues, rightValues, (op == no_eq));

    EvaluateCompareInfo info(op);
    info.actionIfDiffer = return_stmt;
    info.isBoolEquality = isBoolEquality;
    info.neverReturnMatch = (defaultValue != NULL) || neverReturnTrue;

    createTempFor(ctx, expr, info.target);

    doBuildAssignCompare(ctx, info, leftValues, rightValues, true, true);

    assertex(!(neverReturnTrue && info.alwaysReturns));
    if (!info.alwaysReturns && !neverReturnTrue)
    {
        if (info.isBoolEquality)
        {
            OwnedHqlExpr returnValue = createConstant(defaultValue == NULL);
            buildReturn(ctx, returnValue);
        }
        else
        {
            if (defaultValue)
                buildReturn(ctx, defaultValue);
            else
                buildReturn(ctx, queryZero());
        }
    }
}

//---------------------------------------------------------------------------
//-- no_hash --

class HashCodeCreator
{
public:
    HashCodeCreator(HqlCppTranslator & _translator, const CHqlBoundTarget & _target, node_operator _hashKind, bool _optimizeInternal) 
        : translator(_translator), target(_target), hashKind(_hashKind), optimizeInternal(_optimizeInternal)
    {
        prevFunc = NULL;
    }

    //Combine calls to the hash function on adjacent memory to minimise the number of calls
    //and the generated code size.
    void buildHash(BuildCtx & ctx, IIdAtom * func, IHqlExpression * length, IHqlExpression * ptr)
    {
        if ((func == hash32DataId) || (func == hash64DataId))
        {
            ptr = stripTranslatedCasts(ptr);
            if (prevFunc)
            {
                if ((prevFunc == func) && rightFollowsLeft(prevPtr, prevLength, ptr))
                {
                    prevLength.setown(peepholeAddExpr(prevLength, length));
                    return;
                }
                flush(ctx);
            }

            prevFunc = func;
            prevLength.set(length);
            prevPtr.set(ptr);
            return;
        }
        flush(ctx);

        buildCall(ctx, func, length, ptr);
    }

    void beginCondition(BuildCtx & ctx)
    {
        ensureInitialAssigned(ctx);
        flush(ctx);
    }

    void endCondition(BuildCtx & ctx)
    {
        flush(ctx);
    }

    void finish(BuildCtx & ctx)
    {
        flush(ctx);
        ensureInitialAssigned(ctx);
    }

    void setInitialValue(IHqlExpression * expr)
    {
        initialValue.set(expr);
    }

    inline node_operator kind() const { return hashKind; }
    inline bool optimize() const { return optimizeInternal; }

protected:
    void buildCall(BuildCtx & ctx, IIdAtom * func, IHqlExpression * length, IHqlExpression * ptr)
    {
        if (func == hash32DataId)
        {
            unsigned fixedSize = (unsigned)getIntValue(length, 0);
            switch (fixedSize)
            {
            case 1: func = hash32Data1Id; break;
            case 2: func = hash32Data2Id; break;
            case 3: func = hash32Data3Id; break;
            case 4: func = hash32Data4Id; break;
            case 5: func = hash32Data5Id; break;
            case 6: func = hash32Data6Id; break;
            case 7: func = hash32Data7Id; break;
            case 8: func = hash32Data8Id; break;
            }
            if (func != hash32DataId)
                length = NULL;
        }

        HqlExprArray args;
        if (length)
            args.append(*LINK(length));
        args.append(*LINK(ptr));

        if (initialValue)
            args.append(*initialValue.getClear());
        else
            args.append(*LINK(target.expr));

        CHqlBoundExpr boundHash;
        boundHash.expr.setown(translator.bindTranslatedFunctionCall(func, args));
        translator.assign(ctx, target, boundHash);
    }

    void ensureInitialAssigned(BuildCtx & ctx)
    {
        if (initialValue)
        {
            translator.assignBound(ctx, target, initialValue);
            initialValue.clear();
        }
    }

    void flush(BuildCtx & ctx)
    {
        if (prevFunc)
        {
            buildCall(ctx, prevFunc, prevLength, prevPtr);
            prevFunc = NULL;
        }
    }


protected:
    HqlCppTranslator & translator;
    const CHqlBoundTarget & target;
    LinkedHqlExpr initialValue;
    node_operator hashKind;
    bool optimizeInternal;
    IIdAtom * prevFunc;
    OwnedHqlExpr prevLength;
    OwnedHqlExpr prevPtr;
};

void HqlCppTranslator::doBuildAssignHashCrc(BuildCtx & ctx, const CHqlBoundTarget & target, IHqlExpression * expr)
{
    IHqlExpression * child = expr->queryChild(0);

    LinkedHqlExpr initialValue = queryZero();
    node_operator op = expr->getOperator();
    if (op == no_hash32)
        initialValue.setown(createConstant(createIntValue(HASH32_INIT, 4, false)));
    else if (op == no_hash64)
        initialValue.setown(createConstant(createIntValue(HASH64_INIT, 8, false)));

    HashCodeCreator creator(*this, target, op, expr->hasAttribute(internalAtom));
    creator.setInitialValue(initialValue);
    if (child->getOperator() != no_sortlist)
        doBuildAssignHashElement(ctx, creator, child);
    else
    {
        unsigned max = child->numChildren();
        unsigned idx;
        for (idx = 0; idx < max; idx++)
            doBuildAssignHashElement(ctx, creator, child->queryChild(idx));
    }
    creator.finish(ctx);
}


void HqlCppTranslator::doBuildAssignHashElement(BuildCtx & ctx, HashCodeCreator & creator, IHqlExpression * elem, IHqlExpression * record)
{
    bool useNewSelector = elem->isDatarow() && ((elem->getOperator() != no_select) || isNewSelector(elem));
    ForEachChild(i, record)
    {
        IHqlExpression * cur = record->queryChild(i);
        switch (cur->getOperator())
        {
        case no_field:
            {
                OwnedHqlExpr selected = useNewSelector ? createNewSelectExpr(LINK(elem), LINK(cur)) : createSelectExpr(LINK(elem), LINK(cur));
                doBuildAssignHashElement(ctx, creator, selected);
                break;
            }
        case no_record:
            doBuildAssignHashElement(ctx, creator, elem, cur);
            break;
        case no_ifblock:
            doBuildAssignHashElement(ctx, creator, elem, cur->queryChild(1));
            break;
        }
    }
}

void HqlCppTranslator::doBuildAssignHashElement(BuildCtx & ctx, HashCodeCreator & creator, IHqlExpression * elem)
{
    if (creator.optimize())
    {
        switch (elem->getOperator())
        {
        case no_if:
            {
                BuildCtx subctx(ctx);
                creator.beginCondition(subctx);
                IHqlStmt * cond = buildFilterViaExpr(subctx, elem->queryChild(0));
                doBuildAssignHashElement(subctx, creator, elem->queryChild(1));
                creator.endCondition(subctx);
                IHqlExpression * elseValue = elem->queryChild(2);
                if (elseValue && elseValue->getOperator() != no_constant)
                {
                    subctx.selectElse(cond);
                    creator.beginCondition(subctx);
                    doBuildAssignHashElement(subctx, creator, elseValue);
                    creator.endCondition(subctx);
                }
                return;
            }
        case no_constant:
            return;
        }
    }

    Linked<ITypeInfo> type = elem->queryType()->queryPromotedType();        // skip alien data types, to logical type.
    if (type->getTypeCode() == type_row)
    {
        doBuildAssignHashElement(ctx, creator, elem, elem->queryRecord());
        return;
    }

    IIdAtom * func=NULL;
    switch (creator.kind())
    {
    case no_hash:   func = hashDataId; break;
    case no_hash32: func = hash32DataId; break;
    case no_hash64: func = hash64DataId; break;
    case no_crc:    func = crcDataId; break;
    }

    CHqlBoundExpr bound;
    OwnedHqlExpr length;
    OwnedHqlExpr ptr;
    bool alreadyTrimmedRight = (elem->getOperator() == no_trim) && (elem->hasAttribute(rightAtom) || !elem->hasAttribute(leftAtom));
    //If this hash is generated internally (e.g., for a dedup) and fixed length, then can simplify the hash calculation
    bool canOptimizeHash = (creator.optimize() && isFixedSize(type));
    bool optimizeTrim = alreadyTrimmedRight || canOptimizeHash;
    switch (type->getTypeCode())
    {
        case type_string:
            {
                if (!optimizeTrim)
                {
                    OwnedHqlExpr trimmed = createValue(no_trim, getStretchedType(UNKNOWN_LENGTH, type), LINK(elem));
                    buildCachedExpr(ctx, trimmed, bound);
                }
                else
                    buildCachedExpr(ctx, elem, bound);

                length.setown(getBoundLength(bound));
                ptr.setown(getElementPointer(bound.expr));
            }
            break;

        case type_unicode:
            {
                if (!optimizeTrim)
                {
                    OwnedHqlExpr trimmed = createValue(no_trim, getStretchedType(UNKNOWN_LENGTH, type), LINK(elem));
                    buildCachedExpr(ctx, trimmed, bound);
                }
                else
                    buildCachedExpr(ctx, elem, bound);
                length.setown(getBoundLength(bound));
                ptr.setown(getElementPointer(bound.expr));
                switch (creator.kind())
                {
                case no_hash:   func = hashUnicodeId; break;
                case no_hash32: func = hash32UnicodeId; break;
                case no_hash64: func = hash64UnicodeId; break;
                case no_crc:    func = crcUnicodeId; break;
                }
            }
            break;

        case type_utf8:
            {
                if (!optimizeTrim)
                {
                    OwnedHqlExpr trimmed = createValue(no_trim, getStretchedType(UNKNOWN_LENGTH, type), LINK(elem));
                    buildCachedExpr(ctx, trimmed, bound);
                }
                else
                    buildCachedExpr(ctx, elem, bound);
                length.setown(getBoundLength(bound));
                ptr.setown(getElementPointer(bound.expr));
                switch (creator.kind())
                {
                case no_hash:   func = hashUtf8Id; break;
                case no_hash32: func = hash32Utf8Id; break;
                case no_hash64: func = hash64Utf8Id; break;
                case no_crc:    func = crcUtf8Id; break;
                }
            }
            break;


        case type_data:
            {
                buildCachedExpr(ctx, elem, bound);

                length.setown(getBoundLength(bound));
                ptr.setown(getElementPointer(bound.expr));
                break;
            }
        case type_qstring:
            {
                LinkedHqlExpr exprToHash = elem;
                if (!canOptimizeHash)
                {
                    //Always convert to a string so the hash is compatible with a string.
                    OwnedHqlExpr cast = ensureExprType(elem, unknownStringType);
                    if (alreadyTrimmedRight)
                    {
                        exprToHash.set(cast);
                    }
                    else
                    {
                        OwnedHqlExpr trimmed = createValue(no_trim, LINK(unknownStringType), LINK(cast));
                        exprToHash.setown(foldHqlExpression(trimmed));
                    }
                }
                buildCachedExpr(ctx, exprToHash, bound);
                length.setown(getBoundSize(bound));
                ptr.setown(getElementPointer(bound.expr));
                break;
            }

        case type_varstring:
            buildCachedExpr(ctx, elem, bound);
            ptr.setown(getElementPointer(bound.expr));
            switch (creator.kind())
            {
            case no_hash:   func = hashVStrId; break;
            case no_hash32: func = hash32VStrId; break;
            case no_hash64: func = hash64VStrId; break;
            case no_crc:    func = crcVStrId; break;
            }
            break;

        case type_varunicode:
            buildCachedExpr(ctx, elem, bound);
            ptr.setown(getElementPointer(bound.expr));
            switch (creator.kind())
            {
            case no_hash:   func = hashVUnicodeId; break;
            case no_hash32: func = hash32VUnicodeId; break;
            case no_hash64: func = hash64VUnicodeId; break;
            case no_crc:    func = crcVUnicodeId; break;
            }
            break;

        case type_boolean:
        case type_int:
        case type_swapint:
        case type_real:
            if (creator.optimize() && hasAddress(ctx, elem))
            {
                buildAddress(ctx, elem, bound);
                length.setown(getSizetConstant(type->getSize()));
                ptr.setown(LINK(bound.expr));
            }
            else
            {
                if (!creator.optimize())
                    type.setown(makeIntType(8, true));
                OwnedHqlExpr castElem = ensureExprType(elem, type);
                buildTempExpr(ctx, castElem, bound);
                length.setown(getSizetConstant(type->getSize()));
                ptr.setown(getPointer(bound.expr));
            }
            break;
        case type_row:
            throwUnexpected();
            break;
        case type_dictionary:
        case type_groupedtable:
        case type_table:
            //MORE: Should be handle this differently, with an iterator for the link counted rows case?
            //Not sure if that is a good idea - we need to be certain we get the same values with
            //LCR rows enabled and disabled.  But this won't be very efficient with lcr rows.
            //fallthrough
            if (creator.optimize() && hasOutOfLineRows(elem->queryType()))
            {
                creator.beginCondition(ctx);
                BuildCtx iterctx(ctx);
                buildDatasetIterate(iterctx, elem, false);
                doBuildAssignHashElement(iterctx, creator, elem->queryNormalizedSelector(), elem->queryRecord());
                creator.endCondition(iterctx);
                return;
            }
            else
            {
                OwnedHqlExpr serialized = ::ensureSerialized(elem, diskAtom);
                buildDataset(ctx, serialized, bound, FormatBlockedDataset);
                length.setown(getBoundSize(bound));
                ptr.setown(getPointer(bound.expr));
            }
            break;
        default:
            buildTempExpr(ctx, elem, bound, FormatBlockedDataset);
            length.setown(getBoundSize(bound));
            ptr.setown(getPointer(bound.expr));
            break;
    }

    creator.buildHash(ctx, func, length, ptr);
}


//---------------------------------------------------------------------------
//-- no_hash --

void HqlCppTranslator::doBuildAssignHashMd5(BuildCtx & ctx, const CHqlBoundTarget & target, IHqlExpression * expr)
{
    IHqlExpression * child = expr->queryChild(0);

    Owned<ITypeInfo> stateType = makeDataType(sizeof(md5_state_s));
    //initialize the state object
    CHqlBoundTarget stateTemp;
    CHqlBoundExpr state;
    createTempFor(ctx, stateType, stateTemp, typemod_none, FormatNatural);
    state.setFromTarget(stateTemp);
    OwnedHqlExpr stateExpr = state.getTranslatedExpr();

    HqlExprArray args;
    args.append(*LINK(stateExpr));
    OwnedHqlExpr callInit = bindFunctionCall(hashMd5InitId, args);
    buildStmt(ctx, callInit);

    //Now hash each of the elements in turn.
    if (child->getOperator() != no_sortlist)
        doBuildHashMd5Element(ctx, child, state);
    else
    {
        unsigned max = child->numChildren();
        for (unsigned idx = 0; idx < max; idx++)
            doBuildHashMd5Element(ctx, child->queryChild(idx), state);
    }

    //finalise the md5, and get the result.
    args.append(*LINK(stateExpr));
    OwnedHqlExpr callFinish = bindFunctionCall(hashMd5FinishId, args);
    buildExprAssign(ctx, target, callFinish);
}


void HqlCppTranslator::doBuildHashMd5Element(BuildCtx & ctx, IHqlExpression * elem, CHqlBoundExpr & state)
{
    CHqlBoundExpr bound;

    Linked<ITypeInfo> type = elem->queryType()->queryPromotedType();        // skip alien data types, to logical type.

    HqlExprArray args;
    switch (type->getTypeCode())
    {
    case type_string:
    case type_unicode:
    case type_data:
    case type_qstring:
    case type_varstring:
    case type_varunicode:
    case type_utf8:
        buildExpr(ctx, elem, bound);
        args.append(*getBoundSize(bound));
        args.append(*getElementPointer(bound.expr));
        break;
    case type_int:
    case type_swapint:
    case type_packedint:
        {
            type.setown(makeIntType(8, true));
            OwnedHqlExpr castElem = ensureExprType(elem, type);
            buildTempExpr(ctx, castElem, bound);
            args.append(*getSizetConstant(type->getSize()));
            args.append(*getPointer(bound.expr));
            break;
        }
    default:
        buildTempExpr(ctx, elem, bound);
        args.append(*getSizetConstant(type->getSize()));
        args.append(*getPointer(bound.expr));
        break;
    }
    args.append(*getBoundSize(state));
    args.append(*LINK(state.expr));
    OwnedHqlExpr call = bindTranslatedFunctionCall(hashMd5DataId, args);
    ctx.addExpr(call);
}


//---------------------------------------------------------------------------

void HqlCppTranslator::doBuildExprTransfer(BuildCtx & ctx, IHqlExpression * expr, CHqlBoundExpr & tgt)
{
    CHqlBoundExpr bound;

    //Ensure the bound result has an address
    IHqlExpression * src = expr->queryChild(0);
    bool gotAddress = false;
    if (src->isDataset())
    {
        buildDataset(ctx, src, bound, FormatBlockedDataset);
        bound.expr.setown(getPointer(bound.expr));
    }
    else if (src->isDatarow())
    {
        Owned<IReferenceSelector> ref = buildNewRow(ctx, src);
        ref->get(ctx, bound);
        bound.expr.setown(getPointer(bound.expr));
    }
    else if (isTypePassedByAddress(src->queryType()))
        buildCachedExpr(ctx, src, bound);
    else if (hasAddress(ctx, src))
    {
        buildAddress(ctx, src, bound);
        gotAddress = true;
    }
    else
        buildTempExpr(ctx, src, bound);

    OwnedITypeInfo from = bound.expr->getType();
    ITypeInfo * to = expr->queryType();

    //Must calculate the size of the bound value before we start messing about with stripping casts etc.
    OwnedHqlExpr size;
    if (to->getSize() == UNKNOWN_LENGTH)
    {
        if (from->getSize() == UNKNOWN_LENGTH)
            size.setown(getBoundSize(bound));
        else
            size.setown(getSizetConstant(from->getSize()));
    }

    if (!isTypePassedByAddress(from) && !gotAddress)
        bound.expr.setown(getAddress(bound.expr));

    //strip unnecessary casts...
    while (bound.expr->getOperator() == no_implicitcast)
        bound.expr.set(bound.expr->queryChild(0));

    if (isTypePassedByAddress(to))
    {
        to->Link();
        if (!to->isReference())
            to = makeReferenceModifier(to);
        tgt.expr.setown(createValue(no_implicitcast, to, LINK(bound.expr)));
        if (to->getSize() == UNKNOWN_LENGTH)
        {
            switch (to->getTypeCode())
            {
            case type_unicode:
                if (size->isConstant())
                    tgt.length.setown(getSizetConstant((size32_t)getIntValue(size)/sizeof(UChar)));
                else
                    tgt.length.setown(createValue(no_div, LINK(sizetType), LINK(size), getSizetConstant(2)));
                break;
            case type_qstring:
                if (size->isConstant())
                    tgt.length.setown(getSizetConstant(rtlQStrLength((size32_t)getIntValue(size))));
                else
                    tgt.length.setown(createValue(no_div, LINK(sizetType), multiplyValue(size, 4), getSizetConstant(3)));
                break;
            case type_varstring:
            case type_varunicode:
                break;
            default:
                tgt.length.set(size);
                break;
            }
        }
    }
    else
    {
        tgt.length.clear();
        tgt.expr.set(bound.expr);
        if (hasWrapperModifier(tgt.expr->queryType()))
            tgt.expr.setown(createValue(no_implicitcast, makeReferenceModifier(LINK(queryUnqualifiedType(from))), LINK(tgt.expr)));
        tgt.expr.setown(createValue(no_implicitcast, makePointerType(LINK(to)), tgt.expr.getClear()));
        tgt.expr.setown(createValue(no_deref, LINK(to), tgt.expr.getClear()));
    }
}

//---------------------------------------------------------------------------
//-- no_ordered

void HqlCppTranslator::doBuildExprOrdered(BuildCtx & ctx, IHqlExpression * expr, CHqlBoundExpr & tgt)
{
    if (ctx.getMatchExpr(expr, tgt))
        return;

    bool ascending = true;
    OwnedHqlExpr list = simplifyFixedLengthList(expr->queryChild(0));
    IHqlExpression * attr = expr->queryChild(1);
    if (attr && attr->isAttribute() && (attr->queryName() == descAtom))
        ascending = false;
    if (list->numChildren() == 0)
        throwError(HQLERR_RankOnNull);

    //create the list that is going to be sorted
    CHqlBoundExpr boundList;
    OwnedHqlExpr optimalList = getOptimialListFormat(list);
    buildExpr(ctx, optimalList, boundList);

    //create a compare function....
    ITypeInfo * elementType = boundList.expr->queryType()->queryChildType();
    unsigned elementSize = elementType->getSize();
    if (elementSize == UNKNOWN_LENGTH)
        throwError(HQLERR_OrderOnVarlengthStrings);

    StringBuffer tempName;
    getUniqueId(tempName.append('v'));
    IHqlExpression * tempCompare = createVariable(tempName.str(), makeVoidType());

    StringBuffer s;
    s.clear().append("extern int ").append(tempName).append("(const void * left, const void * right);");
    if (options.spanMultipleCpp)
    {
        BuildCtx protoctx(*code, mainprototypesAtom);
        protoctx.addQuoted(s);
    }
    else
    {
        BuildCtx protoctx(*code, prototypeAtom);
        protoctx.addQuoted(s);
    }

    BuildCtx declareCtx(*code, declareAtom);
    s.clear().append("int ").append(tempName).append("(const void * left, const void * right)");
    declareCtx.addQuotedCompound(s);

    Owned<ITypeInfo> argType;
    if (isTypePassedByAddress(elementType) && !hasReferenceModifier(elementType))
        argType.setown(makeReferenceModifier(LINK(elementType)));
    else
        argType.setown(makePointerType(LINK(elementType)));

    OwnedHqlExpr leftAddr = createVariable("left", LINK(argType));
    OwnedHqlExpr rightAddr = createVariable("right", LINK(argType));
    IHqlExpression * left = convertAddressToValue(leftAddr, elementType);
    IHqlExpression * right = convertAddressToValue(rightAddr, elementType);
    if (elementType->isReference())
        elementSize = sizeof(char * *);

    left = createTranslatedOwned(left);
    right = createTranslatedOwned(right);
    OwnedHqlExpr compare;
    if (ascending)
        compare.setown(createValue(no_order, LINK(signedType), left, right));
    else
        compare.setown(createValue(no_order, LINK(signedType), right, left));
    CHqlBoundExpr boundCompare;
    buildExpr(declareCtx, compare, boundCompare);
    declareCtx.setNextDestructor();
    declareCtx.addReturn(boundCompare.expr);

    //Allocate an array to store the orders
    unsigned max = list->numChildren();

    Owned<ITypeInfo> t = makeArrayType(LINK(unsignedType), max);
    IHqlExpression * table = ctx.getTempDeclare(t, NULL);

    ctx.associateExpr(expr, table);

    //Generate the call to the function that calculates the orders
    IHqlExpression * castCompare = createValue(no_implicitcast, makePointerType(makeVoidType()), tempCompare);
    HqlExprArray args;
    args.append(*getPointer(table));
    args.append(*getPointer(boundList.expr));
    args.append(*createConstant(unsignedType->castFrom(false, max)));
    args.append(*getSizetConstant(elementSize));
    args.append(*castCompare);
    callProcedure(ctx, createOrderId, args);
    tgt.expr.setown(table);
}

//---------------------------------------------------------------------------
//-- no_rank

void checkRankRange(IHqlExpression * index, IHqlExpression * list)
{
    IValue * indexValue = index->queryValue();
    if (indexValue)
    {
        unsigned max = list->numChildren();
        unsigned idx = (unsigned)indexValue->getIntValue();
        //MORE: Should be a warning.....
        if ((idx < 1) || (idx > max))
            throwError(HQLERR_RankOutOfRange);
    }
    //MORE: Could dynamically allocate the array indexes...
    if (list->getOperator() == no_getresult)
    {
        StringBuffer s;
        IHqlExpression * sequence = queryAttributeChild(list, sequenceAtom, 0);
        IHqlExpression * name = queryAttributeChild(list, namedAtom, 0);
        getStoredDescription(s, sequence, name, true);
        throwError1(HQLERR_RankOnStored, s.str());
    }
}

void HqlCppTranslator::createOrderList(BuildCtx & ctx, IHqlExpression * expr, IHqlExpression * ascdesc, CHqlBoundExpr & tgt)
{
    ITypeInfo * orderedType = makeArrayType(LINK(unsignedType), expr->numChildren());
    OwnedHqlExpr ordered = createValue(no_ordered, orderedType, LINK(expr), LINK(ascdesc));
    buildExpr(ctx, ordered, tgt);
}

void HqlCppTranslator::doBuildExprRank(BuildCtx & ctx, IHqlExpression * expr, CHqlBoundExpr & tgt)
{
    IHqlExpression * index = expr->queryChild(0);
    IHqlExpression * list = expr->queryChild(1);
    checkRankRange(index, list);

    CHqlBoundExpr bound, boundIndex;
    createOrderList(ctx, list, expr->queryChild(2), bound);
    buildExpr(ctx, index, boundIndex);

    HqlExprArray args;
    args.append(*boundIndex.expr.getClear());
    args.append(*createConstant(unsignedType->castFrom(false, list->numChildren())));
    args.append(*getPointer(bound.expr));
    tgt.expr.setown(bindTranslatedFunctionCall(rankFromOrderId, args));
}

//---------------------------------------------------------------------------
//-- no_ranked

void HqlCppTranslator::doBuildExprRanked(BuildCtx & ctx, IHqlExpression * expr, CHqlBoundExpr & tgt)
{
    IHqlExpression * index = expr->queryChild(0);
    IHqlExpression * list = expr->queryChild(1);
    checkRankRange(index, list);

    CHqlBoundExpr bound, boundIndex;
    createOrderList(ctx, list, expr->queryChild(2), bound);
    buildExpr(ctx, index, boundIndex);

    HqlExprArray args;
    args.append(*boundIndex.expr.getClear());
    args.append(*createConstant(unsignedType->castFrom(false, list->numChildren())));
    args.append(*getPointer(bound.expr));
    tgt.expr.setown(bindTranslatedFunctionCall(rankedFromOrderId, args));
}

//---------------------------------------------------------------------------
//-- no_fail

void HqlCppTranslator::doBuildStmtFail(BuildCtx & ctx, IHqlExpression * expr)
{
    HqlExprArray args;
    args.append(*getFailCode(expr));
    args.append(*getFailMessage(expr, false));
    IIdAtom * func = expr->hasAttribute(defaultAtom) ? sysFailId : _failId;
    OwnedHqlExpr call = bindFunctionCall(func, args);
    buildStmt(ctx, call);
}

void HqlCppTranslator::doBuildExprFailCode(BuildCtx & ctx, IHqlExpression * expr, CHqlBoundExpr & tgt)
{
    OwnedHqlExpr activeFailMarker = createAttribute(activeFailureAtom);
    HqlExprAssociation * matchedMarker = ctx.queryMatchExpr(activeFailMarker);
    if (!matchedMarker && !ctx.queryMatchExpr(globalContextMarkerExpr))
    {
        if (!buildExprInCorrectContext(ctx, expr, tgt, false))
            throwError1(HQLERR_FailXUsedOutsideFailContext, getOpString(expr->getOperator()));
        return;
    }

    HqlExprArray args;
    if (matchedMarker)
    {
        args.append(*LINK(matchedMarker->queryExpr()));
        tgt.expr.setown(bindTranslatedFunctionCall(queryLocalFailCodeId, args));
    }
    else
    {
        tgt.expr.setown(bindTranslatedFunctionCall(queryFailCodeId, args));
    }
}


void HqlCppTranslator::doBuildAssignFailMessage(BuildCtx & ctx, const CHqlBoundTarget & target, IHqlExpression * expr)
{
    OwnedHqlExpr activeFailMarker = createAttribute(activeFailureAtom);
    HqlExprAssociation * matchedMarker = ctx.queryMatchExpr(activeFailMarker);
    if (!matchedMarker && !ctx.queryMatchExpr(globalContextMarkerExpr))
    {
        CHqlBoundExpr match;
        if (!buildExprInCorrectContext(ctx, expr, match, false))
            throwError1(HQLERR_FailXUsedOutsideFailContext, getOpString(expr->getOperator()));
        assign(ctx, target, match);
        return;
    }

    IIdAtom * func = getFailMessageId;
    HqlExprArray args;
    if (matchedMarker)
    {
        func = getLocalFailMessageId;
        args.append(*createTranslated(matchedMarker->queryExpr()));
    }

    LinkedHqlExpr tag = expr->queryChild(0);
    if (!tag)
        tag.setown(createQuoted("0", makeConstantModifier(makeReferenceModifier(makeVarStringType(UNKNOWN_LENGTH, 0, 0)))));
    args.append(*LINK(tag));
    OwnedHqlExpr call = bindFunctionCall(func, args);
    buildExprAssign(ctx, target, call);
}

void HqlCppTranslator::doBuildAssignEventName(BuildCtx & ctx, const CHqlBoundTarget & target, IHqlExpression * expr)
{
    HqlExprArray args;
    OwnedHqlExpr call = bindFunctionCall(getEventNameId, args);
    buildExprAssign(ctx, target, call);
}

void HqlCppTranslator::doBuildAssignEventExtra(BuildCtx & ctx, const CHqlBoundTarget & target, IHqlExpression * expr)
{
    LinkedHqlExpr tag = expr->queryChild(0);
    if (!tag)
        tag.setown(createQuoted("0", makeConstantModifier(makeReferenceModifier(makeVarStringType(UNKNOWN_LENGTH, 0, 0)))));

    HqlExprArray args;
    args.append(*LINK(tag));
    OwnedHqlExpr call = bindFunctionCall(getEventExtraId, args);
    buildExprAssign(ctx, target, call);
}

//---------------------------------------------------------------------------
//-- system call e.g. EXP(), LOG()...

void HqlCppTranslator::doBuildExprSysFunc(BuildCtx & ctx, IHqlExpression * expr, CHqlBoundExpr & tgt, IIdAtom * funcName)
{
    HqlExprArray args;
    ForEachChild(i, expr)
    {
        IHqlExpression * cur = expr->queryChild(i);
        if (!cur->isAttribute())
            args.append(*LINK(cur));
    }
    OwnedHqlExpr call = bindFunctionCall(funcName, args);
    buildExpr(ctx, call, tgt);
}

void HqlCppTranslator::doBuildExprOffsetOf(BuildCtx & ctx, IHqlExpression * expr, CHqlBoundExpr & tgt)
{
    if (ctx.getMatchExpr(expr, tgt))
        return;

    IHqlExpression * arg = expr->queryChild(0);
    Owned<IReferenceSelector> selector = buildActiveReference(ctx, arg);
    selector->getOffset(ctx, tgt);

    //cache non-constant values in a temporary variable...
    if (!isSimpleLength(tgt.expr))
    {
        IHqlExpression * temp = ctx.getTempDeclare(expr->queryType(), tgt.expr);
        tgt.expr.setown(temp);
        ctx.associateExpr(expr, tgt);
    }
}

//---------------------------------------------------------------------------
//-- no_subselect --

void HqlCppTranslator::doBuildAssignSubString(BuildCtx & ctx, const CHqlBoundTarget & target, IHqlExpression * expr)
{
    if (expr->queryChild(1)->getOperator() == no_rangecommon)
        throwError(HQLERR_StarRangeOnlyInJoinCondition);

    ITypeInfo * resultType = expr->queryType();
    ITypeInfo * targetType = target.queryType();
    type_t rtc = resultType->getTypeCode();
    type_t ttc = targetType->getTypeCode();

    SubStringInfo info(expr);
    CHqlBoundExpr newBound;
    bool doneAssign = false;

    if (info.special)
        doBuildExprSpecialSubString(ctx, info, newBound);
    else if (info.infiniteString)
        doBuildExprInfiniteSubString(ctx, info, newBound);

    if (!newBound.expr)
    {
        IIdAtom * func = NULL;
        type_t stc = info.src->queryType()->getTypeCode();
        if (target.isFixedSize())
        {
            switch (ttc)
            {
            case type_qstring:
                if (stc == type_qstring)
                    func = subQStrFTId;
                break;
            case type_data:
                switch (stc)
                {
                case type_data:
                case type_string:
                case type_varstring:
                    func = subDataFTId;
                    break;
                }
                break;
            case type_string:
                switch (stc)
                {
                case type_data:
                    func = subDataFTId;
                    break;
                case type_string:
                case type_varstring:
                    if (resultType->queryCharset() == info.src->queryType()->queryCharset())
                        func = subStrFTId;
                    break;
                }
                break;
            }
            if (!func && (queryUnqualifiedType(resultType) != queryUnqualifiedType(targetType)))
            {
                CHqlBoundExpr bound;
                buildTempExpr(ctx, expr, bound);
                assign(ctx, target, bound);
                return;
            }
        }

        CHqlBoundExpr boundSrc;
        buildCachedExpr(ctx, info.src, boundSrc);
        info.bindToFrom(*this, ctx);

        if (!info.boundFrom.expr)
            info.boundFrom.expr.setown(getSizetConstant(1));

        //Some hacks to force the parameters/return values to the same type.  It could be solved more cleanly,
        //but with more functions by calling different functions instead.
        CHqlBoundTarget tempTarget;
        tempTarget.set(target);
        switch (rtc)
        {
        case type_string:
            if (resultType->queryCollation()->queryName() != asciiAtom)
            {
                unsigned sourceLen = boundSrc.queryType()->getStringLen();
                boundSrc.expr.setown(createValue(no_typetransfer, makeStringType(sourceLen, NULL, NULL), LINK(boundSrc.expr)));
                OwnedITypeInfo newTargetType = makeStringType(targetType->getStringLen(), NULL, NULL);
                tempTarget.expr.setown(createValue(no_typetransfer, cloneModifiers(targetType, newTargetType), LINK(tempTarget.expr)));
            }
            break;
        }

        HqlExprArray args;
        args.append(*boundSrc.getTranslatedExpr());
        args.append(*info.boundFrom.getTranslatedExpr());

        if (func)
        {
            args.add(*createTranslated(tempTarget.expr), 0);
            if (info.boundTo.expr)
                args.append(*info.boundTo.getTranslatedExpr());
            else
                args.append(*createConstant(unsignedType->castFrom(false, 0x7fffffff)));

            OwnedHqlExpr call = bindFunctionCall(func, args);
            buildStmt(ctx, call);
        }
        else
        {
            if (info.boundTo.expr)
            {
                args.append(*info.boundTo.getTranslatedExpr());

                switch (rtc)
                {
                case type_qstring:
                    func = subQStrFTXId;
                    break;
                case type_data:
                    func = subDataFTXId;
                    break;
                case type_unicode:
                case type_varunicode:
                    func = unicodeSubStrFTXId;
                    break;
                case type_utf8:
                    func = utf8SubStrFTXId;
                    break;
                default:
                    func = subStrFTXId;
                    break;
                }
            }
            else
            {
                switch (rtc)
                {
                case type_qstring:
                    func = subQStrFXId;
                    break;
                case type_data:
                    func = subDataFXId;
                    break;
                case type_unicode:
                case type_varunicode:
                    func = unicodeSubStrFXId;
                    break;
                case type_utf8:
                    func = utf8SubStrFXId;
                    break;
                default:
                    func = subStrFXId;
                    break;
                }
            }
            OwnedHqlExpr call = bindFunctionCall(func, args);
            buildExprAssign(ctx, tempTarget, call);
        }
        doneAssign = true;
    }

    if (!doneAssign)
        assign(ctx, target, newBound);
}

bool HqlCppTranslator::doBuildExprSpecialSubString(BuildCtx & ctx, SubStringInfo & info, CHqlBoundExpr & tgt)
{
    unsigned size = info.srcType->getStringLen();
    unsigned fromIndex = info.fixedStart;
    unsigned toIndex = info.fixedEnd;

    //If substring is larger than the source use the default processing.
    if (toIndex <= size)
    {
        CHqlBoundExpr boundSrc;
        buildCachedExpr(ctx, info.src, boundSrc);

        boundSrc.expr.setown(getIndexedElementPointer(boundSrc.expr, fromIndex-1));

        unsigned newLength = fromIndex <= toIndex ? toIndex-(fromIndex-1) : 0;
        ITypeInfo * newType = makeReferenceModifier(getStretchedType(newLength, info.srcType));
        tgt.expr.setown(createValue(no_typetransfer, newType, boundSrc.expr.getClear()));

        if (info.expr->queryType()->getStringLen() != newLength)
            tgt.length.setown(getSizetConstant(newLength));
        return true;
    }
    return false;
}

bool HqlCppTranslator::doBuildExprInfiniteSubString(BuildCtx & ctx, SubStringInfo & info, CHqlBoundExpr & tgt)
{
    CHqlBoundExpr boundSrc;
    info.bindToFrom(*this, ctx);
    buildCachedExpr(ctx, info.src, boundSrc);

    IHqlExpression * from = info.from;
    if (info.fixedStart == 1)
        from = NULL;

    IHqlExpression * start = from ? adjustValue(info.boundFrom.expr, -1) : NULL;
    tgt.expr.setown(getIndexedElementPointer(boundSrc.expr, start));
    //ensure type is no longer infinite length, so same optimization does not happen again...
    ITypeInfo * newType = makeReferenceModifier(getStretchedType(UNKNOWN_LENGTH, tgt.expr->queryType()));
    tgt.expr.setown(createValue(no_typetransfer, newType, tgt.expr.getLink()));

    OwnedHqlExpr length;
    if (start && !isZero(start))
        length.setown(createValue(no_sub, info.boundTo.expr.getLink(), LINK(start)));
    else
        length.setown(info.boundTo.expr.getLink());
    tgt.length.setown(ensureExprType(length, sizetType));
    ::Release(start);
    return true;
}

void HqlCppTranslator::doBuildExprAnySubString(BuildCtx & ctx, SubStringInfo & info, CHqlBoundExpr & tgt)
{
    CHqlBoundExpr boundSource;
    buildCachedExpr(ctx, info.src, boundSource);
    info.bindToFrom(*this, ctx);

    OwnedHqlExpr from;
    if (info.from)
    {
        OwnedHqlExpr start = adjustValue(info.boundFrom.expr, -1);
        if (!isZero(start))
        {
            HqlExprArray args;
            args.append(*LINK(start));
            args.append(*getBoundLength(boundSource));
            OwnedHqlExpr call = bindTranslatedFunctionCall(rtlMinId, args);
            call.setown(createTranslated(call));
            CHqlBoundExpr fromVar;
            buildTempExpr(ctx, call, fromVar);
            from.set(fromVar.expr);
        }
    }

    OwnedHqlExpr to;
    if (info.to)
    {
        OwnedHqlExpr toExpr = LINK(info.boundTo.expr);
        if (from)
        {
            HqlExprArray args;
            args.append(*LINK(toExpr));
            args.append(*LINK(from));
            toExpr.setown(bindTranslatedFunctionCall(rtlMaxId, args));
        }

        HqlExprArray args;
        args.append(*LINK(toExpr));
        args.append(*getBoundLength(boundSource));
        to.setown(bindTranslatedFunctionCall(rtlMinId, args));
    }
    else
        to.setown(getBoundLength(boundSource));

    boundSource.expr.setown(getIndexedElementPointer(boundSource.expr, from));

    ITypeInfo * newType = makeReferenceModifier(info.expr->getType());
    tgt.expr.setown(createValue(no_typetransfer, newType, boundSource.expr.getClear()));
    if (from && !isZero(from))
        tgt.length.setown(createValue(no_sub, LINK(sizetType), LINK(to), LINK(from)));
    else
        tgt.length.set(to);
}

void HqlCppTranslator::doBuildExprSubString(BuildCtx & ctx, IHqlExpression * expr, CHqlBoundExpr & tgt)
{
    if (expr->queryChild(1)->getOperator() == no_rangecommon)
        throwError(HQLERR_StarRangeOnlyInJoinCondition);

    /* Optimize string[start..end] into a type transfer where appropriate */
    SubStringInfo info(expr);
    
    if (info.special)
        if (doBuildExprSpecialSubString(ctx, info, tgt))
            return;
        
    if (info.infiniteString)
        if (doBuildExprInfiniteSubString(ctx, info, tgt))
            return;

    if (expr->hasAttribute(quickAtom))
    {
        doBuildExprAnySubString(ctx, info, tgt);
        return;
    }

    buildTempExpr(ctx, expr, tgt);
}

//---------------------------------------------------------------------------
//-- no_trim --
void HqlCppTranslator::doBuildAssignTrim(BuildCtx & ctx, const CHqlBoundTarget & target, IHqlExpression * expr) 
{
    IHqlExpression * str = expr->queryChild(0);
    IIdAtom * func;
    bool hasAll = expr->hasAttribute(allAtom);
    bool hasLeft = expr->hasAttribute(leftAtom);
    bool hasRight = expr->hasAttribute(rightAtom);

    if (str->queryType()->getTypeCode() == type_varstring)
    {
        if(hasAll)
            func = trimVAllId;
        else if(hasLeft && hasRight)
            func = trimVBothId;
        else if(hasLeft)
            func = trimVLeftId;
        else
            func = trimVRightId;
    }
    else if(str->queryType()->getTypeCode() == type_unicode)
    {
        if(hasAll)
            func = trimUnicodeAllId;
        else if(hasLeft && hasRight)
            func = trimUnicodeBothId;
        else if(hasLeft)
            func = trimUnicodeLeftId;
        else
            func = trimUnicodeRightId;
    }
    else if(str->queryType()->getTypeCode() == type_varunicode)
    {
        if(hasAll)
            func = trimVUnicodeAllId;
        else if(hasLeft && hasRight)
            func = trimVUnicodeBothId;
        else if(hasLeft)
            func = trimVUnicodeLeftId;
        else
            func = trimVUnicodeRightId;
    }
    else if(str->queryType()->getTypeCode() == type_utf8)
    {
        if(hasAll)
            func = trimUtf8AllId;
        else if(hasLeft && hasRight)
            func = trimUtf8BothId;
        else if(hasLeft)
            func = trimUtf8LeftId;
        else
            func = trimUtf8RightId;
    }
    else
    {
        if(hasAll)
            func = trimAllId;
        else if(hasLeft && hasRight)
            func = trimBothId;
        else if(hasLeft)
            func = trimLeftId;
        else
            func = trimRightId;
    }

    HqlExprArray args;
    args.append(*LINK(str));
    OwnedHqlExpr call = bindFunctionCall(func, args);
    buildExprAssign(ctx, target, call);
}


void HqlCppTranslator::doBuildExprTrim(BuildCtx & ctx, IHqlExpression * expr, CHqlBoundExpr & tgt)
{
    // MORE - support LEFT,RIGHT,ALL attributes
    CHqlBoundExpr bound;
    buildSimpleExpr(ctx, expr->queryChild(0), bound);

    HqlExprArray args;
    IIdAtom * func;
    OwnedHqlExpr str = getElementPointer(bound.expr);
    
    bool hasAll = expr->hasAttribute(allAtom);
    bool hasLeft = expr->hasAttribute(leftAtom);
    bool hasRight = expr->hasAttribute(rightAtom);
    
    type_t btc = bound.expr->queryType()->getTypeCode();
    if(hasAll || hasLeft) 
    {
        if (btc == type_varstring)
        {
            if(hasAll) {
                func = trimVAllId;
            }
            else if(hasLeft && hasRight) {
                func = trimVBothId;
            }
            else {
                func = trimVLeftId;
            }
        }
        else if (btc == type_unicode)
        {
            if(hasAll) {
                func = trimUnicodeAllId;
            }
            else if(hasLeft && hasRight) {
                func = trimUnicodeBothId;
            }
            else {
                func = trimUnicodeLeftId;
            }
        }
        else if (btc == type_varunicode)
        {
            if(hasAll) {
                func = trimVUnicodeAllId;
            }
            else if(hasLeft && hasRight) {
                func = trimVUnicodeBothId;
            }
            else {
                func = trimVUnicodeLeftId;
            }
        }
        else if (btc == type_utf8)
        {
            if(hasAll) {
                func = trimUtf8AllId;
            }
            else if(hasLeft && hasRight) {
                func = trimUtf8BothId;
            }
            else {
                func = trimUtf8LeftId;
            }
        }
        else
        {
            if(hasAll) {
                func = trimAllId;
            }
            else if(hasLeft && hasRight) {
                func = trimBothId;
            }
            else {
                func = trimLeftId;
            }
        }

        args.append(*bound.getTranslatedExpr());
        OwnedHqlExpr call = bindFunctionCall(func, args);
        buildExpr(ctx, call, tgt);
    }
    else {
        if (btc == type_varstring)
        {
            args.append(*LINK(str));
            func = trimVStrLenId;
        }
        else if (btc == type_unicode)
        {
            args.append(*getBoundLength(bound));
            args.append(*LINK(str));
            func = trimUnicodeStrLenId;
        }
        else if (btc == type_varunicode)
        {
            args.append(*LINK(str));
            func = trimVUnicodeStrLenId;
        }
        else if (btc == type_utf8)
        {
            args.append(*getBoundLength(bound));
            args.append(*LINK(str));
            func = trimUtf8StrLenId;
        }
        else
        {
            args.append(*getBoundLength(bound));
            args.append(*LINK(str));
            func = trimStrLenId;
        }
        tgt.length.setown(bindTranslatedFunctionCall(func, args));
        tgt.expr.set(str);
    }
}

//---------------------------------------------------------------------------

void HqlCppTranslator::doBuildExprIsValid(BuildCtx & ctx, IHqlExpression * expr, CHqlBoundExpr & tgt)
{
    IHqlExpression * const value = expr->queryChild(0);
    HqlExprArray args;

    ITypeInfo * type = value->queryType();
    assertex(type);
    if (type->getTypeCode() == type_alien)
    {
        IHqlAlienTypeInfo * alien = queryAlienType(type);
        IHqlExpression * isValidFunction = alien->queryFunction(getIsValidId);
        if (isValidFunction)
        {
            CHqlBoundExpr bound;
            buildAddress(ctx, value, bound);
            
            OwnedITypeInfo physicalType = alien->getPhysicalType();
            if (!isTypePassedByAddress(physicalType))
                bound.expr.setown(createValue(no_deref, makeReferenceModifier(LINK(physicalType)), LINK(bound.expr)));

            HqlExprArray args;
            args.append(*bound.getTranslatedExpr());
            OwnedHqlExpr test = createBoundFunction(NULL, isValidFunction, args, NULL, true);
            buildExpr(ctx, test, tgt);
            return;
        }
        else
            type = alien->queryLogicalType();
    }

    CHqlBoundExpr bound;
    buildExpr(ctx, value, bound);

    type_t tc = type->getTypeCode();
    if ((tc == type_decimal) && (bound.expr->getOperator() == no_decimalstack))
    {
        tgt.expr.setown(bindTranslatedFunctionCall(DecValidTosId, args));
        return;
    }

    ensureHasAddress(ctx, bound);

    OwnedHqlExpr address = getPointer(bound.expr);
    switch (tc)
    {
    case type_decimal:
        args.append(*createConstant(type->isSigned()));
        args.append(*getSizetConstant(type->getDigits()));
        args.append(*address.getLink());
        tgt.expr.setown(bindTranslatedFunctionCall(DecValidId, args));
        break;
    case type_real:
        args.append(*getSizetConstant(type->getSize()));
        args.append(*address.getLink());
        tgt.expr.setown(bindTranslatedFunctionCall(validRealId, args));
        break;
    default:
        tgt.expr.set(queryBoolExpr(true));
        break;
    }
}

IHqlExpression * HqlCppTranslator::getConstWuid(IHqlExpression * expr)
{
    OwnedHqlExpr wuid = createConstant(wu()->queryWuid());
    return ensureExprType(wuid, expr->queryType());
}

void HqlCppTranslator::doBuildAssignWuid(BuildCtx & ctx, const CHqlBoundTarget & target, IHqlExpression * expr)
{
    HqlExprArray args;
    OwnedHqlExpr call = bindFunctionCall(getWuidId, args);
    buildExprAssign(ctx, target, call);
}

void HqlCppTranslator::doBuildExprWuid(BuildCtx & ctx, IHqlExpression * expr, CHqlBoundExpr & tgt)
{
    HqlExprArray args;
    OwnedHqlExpr call = bindFunctionCall(getWuidId, args);
    buildTempExpr(ctx, call, tgt);
}

IHqlExpression * HqlCppTranslator::cvtGetEnvToCall(IHqlExpression * expr)
{
    IHqlExpression * dft = queryRealChild(expr, 1);
    HqlExprArray args;
    args.append(*LINK(expr->queryChild(0)));
    if (dft)
        args.append(*LINK(dft));
    else
        args.append(*createConstant(createStringValue((const char *)NULL, 0U)));
    return bindFunctionCall(getEnvId, args);
}

//---------------------------------------------------------------------------

void HqlCppTranslator::doBuildAssignToFromUnicode(BuildCtx & ctx, const CHqlBoundTarget & target, IHqlExpression * expr) 
{
    HqlExprArray args;
    if(!target.isFixedSize())
    {
        args.append(*LINK(expr->queryChild(0)));
        args.append(*foldHqlExpression(expr->queryChild(1)));
        OwnedHqlExpr call = bindFunctionCall((expr->getOperator() == no_fromunicode) ? unicode2CodepageXId : codepage2UnicodeXId, args);
        buildExprAssign(ctx, target, call);
    }
    else
    {
        args.append(*createTranslated(target.expr));
        args.append(*LINK(expr->queryChild(0)));
        args.append(*foldHqlExpression(expr->queryChild(1)));
        OwnedHqlExpr call = bindFunctionCall((expr->getOperator() == no_fromunicode) ? unicode2CodepageId : codepage2UnicodeId, args);
        buildStmt(ctx, call);
    }
}

void HqlCppTranslator::doBuildExprToFromUnicode(BuildCtx & ctx, IHqlExpression * expr, CHqlBoundExpr & tgt)
{
    HqlExprArray args;
    args.append(*LINK(expr->queryChild(0)));
    args.append(*foldHqlExpression(expr->queryChild(1)));
    OwnedHqlExpr call = bindFunctionCall((expr->getOperator() == no_fromunicode) ? unicode2CodepageXId : codepage2UnicodeXId, args);
    buildExpr(ctx, call, tgt);
}

//---------------------------------------------------------------------------

void HqlCppTranslator::doBuildExprKeyUnicode(BuildCtx & ctx, IHqlExpression * expr, CHqlBoundExpr & tgt)
{
    HqlExprArray args;
    args.append(*LINK(expr->queryChild(0)));
    args.append(*LINK(expr->queryChild(1)));
    args.append(*LINK(expr->queryChild(2)));
    OwnedHqlExpr call = bindFunctionCall(keyUnicodeStrengthXId, args);
    buildExpr(ctx, call, tgt);
}

//---------------------------------------------------------------------------

void HqlCppTranslator::doBuildAssignWhich(BuildCtx & ctx, const CHqlBoundTarget & target, IHqlExpression * expr)
{
    BuildCtx whichCtx(ctx);
    unsigned max = expr->numChildren();
    unsigned idx;
    bool invert = (expr->getOperator() == no_rejected);
    for (idx = 0; idx < max; idx++)
    {
        IHqlExpression * cur = expr->queryChild(idx);
        CHqlBoundExpr bound;
        if (invert)
        {
            OwnedHqlExpr inverse = getInverse(cur);
            buildExpr(whichCtx, inverse, bound);
        }
        else
            buildExpr(whichCtx, cur, bound);

        IHqlStmt * stmt = whichCtx.addFilter(bound.expr);
        OwnedHqlExpr value = createConstant(target.queryType()->castFrom(false, idx+1));
        assignBound(whichCtx, target, value);
        whichCtx.selectElse(stmt);
    }
    assignBound(whichCtx, target, queryZero());
}

//---------------------------------------------------------------------------

void HqlCppTranslator::assignBound(BuildCtx & ctx, const CHqlBoundTarget & lhs, IHqlExpression * rhs)
{
    CHqlBoundExpr bound;
    bound.expr.set(rhs);
    assign(ctx, lhs, bound);
}

void HqlCppTranslator::assignBoundToTemp(BuildCtx & ctx, IHqlExpression * lhs, IHqlExpression * rhs)
{
    CHqlBoundExpr bound;
    CHqlBoundTarget target;

    bound.expr.set(rhs);
    target.expr.set(lhs);
    assign(ctx, target, bound);
}

void HqlCppTranslator::assign(BuildCtx & ctx, const CHqlBoundTarget & target, CHqlBoundExpr & rhs)
{
    if (!target.isFixedSize())
    {
        assignCastUnknownLength(ctx, target, rhs);
        return;
    }

    IHqlExpression * lhs = target.expr;
    ITypeInfo * lType = lhs->queryType()->queryPromotedType();
    if (!isSameBasicType(lType, rhs.expr->queryType()->queryPromotedType()))
        assignAndCast(ctx, target, rhs);
    else
    {
        switch (lType->getTypeCode())
        {
            case type_decimal:
                if (isPushed(rhs))
                {
                    IIdAtom * funcName = lType->isSigned() ? DecPopDecimalId : DecPopUDecimalId;
                    HqlExprArray args;
                    args.append(*getPointer(lhs));
                    args.append(*getSizetConstant(lType->getSize()));
                    args.append(*getSizetConstant(lType->getPrecision()));
                    callProcedure(ctx, funcName, args);
                    return;
                }
                buildBlockCopy(ctx, lhs, rhs);
                return;
            case type_string:
                {
                    if (lType->getSize() == 1 && !options.peephole)
                    {
                        OwnedHqlExpr l1 = getFirstCharacter(lhs);
                        OwnedHqlExpr r1 = getFirstCharacter(rhs.expr);
                        ctx.addAssign(l1, r1);
                    }
                    else
                        buildBlockCopy(ctx, lhs, rhs);
                    break;
                }
                    //fall through...
            case type_unicode:
            case type_data:
            case type_qstring:
            case type_utf8:
                {
                    buildBlockCopy(ctx, lhs, rhs);
                    break;
                }
            case type_varstring:
                {
                    HqlExprArray args;
                    args.append(*getElementPointer(lhs));
                    args.append(*getElementPointer(rhs.expr));
                    
                    callProcedure(ctx, strcpyId, args);
                    break;
                }
            case type_varunicode:
                {
                    HqlExprArray args;
                    args.append(*getElementPointer(lhs));
                    args.append(*getElementPointer(rhs.expr));
                    
                    callProcedure(ctx, unicodeStrcpyId, args);
                    break;
                }
            case type_row:
                {
                    if (hasWrapperModifier(target.queryType()))
                    {
                        //I can't think of any situation where this isn't true....
                        assertex(hasLinkCountedModifier(rhs.expr));
                        StringBuffer assignText;
                        generateExprCpp(assignText, lhs).append(".set(");
                        generateExprCpp(assignText, rhs.expr).append(");");
                        ctx.addQuoted(assignText);
                        //Could generate the following instead
                        //ctx.addAssign(lhs, no_link(rhs.expr));
                        //And post-optimize to the above.
                    }
                    else
                        ctx.addAssign(lhs, rhs.expr);
                    break;
                }

            default:
                ctx.addAssign(lhs, rhs.expr);
                break;
        }
    }
}


void HqlCppTranslator::doStringTranslation(BuildCtx & ctx, ICharsetInfo * tgtset, ICharsetInfo * srcset, unsigned tgtlen, IHqlExpression * srclen, IHqlExpression * target, IHqlExpression * src)
{
    HqlExprArray args;
    ITranslationInfo * translator = queryDefaultTranslation(tgtset, srcset);
    if (translator)
    {
        IIdAtom * func = createIdAtom(translator->queryRtlFunction());
        args.append(*getSizetConstant(tgtlen));
        args.append(*getElementPointer(target));
        args.append(*LINK(srclen));
        args.append(*getElementPointer(src));
        callProcedure(ctx, func, args);
    }
}



void HqlCppTranslator::assignSwapInt(BuildCtx & ctx, ITypeInfo * to, const CHqlBoundTarget & target, CHqlBoundExpr & pure)
{
    switch (pure.expr->getOperator())
    {
    case no_deref:
    case no_variable:
        break;
    default:
        {
            OwnedHqlExpr translated = pure.getTranslatedExpr();
            pure.clear();
            buildTempExpr(ctx, translated, pure);
            break;
        }
    }

    ITypeInfo * from = pure.expr->queryType();
    unsigned copySize = to->getSize();
    assertex(copySize == from->getSize());

    IHqlExpression * address = getRawAddress(pure.expr);
    switch (copySize)
    {
    case 1: 
        ctx.addAssign(target.expr, pure.expr);
        break;
    default:
        {
            HqlExprArray args;
            args.append(*address);

            OwnedHqlExpr call = bindTranslatedFunctionCall(reverseIntId[copySize][to->isSigned()], args);
            ctx.addAssign(target.expr, call);
            break;
        }
    }
}

void HqlCppTranslator::throwCannotCast(ITypeInfo * from, ITypeInfo * to)
{
    StringBuffer fromText, toText;
    getFriendlyTypeStr(from, fromText);
    getFriendlyTypeStr(to, toText);
    throwError2(HQLERR_CastXNotImplemented, fromText.str(), toText.str());
}


void HqlCppTranslator::assignAndCast(BuildCtx & ctx, const CHqlBoundTarget & target, CHqlBoundExpr & pure)
{
    if (!target.isFixedSize())
    {
        assignCastUnknownLength(ctx, target, pure);
        return;
    }

    ITypeInfo * to = target.queryType()->queryPromotedType();
    if ((pure.expr->getOperator() == no_constant) && options.foldConstantCast && 
        ((options.inlineStringThreshold == 0) || (to->getSize() <= options.inlineStringThreshold)))
    {
        OwnedHqlExpr cast = getCastExpr(to, pure.expr);
        if (cast)
        {
            assignBound(ctx, target, cast);
            return;
        }
    }

    //NB: Does not include variable length return types....
    ITypeInfo * from = (pure.expr->queryType()->queryPromotedType());
    type_t toType = to->getTypeCode();
    type_t fromType = from->getTypeCode();
    unsigned toSize = to->getSize();
    IHqlExpression * targetVar = target.expr;
    HqlExprArray args;
    assertex(targetVar);
    assertex(toSize != UNKNOWN_LENGTH);

    switch(toType)
    {
    case type_qstring:
        switch (fromType)
        {
        case type_qstring:
            {
                unsigned srcsize = from->getSize();
                if (!pure.length && (srcsize == toSize))
                {
                    //memcpy(tgt, src, srclen)
                    args.append(*getElementPointer(targetVar));
                    args.append(*getElementPointer(pure.expr));
                    args.append(*getSizetConstant(toSize));
                    callProcedure(ctx, memcpyId, args);
                }
                else
                {
                    args.append(*getSizetConstant(to->getStringLen()));
                    args.append(*getElementPointer(targetVar));
                    args.append(*getBoundLength(pure));
                    args.append(*getElementPointer(pure.expr));
                    callProcedure(ctx, qstrToQStrId, args);
                }
                break;
            }
        case type_data:
        case type_varstring:
        case type_string:
            {
                if(!queryDefaultTranslation(to->queryCharset(), from->queryCharset()))
                {
                    args.append(*getSizetConstant(to->getStringLen()));
                    args.append(*getElementPointer(targetVar));
                    args.append(*getBoundLength(pure));
                    args.append(*getElementPointer(pure.expr));
                    callProcedure(ctx, strToQStrId, args);
                    break;
                }
                //fall through
            }
        default:
            //Need to go via a temporary string.
            OwnedHqlExpr temp = pure.getTranslatedExpr();
            buildExprAssignViaString(ctx, target, temp, to->getStringLen());
            return;
        }
        break;

    case type_data:
    case type_string:
    case type_varstring:
        {
            unsigned srclen = from->getSize();
            ICharsetInfo * srcset = NULL;
            ICharsetInfo * tgtset = to->queryCharset();
            IIdAtom * func = NULL;

            switch (fromType)
            {
                case type_data:
                case type_string:
                case type_varstring:
                    {
                        srcset = from->queryCharset();

                        OwnedHqlExpr boundLen = getBoundLength(pure);
                        if ((srcset == tgtset) || (toType == type_data) || (fromType == type_data))
                        {
                            bool doDefault = true;
                            if (boundLen->queryValue())
                            {
                                unsigned srclen = (unsigned)boundLen->queryValue()->getIntValue();
                                if (srclen >= toSize && toType != type_varstring)
                                {
                                    if (srclen > toSize)
                                        srclen = toSize;

                                    //memcpy(tgt, src, srclen)
                                    args.append(*getElementPointer(targetVar));
                                    args.append(*getElementPointer(pure.expr));
                                    args.append(*getSizetConstant(srclen));
                                    callProcedure(ctx, memcpyId, args);
                                    doDefault = false;
                                }
                            }

                            if (doDefault)
                            {
                                if (fromType == type_varstring)
                                {
                                    switch (toType)
                                    {
                                    case type_varstring: func = vstr2VStrId; break;
                                    case type_string:    func = vstr2StrId; break;
                                    case type_data:      func = vstr2DataId; break;
                                    default: UNIMPLEMENTED;
                                    }

                                    if ((toSize < srclen) || (srclen==UNKNOWN_LENGTH) || (toType != type_varstring))
                                    {
                                        args.append(*getSizetConstant(toSize));
                                        args.append(*getElementPointer(targetVar));
                                        args.append(*getElementPointer(pure.expr));
                                        callProcedure(ctx, func, args);
                                    }
                                    else
                                    {
                                        //strcpy(tgt, src);
                                        args.append(*getElementPointer(targetVar));
                                        args.append(*getElementPointer(pure.expr));
                                        callProcedure(ctx, strcpyId, args);
                                    }
                                }
                                else
                                {
                                    switch (toType)
                                    {
                                    case type_data:
                                        func = str2DataId;
                                        break;
                                    case type_varstring:
                                        func = str2VStrId;
                                        break;
                                    case type_string:
                                        func = (srcset->queryName() == ebcdicAtom) ? estr2EStrId : str2StrId;
                                        break;
                                    }
                                    args.append(*getSizetConstant(toSize));
                                    args.append(*getElementPointer(targetVar));
                                    args.append(*LINK(boundLen));
                                    args.append(*getElementPointer(pure.expr));
                                    callProcedure(ctx, func, args);
                                }
                            }
                        }
                        else
                        {
                            if ((from->getSize() == INFINITE_LENGTH) && !pure.length)
                                throwError(HQLERR_CastInfiniteString);
                            
                            IHqlExpression * srclen;
                            if (toType == type_varstring)
                            {
                                srclen = getSizetConstant(toSize);
                                args.append(*srclen);
                                args.append(*getElementPointer(targetVar));
                                args.append(*LINK(boundLen));
                                args.append(*getElementPointer(pure.expr));
                                callProcedure(ctx, estr2VStrId, args);
                            }
                            else
                                doStringTranslation(ctx, tgtset, srcset, toSize, boundLen, targetVar, pure.expr);

                        }
                    }
                    break;
                case type_qstring:
                    if (queryDefaultTranslation(tgtset, from->queryCharset()))
                    {
                        OwnedHqlExpr temp = pure.getTranslatedExpr();
                        buildExprAssignViaString(ctx, target, temp, to->getStringLen());
                    }
                    else
                    {
                        switch (toType)
                        {
                        case type_varstring: func = qstr2VStrId; break;
                        case type_string:    func = qstr2StrId; break;
                        case type_data:      func = qstr2DataId; break;
                        }

                        args.append(*getSizetConstant(toSize));
                        args.append(*getElementPointer(targetVar));
                        args.append(*getBoundLength(pure));
                        args.append(*getElementPointer(pure.expr));
                        callProcedure(ctx, func, args);
                    }
                    break;
                case type_unicode:
                case type_varunicode:
                    {
                        switch(toType)
                        {
                        case type_data:
                            func = (fromType == type_varunicode) ? vunicode2DataId : unicode2DataId;
                            break;
                        case type_string:
                            func = (fromType == type_varunicode) ? vunicode2CodepageId : unicode2CodepageId;
                            break;
                        case type_varstring:
                            func = (fromType == type_varunicode) ? vunicode2VCodepageId : unicode2VCodepageId;
                            break;
                        }
                        args.append(*getSizetConstant(toSize));
                        args.append(*getElementPointer(targetVar));
                        if(fromType != type_varunicode)
                            args.append(*getBoundLength(pure));
                        args.append(*getElementPointer(pure.expr));
                        if(toType != type_data)
                            args.append(*createConstant(to->queryCharset()->queryCodepageName()));
                        callProcedure(ctx, func, args);
                    }
                    break;
                case type_utf8:
                    {
                        switch(toType)
                        {
                        case type_data:
                            func = utf82DataId;
                            break;
                        case type_string:
                            func = utf82CodepageId;
                            break;
                        case type_varstring:
                            OwnedHqlExpr temp = pure.getTranslatedExpr();
                            buildExprAssignViaString(ctx, target, temp, to->getStringLen());
                            return;
                        }
                        args.append(*getSizetConstant(toSize));
                        args.append(*getElementPointer(targetVar));
                        args.append(*getBoundLength(pure));
                        args.append(*getElementPointer(pure.expr));
                        if(toType != type_data)
                            args.append(*createConstant(to->queryCharset()->queryCodepageName()));
                        callProcedure(ctx, func, args);
                    }
                    break;
                case type_swapint:
                    {
                        CHqlBoundExpr recast;
                        ITypeInfo * tempType = makeIntType(srclen, from->isSigned());
                        OwnedHqlExpr translated = createValue(no_implicitcast, tempType, pure.getTranslatedExpr());
                        buildExpr(ctx, translated, recast);
                        assignAndCast(ctx, target, recast);
                        return;
                    }
                case type_int:
                case type_packedint:
                    {
                        //l2an4(toSize, tgt, expr);
                        IIdAtom * funcName;
                        if (from->isSigned())
                        {
                            if (toType != type_varstring)
                                funcName = (srclen > 4 ? ls82anId : ls42anId);
                            else
                                funcName = (srclen > 4 ? ls82vnId : ls42vnId);
                        }
                        else
                        {
                            if (toType != type_varstring)
                                funcName = (srclen > 4 ? l82anId : l42anId);
                            else
                                funcName = (srclen > 4 ? l82vnId : l42vnId);
                        }

                        IHqlExpression * strlen = getSizetConstant(toSize);
                        args.append(*strlen);
                        args.append(*getElementPointer(targetVar));
                        args.append(*LINK(pure.expr));
                        callProcedure(ctx, funcName, args);
                        if (toType != type_data)
                        {
                            Owned<ICharsetInfo> charset = getCharset(asciiAtom);
                            doStringTranslation(ctx, tgtset, charset, toSize, strlen, targetVar, targetVar);
                        }
                        break;
                    }
                case type_void:
                    if (pure.expr->getOperator() != no_decimalstack)
                    {
                        throwCannotCast(from, to);
                        break;
                    }
                    //fall through
                case type_decimal:
                    {
                        ensurePushed(ctx, pure);
                        args.append(*getSizetConstant(toSize));
                        OwnedHqlExpr sp = getElementPointer(targetVar);
                        args.append(*ensureIndexable(sp));

                        switch (toType)
                        {
                        case type_string: func = DecPopStringId; break;
                        case type_data:   func = DecPopStringId; break;
                        case type_varstring: func = DecPopVStringId; break;
                        }
                        callProcedure(ctx, func, args);
                        break;
                    }
                case type_enumerated:
                    throwCannotCast(from, to);
                    break;
                case type_boolean:
                    {
                        func = (toType == type_varstring) ? bool2VStrId : (toType == type_data) ? bool2DataId : bool2StrId;
                        args.append(*getSizetConstant(toSize));
                        args.append(*getElementPointer(targetVar));
                        args.append(*pure.expr.getLink());
                        callProcedure(ctx, func, args);
                        break;
                    }
                case type_real:
                    {
                        IHqlExpression * strlen = getSizetConstant(toSize);
                        args.append(*strlen);
                        args.append(*getElementPointer(targetVar));
                        args.append(*pure.expr.getLink());
                        func = (toType == type_varstring) ? f2vnId : f2anId;
                        callProcedure(ctx, func, args);
                        if (toType != type_data)
                        {
                            Owned<ICharsetInfo> charset = getCharset(asciiAtom);
                            doStringTranslation(ctx, tgtset, charset, toSize, strlen, targetVar, targetVar);
                        }
                    }
                    break;
                default:
                    throwCannotCast(from, to);
                    break;
            }
        }
        break;

    case type_unicode:
    case type_varunicode:
        switch (fromType)
        {
        case type_unicode:
        case type_varunicode:
        case type_data:
        case type_string:
        case type_varstring:
        case type_utf8:
            {
                IIdAtom * func;
                switch(fromType)
                {
                case type_unicode:
                    func = (toType == type_varunicode) ? unicode2VUnicodeId : unicode2UnicodeId;
                    break;
                case type_varunicode:
                    func = (toType == type_varunicode) ? vunicode2VUnicodeId : vunicode2UnicodeId;
                    break;
                case type_data:
                    pure.expr.setown(createValue(no_implicitcast, makeReferenceModifier(makeStringType(from->getStringLen(), NULL)), LINK(pure.expr)));
                    func = (toType == type_varunicode) ? codepage2VUnicodeId : codepage2UnicodeId;
                    break;
                case type_string:
                    func = (toType == type_varunicode) ? codepage2VUnicodeId : codepage2UnicodeId;
                    break;
                case type_varstring:
                    func = (toType == type_varunicode) ? vcodepage2VUnicodeId : vcodepage2UnicodeId;
                    break;
                case type_utf8:
                    if (toType == type_varunicode)
                    {
                        OwnedHqlExpr temp = pure.getTranslatedExpr();
                        OwnedITypeInfo type = makeUnicodeType(to->getStringLen(), NULL);
                        buildExprAssignViaType(ctx, target, temp, type);
                        return;
                    }
                    func = utf82UnicodeId;
                    break;
                default:
                    throwUnexpected();
                }
                args.append(*getSizetConstant(toSize/2));
                args.append(*getElementPointer(targetVar));
                if((fromType != type_varunicode) && (fromType != type_varstring))
                    args.append(*getBoundLength(pure));
                args.append(*getElementPointer(pure.expr));
                if((fromType == type_data) || (fromType == type_string) || (fromType == type_varstring))
                    args.append(*createConstant(from->queryCharset()->queryCodepageName()));
                callProcedure(ctx, func, args);
                break;
            }
        default:
            OwnedHqlExpr temp = pure.getTranslatedExpr();
            buildExprAssignViaString(ctx, target, temp, to->getStringLen());
            return;
        }
        break;

    case type_utf8:
        switch (fromType)
        {
        case type_unicode:
        case type_varunicode:
        case type_data:
        case type_string:
        case type_varstring:
        case type_utf8:
            {
                IIdAtom * func;
                switch(fromType)
                {
                case type_unicode:
                case type_varunicode:
                    func = unicodeToUtf8Id;
                    break;
                case type_utf8:
                    func = utf8ToUtf8Id;
                    break;
                case type_data:
                case type_string:
                case type_varstring:
                    func = codepageToUtf8Id;
                    break;
                default:
                    throwUnexpected();
                }
                args.append(*getSizetConstant(toSize/4));
                args.append(*getElementPointer(targetVar));
                args.append(*getBoundLength(pure));
                args.append(*getElementPointer(pure.expr));
                if((fromType == type_data) || (fromType == type_string) || (fromType == type_varstring))
                    args.append(*createConstant(from->queryCharset()->queryCodepageName()));
                callProcedure(ctx, func, args);
                break;
            }
        default:
            OwnedHqlExpr temp = pure.getTranslatedExpr();
            buildExprAssignViaString(ctx, target, temp, to->getStringLen());
            return;
        }
        break;

    case type_decimal:
        {
            CHqlBoundExpr cast;
            doBuildExprCast(ctx, to, pure, cast);

            ensurePushed(ctx, cast);
            IIdAtom * funcName = to->isSigned() ? DecPopDecimalId : DecPopUDecimalId;
            args.append(*getPointer(target.expr));
            args.append(*getSizetConstant(to->getSize()));
            args.append(*getSizetConstant(to->getPrecision()));
            callProcedure(ctx, funcName, args);
        }
        break;
    case type_swapint:
        {
            unsigned fromSize = from->getSize();
            if (fromType == type_int)
            {
                if (fromSize != toSize)
                {
                    Owned<ITypeInfo> tempType = makeIntType(toSize, from->isSigned());
                    pure.expr.setown(ensureExprType(pure.expr, tempType));
                }

                if (toSize != 1)
                {
                    assignSwapInt(ctx, to, target, pure);
                    return;
                }
            }
            CHqlBoundExpr cast;
            doBuildExprCast(ctx, to, pure, cast);
            ctx.addAssign(target.expr, cast.expr);
        }
        break;
    case type_int:
    case type_packedint:
        {
            unsigned fromSize = from->getSize();
            if ((fromType == type_swapint) && !((fromSize == 1) && (toSize == 1)))
            {
                if (fromSize != toSize)
                {
                    CHqlBoundExpr tempInt;
                    OwnedITypeInfo tempType = makeIntType(fromSize, from->isSigned());
                    doBuildCastViaTemp(ctx, tempType, pure, tempInt);
                    
                    CHqlBoundExpr cast;
                    doBuildExprCast(ctx, to, tempInt, cast);
                    ctx.addAssign(target.expr, cast.expr);
                }
                else
                    assignSwapInt(ctx, to, target, pure);
                return;
            }
        }
        //fall through
    case type_boolean:
    case type_real:
    case type_row:
    case type_pointer:
        {
            CHqlBoundExpr cast;
            doBuildExprCast(ctx, to, pure, cast);
            ctx.addAssign(target.expr, cast.expr);
        }
        break;

    default:
        throwCannotCast(from, to);
        break;
    }
}


void HqlCppTranslator::assignCastUnknownLength(BuildCtx & ctx, const CHqlBoundTarget & target, CHqlBoundExpr & pure)
{
    assertex(!target.isFixedSize());
    // must be dynamically allocated return type

    ITypeInfo * to = target.queryType();
    ITypeInfo * from = pure.expr->queryType();
    type_t toType = to->getTypeCode();
    type_t fromType = from->getTypeCode();

    IHqlExpression * codepageParam = 0;
    HqlExprArray args;
    IIdAtom * funcName = NULL;

//  assertex(target.length && target.pointer || to->getTypeCode() == type_varstring || to->getTypeCode() == type_varunicode);
    switch (toType)
    {
        case type_qstring:
            {
                switch (fromType)
                {
                case type_qstring:
                    funcName = qstrToQStrXId;
                    break;
                case type_string:
                case type_data:
                case type_varstring:
                    if(!queryDefaultTranslation(to->queryCharset(), from->queryCharset()))
                    {
                        funcName = strToQStrXId;
                        break;
                    }
                    //fall through
                default:
                    CHqlBoundExpr recast;
                    ITypeInfo * type = makeStringType(to->getStringLen(), NULL, NULL);
                    OwnedHqlExpr translated = createValue(no_implicitcast, type, pure.getTranslatedExpr());
                    buildExpr(ctx, translated, recast);
                    assignCastUnknownLength(ctx, target, recast);
                    return;
                }
                break;
            }

        case type_string:
        case type_data:
            {
                unsigned srclen = from->getSize();
                switch (fromType)
                {
                case type_data:
                case type_string:
                case type_varstring:
                    {
                        ICharsetInfo * srcset = from->queryCharset();
                        ICharsetInfo * tgtset = to->queryCharset();
                        
                        if (to->getTypeCode() == type_data)
                            funcName = str2DataXId;
                        else if ((srcset == tgtset) || (from->getTypeCode() == type_data))
                        {
                            funcName = str2StrXId;
                        }
                        else
                        {
                            if ((from->getSize() == INFINITE_LENGTH) && !pure.length)
                                throwError(HQLERR_CastInfiniteString);

                            ITranslationInfo * translator = queryDefaultTranslation(tgtset, srcset);
                            if (translator)
                                funcName = createIdAtom(translator->queryVarRtlFunction());
                            else
                                funcName = str2StrXId;
                        }
                    }
                    break;
                case type_qstring:
                    if(!queryDefaultTranslation(from->queryCharset(), to->queryCharset()))
                    {
                        funcName = (toType == type_data) ? qstr2DataXId : qstr2StrXId;
                        break;
                    }
                    else
                    {
                        CHqlBoundExpr recast;
                        ITypeInfo * type = makeStringType(to->getStringLen(), NULL, NULL);
                        OwnedHqlExpr translated = createValue(no_implicitcast, type, pure.getTranslatedExpr());
                        buildExpr(ctx, translated, recast);
                        assignCastUnknownLength(ctx, target, recast);
                        return;
                    }
                case type_unicode:
                    {
                        if(toType == type_data)
                            funcName = unicode2DataXId;
                        else
                        {
                            funcName = unicode2CodepageXId;
                            codepageParam = createConstant(to->queryCharset()->queryCodepageName());
                        }
                        break;
                    }
                case type_varunicode:
                    {
                        if(toType == type_data)
                            funcName = vunicode2DataXId;
                        else
                        {
                            funcName = vunicode2CodepageXId;
                            codepageParam = createConstant(to->queryCharset()->queryCodepageName());
                        }
                        break;
                    }
                case type_utf8:
                    {
                        if(toType == type_data)
                            funcName = utf82DataXId;
                        else
                        {
                            funcName = utf82CodepageXId;
                            codepageParam = createConstant(to->queryCharset()->queryCodepageName());
                        }
                        break;
                    }
                case type_swapint:
                    {
                        CHqlBoundExpr recast;
                        ITypeInfo * type = makeIntType(from->getSize(), from->isSigned());
                        OwnedHqlExpr translated = createValue(no_implicitcast, type, pure.getTranslatedExpr());
                        buildExpr(ctx, translated, recast);
                        assignCastUnknownLength(ctx, target, recast);
                        return;
                    }
                case type_int:
                case type_real:
                case type_boolean:
                case type_packedint:
                    {
                        Owned<ICharsetInfo> asciiCharset = getCharset(asciiAtom);
                        if (to->queryCharset() != asciiCharset)
                        {
                            //This should really be handled by the call processing.
                            CHqlBoundExpr recast;
                            ITypeInfo * type = makeStringType(to->getStringLen(), NULL, NULL);
                            OwnedHqlExpr translated = createValue(no_implicitcast, type, pure.getTranslatedExpr());
                            buildExpr(ctx, translated, recast);
                            assignCastUnknownLength(ctx, target, recast);
                            return;
                        }
                        if (fromType == type_real)
                            funcName = f2axId;
                        else if (fromType == type_boolean)
                            funcName = bool2StrXId;
                        else if (from->isSigned())
                            funcName = (srclen > 4 ? ls82axId : ls42axId);
                        else
                            funcName = (srclen > 4 ? l82axId : l42axId);
                        args.append(*pure.getTranslatedExpr());

                        OwnedHqlExpr call = bindFunctionCall(funcName, args);
                        buildExprAssign(ctx, target, call);
                        return;
                    }
                case type_void:
                    if (pure.expr->getOperator() != no_decimalstack)
                    {
                        throwCannotCast(from, to);
                        break;
                    }
                    //fall through
                case type_decimal:
                    {
                        ensurePushed(ctx, pure);
                        OwnedHqlExpr call = bindFunctionCall(DecPopStringXId, args);
                        buildExprAssign(ctx, target, call);
                        return;
                    }
                default:
                    assertex(!"Unknown copy source type");
                    return;
                }
                break;
            }
        case type_varstring:
            {
                unsigned srclen = from->getSize();
                switch (from->getTypeCode())
                {
                case type_data:
                case type_string:
                case type_varstring:
                    {
                        ICharsetInfo * srcset = from->queryCharset();
                        ICharsetInfo * tgtset = to->queryCharset();
                        
                        if ((srcset == tgtset) || (to->getTypeCode() == type_data) || (from->getTypeCode() == type_data))
                        {
                            funcName = str2VStrXId;
                        }
                        else
                        {
                            funcName = estr2VStrXId;

                        }
                    }
                    break;
                case type_unicode:
                    {
                        funcName = unicode2VCodepageXId;
                        codepageParam = createConstant(to->queryCharset()->queryCodepageName());
                    }
                    break;
                case type_varunicode:
                    {
                        funcName = vunicode2VCodepageXId;
                        codepageParam = createConstant(to->queryCharset()->queryCodepageName());
                    }
                    break;
                case type_qstring:
                case type_utf8:
                    {
                        CHqlBoundExpr recast;
                        ITypeInfo * type = makeStringType(from->getStringLen(), NULL, NULL);
                        OwnedHqlExpr translated = createValue(no_implicitcast, type, pure.getTranslatedExpr());
                        buildExpr(ctx, translated, recast);
                        assignCastUnknownLength(ctx, target, recast);
                        return;
                    }
                case type_swapint:
                    {
                        CHqlBoundExpr recast;
                        ITypeInfo * type = makeIntType(from->getSize(), from->isSigned());
                        OwnedHqlExpr translated = createValue(no_implicitcast, type, pure.getTranslatedExpr());
                        buildExpr(ctx, translated, recast);
                        assignCastUnknownLength(ctx, target, recast);
                        return;
                    }
                case type_int:
                case type_packedint:
                    {
                        //l2an4(tgtlen, tgt, expr);
                        if (from->isSigned())
                            funcName = (srclen > 4 ? ls82vxId : ls42vxId);
                        else
                            funcName = (srclen > 4 ? l82vxId : l42vxId);
                        break;
                    }
                case type_boolean:
                    {
                        funcName = bool2VStrXId;
                        break;
                    }
                case type_real:
                    {
                        funcName = f2vxId;;
                        break;
                    }
                case type_void:
                    if (pure.expr->getOperator() != no_decimalstack)
                    {
                        throwCannotCast(from, to);
                        break;
                    }
                    //fall through
                case type_decimal:
                    {
                        ensurePushed(ctx, pure);
                        OwnedHqlExpr call = bindFunctionCall(DecPopVStringXId, args);
                        buildExprAssign(ctx, target, call);
                        return;
                    }
                default:
                    assertex(!"Unknown copy source type");
                    return;
                }
                break;
            }

        case type_unicode:
            {
                switch (fromType)
                {
                case type_unicode:
                    funcName = unicode2UnicodeXId;
                    break;
                case type_varunicode:
                    funcName = vunicode2UnicodeXId;
                    break;
                case type_utf8:
                    funcName = utf82UnicodeXId;
                    break;
                case type_data:
                    funcName = codepage2UnicodeXId;
                    codepageParam = createConstant(from->queryCharset()->queryCodepageName());
                    pure.expr.setown(createValue(no_implicitcast, makeStringType(from->getStringLen(), NULL, NULL), LINK(pure.expr)));
                    break;
                case type_string:
                    funcName = codepage2UnicodeXId;
                    codepageParam = createConstant(from->queryCharset()->queryCodepageName());
                    pure.expr.setown(createValue(no_typetransfer, makeStringType(from->getStringLen(), NULL, NULL), LINK(pure.expr)));
                    break;
                case type_varstring:
                    funcName = vcodepage2UnicodeXId;
                    codepageParam = createConstant(from->queryCharset()->queryCodepageName());
                    pure.expr.setown(createValue(no_typetransfer, makeVarStringType(from->getStringLen(), NULL, NULL), LINK(pure.expr)));
                    break;
                default:
                    CHqlBoundExpr recast;
                    ITypeInfo * type = makeStringType(to->getStringLen(), NULL, NULL);
                    OwnedHqlExpr translated = createValue(no_implicitcast, type, pure.getTranslatedExpr());
                    buildExpr(ctx, translated, recast);
                    assignCastUnknownLength(ctx, target, recast);
                    return;
                }
                break;
            }

        case type_varunicode:
            {
                switch (fromType)
                {
                case type_unicode:
                case type_utf8:             // go via unicode
                    funcName = unicode2VUnicodeXId;
                    break;
                case type_varunicode:
                    funcName = vunicode2VUnicodeXId;
                    break;
                case type_string:
                case type_data:
                    funcName = codepage2VUnicodeXId;
                    codepageParam = createConstant(from->queryCharset()->queryCodepageName());
                    pure.expr.setown(createValue(no_typetransfer, makeStringType(from->getStringLen(), NULL, NULL), LINK(pure.expr)));
                    break;
                case type_varstring:
                    funcName = vcodepage2VUnicodeXId;
                    codepageParam = createConstant(from->queryCharset()->queryCodepageName());
                    pure.expr.setown(createValue(no_typetransfer, makeVarStringType(from->getStringLen(), NULL, NULL), LINK(pure.expr)));
                    break;
                default:
                    CHqlBoundExpr recast;
                    ITypeInfo * type = makeStringType(to->getStringLen(), NULL, NULL);
                    OwnedHqlExpr translated = createValue(no_implicitcast, type, pure.getTranslatedExpr());
                    buildExpr(ctx, translated, recast);
                    assignCastUnknownLength(ctx, target, recast);
                    return;
                }
                break;
            }
        case type_utf8:
            {
                switch (fromType)
                {
                case type_unicode:
                case type_varunicode:
                    funcName = unicodeToUtf8XId;
                    break;
                case type_utf8:
                    funcName = utf8ToUtf8XId;
                    break;
                case type_string:
                case type_data:
                case type_varstring:
                    funcName = codepageToUtf8XId;
                    codepageParam = createConstant(from->queryCharset()->queryCodepageName());
                    pure.expr.setown(createValue(no_typetransfer, makeStringType(from->getStringLen(), NULL, NULL), LINK(pure.expr)));
                    break;
                default:
                    CHqlBoundExpr recast;
                    ITypeInfo * type = makeStringType(to->getStringLen(), NULL, NULL);
                    OwnedHqlExpr translated = createValue(no_implicitcast, type, pure.getTranslatedExpr());
                    buildExpr(ctx, translated, recast);
                    assignCastUnknownLength(ctx, target, recast);
                    return;
                }
                break;
            }

        case type_set:
            if (isSameBasicType(to->queryChildType(), from->queryChildType()))
            {
                if (!target.isAll)
                {
                    //Ugly.  Create a dummy isAll field to assign to..
                    assertex(!pure.isAll || matchesBoolean(pure.isAll, false));
                    CHqlBoundTarget tempTarget;
                    tempTarget.set(target);
                    tempTarget.isAll.setown(ctx.getTempDeclare(queryBoolType(), NULL));
                    assignCastUnknownLength(ctx, tempTarget, pure);
                    return;
                }
                funcName = set2SetXId;
            }
            else
            {
                OwnedHqlExpr values = pure.getTranslatedExpr();
                buildSetAssignViaBuilder(ctx, target, values);
                return;
            }
            break;

        case type_dictionary:
        case type_table:
        case type_groupedtable:
            {
                OwnedHqlExpr src = pure.getTranslatedExpr();
                buildDatasetAssign(ctx, target, src);
                return;
            }

        default:
            assertex(!"Unexpected target type for variable length");
            break;
    }


    args.append(*pure.getTranslatedExpr());
    if(codepageParam)
        args.append(*codepageParam);
    OwnedHqlExpr call = bindFunctionCall(funcName, args);
    buildExprAssign(ctx, target, call);
}


void HqlCppTranslator::expandFunctions(bool expandInline)
{
    if (expandInline)
    {
        BuildCtx ctx(*code, prototypeAtom);
        ForEachItemIn(idx, code->helpers)
        {
            IHqlExpression & cur = (IHqlExpression &)code->helpers.item(idx);
            StringBuffer init;
            if (getAttribute(cur.queryChild(0), initfunctionAtom, init))
            {
                StringBuffer initproto("extern \"C\" void SERVICE_API ");
                initproto.append(init).append("(const char *);");
                ctx.addQuoted(initproto);
            }
            expandFunctionPrototype(ctx, &cur);
        }
    }
    else
    {
        CIArray includes;

        BuildCtx ctx(*code, includeAtom);
        ForEachItemIn(idx, code->helpers)
        {
            //StringBuffer include;
            //IHqlExpression & cur = (IHqlExpression &)code->helpers.item(idx);
            // getLibraryName(cur, include);
            //MORE!! Get the include name...
        }
    }
}


void HqlCppTranslator::bindAndPush(BuildCtx & ctx, IHqlExpression * value)
{
    CHqlBoundExpr bound;
    buildExpr(ctx, value, bound);
    ensurePushed(ctx, bound);
}

bool HqlCppTranslator::ensurePushed(BuildCtx & ctx, const CHqlBoundExpr & pure)
{
    if (!isPushed(pure))
    {
        //Temporary solution - create a critical block whenever the decimals are used.
        OwnedHqlExpr marker = createAttribute(decimalAtom);
        if (!ctx.queryMatchExpr(marker))
        {
            //If a group with no {} is added, we might get a name clash => make it unique
            StringBuffer s;
            getUniqueId(s.append("BcdCriticalBlock bcd")).append(";");
            ctx.addQuoted(s);
            ctx.associateExpr(marker, NULL);
        }

        ITypeInfo * type = pure.expr->queryType();

        HqlExprArray args;
        IIdAtom * funcName = NULL;
        switch (type->getTypeCode())
        {
            case type_data:
            case type_string:
            case type_varstring:
                funcName = DecPushStringId;
                if (type->queryCharset()->queryName() == ebcdicAtom)
                {
                    CHqlBoundExpr temp;
                    OwnedHqlExpr translated = pure.getTranslatedExpr();
                    OwnedHqlExpr cast = createValue(no_cast, getAsciiType(type), translated.getClear());
                    buildExpr(ctx, cast, temp);
                    args.append(*getBoundLength(temp));
                    args.append(*getElementPointer(temp.expr));
                }
                else
                {
                    args.append(*getBoundLength(pure));
                    args.append(*getElementPointer(pure.expr));
                }
                break;
            case type_qstring:
                funcName = DecPushQStringId;
                args.append(*getBoundLength(pure));
                args.append(*getElementPointer(pure.expr));
                break;
            case type_unicode:
            case type_varunicode:
                funcName = DecPushUnicodeId;
                args.append(*getBoundLength(pure));
                args.append(*getElementPointer(pure.expr));
                break;
            case type_utf8:
                funcName = DecPushUtf8Id;
                args.append(*getBoundLength(pure));
                args.append(*getElementPointer(pure.expr));
                break;
            case type_decimal:
                funcName = type->isSigned() ? DecPushDecimalId : DecPushUDecimalId;
                args.append(*getPointer(pure.expr));
                args.append(*getSizetConstant(type->getSize()));
                args.append(*getSizetConstant(type->getPrecision()));
                break;
            case type_swapint:
                {
                    CHqlBoundExpr copyPure;
                    copyPure.set(pure);
                    //cast via intermediate int.
                    OwnedITypeInfo tempType = makeIntType(type->getSize(), type->isSigned());
                    CHqlBoundExpr boundCast;
                    doBuildExprCast(ctx, tempType, copyPure, boundCast);
                    funcName = type->isSigned() ? DecPushInt64Id : DecPushUInt64Id;
                    args.append(*boundCast.expr.getLink());
                    break;
                }
                //fall through
            case type_int:
            case type_packedint:
                //more signed/unsigned and optimize the length...
                funcName = type->isSigned() ? DecPushInt64Id : DecPushUInt64Id;
                args.append(*pure.expr.getLink());
                break;
            case type_enumerated:
                throwError2(HQLERR_CastXNotImplemented, "map", "decimal");
                break;
            case type_boolean:
                funcName = DecPushLongId;
                args.append(*pure.expr.getLink());
                break;
            case type_real:
                funcName = DecPushRealId;
                args.append(*pure.expr.getLink());
                break;
            default:
                throwError2(HQLERR_CastXNotImplemented, "unknown", "varstring");
                break;
        }
        if (funcName)
            callProcedure(ctx, funcName, args);
        return true;
    }
    return false;
}

static StringBuffer & appendCapital(StringBuffer & s, const char * name)
{
    if (name && name[0])
    {
        s.append((char)toupper(*name));
        s.append(name+1);
    }
    return s;
}

bool HqlCppTranslator::expandFunctionPrototype(StringBuffer & s, IHqlExpression * funcdef)
{
    return generateFunctionPrototype(s, funcdef, options.targetCompiler);
}

void HqlCppTranslator::expandFunctionPrototype(BuildCtx & ctx, IHqlExpression * funcdef)
{
    StringBuffer s;
    if (expandFunctionPrototype(s, funcdef))
    {
        s.append(";");
        IHqlExpression *body = funcdef->queryChild(0);
        IHqlExpression *namespaceAttr = body->queryAttribute(namespaceAtom);
        if (namespaceAttr)
        {
            StringBuffer ns;
            getStringValue(ns, namespaceAttr->queryChild(0));
            ns.insert(0, "namespace ").appendf(" { %s }", s.str());
            ctx.addQuoted(ns);
        }
        else
            ctx.addQuoted(s);
    }
}

//Replace no_param with whatever they will have been bound to
static IHqlExpression *createActualFromFormal(IHqlExpression *param)
{
    StringBuffer temp;
    ITypeInfo *paramType = param->queryType();
    CHqlBoundExpr bound;

    //Case is significant if these parameters are use for BEGINC++ sections
    IIdAtom * paramName = param->queryId();
    const char * paramNameText = paramName->lower()->str();

    Linked<ITypeInfo> type = paramType;
    switch (paramType->getTypeCode())
    {
    case type_set:
        {
            appendCapital(temp.clear().append("isAll"), paramNameText);
            bound.isAll.setown(createVariable(temp.str(), makeBoolType()));
        }
        //fall through
    case type_string:
    case type_qstring:
    case type_data:
    case type_unicode:
    case type_utf8:
    case type_dictionary:
    case type_table:
    case type_groupedtable:
        if (paramType->getSize() == UNKNOWN_LENGTH)
        {
            if (hasOutOfLineModifier(paramType) || hasLinkCountedModifier(paramType))
            {
                appendCapital(temp.clear().append("count"), paramNameText);
                bound.count.setown(createVariable(temp.str(), LINK(sizetType)));
            }
            else
            {
                appendCapital(temp.clear().append("len"), paramNameText);
                bound.length.setown(createVariable(temp.str(), LINK(sizetType)));
            }
        }
        type.setown(makeReferenceModifier(LINK(type)));
        break;
    }
    bound.expr.setown(createVariable(paramNameText, LINK(type)));
    return bound.getTranslatedExpr();
}

static IHqlExpression * replaceInlineParameters(IHqlExpression * funcdef, IHqlExpression * expr)
{
    IHqlExpression * body = funcdef->queryChild(0);
    assertex(!body->hasAttribute(oldSetFormatAtom));
    IHqlExpression * formals = funcdef->queryChild(1);

    HqlMapTransformer simpleTransformer;
    StringBuffer paramNameText, temp;
    ForEachChild(i, formals)
    {
        IHqlExpression * param = formals->queryChild(i);
        OwnedHqlExpr actual = createActualFromFormal(param);
        simpleTransformer.setMapping(param, actual);
    }

    return simpleTransformer.transformRoot(expr);
}

void HqlCppTranslator::doBuildUserFunctionReturn(BuildCtx & ctx, ITypeInfo * type, IHqlExpression * value)
{
    if (!options.spotCSE)
    {
        doBuildFunctionReturn(ctx, type, value);
        return;
    }

    switch (value->getOperator())
    {
    case no_if:
        if (false)///disable for the moment - look at changes in klogermann11 to see why, some v.good, some bad.
        {
            //optimize the way that cses are spotted to minimise unnecessary calculations
            OwnedHqlExpr branches = createComma(LINK(value->queryChild(1)), LINK(value->queryChild(2)));
            OwnedHqlExpr cond = LINK(value->queryChild(0));
            spotScalarCSE(cond, branches, NULL, NULL, queryOptions().spotCseInIfDatasetConditions);
            BuildCtx subctx(ctx);
            IHqlStmt * stmt = buildFilterViaExpr(subctx, cond);
            doBuildUserFunctionReturn(subctx, type, branches->queryChild(0));
            subctx.selectElse(stmt);
            doBuildUserFunctionReturn(subctx, type, branches->queryChild(1));
            break;
        }
    default:
        {
            OwnedHqlExpr optimized = spotScalarCSE(value, NULL, queryOptions().spotCseInIfDatasetConditions);
            if (value->isAction())
                buildStmt(ctx, value);
            else
                doBuildFunctionReturn(ctx, type, optimized);
            break;
        }
    }
}

void HqlCppTranslator::buildCppFunctionDefinition(BuildCtx &funcctx, IHqlExpression * bodyCode, const char *proto)
{
    processCppBodyDirectives(bodyCode);
    IHqlExpression * location = queryLocation(bodyCode);
    const char * locationFilename = location ? location->querySourcePath()->str() : NULL;
    unsigned startLine = location ? location->getStartLine() : 0;
    IHqlExpression * cppBody = bodyCode->queryChild(0);
    if (cppBody->getOperator() == no_record)
        cppBody = bodyCode->queryChild(1);

    StringBuffer text;
    cppBody->queryValue()->getUTF8Value(text);
    //remove #option, and remove /r so we don't end up with mixed format end of lines.
    text.setLength(cleanupEmbeddedCpp(text.length(), (char*)text.str()));

    const char * start = text.str();
    loop
    {
        char next = *start;
        if (next == '\n')
            startLine++;
        else if (next != '\r')
            break;
        start++;
    }
    const char * body = start;
    const char * cppSeparatorText = "#body";
    const char * separator = strstr(body, cppSeparatorText);
    if (separator)
    {
        text.setCharAt(separator-text.str(), 0);
        if (location)
            funcctx.addLine(locationFilename, startLine);
        funcctx.addQuoted(body);
        if (location)
            funcctx.addLine();

        body = separator + strlen(cppSeparatorText);
        if (*body == '\r') body++;
        if (*body == '\n') body++;
        startLine += memcount(body-start, start, '\n');
    }

    funcctx.addQuotedCompound(proto);
    if (location)
        funcctx.addLine(locationFilename, startLine);
    funcctx.addQuoted(body);
    if (location)
        funcctx.addLine();
}

void HqlCppTranslator::buildScriptFunctionDefinition(BuildCtx &funcctx, IHqlExpression * funcdef, const char *proto)
{
    ITypeInfo * returnType = funcdef->queryType()->queryChildType();
    IHqlExpression * outofline = funcdef->queryChild(0);
    IHqlExpression * formals = funcdef->queryChild(1);
    assertex(outofline->getOperator() == no_outofline);
    IHqlExpression * bodyCode = outofline->queryChild(0);
    IHqlExpression *language = queryAttributeChild(bodyCode, languageAtom, 0);
    bool isImport = bodyCode->hasAttribute(importAtom);

    funcctx.addQuotedCompound(proto);
    funcctx.associateExpr(codeContextMarkerExpr, codeContextMarkerExpr);
    funcctx.associateExpr(globalContextMarkerExpr, globalContextMarkerExpr);

    HqlExprArray noargs;
    OwnedHqlExpr getPlugin = bindFunctionCall(language, noargs);
    OwnedHqlExpr pluginPtr = createQuoted("Owned<IEmbedContext> __plugin", makeBoolType());  // Not really bool - at some point ECL may support without this aliasing...
    buildAssignToTemp(funcctx, pluginPtr, getPlugin);
    StringBuffer createParam;
    createParam.append("Owned<IEmbedFunctionContext> __ctx = __plugin->createFunctionContextEx(ctx,");
    createParam.append(isImport ? "EFimport" : "EFembed");
    if (returnType->getTypeCode()==type_void)
        createParam.append("|EFnoreturn");
    if (formals->numChildren()==0)
        createParam.append("|EFnoparams");

    HqlExprArray attrArgs;
    ForEachChild(idx, bodyCode)
    {
        IHqlExpression *child = bodyCode->queryChild(idx);
        if (child->isAttribute() && child->queryName() != languageAtom && child->queryName() != importAtom)
        {
            StringBuffer attrParam;
            if (attrArgs.ordinality())
                attrParam.append(",");
            attrParam.append(child->queryName());

            IHqlExpression * value = child->queryChild(0);
            if (value)
                attrParam.append("=");
            attrArgs.append(*createConstant(attrParam));
            if (value)
                attrArgs.append(*ensureExprType(value, unknownStringType));
        }
    }
    if (attrArgs.length())
    {
        OwnedHqlExpr concat = createUnbalanced(no_concat, unknownStringType, attrArgs);
        OwnedHqlExpr cast = ensureExprType(concat, unknownVarStringType);
        OwnedHqlExpr folded = foldHqlExpression(cast);
        CHqlBoundExpr bound;
        buildExpr(funcctx, folded, bound);
        createParam.append(",");
        generateExprCpp(createParam, bound.expr);
    }
    else
        createParam.append(",NULL");
    createParam.append(");");
    funcctx.addQuoted(createParam);
    OwnedHqlExpr ctxVar = createVariable("__ctx", makeBoolType());

    HqlExprArray scriptArgs;
    scriptArgs.append(*LINK(ctxVar));
    scriptArgs.append(*LINK(bodyCode->queryChild(0)));
    buildFunctionCall(funcctx, isImport ? importId : compileEmbeddedScriptId, scriptArgs);
    ForEachChild(i, formals)
    {
        HqlExprArray args;
        args.append(*LINK(ctxVar));
        IHqlExpression * param = formals->queryChild(i);
        ITypeInfo *paramType = param->queryType();
        IIdAtom * paramId = param->queryId();
        const char * paramNameText = paramId->str();
        if (!options.preserveCaseExternalParameter)
            paramNameText = paramId->lower()->str();
        args.append(*createConstant(paramNameText));
        IIdAtom * bindFunc;
        switch (paramType->getTypeCode())
        {
        case type_int:
            if (paramType->getSize()<8)
            {
                bindFunc = paramType->isSigned() ? bindSignedSizeParamId : bindUnsignedSizeParamId;
                args.append(*createIntConstant(paramType->getSize()));
            }
            else
                bindFunc = paramType->isSigned() ? bindSignedParamId : bindUnsignedParamId;
            break;
        case type_varstring:
            bindFunc = bindVStringParamId;
            break;
        case type_string:
            bindFunc = bindStringParamId;
            break;
        case type_real:
            if (paramType->getSize()==4)
                bindFunc = bindFloatParamId;
            else
                bindFunc = bindRealParamId;
            break;
        case type_boolean:
            bindFunc = bindBooleanParamId;
            break;
        case type_utf8:
            bindFunc = bindUtf8ParamId;
            break;
        case type_unicode:
            bindFunc = bindUnicodeParamId;
            break;
        case type_data:
            bindFunc = bindDataParamId;
            break;
        case type_row:
            bindFunc = bindRowParamId;
            break;
        case type_table:
        case type_groupedtable:
            bindFunc = bindDatasetParamId;
            break;
        case type_set:
        {
            bindFunc = bindSetParamId;
            ITypeInfo *childType = paramType->queryChildType();
            type_t typeCode = childType->getTypeCode();
            if (childType->isInteger() && !childType->isSigned())
                typeCode = type_unsigned;
            args.append(*createIntConstant(typeCode));
            args.append(*createIntConstant(childType->getSize()));
            break;
        }
        default:
            StringBuffer typeText;
            getFriendlyTypeStr(paramType, typeText);
            throwError1(HQLERR_EmbeddedTypeNotSupported_X, typeText.str());
        }
        args.append(*createActualFromFormal(param));
        buildFunctionCall(funcctx, bindFunc, args);
    }
    funcctx.addQuotedLiteral("__ctx->callFunction();");
    IIdAtom * returnFunc;
    HqlExprArray retargs;
    Owned<ITypeInfo> newReturnType;
    retargs.append(*LINK(ctxVar));
    switch (returnType->getTypeCode())
    {
    case type_int:
        returnFunc = returnType->isSigned() ? getSignedResultId : getUnsignedResultId;
        break;
    case type_varstring:
    case type_string:
        returnFunc = getStringResultId;
        break;
    case type_real:
        returnFunc = getRealResultId;
        break;
    case type_boolean:
        returnFunc = getBooleanResultId;
        break;
    case type_unicode:
        returnFunc = getUnicodeResultId;
        break;
    case type_utf8:
        returnFunc = getUTF8ResultId;
        break;
    case type_data:
        returnFunc = getDataResultId;
        break;
    case type_set:
    {
        returnFunc = getSetResultId;
        ITypeInfo *childType = returnType->queryChildType();
        type_t typeCode = childType->getTypeCode();
        if (childType->isInteger() && !childType->isSigned())
            typeCode = type_unsigned;
        retargs.append(*createIntConstant(typeCode));
        retargs.append(*createIntConstant(returnType->queryChildType()->getSize()));
        break;
    }
    case type_row:
        returnFunc = getRowResultId;
        newReturnType.set(returnType);
        break;
    case type_table:
        returnFunc = getDatasetResultId;
        newReturnType.set(returnType);
        break;
    case type_transform:
        returnFunc = getTransformResultId;
        newReturnType.set(returnType);
        break;
    case type_void:
        return;
    default:
        StringBuffer typeText;
        getFriendlyTypeStr(returnType, typeText);
        throwError1(HQLERR_EmbeddedTypeNotSupported_X, typeText.str());
    }
    OwnedHqlExpr call = bindFunctionCall(returnFunc, retargs, newReturnType);
    doBuildUserFunctionReturn(funcctx, returnType, call);
}

void HqlCppTranslator::buildFunctionDefinition(IHqlExpression * funcdef)
{
    IHqlExpression * outofline = funcdef->queryChild(0);
    assertex(outofline->getOperator() == no_outofline);
    IHqlExpression * bodyCode = outofline->queryChild(0);

    StringBuffer proto;
    BuildCtx funcctx(*code, helperAtom);
    if (options.spanMultipleCpp)
    {
        const bool inChildActivity = true;  // assume the worst
        OwnedHqlExpr pass = getSizetConstant(cppIndexNextActivity(inChildActivity));
        funcctx.addGroupPass(pass);
    }
    expandFunctionPrototype(proto, funcdef);

    if (bodyCode->getOperator() == no_embedbody)
    {
        if (!allowEmbeddedCpp())
            throwError(HQLERR_EmbeddedCppNotAllowed);

        IHqlExpression *languageAttr = bodyCode->queryAttribute(languageAtom);
        if (languageAttr)
            buildScriptFunctionDefinition(funcctx, funcdef, proto);
        else
            buildCppFunctionDefinition(funcctx, bodyCode, proto);
    }
    else
    {
        funcctx.addQuotedCompound(proto);
        //MORE: Need to work out how to handle functions that require the context.
        //Need to create a class instead.
        assertex(!outofline->hasAttribute(contextAtom));

        OwnedHqlExpr newCode = replaceInlineParameters(funcdef, bodyCode);
        newCode.setown(foldHqlExpression(newCode));
        ITypeInfo * returnType = funcdef->queryType()->queryChildType();
        doBuildUserFunctionReturn(funcctx, returnType, newCode);
    }
}

//---------------------------------------------------------------------------

void HqlCppTranslator::doBuildPureSubExpr(BuildCtx & ctx, IHqlExpression * expr, CHqlBoundExpr & tgt)
{
    unsigned max = expr->numChildren();
    if (max == 0)
        tgt.expr.set(expr);
    else
    {
        HqlExprArray args;
        unsigned idx = 0;
        CHqlBoundExpr bound;
        for (idx = 0; idx < max; idx++)
        {
            buildExpr(ctx, expr->queryChild(idx), bound);
            args.append(*bound.expr.getClear());
        }

        tgt.expr.setown(expr->clone(args));
    }
}


//---------------------------------------------------------------------------

IHqlExpression * HqlCppTranslator::getListLength(BuildCtx & ctx, IHqlExpression * expr)
{
    CHqlBoundExpr bound;
    buildExpr(ctx, expr, bound);
    return getBoundLength(bound);
}

IHqlExpression * HqlCppTranslator::getBoundCount(const CHqlBoundExpr & bound)
{
    if (bound.count)
        return bound.count.getLink();

    ITypeInfo * type = bound.expr->queryType();
    switch (type->getTypeCode())
    {
    case type_array:
        {
            if (bound.length)
                return convertBetweenCountAndSize(bound, true);
            unsigned size = type->getSize();
            if (size != UNKNOWN_LENGTH)
                return getSizetConstant(size / type->queryChildType()->getSize());
            UNIMPLEMENTED;
        }
    case type_dictionary:
    case type_table:
    case type_groupedtable:
    case type_set:
        if (bound.length)
            return convertBetweenCountAndSize(bound, true);
        UNIMPLEMENTED;
    default:
        UNIMPLEMENTED;
    }
}

IHqlExpression * HqlCppTranslator::getBoundLength(const CHqlBoundExpr & bound)
{
    if (bound.length)
        return bound.length.getLink();

    ITypeInfo * type = bound.expr->queryType();
    if (bound.expr->queryValue())
        return getSizetConstant(type->getStringLen());

    switch (type->getTypeCode())
    {
    case type_varstring:
        {
            HqlExprArray args;
            args.append(*getElementPointer(bound.expr));
            return bindTranslatedFunctionCall(strlenId, args);
        }
    case type_varunicode:
        {
            HqlExprArray args;
            args.append(*getElementPointer(bound.expr));
            return bindTranslatedFunctionCall(unicodeStrlenId, args);
        }
    case type_set:
    case type_array:
    case type_dictionary:
    case type_table:
    case type_groupedtable:
        assertex(!isArrayRowset(type));
        if (bound.count)
            return convertBetweenCountAndSize(bound, false);
        UNIMPLEMENTED;
    case type_utf8:
        {
            assertex(type->getSize() != UNKNOWN_LENGTH);
            HqlExprArray args;
            args.append(*getSizetConstant(type->getSize()));
            args.append(*getElementPointer(bound.expr));
            return bindTranslatedFunctionCall(utf8LengthId, args);
        }

    default:
        return getSizetConstant(type->getStringLen());
    }
}

IHqlExpression * HqlCppTranslator::getBoundSize(ITypeInfo * type, IHqlExpression * length, IHqlExpression * data)
{
    type_t tc = type->getTypeCode();

    switch (tc)
    {
    case type_qstring:
        {
            if (length->queryValue())
                return getSizetConstant((size32_t)rtlQStrSize((size32_t)length->queryValue()->getIntValue()));
            HqlExprArray args;
            args.append(*LINK(length));
            return bindTranslatedFunctionCall(qstrSizeId, args);
        }
    case type_varstring:
        return adjustValue(length, 1);
    case type_varunicode:
        {
            OwnedHqlExpr temp = adjustValue(length, 1);
            return multiplyValue(temp, 2);
        }
    case type_unicode:
        return multiplyValue(length, 2);
    case type_utf8:
        {
            assertex(data);
            if (data->queryValue())
                return getSizetConstant(data->queryValue()->getSize());

            HqlExprArray args;
            args.append(*LINK(length));
            args.append(*getElementPointer(data));
            return bindTranslatedFunctionCall(utf8SizeId, args);
        }
    case type_array:
    case type_set:
        return LINK(length);
    default:
        return LINK(length);
    }
}


IHqlExpression * HqlCppTranslator::getBoundSize(const CHqlBoundExpr & bound)
{
    ITypeInfo * type = bound.expr->queryType();
    if (bound.length)
        return getBoundSize(type, bound.length, bound.expr);

    type_t tc = type->getTypeCode();
    if (tc == type_row)
    {
        if (hasReferenceModifier(type))
            return getSizetConstant(sizeof(void*));

        IHqlExpression * record = ::queryRecord(type);
        ColumnToOffsetMap * map = queryRecordOffsetMap(record);
        if (map->isFixedWidth())
            return getSizetConstant(map->getFixedRecordSize());

        //call meta function mm.queryRecordSize(&row)
        StringBuffer metaInstance, temp;
        buildMetaForRecord(metaInstance, record);
        temp.append(metaInstance).append(".getRecordSize(");
        OwnedHqlExpr rowAddr = getPointer(bound.expr);
        generateExprCpp(temp, rowAddr);
        temp.append(")");
        return createQuoted(temp.str(), LINK(sizetType));
    }

    if (type->getSize() != UNKNOWN_LENGTH)
        return getSizetConstant(type->getSize());
    OwnedHqlExpr length = getBoundLength(bound);
    return getBoundSize(type, length, bound.expr);
}

IHqlExpression * HqlCppTranslator::getFirstCharacter(IHqlExpression * source)
{
    if (source->getOperator() == no_constant)
    {
        StringBuffer temp;
        source->queryValue()->getStringValue(temp);
        return createUIntConstant((unsigned char)temp.charAt(0));
    }

    return createValue(no_index, makeCharType(), LINK(source), getZero());
}


IHqlExpression * HqlCppTranslator::getElementPointer(IHqlExpression * source)
{
    ITypeInfo * srcType = source->queryType();
    switch (srcType->getTypeCode())
    {
        case type_string:
        case type_data:
        case type_qstring:
        case type_varstring:
        case type_unicode:
        case type_utf8:
        case type_varunicode:
        case type_set:
        case type_array:
            break;
        default:
            throwUnexpectedType(srcType);
    }

    if (source->getOperator() == no_constant)
        return LINK(source);

    OwnedHqlExpr pointer = getPointer(source);
    return ensureIndexable(pointer);
}

/* All in params: NOT linked */
IHqlExpression * HqlCppTranslator::getIndexedElementPointer(IHqlExpression * source, IHqlExpression * index)
{
    ITypeInfo * srcType = source->queryType();
    switch (srcType->getTypeCode())
    {
        case type_string:
        case type_data:
        case type_qstring:
        case type_varstring:
        case type_unicode:
        case type_utf8:
        case type_varunicode:
            break;
        default:
            throwUnexpectedType(srcType);
    }

    if (!index)
        return getElementPointer(source);

    IValue * value = index->queryValue();
    if (value && value->getIntValue() == 0)
        return getElementPointer(source);

    ITypeInfo * refType = LINK(srcType);
    if (!srcType->isReference())
        refType = makeReferenceModifier(refType);

    OwnedHqlExpr temp;
    if (srcType->getTypeCode() == type_utf8)
    {
        HqlExprArray args;
        args.append(*LINK(index));
        args.append(*getElementPointer(source));
        temp.setown(bindTranslatedFunctionCall(utf8SizeId, args));
        index = temp;
    }

    //special case string indexing
    if (source->getOperator() != no_constant)
    {
        if (!srcType->isReference() && !hasWrapperModifier(srcType))
            return createValue(no_address, refType, createValue(no_index, makeCharType(), ensureIndexable(source), LINK(index)));
    }

    return createValue(no_add, refType, ensureIndexable(source), LINK(index));
}


IHqlExpression * HqlCppTranslator::getIndexedElementPointer(IHqlExpression * source, unsigned index)
{
    if (!index)
        return getElementPointer(source);
    OwnedHqlExpr ival =  getSizetConstant(index);
    return getIndexedElementPointer(source, ival);
}


IHqlExpression * HqlCppTranslator::needFunction(IIdAtom * name)
{
    assertex(name);
    HqlDummyLookupContext dummyctx(errorProcessor);
    return internalScope->lookupSymbol(name, LSFsharedOK, dummyctx);
}


unsigned HqlCppTranslator::processHint(IHqlExpression * expr)
{
    unsigned oldHints = hints;
    IAtom * hint = NULL; // MORE how do I get this?
    if (hint == sizeAtom)
        hints = (hints & ~(HintSpeed|HintSize)) | HintSize;
    else if (hint == speedAtom)
        hints = (hints & ~(HintSize|HintSpeed)) | HintSpeed;
    return oldHints;
}

bool HqlCppTranslator::childrenRequireTemp(BuildCtx & ctx, IHqlExpression * expr, bool includeChildren)
{
    unsigned numArgs = expr->numChildren();
    for (unsigned index = 0; index < numArgs; index++)
        if (requiresTemp(ctx, expr->queryChild(index), includeChildren))
            return true;
    return false;
}

bool HqlCppTranslator::requiresTemp(BuildCtx & ctx, IHqlExpression * expr, bool includeChildren)
{
    switch (expr->getOperator())
    {
    case no_attr:
    case no_attr_link:
    case no_attr_expr:
    case no_quoted:
    case no_variable:
    case no_constant:
    case no_translated:
    case no_matchtext:
    case no_matchunicode:
    case no_matchlength:
    case no_matchattr:
    case no_matchrow:
    case no_matchutf8:
    case no_libraryinput:
        return false;
    case no_getresult:
    case no_getgraphresult:
    case no_workunit_dataset:
        return false;       // if in an activity, then will be in setContext, if not then don't really care
    case no_preservemeta:
        return requiresTemp(ctx, expr->queryChild(0), includeChildren);
    case no_alias:
        {
            if (expr->isPure() && ctx.queryMatchExpr(expr->queryChild(0)))
                return false;
            if (!containsActiveDataset(expr))           // generates a earlier temp even if generating within the onCreate() function
                return false;
            return true;
        }
    case no_select:
        {
            bool isNew;
            IHqlExpression * ds = querySelectorDataset(expr, isNew);
            if (isNew)
            {
                if (!ds->isPure() || !ds->isDatarow())
                    return true;
                if (!ctx.queryAssociation(ds, AssocRow, NULL))
                    return true;
            }
            return false;
        }
    case no_field:
        throwUnexpected();
        return false;       // more, depends on whether conditional etc.
    case no_sizeof:
    case no_offsetof:
        return false; /// auto creates one anyway.
    case no_typetransfer:
        switch (expr->queryChild(0)->queryType()->getTypeCode())
        {
        case type_qstring:
        case type_string:
        case type_data:
        case type_varstring:
            break;
        default:
            return true;
        }
        break;
    case no_substring:
        {
            SubStringInfo info(expr);
            if (!info.canGenerateInline() && !expr->hasAttribute(quickAtom))
                return true;
            break;
        }
    case no_call:
    case no_externalcall:
        {
            ITypeInfo * type = expr->queryType();
            switch (type->getTypeCode())
            {
            case type_string:
            case type_data:
            case type_qstring:
            case type_varstring:
            case type_unicode:
            case type_varunicode:
            case type_utf8:
                return true;
            }
            break;
        }
    case no_cast:
    case no_implicitcast:
        {
            ITypeInfo * type = expr->queryType();
            IHqlExpression * child = expr->queryChild(0);
            switch (type->getTypeCode())
            {
            case type_string:
            case type_data:
                if (!canRemoveStringCast(type, child->queryType()))
                    return true;
                break;
            case type_varstring:
                if ((type->getSize() != UNKNOWN_LENGTH) || (child->queryType()->getTypeCode() != type_varstring))
                    return true;
                break;
            }
        }
        break;
    case no_eq:
    case no_ne:
    case no_lt:
    case no_le:
    case no_gt:
    case no_ge:
        {
            if (!includeChildren)
                return false;
            unsigned numArgs = expr->numChildren();
            for (unsigned index = 0; index < numArgs; index++)
            {
                OwnedHqlExpr cur = getSimplifyCompareArg(expr->queryChild(index));
                //decimal comparisons can't be short circuited because they might cause a bcd stack overflow.
                if (cur->queryType()->getTypeCode() == type_decimal)
                    return true;
                if (requiresTemp(ctx, cur, true))
                    return true;
            }
            return false;
        }
    case no_mul: 
    case no_div: 
    case no_modulus: 
    case no_add:
    case no_sub:
    case no_and: 
    case no_or:
    case no_xor:
    case no_lshift:
    case no_rshift:
    case no_comma:
    case no_compound:
    case no_band:
    case no_bor:
    case no_bxor:
    case no_pselect:
    case no_index:
    case no_postinc:
    case no_postdec:
    case no_negate: 
    case no_not: 
    case no_bnot: 
    case no_address:
    case no_deref:
    case no_preinc:
    case no_predec:
    case no_if:
    case no_charlen:
        break;
    case no_between:
        //Assume the worse for decimals.
        if (expr->queryChild(0)->queryType()->getTypeCode() == type_decimal)
            return true;
        break;
    case no_order:
    case no_crc:
    case no_hash:
    case no_hash32:
    case no_hash64:
    case no_hashmd5:
    case no_abs:
        return true;
    default:
        return true;
    }

    if (includeChildren)
        return childrenRequireTemp(ctx, expr, includeChildren);
    return false;
}


bool HqlCppTranslator::requiresTempAfterFirst(BuildCtx & ctx, IHqlExpression * expr)
{
    unsigned numArgs = expr->numChildren();
    for (unsigned index = 1; index < numArgs; index++)
        if (requiresTemp(ctx, expr->queryChild(index), true))
            return true;
    return false;
}

void HqlCppTranslator::useFunction(IHqlExpression * func)
{
    code->useFunction(func);
}

void HqlCppTranslator::useLibrary(const char * libname)
{
    code->useLibrary(libname);
}

//===========================================================================
static unique_id_t queryInstance = 0;

HqlQueryInstance::HqlQueryInstance()
{
    instance = ++queryInstance;
}

StringBuffer & HqlQueryInstance::queryDllName(StringBuffer & out)
{
    return out.append("query").append(instance);
}
<|MERGE_RESOLUTION|>--- conflicted
+++ resolved
@@ -1718,12 +1718,8 @@
         DebugOption(options.canLinkConstantRows,"canLinkConstantRows",true),
         DebugOption(options.checkAmbiguousRollupCondition,"checkAmbiguousRollupCondition",true),
         DebugOption(options.matchExistingDistributionForJoin,"matchExistingDistributionForJoin",true),
-<<<<<<< HEAD
         DebugOption(options.createImplicitKeyedDistributeForJoin,"createImplicitKeyedDistributeForJoin",false),
-        DebugOption(options.expandHashJoin,"expandHashJoin",false),
-=======
         DebugOption(options.expandHashJoin,"expandHashJoin",true),
->>>>>>> cb754707
         DebugOption(options.traceIR,"traceIR",false),
         DebugOption(options.preserveCaseExternalParameter,"preserveCaseExternalParameter",true),
         DebugOption(options.optimizeParentAccess,"optimizeParentAccess",false),
