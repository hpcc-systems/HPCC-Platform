--- conflicted
+++ resolved
@@ -207,12 +207,8 @@
         bindTableCursor(matchFunc.ctx, right, "right", no_right, selSeq);
 
         OwnedHqlExpr cseMatch = options.spotCSE ? spotScalarCSE(match, NULL, queryOptions().spotCseInIfDatasetConditions) : LINK(match);
-<<<<<<< HEAD
+        traceExpression("join match", cseMatch);
         buildReturn(matchFunc.ctx, cseMatch);
-=======
-        traceExpression("join match", cseMatch);
-        buildReturn(matchctx, cseMatch);
->>>>>>> dd9ae163
     }
 }
 
