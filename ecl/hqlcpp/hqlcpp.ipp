/*##############################################################################

    HPCC SYSTEMS software Copyright (C) 2012 HPCC Systems®.

    Licensed under the Apache License, Version 2.0 (the "License");
    you may not use this file except in compliance with the License.
    You may obtain a copy of the License at

       http://www.apache.org/licenses/LICENSE-2.0

    Unless required by applicable law or agreed to in writing, software
    distributed under the License is distributed on an "AS IS" BASIS,
    WITHOUT WARRANTIES OR CONDITIONS OF ANY KIND, either express or implied.
    See the License for the specific language governing permissions and
    limitations under the License.
############################################################################## */
#ifndef __HQLCPP_IPP_
#define __HQLCPP_IPP_

#include <stdio.h>

#include "jfile.hpp"
#include "hqlattr.hpp"
#include "hqlcpp.hpp"
#include "hqlstmt.ipp"
#include "hqlcppc.hpp"
#include "hqlres.hpp"
#include "hqlutil.hpp"
#include "hqlwcpp.hpp"
#include "hqltrans.ipp"
#include "hqlusage.hpp"
#include "eclrtl.hpp"

#ifdef _DEBUG
//#define SPOT_POTENTIAL_COMMON_ACTIVITIES
#endif

#define MAX_RECORD_SIZE     4096                // default value
#define OPTIMIZE_FUNCTION_ATTRIBUTE " OPTIMIZE"

enum GraphLocalisation {
    GraphNeverAccess,  // This variant of an activity never accesses the parent
    GraphNoAccess,  // This activity would normally access the parent, but doesn't here
    GraphCoLocal,  // activity runs on the same node as the
    GraphNonLocal,
    GraphCoNonLocal,
    GraphRemote
};

enum { 
    EclTextPrio = 1000,         // has no dependencies on anything else
    HashFunctionPrio = 1100,
    TypeInfoPrio = 1200,
    RowMetaPrio = 1500,         
    XmlTransformerPrio = 1700,
    SteppedPrio = 1800,
    SegMonitorPrio = 2000,
    RecordTranslatorPrio = BuildCtx::NormalPrio,
};

enum ExpressionFormat { 
    FormatNatural, 
    FormatBlockedDataset, 
    FormatLinkedDataset,
    FormatArrayDataset,
    FormatStreamedDataset,
    FormatMax,
};

ExpressionFormat queryNaturalFormat(ITypeInfo * type);

class HqlCppLibraryImplementation;
class HqlCppLibraryInstance;

//===========================================================================

class DatasetReference
{
public:
    DatasetReference(IHqlExpression * _ds) : ds(_ds)                        { side = no_none; }
    DatasetReference(IHqlExpression * _ds, node_operator _side, IHqlExpression * seq) : ds(_ds) 
    { 
        side = _side; 
        if (side)
            selector.setown(getSelector(side, seq)); 
    }

    inline node_operator querySide() const                                  { return side; }
    inline IHqlExpression * queryDataset() const                            { return ds; }
    IHqlExpression * getSelector(node_operator op, IHqlExpression * seq) const  { return createSelector(op, ds, seq); }
    IHqlExpression * querySelector() const;
    IHqlExpression * querySelSeq() const;
    IHqlExpression * mapCompound(IHqlExpression * expr, IHqlExpression * to) const;
    IHqlExpression * mapScalar(IHqlExpression * expr, IHqlExpression * to) const;

protected:
    LinkedHqlExpr ds;
    node_operator side;
    LinkedHqlExpr selector;
};


class LocationArray : public HqlExprArray
{
public:
    unsigned findLocation(IHqlExpression * location);
    bool queryNewLocation(IHqlExpression * location);
};


//===========================================================================

class HQLCPP_API HqlCppSection : public CInterface
{
public:
  HqlCppSection() : section(NULL),stmts(NULL) {}

public:
    IAtom *                       section;
    HqlStmts                    stmts;
};


class CppFileInfo : public CInterface
{
public:
    explicit CppFileInfo(unsigned activityId) : minActivityId(activityId), maxActivityId(activityId)
    {
    }

public:
    unsigned minActivityId;
    unsigned maxActivityId;
};

class HQLCPP_API HqlCppInstance : public IHqlCppInstance, public CInterface
{
public:
    HqlCppInstance(IWorkUnit * _workunit, const char * _wupathname);
    IMPLEMENT_IINTERFACE

    virtual HqlStmts * ensureSection(IAtom * section);
    virtual const char * queryLibrary(unsigned idx);
    virtual const char * queryObjectFile(unsigned idx);
    virtual const char * querySourceFile(unsigned idx);
    virtual HqlStmts * querySection(IAtom * section);
    virtual void flushHints();
    virtual void flushResources(const char *filename, ICodegenContextCallback * ctxCallback);
    virtual void addResource(const char * type, unsigned len, const void * data, IPropertyTree *manifestEntry=NULL, unsigned id=(unsigned)-1);
    virtual void addCompressResource(const char * type, unsigned len, const void * data, IPropertyTree *manifestEntry=NULL, unsigned id=(unsigned)-1);
    virtual void addManifest(const char *filename){resources.addManifest(filename);}
    virtual void addManifestFromArchive(IPropertyTree *archive){resources.addManifestFromArchive(archive);}
    virtual void addWebServiceInfo(IPropertyTree *wsinfo){resources.addWebServiceInfo(wsinfo);}
    virtual void getActivityRange(unsigned cppIndex, unsigned & minActivityId, unsigned & maxActivityId);
    
    bool useFunction(IHqlExpression * funcdef);
    void useInclude(const char * include);
    void useLibrary(const char * libname);
    void useObjectFile(const char * objname);
    void useSourceFile(const char * srcname);
    unsigned addStringResource(unsigned len, const char * body);
    void addHint(const char * hintXml, ICodegenContextCallback * ctxCallback);

    void processIncludes();
    void addPlugin(const char *plugin, const char *version);
        
private:
    void addPluginsAsResource();
    void appendHintText(const char * xml);

public:
    CIArray             sections;
    IArray               helpers;
    StringAttrArray     modules;
    StringAttrArray     objectFiles;
    StringAttrArray     sourceFiles;
    StringAttrArray     includes;
    CIArray             extra;
    ResourceManager     resources;
    Owned<IWorkUnit>    workunit;
    StringAttr          wupathname;
    Owned<IPropertyTree> plugins;
    Owned<IFileIOStream> hintFile;
    CIArrayOf<CppFileInfo> cppInfo;
};

//---------------------------------------------------------------------------

class HqlCppTranslator;
class BoundRow;
interface IHqlCppDatasetCursor : public IInterface
{
    virtual void buildCount(BuildCtx & ctx, CHqlBoundExpr & tgt) = 0;
    virtual void buildExists(BuildCtx & ctx, CHqlBoundExpr & tgt) = 0;
    virtual BoundRow * buildIterateLoop(BuildCtx & ctx, bool needToBreak) = 0;
    virtual void buildIterateClass(BuildCtx & ctx, SharedHqlExpr & iter, SharedHqlExpr & row) = 0;
    virtual void buildIterateClass(BuildCtx & ctx, StringBuffer & cursorName, BuildCtx * initctx) = 0;
    virtual BoundRow * buildSelectNth(BuildCtx & ctx, IHqlExpression * indexExpr) = 0;
    virtual BoundRow * buildSelectMap(BuildCtx & ctx, IHqlExpression * indexExpr) = 0;
    virtual void buildInDataset(BuildCtx & ctx, IHqlExpression * inExpr, CHqlBoundExpr & tgt) = 0;
    virtual void buildIterateMembers(BuildCtx & declarectx, BuildCtx & initctx) = 0;
    virtual void buildCountDict(BuildCtx & ctx, CHqlBoundExpr & tgt) = 0;
    virtual void buildExistsDict(BuildCtx & ctx, CHqlBoundExpr & tgt) = 0;
};

interface IHqlCppSetCursor : public IInterface
{
    virtual void buildCount(BuildCtx & ctx, CHqlBoundExpr & tgt) = 0;
    virtual void buildExists(BuildCtx & ctx, CHqlBoundExpr & tgt) = 0;
    virtual void buildIsAll(BuildCtx & ctx, CHqlBoundExpr & tgt) = 0;
    virtual void buildIterateLoop(BuildCtx & ctx, CHqlBoundExpr & tgt, bool needToBreak) = 0;
    virtual void buildExprSelect(BuildCtx & ctx, IHqlExpression * indexExpr, CHqlBoundExpr & tgt) = 0;
    virtual void buildAssignSelect(BuildCtx & ctx, const CHqlBoundTarget & target, IHqlExpression * indexExpr) = 0;
    virtual bool isSingleValued() = 0;
};


interface IHqlCppDatasetBuilder : public IInterface
{
public:
    virtual void buildDeclare(BuildCtx & ctx) = 0;
    virtual BoundRow * buildCreateRow(BuildCtx & ctx) = 0;                  //NB: Must be called within a addGroup(), or another un-ambiguous child context, may create a filter
    virtual BoundRow * buildDeserializeRow(BuildCtx & ctx, IHqlExpression * serializedInput, IAtom * serializeForm) = 0;
    virtual void finishRow(BuildCtx & ctx, BoundRow * selfCursor) = 0;
    virtual void buildFinish(BuildCtx & ctx, const CHqlBoundTarget & target) = 0;
    virtual void buildFinish(BuildCtx & ctx, CHqlBoundExpr & bound) = 0;
    virtual bool buildLinkRow(BuildCtx & ctx, BoundRow * sourceRow) = 0;
    virtual bool buildAppendRows(BuildCtx & ctx, IHqlExpression * expr) = 0;
    virtual bool isRestricted() = 0;
};

interface IHqlCppSetBuilder : public IInterface
{
public:
    virtual void buildDeclare(BuildCtx & ctx) = 0;
    virtual IReferenceSelector * buildCreateElement(BuildCtx & ctx) = 0;        //NB: Must be called within a addGroup(), or another un-ambiguous child context, may create a filter
    virtual void buildFinish(BuildCtx & ctx, const CHqlBoundTarget & target) = 0;
    virtual void finishElement(BuildCtx & ctx) = 0;
    virtual void setAll(BuildCtx & ctx, IHqlExpression * isAll) = 0;
};


interface IHqlCodeCallback : public IInterface
{
    virtual void buildCode(HqlCppTranslator & translator, BuildCtx & ctx) = 0;
};

//---------------------------------------------------------------------------

class CheckedLengthExprAttr : public HqlExprAttr
{
public:
    inline void set(IHqlExpression * e)             { HqlExprAttr::set(e); check(); }
    inline void setown(IHqlExpression * e)              { HqlExprAttr::setown(e); check(); }
    inline void check()
    {
        if (get())
        {
            ITypeInfo * type = get()->queryType();
            assertex(type->getTypeCode() == type_int && type->getSize() == 4 && !type->isSigned());
        }
    }
};

class CHqlBoundTarget;
class HQLCPP_API CHqlBoundExpr
{
public:
    void clear()                                { expr.clear(); length.clear(); }
    bool exists() const                         { return (expr != NULL); }
    IHqlExpression * getIsAll() const;
    IHqlExpression * getComplexExpr() const;
    IHqlExpression * getTranslatedExpr() const;
    inline bool isStreamed() const              { return hasStreamedModifier(queryType()); }

    ITypeInfo * queryType() const               { return expr->queryType(); }
    void set(const CHqlBoundExpr & src)         { expr.set(src.expr); length.set(src.length); count.set(src.count); isAll.set(src.isAll); }
    void setFromTarget(const CHqlBoundTarget & target);
    void setFromTranslated(IHqlExpression * expr);

public:
    HqlExprAttr         expr;
    HqlExprAttr         count;
#ifdef _DEBUG
    CheckedLengthExprAttr length;
#else
    HqlExprAttr         length;
#endif
    HqlExprAttr         isAll;
};

class HQLCPP_API CHqlBoundTarget
{
public:
    CHqlBoundTarget() {}
    ~CHqlBoundTarget() { validate(); }

    bool extractFrom(const CHqlBoundExpr & bound);
    bool isFixedSize() const;
    IHqlExpression * getTranslatedExpr() const;
    ITypeInfo * queryType() const;
    ITypeInfo * getType() const                             { return LINK(queryType()); }
    void set(const CHqlBoundTarget& other)
    {
        length.set(other.length);
        count.set(other.count);
        expr.set(other.expr);
        isAll.set(other.isAll);
    }

    void validate() const;

public:
    HqlExprAttr         expr;
    HqlExprAttr         count;              // currently only for link counted rows
    HqlExprAttr         length;
    HqlExprAttr         isAll;              // if set location to store whether it is all or not
};


class BoundRow;
class BoundRow;
interface IReferenceSelector : public IInterface
{
public:
//code generation
//change these to inline functions 
    virtual void assignTo(BuildCtx & ctx, const CHqlBoundTarget & target) = 0;
    virtual void buildAddress(BuildCtx & ctx, CHqlBoundExpr & target) = 0;
    virtual void buildClear(BuildCtx & ctx, int direction) = 0;
    virtual void get(BuildCtx & ctx, CHqlBoundExpr & bound) = 0;
    virtual void getOffset(BuildCtx & ctx, CHqlBoundExpr & bound) = 0;
    virtual void getSize(BuildCtx & ctx, CHqlBoundExpr & bound) = 0;
    virtual size32_t getContainerTrailingFixed() = 0;
    virtual bool isBinary() = 0;
    virtual bool isConditional() = 0;
    virtual bool isRoot() = 0;
    virtual void modifyOp(BuildCtx & ctx, IHqlExpression * expr, node_operator op) = 0;
    virtual void set(BuildCtx & ctx, IHqlExpression * expr) = 0;
    virtual void setRow(BuildCtx & ctx, IReferenceSelector * rhs) = 0;

    virtual void buildDeserialize(BuildCtx & ctx, IHqlExpression * helper, IAtom * serializeForm) = 0;
    virtual void buildSerialize(BuildCtx & ctx, IHqlExpression * helper, IAtom * serializeForm) = 0;

//managing the selection
    virtual AColumnInfo * queryColumn() = 0;
    virtual BoundRow * queryRootRow() = 0;
    virtual IHqlExpression * queryExpr() = 0;
    virtual ITypeInfo * queryType() = 0;
    virtual IReferenceSelector * select(BuildCtx & ctx, IHqlExpression * selectExpr) = 0;
    virtual BoundRow * getRow(BuildCtx & ctx) = 0;
};

//---------------------------------------------------------------------------

class HqlCppCaseInfo
{
    friend class HqlCppTranslator;
public:
    HqlCppCaseInfo(HqlCppTranslator & _translator);

    void addPair(IHqlExpression * expr);
    void addPairs(HqlExprArray & pairs);
    bool buildAssign(BuildCtx & ctx, const CHqlBoundTarget & target);
    bool buildReturn(BuildCtx & ctx);
    void setCond(IHqlExpression * expr);
    void setDefault(IHqlExpression * expr);

protected:
    bool canBuildStaticList(ITypeInfo * type);

    void buildChop3Map(BuildCtx & ctx, const CHqlBoundTarget & target, CHqlBoundExpr & test, IHqlExpression * temp, unsigned start, unsigned end);
    void buildChop3Map(BuildCtx & ctx, const CHqlBoundTarget & target, CHqlBoundExpr & test);
    void buildChop2Map(BuildCtx & ctx, const CHqlBoundTarget & target, CHqlBoundExpr & test, unsigned start, unsigned end);
    IHqlExpression * buildIndexedMap(BuildCtx & ctx, const CHqlBoundExpr & test);
    void buildLoopChopMap(BuildCtx & ctx, const CHqlBoundTarget & target, CHqlBoundExpr & test);
    void buildIntegerSearchMap(BuildCtx & ctx, const CHqlBoundTarget & target, IHqlExpression * est);
    void buildSwitchCondition(BuildCtx & ctx, CHqlBoundExpr & bound);
    void buildSwitchMap(BuildCtx & ctx, const CHqlBoundTarget * target, IHqlExpression * test);
    void buildGeneralAssign(BuildCtx & ctx, const CHqlBoundTarget & target);
    void buildGeneralReturn(BuildCtx & ctx);

    bool canBuildArrayLookup(const CHqlBoundExpr & test);
    IHqlExpression * createCompareList();
    IHqlExpression * createComparisons();
    IHqlExpression * createResultsExpr(IHqlExpression * matchVar, bool canIncludeDefault, bool * includedDefault = NULL);
    void generateCompareVar(BuildCtx & ctx, IHqlExpression * target, CHqlBoundExpr & test, IHqlExpression * other);
    unsigned getNumPairs();
    bool hasLibraryChop();
    bool okToAlwaysEvaluateDefault();
    void processBranches();
    void promoteTypes();
    IHqlExpression * queryCreateSimpleResultAssign(IHqlExpression * search, IHqlExpression * resultExpr);
    bool queryBuildArrayLookup(BuildCtx & ctx, const CHqlBoundTarget & target, const CHqlBoundExpr & test);
    IHqlExpression * queryCompare(unsigned index);
    ITypeInfo * queryCompareType();
    IHqlExpression * queryReturn(unsigned index);
    void removeDuplicates();
    void sortPairs();
    void updateResultType(IHqlExpression * expr);

protected:
    HqlCppTranslator &translator;
    HqlExprAttr             cond;
    HqlExprAttr             defaultValue;
    HqlExprArray            pairs;
    HqlExprArray            originalPairs;
    OwnedHqlExpr lowestCompareExpr;
    OwnedHqlExpr highestCompareExpr;
    OwnedHqlExpr lowerTableBound;
    OwnedHqlExpr upperTableBound;
    bool complexCompare;
    bool constantCases;
    bool constantValues;
    bool useRangeIndex = false;
    bool allResultsMatch = true;
    OwnedITypeInfo resultType;
    OwnedITypeInfo indexType;
    OwnedITypeInfo promotedElementType;
};

//===========================================================================

enum
{
    MFdynamicproto = 1,             // Prototype for the function is not a literal string
    MFsingle = 2,                   // This will only be executed once per activity instance
    MFopt = 4,                      // An optional function that will not be generated if it is empty
};

class MemberFunction
{
public:
    MemberFunction(HqlCppTranslator & translator, BuildCtx & classctx);
    MemberFunction(HqlCppTranslator & translator, BuildCtx & classctx, const char * text, unsigned _flags = 0);
    ~MemberFunction() noexcept(false);

    void start(const char * text, unsigned _flags = 0);
    void finish();
    unsigned numStmts() const;
    void setIncomplete(bool value);
    void setIncluded(bool value);

    inline bool isExecutedOnce() const { return (flags & MFsingle) != 0; }

public:
    HqlCppTranslator & translator;
    IHqlStmt * stmt = nullptr;
    BuildCtx ctx;
    unsigned flags = 0;
};

//===========================================================================

class GlobalFileTracker : public IHqlDelayedCodeGenerator, public CInterface
{
public:
    GlobalFileTracker(IHqlExpression * _filename, IPropertyTree * _graphNode)
    {
        filename.set(_filename->queryBody());
        graphNode.set(_graphNode);
        usageCount = 0;
    }
    IMPLEMENT_IINTERFACE

//IHqlDelayedCodeGenerator
    virtual void generateCpp(StringBuffer & out) { out.append(usageCount); }

    bool checkMatch(IHqlExpression * searchFilename);
    void writeToGraph();

public:
    unsigned usageCount;
    OwnedHqlExpr filename;
    Owned<IPropertyTree> graphNode;
};

//===========================================================================

class WorkflowItem : public CInterface
{
    friend class WorkflowTransformer;
public:
    WorkflowItem(unsigned _wfid, node_operator _workflowOp, const char * _label) : wfid(_wfid), workflowOp(_workflowOp), label(_label) { }
    WorkflowItem(IHqlExpression * _function);

    bool isFunction() const { return function != NULL; }
    IHqlExpression * getFunction() const;
    unsigned queryWfid() const { return wfid; }
    HqlExprArray & queryExprs() { return exprs; }
    const char * queryGraphLabel() const { return label ? label.str() : nullptr; }

private:
    LinkedHqlExpr function;
    HqlExprArray exprs;
    UnsignedArray dependencies;
    unsigned wfid;
    StringBuffer label;
    node_operator workflowOp;
};

typedef CIArrayOf<WorkflowItem> WorkflowArray;

//---------------------------------------------------------------------------
typedef CIArrayOf<BoundRow> CursorArray;

enum AliasKind { NotFoundAlias, CreateTimeAlias, StartTimeAlias, RuntimeAlias };

class ActivityInstance;
class SerializationRow;
class EvalContext;
class InternalResultTracker;
//---------------------------------------------------------------------------

typedef CIArrayOf<BuildCtx> BuildCtxArray;

struct GeneratedGraphInfo : public CInterface
{
public:
    GeneratedGraphInfo(const char * _name, const char *_label) : name(_name), label(_label)
    {
        xgmml.setown(createPTree("graph"));
    }

public:
    StringAttr name, label;
    Owned<IPropertyTree> xgmml;
};

enum SubGraphType { SubGraphRoot, SubGraphRemote, SubGraphChild, SubGraphLoop };

struct SubGraphInfo : public HqlExprAssociation
{
public:
    SubGraphInfo(IPropertyTree * _tree, unsigned _id, unsigned _graphId, IHqlExpression * graphTag, SubGraphType _type);

    virtual AssocKind getKind() { return AssocSubGraph; }

public:
    Linked<IPropertyTree> tree;
    unsigned id;
    unsigned graphId;
    LinkedHqlExpr graphTag;
    SubGraphType type;
};
    
//MORE: This class is far too big and needs restructuring!!!!!


class ColumnToOffsetMap;
class RecordOffsetMap : public MapOf<IHqlExpression *, ColumnToOffsetMap>
{
public:
    ColumnToOffsetMap * queryMapping(IHqlExpression * record, unsigned maxRecordSize, bool isTarget);
};

class ExprExprMap : public MapOwnedToOwned<IHqlExpression, IHqlExpression>
{
};

class SubStringInfo;
class MetaInstance;
class KeyedJoinInfo;
class HqlMapTransformer;

class TransformBuilder;

struct HqlCppOptions
{
    unsigned            defaultImplicitKeyedJoinLimit;
    unsigned            defaultImplicitIndexReadLimit;
    unsigned            optimizeDiskFlag;
    unsigned            activitiesPerCpp;
    unsigned            maxRecordSize;
    unsigned            inlineStringThreshold;
    unsigned            maxRootMaybeThorActions;
    unsigned            maxLocalRowSize;
    unsigned            insertProjectCostLevel;
    unsigned            dfaRepeatMax;
    unsigned            dfaRepeatMaxScore;
    unsigned            debugNlp;
    unsigned            regexVersion;
    unsigned            parseDfaComplexity;
    unsigned            resourceMaxMemory;
    unsigned            resourceMaxSockets;
    unsigned            resourceMaxActivities;
    unsigned            resourceMaxHeavy;
    unsigned            resourceMaxDistribute;
    unsigned            filteredReadSpillThreshold;
    unsigned            topnLimit;
    unsigned            specifiedClusterSize;
    unsigned            globalFoldOptions;
    unsigned            minimizeSpillSize;
    unsigned            applyInstantEclTransformationsLimit;
    unsigned            complexClassesThreshold;
    unsigned            complexClassesActivityFilter;
    unsigned            subgraphToRegenerate;
    unsigned            defaultPersistExpiry;
    unsigned            defaultExpiry;
    unsigned            varFieldAccessorThreshold;
    unsigned            searchDistanceThreshold;
    unsigned            generateActivityThreshold;    // Record activities which take more than this value (in ms) to generate (0 disables)
    cycle_t             generateActivityThresholdCycles;
   int                 defaultNumPersistInstances;
    unsigned            reportDFSinfo;
    CompilerType        targetCompiler;
    DBZaction           divideByZeroAction;
    bool                peephole;
    bool                foldConstantCast;
    bool                optimizeBoolReturn;
    bool                freezePersists;
    bool                checkRoxieRestrictions;
    bool                checkThorRestrictions;
    bool                allowCsvWorkunitRead;
    bool                evaluateCoLocalRowInvariantInExtract;
    bool                allowInlineSpill;
    bool                spanMultipleCpp;
    bool                optimizeGlobalProjects;
    bool                optimizeResourcedProjects;
    byte                notifyOptimizedProjects;
    bool                checkAsserts;
    bool                assertSortedDistributed;
    bool                optimizeLoopInvariant;
    bool                warnOnImplicitJoinLimit;
    bool                warnOnImplicitReadLimit;
    bool                commonUpChildGraphs;
    bool                detectAmbiguousSelector;
    bool                allowAmbiguousSelector;
    bool                regressionTest;
    bool                recreateMapFromIf;
    bool                reduceNetworkTraffic;
    bool                optimizeProjectsPreservePersists;
    bool                showMetaText;
    bool                resourceConditionalActions;
    bool                resourceSequential;
    bool                workunitTemporaries;
    bool                minimizeWorkunitTemporaries;
    bool                pickBestEngine;
    bool                groupedChildIterators;
    bool                convertJoinToLookup;
    bool                convertJoinToLookupIfSorted;
    bool                spotCSE;
    bool                spotCseInIfDatasetConditions;
    bool                noAllToLookupConversion;
    bool                optimizeNonEmpty;
    bool                allowVariableRoxieFilenames;
    bool                notifyWorkflowCse;
    bool                performWorkflowCse;
    bool                foldConstantDatasets;
    bool                hoistSimpleGlobal;
    bool                percolateConstants;
    bool                percolateFilters;
    bool                usePrefetchForAllProjects;
    bool                allFilenamesDynamic;
    bool                optimizeSteppingPostfilter;
    bool                moveUnconditionalActions;
    bool                paranoidCheckNormalized;
    bool                paranoidCheckDependencies;
    bool                preventKeyedSplit;
    bool                preventSteppedSplit;
    bool                canGenerateSimpleAction;
    bool                minimizeActivityClasses;
    bool                minimizeSkewBeforeSpill;
    bool                createSerializeForUnknownSize;
    bool                implicitLinkedChildRows;
    bool                mainRowsAreLinkCounted;
    bool                allowSections;
    bool                autoPackRecords;
    bool                commonUniqueNameAttributes;
    bool                sortIndexPayload;
    bool                foldFilter;
    bool                finalizeAllRows;
    bool                optimizeGraph;
    bool                orderDiskFunnel;
    bool                alwaysAllowAllNodes;
    bool                slidingJoins;
    bool                foldOptimized;
    bool                globalOptimize;
    bool                applyInstantEclTransformations;
    bool                calculateComplexity;
    bool                generateLogicalGraph;
    bool                generateLogicalGraphOnly;
    bool                globalAutoHoist;
    bool                expandRepeatAnyAsDfa;
    bool                unlimitedResources;
    bool                allowThroughSpill;
    bool                minimiseSpills;
    bool                spillMultiCondition;
    bool                spotThroughAggregate;
    bool                hoistResourced;
    bool                maximizeLexer;
    bool                foldStored;
    bool                spotTopN;
    bool                groupAllDistribute;
    bool                spotLocalMerge;
    bool                spotPotentialKeyedJoins;
    bool                combineTrivialStored;
    bool                combineAllStored;
    bool                allowStoredDuplicate;
    bool                allowScopeMigrate;
    bool                supportFilterProject;
    bool                normalizeExplicitCasts;
    bool                optimizeInlineSource;
    bool                optimizeDiskSource;
    bool                optimizeIndexSource;
    bool                optimizeChildSource;
    bool                reportLocations;
    bool                debugGeneratedCpp;
    bool                addFilesnamesToGraph;
    bool                normalizeLocations;
    bool                ensureRecordsHaveSymbols;
    bool                constantFoldNormalize;
    bool                constantFoldPostNormalize;
    bool                optimizeGrouping;
    bool                showMetaInGraph;
    bool                spotComplexClasses;
    bool                optimizeString1Compare;
    bool                optimizeSpillProject;
    bool                expressionPeephole;
    bool                optimizeIncrement;
    bool                supportsMergeDistribute;
    bool                debugNlpAsHint;
    bool                forceVariableWuid;
    bool                okToDeclareAndAssign;       // long time ago gcc had problems doing this for very complex functions
    bool                noteRecordSizeInGraph;
    bool                convertRealAssignToMemcpy;
    bool                allowActivityForKeyedJoin;
    bool                forceActivityForKeyedJoin;
    bool                addLibraryInputsToGraph;
    bool                showRecordCountInGraph;
    bool                serializeRowsetInExtract;
    bool                testIgnoreMaxLength;
    bool                trackDuplicateActivities;               // for diagnosing problems with code becoming duplicated
    bool                showActivitySizeInGraph;
    bool                addLocationToCpp;
    bool                alwaysCreateRowBuilder;                 // allow paranoid check to ensure builders are built everywhere
    bool                precalculateFieldOffsets;               // useful for some queries, can be expensive
    bool                generateStaticInlineTables;
    bool                staticRowsUseStringInitializer;
    bool                convertWhenExecutedToCompound;
    bool                standAloneExe;
    bool                enableCompoundCsvRead;
    bool                optimizeNestedConditional;
    bool                createImplicitAliases;
    bool                combineSiblingGraphs;
    bool                optimizeSharedGraphInputs;
    bool                supportsSubSortActivity;  // Does the target engine support SUBSORT?
    bool                implicitSubSort;  // convert sort when partially sorted to subsort (group,sort,ungroup)
    bool                implicitBuildIndexSubSort;  // use subsort when building indexes?
    bool                implicitJoinSubSort;  // use subsort for partially sorted join inputs when possible
    bool                implicitGroupSubSort;  // use subsort if some sort conditions match when grouping
    bool                implicitGroupHashAggregate;  // convert aggregate(sort(x,a),{..},a,d) to aggregate(group(sort(x,a),a_,{},d))
    bool                implicitGroupHashDedup;
    bool                reportFieldUsage;
    bool                reportFileUsage;
    bool                recordFieldUsage;
    bool                subsortLocalJoinConditions;
    bool                projectNestedTables;
    bool                showSeqInGraph;
    bool                normalizeSelectorSequence;
    bool                removeXpathFromOutput;
    bool                canLinkConstantRows;
    bool                checkAmbiguousRollupCondition;
    bool                paranoidCheckSelects;
    bool                matchExistingDistributionForJoin;
    bool                createImplicitKeyedDistributeForJoin;
    bool                expandHashJoin;
    bool                traceIR;
    bool                preserveCaseExternalParameter;
    bool                multiplePersistInstances;
    bool                optimizeParentAccess;
    bool                expandPersistInputDependencies;
    bool                expirePersists;
    bool                actionLinkInNewGraph;
    bool                optimizeMax;
    bool                useResultsForChildSpills;
    bool                alwaysUseGraphResults;
    bool                noConditionalLinks;
    bool                reportAssertFilenameTail;
    bool                newBalancedSpotter;
    bool                keyedJoinPreservesOrder;
    bool                expandSelectCreateRow;
    bool                obfuscateOutput;
    bool                showEclInGraph;
    bool                showChildCountInGraph;
    bool                optimizeSortAllFields;
    bool                optimizeSortAllFieldsStrict;
    bool                alwaysReuseGlobalSpills;
    bool                forceAllDatasetsParallel;
    bool                embeddedWarningsAsErrors;
    bool                optimizeCriticalFunctions;
    bool                addLikelihoodToGraph;
    bool                translateDFSlayouts;
    bool                timeTransforms;
    bool                useGlobalCompareClass;
    bool                createValueSets;
    bool                implicitKeyedDiskFilter;
    bool                addDefaultBloom;
    bool                newDiskReadMapping;
<<<<<<< HEAD
=======
    bool                transformNestedSequential;
>>>>>>> 6921f478
};

//Any information gathered while processing the query should be moved into here, rather than cluttering up the translator class
struct HqlCppDerived
{
    HqlCppDerived() 
    { 
    }
};

interface IDefRecordElement;
class NlpParseContext;

struct EvaluateCompareInfo
{
public:
    EvaluateCompareInfo(node_operator _op) { actionIfDiffer = null_stmt; op = _op; isBoolEquality = false; neverReturnMatch = true; alwaysReturns = false; }
    EvaluateCompareInfo(const EvaluateCompareInfo & info)
    {
        target.set(info.target); actionIfDiffer = info.actionIfDiffer; op = info.op; isBoolEquality = info.isBoolEquality;
        alwaysReturns = false;
        neverReturnMatch = true;
    }

    bool isEqualityCompare() const { return op == no_eq; }
    IHqlExpression * getEqualityReturnValue() { return isBoolEquality ? createConstant(false) : createIntConstant(1); }

    CHqlBoundTarget target;
    node_operator op;
    StmtKind actionIfDiffer;
    bool isBoolEquality;
    bool neverReturnMatch;
    bool alwaysReturns;
};

class AliasExpansionInfo;
class HashCodeCreator;
class ParentExtract;
class ConstantRowArray;
class SerializeKeyInfo;

enum PEtype {
    PETnone,
    PETchild,       // child query
    PETremote,      // allnodes
    PETloop,        // loop
    PETnested,      // nested class
    PETcallback,    // callback within a function
    PETlibrary,     // a library
    PETmax };

class HQLCPP_API HqlCppTranslator : implements IHqlCppTranslator, public CInterface, public IErrorReceiver
{
//MORE: This is in serious need of refactoring....

    friend class HqlCppCaseInfo;
    friend class ActivityInstance;
    friend class SourceBuilder;
    friend class DiskReadBuilder;
    friend class IndexReadBuilder;
    friend class FetchBuilder;
    friend class NlpParseContext;
    friend class KeyedJoinInfo;
    friend class ChildGraphBuilder;
public:
    HqlCppTranslator(IErrorReceiver * _errors, const char * _soName, IHqlCppInstance * _code, ClusterType _targetClusterType, ICodegenContextCallback *_logger);
    ~HqlCppTranslator();
    IMPLEMENT_IINTERFACE

//interface IHqlCppTranslator
    virtual bool buildCpp(IHqlCppInstance & _code, HqlQueryContext & query);
    virtual double getComplexity(IHqlCppInstance & _code, IHqlExpression * expr);
    virtual bool spanMultipleCppFiles()         { return options.spanMultipleCpp; }
    virtual unsigned getNumExtraCppFiles()      { return activitiesThisCpp ? curCppFile : 0; }

  //interface IErrorReceiver
    virtual void report(IError* error) override;
    virtual IError * mapError(IError * error) override;
    virtual size32_t errCount() override;
    virtual size32_t warnCount() override;
    virtual void exportMappings(IWorkUnit * wu) const override;
    virtual __declspec(noreturn) void ThrowStringException(int code,const char *format, ...) const override __attribute__((format(printf, 3, 4), noreturn));            // override the global function to try and add more context information

//Statements.
    void buildStmt(BuildCtx & ctx, IHqlExpression * expr);

//General
    IReferenceSelector * buildReference(BuildCtx & ctx, IHqlExpression * expr);
    IReferenceSelector * buildActiveReference(BuildCtx & ctx, IHqlExpression * expr);

//Scalar processing
    void buildExpr(BuildCtx & ctx, IHqlExpression * expr, CHqlBoundExpr & tgt);
    void buildSimpleExpr(BuildCtx & ctx, IHqlExpression * expr, CHqlBoundExpr & tgt);
    void buildTempExpr(BuildCtx & ctx, IHqlExpression * expr, CHqlBoundExpr & tgt, ExpressionFormat format=FormatNatural);
    void buildTempExpr(BuildCtx & ctx, BuildCtx & declareCtx, CHqlBoundTarget & target, IHqlExpression * expr, ExpressionFormat format, bool ignoreSetAll);
    IHqlExpression * buildSimplifyExpr(BuildCtx & ctx, IHqlExpression * expr);
    void buildExprEnsureType(BuildCtx & ctx, IHqlExpression * expr, CHqlBoundExpr & tgt, ITypeInfo * type);
    void buildExprViaTypedTemp(BuildCtx & ctx, IHqlExpression * expr, CHqlBoundExpr & tgt, ITypeInfo * type);

    void buildAssign(BuildCtx & ctx, IHqlExpression * target, IHqlExpression * expr);
    void buildExprAssign(BuildCtx & ctx, const CHqlBoundTarget & target, IHqlExpression * expr);
    void assign(BuildCtx & ctx, const CHqlBoundTarget & target, CHqlBoundExpr & expr);
    void buildIncrementAssign(BuildCtx & ctx, IHqlExpression * target, IHqlExpression * value);
    void buildIncrementAssign(BuildCtx & ctx, IReferenceSelector * target, IHqlExpression * value);
    void buildIncrementAssign(BuildCtx & ctx, const CHqlBoundTarget & target, IHqlExpression * value);

    void buildExprOrAssign(BuildCtx & ctx, const CHqlBoundTarget * target, IHqlExpression * expr, CHqlBoundExpr * tgt);

//Set processing
    void buildSetAssign(BuildCtx & ctx, IHqlCppSetBuilder * builder, IHqlExpression * expr);
    void buildSetAssignViaBuilder(BuildCtx & ctx, const CHqlBoundTarget & target, IHqlExpression * value);

//Row Processing
    IReferenceSelector * buildActiveRow(BuildCtx & ctx, IHqlExpression * expr);
    IReferenceSelector * buildNewRow(BuildCtx & ctx, IHqlExpression * expr);
    IReferenceSelector * buildNewOrActiveRow(BuildCtx & ctx, IHqlExpression * expr, bool isNew);
    void buildRowAssign(BuildCtx & ctx, BoundRow * target, IHqlExpression * expr);
    void buildRowAssign(BuildCtx & ctx, IReferenceSelector * target, IHqlExpression * expr);
    void buildRowAssign(BuildCtx & ctx, IReferenceSelector * target, IReferenceSelector * source);
    BoundRow * ensureLinkCountedRow(BuildCtx & ctx, BoundRow * row);
    IReferenceSelector * ensureLinkCountedRow(BuildCtx & ctx, IReferenceSelector * source);

//Dataset processing.
    void buildAnyExpr(BuildCtx & ctx, IHqlExpression * expr, CHqlBoundExpr & tgt);
    void buildDataset(BuildCtx & ctx, IHqlExpression * expr, CHqlBoundExpr & tgt, ExpressionFormat format);
    void doBuildDataset(BuildCtx & ctx, IHqlExpression * expr, CHqlBoundExpr & tgt, ExpressionFormat format);
    void buildDatasetAssign(BuildCtx & ctx, const CHqlBoundTarget & target, IHqlExpression * expr);
    void buildDatasetAssign(BuildCtx & ctx, IHqlCppDatasetBuilder * builder, IHqlExpression * expr);

    void ensureDatasetFormat(BuildCtx & ctx, ITypeInfo * type, CHqlBoundExpr & tgt, ExpressionFormat format);

    BoundRow * buildDatasetIterate(BuildCtx & ctx, IHqlExpression * _expr, bool needToBreak);
    IReferenceSelector * buildDatasetIndex(BuildCtx & ctx, IHqlExpression * expr);
    IReferenceSelector * buildDatasetIndexViaIterator(BuildCtx & ctx, IHqlExpression * expr);
    IHqlExpression * ensureIteratedRowIsLive(BuildCtx & initctx, BuildCtx & searchctx, BuildCtx & iterctx, BoundRow * row, IHqlExpression * dataset, IHqlExpression * rowExpr);
    BoundRow * buildOptimizeSelectFirstRow(BuildCtx & ctx, IHqlExpression * expr);

    IReferenceSelector * buildDatasetSelectMap(BuildCtx & ctx, IHqlExpression * expr);

// Helper functions

    void buildAddress(BuildCtx & ctx, IHqlExpression * expr, CHqlBoundExpr & tgt);
    void buildBlockCopy(BuildCtx & ctx, IHqlExpression * tgt, CHqlBoundExpr & src);
    void buildClear(BuildCtx & ctx, IHqlExpression * expr);
    void buildClear(BuildCtx & ctx, const CHqlBoundTarget & target);
    void buildFilter(BuildCtx & ctx, IHqlExpression * expr);
    void buildFilteredReturn(BuildCtx & ctx, IHqlExpression * filter, IHqlExpression * value);
    void buildCachedExpr(BuildCtx & ctx, IHqlExpression * expr, CHqlBoundExpr & tgt);
    void buildReturn(BuildCtx & ctx, IHqlExpression * expr, ITypeInfo * type=NULL);
    ABoundActivity * buildActivity(BuildCtx & ctx, IHqlExpression * expr, bool isRoot);
    ABoundActivity * buildCachedActivity(BuildCtx & ctx, IHqlExpression * expr, bool isRoot = false);
    ABoundActivity * getConditionalActivity(BuildCtx & ctx, IHqlExpression * expr, bool isChild);
    void buildRootActivity(BuildCtx & ctx, IHqlExpression * expr);
    bool specialCaseBoolReturn(BuildCtx & ctx, IHqlExpression * expr);

    void buildCompoundAssign(BuildCtx & ctx, IHqlExpression * left, IReferenceSelector * leftSelector, IHqlExpression * rightScope, IHqlExpression * rightSelector);
    void buildCompoundAssign(BuildCtx & ctx, IHqlExpression * left, IHqlExpression * right);

    void associateCounter(BuildCtx & ctx, IHqlExpression * counterExpr, const char * name);

// child dataset processing.
    IHqlExpression * buildSpillChildDataset(BuildCtx & ctx, IHqlExpression * expr);
    IHqlExpression * forceInlineAssignDataset(BuildCtx & ctx, IHqlExpression * expr);

    bool canProcessInline(BuildCtx * ctx, IHqlExpression * expr);
    bool canIterateInline(BuildCtx * ctx, IHqlExpression * expr);
    bool canAssignInline(BuildCtx * ctx, IHqlExpression * expr);
    bool canEvaluateInline(BuildCtx * ctx, IHqlExpression * expr);
    bool canEvaluateInlineNoSpill(BuildCtx * ctx, IHqlExpression * expr);

    void buildAssignChildDataset(BuildCtx & ctx, const CHqlBoundTarget & target, IHqlExpression * expr);
    void buildChildDataset(BuildCtx & ctx, IHqlExpression * expr, CHqlBoundExpr & tgt);

    IHqlExpression * bindFunctionCall(IIdAtom * name, HqlExprArray & args);
    IHqlExpression * bindFunctionCall(IIdAtom * name, IHqlExpression * arg1);
    IHqlExpression * bindFunctionCall(IIdAtom * name, HqlExprArray & args, ITypeInfo * newType);
    IHqlExpression * bindFunctionCall(IHqlExpression * function, HqlExprArray & args);
    IHqlExpression * bindTranslatedFunctionCall(IIdAtom * name, HqlExprArray & args);
    IHqlExpression * bindTranslatedFunctionCall(IHqlExpression * function, HqlExprArray & args);

    void buildFunctionCall(BuildCtx & ctx, IIdAtom * name, HqlExprArray & args);
    void buildTranslatedFunctionCall(BuildCtx & ctx, IIdAtom * name, HqlExprArray & args);
    void callProcedure(BuildCtx & ctx, IIdAtom * name, HqlExprArray & args);
    
    void expandFunctions(bool expandInline);
    IHqlExpression * needFunction(IIdAtom * name);
    bool registerGlobalUsage(IHqlExpression * filename);
    IHqlExpression * queryActiveNamedActivity();
    IHqlExpression * queryActiveActivityLocation() const;
    void reportWarning(WarnErrorCategory category, unsigned id, const char * msg, ...) __attribute__((format(printf, 4, 5)));
    void reportWarning(WarnErrorCategory category, ErrorSeverity explicitSeverity, IHqlExpression * location, unsigned id, const char * msg, ...) __attribute__((format(printf, 6, 7)));
    void reportError(IHqlExpression * location, int code, const char *format, ...) __attribute__((format(printf, 4, 5)));
    void reportErrorNoAbort(IHqlExpression * location, int code, const char *format, ...) __attribute__((format(printf, 4, 5)));
    void reportErrorDirect(IHqlExpression * location, int code,const char *msg, bool alwaysAbort);
    void addWorkunitException(ErrorSeverity severity, unsigned code, const char * msg, IHqlExpression * location);
    void useFunction(IHqlExpression * funcdef);
    void useLibrary(const char * libname);
    void finalizeResources();
    void generateStatistics(const char * targetDir, const char * variant);

    inline bool queryEvaluateCoLocalRowInvariantInExtract() const { return options.evaluateCoLocalRowInvariantInExtract; }
    inline byte notifyOptimizedProjectsLevel()              { return options.notifyOptimizedProjects; }
    inline bool generateAsserts() const                     { return options.checkAsserts; }
    inline bool getCheckRoxieRestrictions() const           { return options.checkRoxieRestrictions; }
    inline bool queryFreezePersists() const                 { return options.freezePersists; }
    inline bool checkIndexReadLimit() const                 { return options.warnOnImplicitReadLimit; }
    inline unsigned getDefaultImplicitIndexReadLimit() const { return options.defaultImplicitIndexReadLimit; }
    inline bool queryCommonUpChildGraphs() const            { return options.commonUpChildGraphs; }
    inline bool insideLibrary() const                       { return outputLibraryId != NULL; }
    inline bool hasDynamicFilename(IHqlExpression * expr) const { return options.allFilenamesDynamic || hasDynamic(expr); }
    inline bool canGenerateStringInline(unsigned len)       { return ((options.inlineStringThreshold == 0) || (len <= options.inlineStringThreshold)); }

    unsigned getOptimizeFlags(bool insideChildQuery) const;
    unsigned getSourceAggregateOptimizeFlags() const;
    void addGlobalOnWarning(IHqlExpression * setMetaExpr);

    ClusterType getTargetClusterType() const { return targetClusterType; }
    inline bool targetRoxie() const { return targetClusterType == RoxieCluster; }
    inline bool targetHThor() const { return targetClusterType == HThorCluster; }
    inline bool targetThor() const { return isThorCluster(targetClusterType); }
    inline IErrorReceiver & queryErrorProcessor() { return *errorProcessor; }
    inline ErrorSeverityMapper & queryLocalOnWarningMapper() { return *localOnWarnings; }

    unsigned getConsistentUID(IHqlExpression * ptr);
    unsigned getNextGlobalCompareId();
    bool insideOnCreate(BuildCtx & ctx);
    bool insideOnStart(BuildCtx & ctx);
    bool tempRowRequiresFinalize(IHqlExpression * record) const;
    void convertBoundDatasetToFirstRow(IHqlExpression * expr, CHqlBoundExpr & bound);
    void convertBoundRowToDataset(BuildCtx & ctx, CHqlBoundExpr & bound, const BoundRow * row, ExpressionFormat preferredFormat);

    //Be very careful before calling this.......  
    //Either isIndependentMaybeShared is set - which case the item inserted into the initctx can have no dependencies
    //or isIndependentMaybeShared is false, and the code that is inserted is never implicitly shared.
    bool getInvariantMemberContext(BuildCtx & ctx, BuildCtx * * declarectx, BuildCtx * * initctx, bool isIndependentMaybeShared, bool invariantEachStart);

    IPropertyTree * gatherFieldUsage(const char * variant, const IPropertyTree * exclude);
    void writeFieldUsage(const char * targetDir, IPropertyTree * xml, const char * variant);

public:
    BoundRow * bindSelf(BuildCtx & ctx, IHqlExpression * dataset, const char * builder);
    BoundRow * bindSelf(BuildCtx & ctx, IHqlExpression * dataset, IHqlExpression * expr, IHqlExpression * builder);
    BoundRow * bindTableCursor(BuildCtx & ctx, IHqlExpression * dataset, const char * bound, bool isLinkCounted, node_operator no_side, IHqlExpression * selSeq);
    BoundRow * bindTableCursor(BuildCtx & ctx, IHqlExpression * dataset, IHqlExpression * bound, node_operator no_side, IHqlExpression * selSeq);
    BoundRow * bindCsvTableCursor(BuildCtx & ctx, IHqlExpression * dataset, const char * name, node_operator side, IHqlExpression * selSeq, bool translateVirtuals, IAtom * encoding);
    BoundRow * bindCsvTableCursor(BuildCtx & ctx, IHqlExpression * dataset, IHqlExpression * bound, node_operator side, IHqlExpression * selSeq, bool translateVirtuals, IAtom * encoding);
    BoundRow * bindXmlTableCursor(BuildCtx & ctx, IHqlExpression * dataset, const char * name, node_operator side, IHqlExpression * selSeq, bool translateVirtuals);
    BoundRow * bindXmlTableCursor(BuildCtx & ctx, IHqlExpression * dataset, IHqlExpression * bound, node_operator side, IHqlExpression * selSeq, bool translateVirtuals);
    BoundRow * createTableCursor(IHqlExpression * dataset, IHqlExpression * bound, bool useAccessorClass, node_operator side, IHqlExpression * selSeq);
    BoundRow * bindRow(BuildCtx & ctx, IHqlExpression * expr, IHqlExpression * bound);
    BoundRow * bindRow(BuildCtx & ctx, IHqlExpression * expr, const char * name);
    BoundRow * bindConstantRow(BuildCtx & ctx, IHqlExpression * expr, CHqlBoundExpr & bound);
    BoundRow * bindSelectorAsSelf(BuildCtx & ctx, IReferenceSelector * selector, IHqlExpression * expr);
    BoundRow * bindSelectorAsRootRow(BuildCtx & ctx, IReferenceSelector * selector, IHqlExpression * expr);
    void bindRows(BuildCtx & ctx, node_operator side, IHqlExpression * selSeq, IHqlExpression * rowsid, IHqlExpression * dataset, const char * numText, const char * rowsText, bool mainRowsAreLinkCounted);
    BoundRow * bindTableCursorOrRow(BuildCtx & ctx, IHqlExpression * expr, const char * name);
    BoundRow * recreateTableCursor(IHqlExpression * dataset, BoundRow * row, node_operator side, IHqlExpression * selSeq);
    BoundRow * rebindTableCursor(BuildCtx & ctx, IHqlExpression * dataset, BoundRow * row, node_operator no_side, IHqlExpression * selSeq);
    void finishSelf(BuildCtx & ctx, BoundRow * self, BoundRow * target);
    void ensureRowAllocated(BuildCtx & ctx, const char * builder);
    void ensureRowAllocated(BuildCtx & ctx, BoundRow * row);

    inline BoundRow * bindTableCursor(BuildCtx & ctx, IHqlExpression * dataset, const char * bound, node_operator side, IHqlExpression * selSeq)
           { return bindTableCursor(ctx, dataset, bound, false, side, selSeq); }
    inline BoundRow * bindTableCursor(BuildCtx & ctx, IHqlExpression * dataset, const char * bound)
           { return bindTableCursor(ctx, dataset, bound, false, no_none, NULL); }
    inline BoundRow * bindTableCursor(BuildCtx & ctx, IHqlExpression * dataset, IHqlExpression * bound)
           { return bindTableCursor(ctx, dataset, bound, no_none, NULL); }


    IHqlExpression * getRtlFieldKey(IHqlExpression * expr, IHqlExpression * ownerRecord, bool &isPayload);
    unsigned buildRtlField(StringBuffer & instanceName, IHqlExpression * field, IHqlExpression * rowRecord, const char * rowTypeName);
    unsigned buildRtlFieldType(StringBuffer & instanceName, IHqlExpression * field, IHqlExpression * rowRecord);
    unsigned buildRtlType(StringBuffer & instanceName, ITypeInfo * type);
    unsigned buildRtlRecordFields(StringBuffer & instanceName, IHqlExpression * record, IHqlExpression * rowRecord, const char * rowTypeName);
    unsigned expandRtlRecordFields(StringBuffer & fieldListText, IHqlExpression * record, IHqlExpression * rowRecord, const char * rowTypeName);
    unsigned buildRtlIfBlockField(StringBuffer & instanceName, IHqlExpression * ifblock, IHqlExpression * rowRecord, const char * rowTypeName, bool isPayload);

    void buildMetaInfo(MetaInstance & instance);
    IHqlExpression * buildMetaParameter(IHqlExpression * arg);
    void buildMetaForRecord(StringBuffer & name, IHqlExpression * record);
    void buildMetaForSerializedRecord(StringBuffer & name, IHqlExpression * record, bool isGrouped);
    BoundRow * createBoundRow(IHqlExpression * dataset, IHqlExpression * bound);
    void getRecordSize(BuildCtx & ctx, IHqlExpression * dataset, CHqlBoundExpr & bound);
    BoundRow * resolveSelectorDataset(BuildCtx & ctx, IHqlExpression * dataset);
    BoundRow * resolveDatasetRequired(BuildCtx & ctx, IHqlExpression * expr);
    ColumnToOffsetMap * queryRecordOffsetMap(IHqlExpression * record, bool isTargetRow);
    IHqlExpression * queryRecord(BuildCtx & ctx, IHqlExpression * expr);
    RecordOffsetMap & queryRecordMap()              { return recordMap; }
    unsigned getDefaultMaxRecordSize()              { return options.maxRecordSize; }
    void buildReturnRecordSize(BuildCtx & ctx, BoundRow * cursor);
    bool isFixedRecordSize(IHqlExpression * record);
    bool recordContainsIfBlock(IHqlExpression * record);
    unsigned getFixedRecordSize(IHqlExpression * record);
    unsigned getMaxRecordSize(IHqlExpression * record);
    IHqlExpression * getRecordSize(IHqlExpression * dataset);
    unsigned getCsvMaxLength(IHqlExpression * csvAttr);
    void ensureRowSerializer(StringBuffer & serializerName, BuildCtx & ctx, IHqlExpression * record, IAtom * format, IAtom * kind);
    void ensureRowPrefetcher(StringBuffer & prefetcherName, BuildCtx & ctx, IHqlExpression * record);
    IHqlExpression * createSerializer(BuildCtx & ctx, IHqlExpression * record, IAtom * format, IAtom * kind);

    void buildRowAccessors();
    void buildRowAccessor(ColumnToOffsetMap * map);

    AliasKind buildExprInCorrectContext(BuildCtx & ctx, IHqlExpression * expr, CHqlBoundExpr & tgt, bool evaluateLocally);
    ParentExtract * createExtractBuilder(BuildCtx & ctx, PEtype type, IHqlExpression * graphId, IHqlExpression * expr, bool doDeclare);
    ParentExtract * createExtractBuilder(BuildCtx & ctx, PEtype type, IHqlExpression * graphId, GraphLocalisation localisation, bool doDeclare);
        
    void buildDefaultRow(BuildCtx & ctx, IHqlExpression * expr, CHqlBoundExpr & bound);
    void buildNullRow(BuildCtx & ctx, IHqlExpression * expr, CHqlBoundExpr & bound);

    void buildTransformBody(BuildCtx & ctx, IHqlExpression * transform, IHqlExpression * left, IHqlExpression * right, IHqlExpression * self, IHqlExpression * selSeq);
    BoundRow * buildTransformCursors(BuildCtx & ctx, IHqlExpression * transform, IHqlExpression * left, IHqlExpression * right, IHqlExpression * self, IHqlExpression * selSeq);
    void doBuildTransformBody(BuildCtx & ctx, IHqlExpression * transform, BoundRow * selfCursor);

    void noteXpathUsed(const char * xpath);
    void noteXpathUsed(IHqlExpression * expr);

    HqlCppOptions const & queryOptions() const { return options; }
    bool needToSerializeToSlave(IHqlExpression * expr) const;
    void noteFinishedTiming(const char * name, cycle_t startCycles)
    {
        timeReporter->addTiming(name, get_cycles_now()-startCycles);
    }

    void updateClusterType();
    bool buildCode(HqlQueryContext & query, const char * embeddedLibraryName, const char * embeddedGraphName);

    inline StringBuffer & generateExprCpp(StringBuffer & out, IHqlExpression * expr)
    {
        return ::generateExprCpp(out, expr, options.targetCompiler);
    }

    inline StringBuffer & generateTypeCpp(StringBuffer & out, ITypeInfo * type, const char * name)
    {
        return ::generateTypeCpp(out, type, name, options.targetCompiler);
    }

    void setTargetClusterType(ClusterType clusterType);
    void ensureDiskAccessAllowed(IHqlExpression * expr);
    void checkAbort();

public:
    //various helper functions.
    IHqlExpression * addBigLiteral(const char *lit, unsigned litLen);
    IHqlExpression * addLiteral(const char * text);
    IHqlExpression * addDataLiteral(const char *lit, unsigned litLen);
    IHqlExpression * addStringLiteral(const char *lit);
    IHqlExpression * associateLocalFailure(BuildCtx & ctx, const char * exceptionName);
    IHqlExpression * convertBoundStringToChar(const CHqlBoundExpr & bound);
    void createTempFor(BuildCtx & ctx, ITypeInfo * exprType, CHqlBoundTarget & target, typemod_t modifier, ExpressionFormat format);
    void createTempFor(BuildCtx & ctx, IHqlExpression * expr, CHqlBoundTarget & target);

    BoundRow * declareTempRow(BuildCtx & ctx, BuildCtx & codectx, IHqlExpression * expr);
    BoundRow * createRowBuilder(BuildCtx & ctx, BoundRow * targetRow);
    void finalizeTempRow(BuildCtx & ctx, BoundRow * targetRow, BoundRow * rowBuilder);
    BoundRow * declareTempAnonRow(BuildCtx & ctx, BuildCtx & codectx, IHqlExpression * record);

    IHqlExpression * declareLinkedRowExpr(BuildCtx & ctx, IHqlExpression * record, bool isMember);
    BoundRow * declareLinkedRow(BuildCtx & ctx, IHqlExpression * expr, bool isMember);
    BoundRow * declareStaticRow(BuildCtx & ctx, IHqlExpression * expr);

    void expandTranslated(IHqlExpression * expr, CHqlBoundExpr & tgt);
    IHqlExpression * getBoundCount(const CHqlBoundExpr & bound);
    IHqlExpression * getBoundLength(const CHqlBoundExpr & bound);
    IHqlExpression * getBoundSize(const CHqlBoundExpr & bound);
    IHqlExpression * getBoundSize(ITypeInfo * type, IHqlExpression * length, IHqlExpression * data);
    IHqlExpression * getElementPointer(IHqlExpression * source);
    IHqlExpression * getIndexedElementPointer(IHqlExpression * source, IHqlExpression * index);
    IHqlExpression * getIndexedElementPointer(IHqlExpression * source, unsigned index);
    IHqlExpression * getListLength(BuildCtx & ctx, IHqlExpression * expr);
    void getRecordECL(IHqlExpression * record, StringBuffer & eclText);
    void ensureHasAddress(BuildCtx & ctx, CHqlBoundExpr & tgt);
    void normalizeBoundExpr(BuildCtx & ctx, CHqlBoundExpr & bound);

    ICodegenContextCallback * queryCallback() { return ctxCallback; }
    IWorkUnit * wu()           { return code->workunit; }
    void useInclude(const char * name)                      { code->useInclude(name); }
    HqlCppInstance * queryCode() const                      { return code; }
    unsigned curSubGraphId(BuildCtx & ctx);
    unsigned beginFunctionGetCppIndex(unsigned activityId, bool isChildActivity);

    void buildAssignToTemp(BuildCtx & ctx, IHqlExpression * variable, IHqlExpression * expr);       // create a bound target for the variable and assign
    void queryAddResultDependancy(ABoundActivity & whoAmIActivity, IHqlExpression * seq, IHqlExpression * name);
    void associateRemoteResult(ActivityInstance & instance, IHqlExpression * seq, IHqlExpression * name);

    IHqlCppSetCursor * createSetSelector(BuildCtx & ctx, IHqlExpression * expr);
    IHqlCppSetBuilder * createTempSetBuilder(ITypeInfo * type, IHqlExpression * allVar);
    IHqlCppSetBuilder * createInlineSetBuilder(ITypeInfo * type, IHqlExpression * allVar, IHqlExpression * size, IHqlExpression * address);

    IHqlCppDatasetCursor * createDatasetSelector(BuildCtx & ctx, IHqlExpression * expr, ExpressionFormat format = FormatNatural);
    IHqlCppDatasetBuilder * createBlockedDatasetBuilder(IHqlExpression * record);
    IHqlCppDatasetBuilder * createSingleRowTempDatasetBuilder(IHqlExpression * record, BoundRow * row);
    IHqlCppDatasetBuilder * createInlineDatasetBuilder(IHqlExpression * record, IHqlExpression * size, IHqlExpression * address);
    IHqlCppDatasetBuilder * createChoosenDatasetBuilder(IHqlExpression * record, IHqlExpression * maxCount);
    IHqlCppDatasetBuilder * createLimitedDatasetBuilder(IHqlExpression * record, IHqlExpression * maxCount);
    IHqlCppDatasetBuilder * createLinkedDatasetBuilder(IHqlExpression * record, IHqlExpression * choosenLimit = NULL);
    IHqlCppDatasetBuilder * createLinkedDictionaryBuilder(IHqlExpression * record);
    IHqlCppDatasetBuilder * createStreamedDatasetBuilder(IHqlExpression * record);
    IReferenceSelector * createSelfSelect(BuildCtx & ctx, IReferenceSelector * target, IHqlExpression * expr, IHqlExpression * rootSelector);
    IReferenceSelector * createReferenceSelector(BoundRow * cursor, IHqlExpression * path);
    IReferenceSelector * createReferenceSelector(BoundRow * cursor);

    IHqlExpression * convertBetweenCountAndSize(const CHqlBoundExpr & bound, bool getLength);
    
    void assignBound(BuildCtx & ctx, const CHqlBoundTarget & target, IHqlExpression * rhs);             // assign rhs to 
    void assignBoundToTemp(BuildCtx & ctx, IHqlExpression * lhs, IHqlExpression * rhs);

    bool expandFunctionPrototype(StringBuffer & s, IHqlExpression * funcdef);
    void expandFunctionPrototype(BuildCtx & ctx, IHqlExpression * funcdef);
    void buildCppFunctionDefinition(BuildCtx &funcctx, IHqlExpression * bodycode, const char *proto);
    void buildScriptFunctionDefinition(BuildCtx &funcctx, IHqlExpression * bodycode, const char *proto);
    void buildFunctionDefinition(IHqlExpression * funcdef);
    void assignAndCast(BuildCtx & ctx, const CHqlBoundTarget & target, CHqlBoundExpr & expr);
    void assignCastUnknownLength(BuildCtx & ctx, const CHqlBoundTarget & target, CHqlBoundExpr & pure);
    void assignSwapInt(BuildCtx & ctx, ITypeInfo * to, const CHqlBoundTarget & target, CHqlBoundExpr & pure);
    void buildAssignViaTemp(BuildCtx & ctx, const CHqlBoundTarget & target, IHqlExpression * expr);

    void buildRecordSerializeExtract(BuildCtx & ctx, IHqlExpression * memoryRecord);

    void doBuildSetAssignAndCast(BuildCtx & ctx, IHqlCppSetBuilder * builder, IHqlExpression * value);

    IHqlExpression * createWrapperTemp(BuildCtx & ctx, ITypeInfo * type, typemod_t modifier);

    void doBuildExprAssign(BuildCtx & ctx, const CHqlBoundTarget & target, IHqlExpression * expr);
    void doBuildBoolAssign(BuildCtx & ctx, const CHqlBoundTarget & target, IHqlExpression * expr);

    void doBuildChoose(BuildCtx & ctx, const CHqlBoundTarget * target, IHqlExpression * expr);

    void buildExprAssignViaType(BuildCtx & ctx, const CHqlBoundTarget & target, IHqlExpression * expr, ITypeInfo * type);
    void buildExprAssignViaString(BuildCtx & ctx, const CHqlBoundTarget & target, IHqlExpression * expr, ITypeInfo * dest);
    void doBuildDivideByZero(BuildCtx & ctx, const CHqlBoundTarget * target, IHqlExpression * zero, CHqlBoundExpr * bound);

    void doBuildAssignAddSets(BuildCtx & ctx, const CHqlBoundTarget & target, IHqlExpression * value);
    void doBuildAssignAggregate(BuildCtx & ctx, const CHqlBoundTarget & target, IHqlExpression * expr);
    void doBuildAssignAll(BuildCtx & ctx, const CHqlBoundTarget & target, IHqlExpression * expr);
    void doBuildAssignAnd(BuildCtx & ctx, const CHqlBoundTarget & target, IHqlExpression * expr, bool invert);
    void doBuildAssignCall(BuildCtx & ctx, const CHqlBoundTarget & target, IHqlExpression * src);
    void doBuildAssignCast(BuildCtx & ctx, const CHqlBoundTarget & target, IHqlExpression * src);
    void doBuildAssignCatch(BuildCtx & ctx, const CHqlBoundTarget & target, IHqlExpression * expr);
    void doBuildAssignChoose(BuildCtx & ctx, const CHqlBoundTarget & target, IHqlExpression * expr);
    void doBuildAssignCompare(BuildCtx & ctx, const CHqlBoundTarget & target, IHqlExpression * expr);
    void doBuildAssignConcat(BuildCtx & ctx, const CHqlBoundTarget & target, IHqlExpression * expr);
    void doBuildAssignCount(BuildCtx & ctx, const CHqlBoundTarget & target, IHqlExpression * expr);
    void doBuildAssignDivide(BuildCtx & ctx, const CHqlBoundTarget & target, IHqlExpression * expr);
    void doBuildAssignExecuteWhen(BuildCtx & ctx, const CHqlBoundTarget & target, IHqlExpression * expr);
    void doBuildAssignEventExtra(BuildCtx & ctx, const CHqlBoundTarget & target, IHqlExpression * expr);
    void doBuildAssignEventName(BuildCtx & ctx, const CHqlBoundTarget & target, IHqlExpression * expr);
    void doBuildAssignFailMessage(BuildCtx & ctx, const CHqlBoundTarget & target, IHqlExpression * expr);
    void doBuildAssignFormat(IIdAtom * func, BuildCtx & ctx, const CHqlBoundTarget & target, IHqlExpression * expr);
    void doBuildAssignGetResult(BuildCtx & ctx, const CHqlBoundTarget & target, IHqlExpression * expr);
    void doBuildAssignGetGraphResult(BuildCtx & ctx, const CHqlBoundTarget & target, IHqlExpression * expr);
    void doBuildAssignHashCrc(BuildCtx & ctx, const CHqlBoundTarget & target, IHqlExpression * expr);
    void doBuildAssignHashElement(BuildCtx & ctx, HashCodeCreator & creator, IHqlExpression * elem);
    void doBuildAssignHashElement(BuildCtx & ctx, HashCodeCreator & creator, IHqlExpression * elem, IHqlExpression * record);
    void doBuildAssignHashMd5(BuildCtx & ctx, const CHqlBoundTarget & target, IHqlExpression * expr);
    void doBuildAssignIdToBlob(BuildCtx & ctx, const CHqlBoundTarget & target, IHqlExpression * expr);
    void doBuildAssignIf(BuildCtx & ctx, const CHqlBoundTarget & target, IHqlExpression * expr);
    void doBuildAssignIn(BuildCtx & ctx, const CHqlBoundTarget & target, IHqlExpression * expr);
    void doBuildAssignInCreateSet(BuildCtx & ctx, const CHqlBoundTarget & target, IHqlExpression * expr);
    void doBuildAssignInStored(BuildCtx & ctx, const CHqlBoundTarget & target, IHqlExpression * expr);
    void doBuildAssignIndex(BuildCtx & ctx, const CHqlBoundTarget & target, IHqlExpression * expr);
    void doBuildAssignList(BuildCtx & ctx, const CHqlBoundTarget & target, IHqlExpression * expr);
    void doBuildAssignLoopCounter(BuildCtx & ctx, const CHqlBoundTarget & target, IHqlExpression * expr);
    void doBuildAssignOr(BuildCtx & ctx, const CHqlBoundTarget & target, IHqlExpression * expr);
    void doBuildAssignOrder(BuildCtx & ctx, const CHqlBoundTarget & target, IHqlExpression * expr);
    void doBuildAssignUnicodeOrder(BuildCtx & ctx, const CHqlBoundTarget & target, IHqlExpression * expr);
    void doBuildAssignRegexFindReplace(BuildCtx & ctx, const CHqlBoundTarget & target, IHqlExpression * expr);
    void doBuildAssignSubString(BuildCtx & ctx, const CHqlBoundTarget & target, IHqlExpression * expr);
    void doBuildAssignToXmlorJson(BuildCtx & ctx, const CHqlBoundTarget & target, IHqlExpression * expr);
    void doBuildAssignTrim(BuildCtx & ctx, const CHqlBoundTarget & target, IHqlExpression * expr);
    void doBuildAssignWhich(BuildCtx & ctx, const CHqlBoundTarget & target, IHqlExpression * expr);
    void doBuildAssignWuid(BuildCtx & ctx, const CHqlBoundTarget & target, IHqlExpression * expr);
    void doBuildCaseInfo(IHqlExpression * expr, HqlCppCaseInfo & info);
    void doBuildInCaseInfo(IHqlExpression * expr, HqlCppCaseInfo & info, IHqlExpression * normalizedValues = NULL);
    void doBuildAssignToFromUnicode(BuildCtx & ctx, const CHqlBoundTarget & target, IHqlExpression * expr);

    void buildAssignDeserializedDataset(BuildCtx & ctx, const CHqlBoundTarget & target, IHqlExpression * expr, IAtom * serializeForm);
    void buildAssignSerializedDataset(BuildCtx & ctx, const CHqlBoundTarget & target, IHqlExpression * expr, IAtom * serializeForm);
    void buildDeserializedDataset(BuildCtx & ctx, ITypeInfo * type, IHqlExpression * expr, CHqlBoundExpr & tgt, IAtom * serializeForm);
    void buildSerializedDataset(BuildCtx & ctx, IHqlExpression * expr, CHqlBoundExpr & tgt, IAtom * serializeForm);

    void buildDatasetAssignAggregate(BuildCtx & ctx, IHqlCppDatasetBuilder * target, IHqlExpression * expr);
    void buildDatasetAssignChoose(BuildCtx & ctx, IHqlCppDatasetBuilder * target, IHqlExpression * expr);
    void buildDatasetAssignCombine(BuildCtx & ctx, IHqlCppDatasetBuilder * target, IHqlExpression * expr);
    void buildDatasetAssignInlineTable(BuildCtx & ctx, IHqlCppDatasetBuilder * target, IHqlExpression * expr);
    void buildDatasetAssignDatasetFromTransform(BuildCtx & ctx, IHqlCppDatasetBuilder * target, IHqlExpression * expr);
    void buildDatasetAssignJoin(BuildCtx & ctx, IHqlCppDatasetBuilder * target, IHqlExpression * expr);
    void buildDatasetAssignProject(BuildCtx & ctx, IHqlCppDatasetBuilder * target, IHqlExpression * expr);
    void buildDatasetAssignTempTable(BuildCtx & ctx, IHqlCppDatasetBuilder * target, IHqlExpression * expr);
    void buildDatasetAssignXmlProject(BuildCtx & ctx, IHqlCppDatasetBuilder * target, IHqlExpression * expr);

    void buildDatasetAssignChoose(BuildCtx & ctx, const CHqlBoundTarget & target, IHqlExpression * expr);
    void buildDatasetAssignIf(BuildCtx & ctx, const CHqlBoundTarget & target, IHqlExpression * expr);

    BoundRow * buildDatasetIterateSelectN(BuildCtx & ctx, IHqlExpression * expr, bool needToBreak);
    BoundRow * buildDatasetIterateChoosen(BuildCtx & ctx, IHqlExpression * expr, bool needToBreak);
    BoundRow * buildDatasetIterateFromDictionary(BuildCtx & ctx, IHqlExpression * expr, bool needToBreak);
    BoundRow * buildDatasetIterateLimit(BuildCtx & ctx, IHqlExpression * expr, bool needToBreak);
    BoundRow * buildDatasetIterateProject(BuildCtx & ctx, IHqlExpression * expr, bool needToBreak);
    BoundRow * buildDatasetIterateUserTable(BuildCtx & ctx, IHqlExpression * expr, bool needToBreak);
    BoundRow * buildDatasetIterateSpecialTempTable(BuildCtx & ctx, IHqlExpression * expr, bool needToBreak);
    BoundRow * buildDatasetIterateStreamedCall(BuildCtx & ctx, IHqlExpression * expr, bool needToBreak);

    void createInlineDictionaryRows(HqlExprArray & args, ConstantRowArray & boundRows, IHqlExpression * keyRecord, IHqlExpression * nullRow);
    bool buildConstantRows(ConstantRowArray & boundRows, IHqlExpression * transforms);
    void doBuildDatasetLimit(BuildCtx & ctx, IHqlExpression * expr, CHqlBoundExpr & tgt, ExpressionFormat format);
    bool doBuildConstantDatasetInlineTable(IHqlExpression * expr, CHqlBoundExpr & tgt, ExpressionFormat format);
    bool doBuildDictionaryInlineTable(BuildCtx & ctx, IHqlExpression * expr, CHqlBoundExpr & tgt, ExpressionFormat format);
    void doBuildDatasetNull(IHqlExpression * expr, CHqlBoundExpr & tgt, ExpressionFormat format);

    void doBuildCheckDatasetLimit(BuildCtx & ctx, IHqlExpression * expr, const CHqlBoundExpr & bound);

    void doBuildRowAssignAggregate(BuildCtx & ctx, IReferenceSelector * target, IHqlExpression * expr);
    void doBuildRowAssignAggregateClear(BuildCtx & ctx, IReferenceSelector * target, IHqlExpression * expr);
    void doBuildRowAssignAggregateNext(BuildCtx & ctx, IReferenceSelector * target, IHqlExpression * expr, bool isSingleExists, IHqlExpression * guard);
    void doBuildRowAssignCombine(BuildCtx & ctx, IReferenceSelector * target, IHqlExpression * expr);
    void doBuildRowAssignNullRow(BuildCtx & ctx, IReferenceSelector * target, IHqlExpression * expr);
    void doBuildRowAssignProject(BuildCtx & ctx, IReferenceSelector * target, IHqlExpression * expr);
    void doBuildRowAssignUserTable(BuildCtx & ctx, IReferenceSelector * target, IHqlExpression * expr);
    void doBuildRowAssignProjectRow(BuildCtx & ctx, IReferenceSelector * target, IHqlExpression * expr);
    void doBuildRowAssignCreateRow(BuildCtx & ctx, IReferenceSelector * target, IHqlExpression * expr);
    void doBuildRowAssignSerializeRow(BuildCtx & ctx, IReferenceSelector * target, IHqlExpression * expr);

    IReferenceSelector * doBuildRowDeserializeRow(BuildCtx & ctx, IHqlExpression * expr);
    IReferenceSelector * doBuildRowFromXMLorJSON(BuildCtx & ctx, IHqlExpression * expr);
    IReferenceSelector * doBuildRowIdToBlob(BuildCtx & ctx, IHqlExpression * expr, bool isNew);
    IReferenceSelector * doBuildRowIf(BuildCtx & ctx, IHqlExpression * expr);
    IReferenceSelector * doBuildRowMatchAttr(BuildCtx & ctx, IHqlExpression * expr);
    IReferenceSelector * doBuildRowMatchRow(BuildCtx & ctx, IHqlExpression * expr, bool isNew);
    IReferenceSelector * doBuildRowSelectTop(BuildCtx & ctx, IHqlExpression * expr);
    IReferenceSelector * doBuildRowViaTemp(BuildCtx & ctx, IHqlExpression * expr);
    IReferenceSelector * doBuildRowCreateRow(BuildCtx & ctx, IHqlExpression * expr);
    IReferenceSelector * doBuildRowNull(BuildCtx & ctx, IHqlExpression * expr);

    void buildConstRow(IHqlExpression * record, IHqlExpression * rowData, CHqlBoundExpr & bound);
    bool doBuildRowConstantNull(IHqlExpression * expr, CHqlBoundExpr & bound);
    bool doBuildRowConstantTransform(IHqlExpression * transform, CHqlBoundExpr & bound);

    void doBuildRowIfBranch(BuildCtx & initctx, BuildCtx & ctx, BoundRow * targetRow, IHqlExpression * branchExpr);

    void doBuildReturnCompare(BuildCtx & ctx, IHqlExpression * expr, node_operator op, bool isBoolEquality, bool neverReturnTrue);
    void buildReturnOrder(BuildCtx & ctx, IHqlExpression *sortList, const DatasetReference & dataset);

    IHqlExpression * createLoopSubquery(IHqlExpression * dataset, IHqlExpression * selSeq, IHqlExpression * rowsid, IHqlExpression * body, IHqlExpression * filter, IHqlExpression * again, IHqlExpression * counter, bool multiInstance, unsigned & loopAgainResult);
    unique_id_t buildGraphLoopSubgraph(BuildCtx & ctx, IHqlExpression * dataset, IHqlExpression * selSeq, IHqlExpression * rowsid, IHqlExpression * body, IHqlExpression * counter, bool multiInstance, bool unlimitedResources);
    unique_id_t buildRemoteSubgraph(BuildCtx & ctx, IHqlExpression * dataset);
        
    void doBuildCall(BuildCtx & ctx, const CHqlBoundTarget * tgt, IHqlExpression * expr, CHqlBoundExpr * result);
    IHqlExpression * doBuildInternalFunction(IHqlExpression * funcdef);
    
    IHqlExpression * doBuildCharLength(BuildCtx & ctx, IHqlExpression * expr);
    void doBuildHashMd5Element(BuildCtx & ctx, IHqlExpression * elem, CHqlBoundExpr & state);
    AliasKind doBuildAliasValue(BuildCtx & ctx, IHqlExpression * value, CHqlBoundExpr & tgt, AliasExpansionInfo * parentInfo);

    void pushCluster(BuildCtx & ctx, IHqlExpression * cluster);
    void popCluster(BuildCtx & ctx);

    void noteResultAccessed(BuildCtx & ctx, IHqlExpression * seq, IHqlExpression * name);
    void noteResultDefined(BuildCtx & ctx, ActivityInstance * activityInstance, IHqlExpression * seq, IHqlExpression * name, bool alwaysExecuted);

//Expressions:
    void doBuildExprAbs(BuildCtx & ctx, IHqlExpression * expr, CHqlBoundExpr & tgt);
    void doBuildExprAdd(BuildCtx & ctx, IHqlExpression * expr, CHqlBoundExpr & tgt);
    void doBuildExprAggregate(BuildCtx & ctx, IHqlExpression * expr, CHqlBoundExpr & tgt);
    void doBuildExprAlias(BuildCtx & ctx, IHqlExpression * expr, CHqlBoundExpr * tgt, AliasExpansionInfo * parentInfo);
    void doBuildExprAll(BuildCtx & ctx, IHqlExpression * expr, CHqlBoundExpr & tgt);
    void doBuildExprBlobToId(BuildCtx & ctx, IHqlExpression * expr, CHqlBoundExpr & tgt);
    void doBuildExprArith(BuildCtx & ctx, IHqlExpression * expr, CHqlBoundExpr & tgt);
    void doBuildExprCall(BuildCtx & ctx, IHqlExpression * expr, CHqlBoundExpr & tgt);
    void doBuildExprCast(BuildCtx & ctx, IHqlExpression * expr, CHqlBoundExpr & tgt);
    void doBuildExprCast(BuildCtx & ctx, ITypeInfo * type, CHqlBoundExpr & pure, CHqlBoundExpr & tgt);
    void doBuildExprCompare(BuildCtx & ctx, IHqlExpression * expr, CHqlBoundExpr & tgt);
    void doBuildExprCompareElement(BuildCtx & ctx, node_operator comp_op, IHqlExpression * lhs, IHqlExpression * rhs, CHqlBoundExpr & tgt);
    void doBuildExprCountDict(BuildCtx & ctx, IHqlExpression * expr, CHqlBoundExpr & tgt);
    void doBuildExprCount(BuildCtx & ctx, IHqlExpression * expr, CHqlBoundExpr & tgt);
    void doBuildExprCounter(BuildCtx & ctx, IHqlExpression * expr, CHqlBoundExpr & tgt);
    void doBuildExprDivide(BuildCtx & ctx, IHqlExpression * expr, CHqlBoundExpr & tgt);
    void doBuildExprEmbedBody(BuildCtx & ctx, IHqlExpression * expr, CHqlBoundExpr * tgt);
    void doBuildExprEvaluate(BuildCtx & ctx, IHqlExpression * expr, CHqlBoundExpr & tgt);
    void doBuildExprExists(BuildCtx & ctx, IHqlExpression * expr, CHqlBoundExpr & tgt);
    void doBuildExprExistsDict(BuildCtx & ctx, IHqlExpression * expr, CHqlBoundExpr & tgt);
    void doBuildExprFailCode(BuildCtx & ctx, IHqlExpression * expr, CHqlBoundExpr & tgt);
    void doBuildExprField(BuildCtx & ctx, IHqlExpression * expr, CHqlBoundExpr & tgt);
    void doBuildExprFileLogicalName(BuildCtx & ctx, IHqlExpression * expr, CHqlBoundExpr & tgt);
    void doBuildExprFilepos(BuildCtx & ctx, IHqlExpression * expr, CHqlBoundExpr & tgt);
    void doBuildExprFormat(IIdAtom * func, BuildCtx & ctx, IHqlExpression * expr, CHqlBoundExpr & tgt);
    void doBuildExprGetGraphResult(BuildCtx & ctx, IHqlExpression * expr, CHqlBoundExpr & tgt, ExpressionFormat format);
    void doBuildExprGetResult(BuildCtx & ctx, IHqlExpression * expr, CHqlBoundExpr & tgt);
    void doBuildExprIdToBlob(BuildCtx & ctx, IHqlExpression * expr, CHqlBoundExpr & tgt);
    void doBuildExprIf(BuildCtx & ctx, IHqlExpression * expr, CHqlBoundExpr & tgt);
    void doBuildExprIndex(BuildCtx & ctx, IHqlExpression * expr, CHqlBoundExpr & tgt);
    void doBuildExprInDict(BuildCtx & ctx, IHqlExpression * expr, CHqlBoundExpr & tgt);
    void doBuildExprIsValid(BuildCtx & ctx, IHqlExpression * expr, CHqlBoundExpr & tgt);
    void doBuildExprList(BuildCtx & ctx, IHqlExpression * expr, CHqlBoundExpr & tgt);
    void doBuildExprConstList(BuildCtx & ctx, IHqlExpression * expr, CHqlBoundExpr & tgt);
    void doBuildExprDynList(BuildCtx & ctx, IHqlExpression * expr, CHqlBoundExpr & tgt);
    void doBuildExprMatchedInJoin(BuildCtx & ctx, IHqlExpression * expr, CHqlBoundExpr & tgt);
    void doBuildExprNegate(BuildCtx & ctx, IHqlExpression * expr, CHqlBoundExpr & tgt);
    void doBuildExprNot(BuildCtx & ctx, IHqlExpression * expr, CHqlBoundExpr & tgt);
    void doBuildExprOffsetOf(BuildCtx & ctx, IHqlExpression * expr, CHqlBoundExpr & tgt);
    void doBuildExprOrdered(BuildCtx & ctx, IHqlExpression * expr, CHqlBoundExpr & tgt);
    void doBuildExprRank(BuildCtx & ctx, IHqlExpression * expr, CHqlBoundExpr & tgt);
    void doBuildExprRanked(BuildCtx & ctx, IHqlExpression * expr, CHqlBoundExpr & tgt);
    void doBuildExprRegexFindReplace(BuildCtx & ctx, IHqlExpression * expr, CHqlBoundExpr & bound);
    void doBuildExprRegexFindSet(BuildCtx & ctx, IHqlExpression * expr, CHqlBoundExpr & bound);
    void doBuildExprRound(BuildCtx & ctx, IHqlExpression * expr, CHqlBoundExpr & tgt);
    void doBuildExprSelect(BuildCtx & ctx, IHqlExpression * expr, CHqlBoundExpr & tgt);
    void doBuildExprSizeof(BuildCtx & ctx, IHqlExpression * expr, CHqlBoundExpr & tgt);
    void doBuildExprSubString(BuildCtx & ctx, IHqlExpression * expr, CHqlBoundExpr & tgt);
    void doBuildExprSysFunc(BuildCtx & ctx, IHqlExpression * expr, CHqlBoundExpr & tgt, IIdAtom * funcName, byte dbz = 0);
    void doBuildExprTransfer(BuildCtx & ctx, IHqlExpression * expr, CHqlBoundExpr & tgt);
    void doBuildExprTrim(BuildCtx & ctx, IHqlExpression * target, CHqlBoundExpr & tgt);
    void doBuildExprTrunc(BuildCtx & ctx, IHqlExpression * target, CHqlBoundExpr & tgt);
    void doBuildExprToFromUnicode(BuildCtx & ctx, IHqlExpression * expr, CHqlBoundExpr & tgt);
    void doBuildExprKeyUnicode(BuildCtx & ctx, IHqlExpression * expr, CHqlBoundExpr & tgt);
    void doBuildExprWuid(BuildCtx & ctx, IHqlExpression * expr, CHqlBoundExpr & tgt);
    void doBuildExprXmlText(BuildCtx & ctx, IHqlExpression * expr, CHqlBoundExpr & tgt);
    void doBuildExprXmlUnicode(BuildCtx & ctx, IHqlExpression * expr, CHqlBoundExpr & tgt);

    bool doBuildExprInfiniteSubString(BuildCtx & ctx, SubStringInfo & info, CHqlBoundExpr & tgt);
    bool doBuildExprSpecialSubString(BuildCtx & ctx, SubStringInfo & info, CHqlBoundExpr & tgt);
    void doBuildExprAnySubString(BuildCtx & ctx, SubStringInfo & info, CHqlBoundExpr & tgt);
    bool doBuildExprSetCompare(BuildCtx & ctx, IHqlExpression * expr, CHqlBoundExpr & tgt);
    void doBuildExprSetCompareAll(BuildCtx & ctx, IHqlExpression * set, CHqlBoundExpr & tgt, bool invert);
    void doBuildExprSetCompareNone(BuildCtx & ctx, IHqlExpression * set, CHqlBoundExpr & tgt, bool invert);

    void doBuildAggregateList(BuildCtx & ctx, const CHqlBoundTarget * target, IHqlExpression * expr, CHqlBoundExpr * tgt);
    bool doBuildAggregateMinMaxList(BuildCtx & ctx, const CHqlBoundTarget * target, IHqlExpression * expr, IHqlExpression * list, CHqlBoundExpr * tgt, node_operator compareOp);

    void buildWorkflow(WorkflowArray & workflow);
    void buildWorkflowItem(BuildCtx & ctx, IHqlStmt * switchStmt, unsigned wfid, IHqlExpression * expr);
    void buildWorkflowPersistCheck(BuildCtx & ctx, IHqlExpression * expr);

    IHqlExpression * cvtGetEnvToCall(IHqlExpression * expr);

//Statements
    void doBuildStmtApply(BuildCtx & ctx, IHqlExpression * expr);
    void doBuildStmtAssert(BuildCtx & ctx, IHqlExpression * expr);
    void doBuildStmtAssign(BuildCtx & ctx, IHqlExpression * target, IHqlExpression * expr);
    void doBuildStmtAssignModify(BuildCtx & ctx, IHqlExpression * target, IHqlExpression * expr, node_operator op);
    void doBuildStmtCall(BuildCtx & ctx, IHqlExpression * expr);
    void doBuildStmtCluster(BuildCtx & ctx, IHqlExpression * expr);
    void doBuildStmtEnsureResult(BuildCtx & ctx, IHqlExpression * expr);
    void doBuildStmtFail(BuildCtx & ctx, IHqlExpression * expr);
    void doBuildStmtIf(BuildCtx & ctx, IHqlExpression * expr);
    void doBuildStmtNotify(BuildCtx & ctx, IHqlExpression * expr);
    void doBuildStmtOutput(BuildCtx & ctx, IHqlExpression * expr);
    void doBuildStmtSetResult(BuildCtx & ctx, IHqlExpression * expr);
    void doBuildStmtSkip(BuildCtx & ctx, IHqlExpression * expr, bool * canReachFollowing);
    void doBuildStmtUpdate(BuildCtx & ctx, IHqlExpression * expr);
    void doBuildStmtWait(BuildCtx & ctx, IHqlExpression * expr);

    void optimizeBuildActionList(BuildCtx & ctx, IHqlExpression * exprs);

    bool buildNWayInputs(CIArrayOf<ABoundActivity> & inputs, BuildCtx & ctx, IHqlExpression * input);

//Activities.   
    ABoundActivity * doBuildActivityAction(BuildCtx & ctx, IHqlExpression * expr, bool isRoot);
    ABoundActivity * doBuildActivityAggregate(BuildCtx & ctx, IHqlExpression * expr);
    ABoundActivity * doBuildActivityApply(BuildCtx & ctx, IHqlExpression * expr, bool isRoot);
    ABoundActivity * doBuildActivityAssert(BuildCtx & ctx, IHqlExpression * expr);
    ABoundActivity * doBuildActivityCacheAlias(BuildCtx & ctx, IHqlExpression * expr);
    ABoundActivity * doBuildActivityCallSideEffect(BuildCtx & ctx, IHqlExpression * expr);
    ABoundActivity * doBuildActivityCase(BuildCtx & ctx, IHqlExpression * expr, bool isRoot);
    ABoundActivity * doBuildActivityCatch(BuildCtx & ctx, IHqlExpression * expr);
    ABoundActivity * doBuildActivityChildAggregate(BuildCtx & ctx, IHqlExpression * expr);
    ABoundActivity * doBuildActivityChildDataset(BuildCtx & ctx, IHqlExpression * expr);
    ABoundActivity * doBuildActivityChildGroupAggregate(BuildCtx & ctx, IHqlExpression * expr);
    ABoundActivity * doBuildActivityChildNormalize(BuildCtx & ctx, IHqlExpression * expr);
    ABoundActivity * doBuildActivityChoose(BuildCtx & ctx, IHqlExpression * expr, IHqlExpression * cond, CIArrayOf<ABoundActivity> & inputs, bool isRoot);
    ABoundActivity * doBuildActivityChoose(BuildCtx & ctx, IHqlExpression * expr, bool isRoot);
    ABoundActivity * doBuildActivityChooseSets(BuildCtx & ctx, IHqlExpression * expr);
    ABoundActivity * doBuildActivityChooseSetsEx(BuildCtx & ctx, IHqlExpression * expr);
    ABoundActivity * doBuildActivityCloned(BuildCtx & ctx, IHqlExpression * expr);
    ABoundActivity * doBuildActivityCombine(BuildCtx & ctx, IHqlExpression * expr);
    ABoundActivity * doBuildActivityCombineGroup(BuildCtx & ctx, IHqlExpression * expr);
    ABoundActivity * doBuildActivityCompoundSelectNew(BuildCtx & ctx, IHqlExpression * expr);
    ABoundActivity * doBuildActivityConcat(BuildCtx & ctx, IHqlExpression * expr);
    ABoundActivity * doBuildActivityCountTransform(BuildCtx & ctx, IHqlExpression * expr);
    ABoundActivity * doBuildActivityCreateRow(BuildCtx & ctx, IHqlExpression * expr, bool isDataset);
    ABoundActivity * doBuildActivityXmlRead(BuildCtx & ctx, IHqlExpression * expr);
    ABoundActivity * doBuildActivityDedup(BuildCtx & ctx, IHqlExpression * expr);
    ABoundActivity * doBuildActivityDefineSideEffect(BuildCtx & ctx, IHqlExpression * expr);
    ABoundActivity * doBuildActivityDenormalize(BuildCtx & ctx, IHqlExpression * expr);
    ABoundActivity * doBuildActivityDictionaryWorkunitWrite(BuildCtx & ctx, IHqlExpression * expr, bool isRoot);
    ABoundActivity * doBuildActivityDiskAggregate(BuildCtx & ctx, IHqlExpression * expr);
    ABoundActivity * doBuildActivityDiskGroupAggregate(BuildCtx & ctx, IHqlExpression * expr);
    ABoundActivity * doBuildActivityDiskNormalize(BuildCtx & ctx, IHqlExpression * expr);
    ABoundActivity * doBuildActivityDiskRead(BuildCtx & ctx, IHqlExpression * expr);
    ABoundActivity * doBuildActivityDistribute(BuildCtx & ctx, IHqlExpression * expr);
    ABoundActivity * doBuildActivityDistribution(BuildCtx & ctx, IHqlExpression * expr, bool isRoot);
    ABoundActivity * doBuildActivitySectionInput(BuildCtx & ctx, IHqlExpression * expr);
    ABoundActivity * doBuildActivityEmbed(BuildCtx & ctx, IHqlExpression * expr, bool isRoot);
    ABoundActivity * doBuildActivityEnth(BuildCtx & ctx, IHqlExpression * expr);
    ABoundActivity * doBuildActivityExecuteWhen(BuildCtx & ctx, IHqlExpression * expr, bool isRoot);
    ABoundActivity * doBuildActivityForceLocal(BuildCtx & ctx, IHqlExpression * expr);
    ABoundActivity * doBuildActivityFetch(BuildCtx & ctx, IHqlExpression * expr);
    ABoundActivity * doBuildActivityFilter(BuildCtx & ctx, IHqlExpression * expr);
    ABoundActivity * doBuildActivityFilterGroup(BuildCtx & ctx, IHqlExpression * expr);
    ABoundActivity * doBuildActivityGetGraphResult(BuildCtx & ctx, IHqlExpression * expr);
    ABoundActivity * doBuildActivityGetGraphLoopResult(BuildCtx & ctx, IHqlExpression * expr);
    ABoundActivity * doBuildActivityGraphLoop(BuildCtx & ctx, IHqlExpression * expr);
    ABoundActivity * doBuildActivityGroup(BuildCtx & ctx, IHqlExpression * expr);
    ABoundActivity * doBuildActivityIf(BuildCtx & ctx, IHqlExpression * expr, bool isRoot);
    ABoundActivity * doBuildActivityIndexAggregate(BuildCtx & ctx, IHqlExpression * expr);
    ABoundActivity * doBuildActivityIndexGroupAggregate(BuildCtx & ctx, IHqlExpression * expr);
    ABoundActivity * doBuildActivityIndexNormalize(BuildCtx & ctx, IHqlExpression * expr);
    ABoundActivity * doBuildActivityIndexRead(BuildCtx & ctx, IHqlExpression * expr);
    ABoundActivity * doBuildActivityInlineTable(BuildCtx & ctx, IHqlExpression * expr);
    ABoundActivity * doBuildActivityIterate(BuildCtx & ctx, IHqlExpression * expr);
    ABoundActivity * doBuildActivityJoin(BuildCtx & ctx, IHqlExpression * expr);
    ABoundActivity * doBuildActivityJoinOrDenormalize(BuildCtx & ctx, IHqlExpression * expr);
    ABoundActivity * doBuildActivityKeyDiff(BuildCtx & ctx, IHqlExpression * expr, bool isRoot);
    ABoundActivity * doBuildActivityKeyedJoinOrDenormalize(BuildCtx & ctx, IHqlExpression * expr);
    ABoundActivity * doBuildActivityKeyedDistribute(BuildCtx & ctx, IHqlExpression * expr);
    ABoundActivity * doBuildActivityKeyPatch(BuildCtx & ctx, IHqlExpression * expr, bool isRoot);
    ABoundActivity * doBuildActivityLibraryInstance(BuildCtx & ctx, IHqlExpression * expr);
    ABoundActivity * doBuildActivityLibrarySelect(BuildCtx & ctx, IHqlExpression * expr);
    ABoundActivity * doBuildActivityLimit(BuildCtx & ctx, IHqlExpression * expr);
    ABoundActivity * doBuildActivityLinkedRawChildDataset(BuildCtx & ctx, IHqlExpression * expr);
    ABoundActivity * doBuildActivityLoop(BuildCtx & ctx, IHqlExpression * expr);
    ABoundActivity * doBuildActivityMerge(BuildCtx & ctx, IHqlExpression * expr);
    ABoundActivity * doBuildActivityNonEmpty(BuildCtx & ctx, IHqlExpression * expr);
    ABoundActivity * doBuildActivityNWayMerge(BuildCtx & ctx, IHqlExpression * expr);
    ABoundActivity * doBuildActivityNWayMergeJoin(BuildCtx & ctx, IHqlExpression * expr);
    ABoundActivity * doBuildActivityNormalize(BuildCtx & ctx, IHqlExpression * expr);
    ABoundActivity * doBuildActivityNormalizeChild(BuildCtx & ctx, IHqlExpression * expr);
    ABoundActivity * doBuildActivityNormalizeGroup(BuildCtx & ctx, IHqlExpression * expr);
    ABoundActivity * doBuildActivityNormalizeLinkedChild(BuildCtx & ctx, IHqlExpression * expr);
    ABoundActivity * doBuildActivityNull(BuildCtx & ctx, IHqlExpression * expr, bool isRoot);
    ABoundActivity * doBuildActivityOutput(BuildCtx & ctx, IHqlExpression * expr, bool isRoot);
    ABoundActivity * doBuildActivityOutputIndex(BuildCtx & ctx, IHqlExpression * expr, bool isRoot);
    ABoundActivity * doBuildActivityOutputWorkunit(BuildCtx & ctx, IHqlExpression * expr, bool isRoot);
    ABoundActivity * doBuildActivityParse(BuildCtx & ctx, IHqlExpression * expr);
    ABoundActivity * doBuildActivityPipeThrough(BuildCtx & ctx, IHqlExpression * expr);
    ABoundActivity * doBuildActivityPrefetchProject(BuildCtx & ctx, IHqlExpression * expr);
    ABoundActivity * doBuildActivityProject(BuildCtx & ctx, IHqlExpression * expr);
    ABoundActivity * doBuildActivityProcess(BuildCtx & ctx, IHqlExpression * expr);
    ABoundActivity * doBuildActivityPullActivity(BuildCtx & ctx, IHqlExpression * expr);
    ABoundActivity * doBuildActivityQuantile(BuildCtx & ctx, IHqlExpression * expr);
    ABoundActivity * doBuildActivityRegroup(BuildCtx & ctx, IHqlExpression * expr);
    ABoundActivity * doBuildActivityRemote(BuildCtx & ctx, IHqlExpression * expr, bool isRoot);
    ABoundActivity * doBuildActivityReturnResult(BuildCtx & ctx, IHqlExpression * expr, bool isRoot);
    ABoundActivity * doBuildActivityRollup(BuildCtx & ctx, IHqlExpression * expr);
    ABoundActivity * doBuildActivityRollupGroup(BuildCtx & ctx, IHqlExpression * expr);
    ABoundActivity * doBuildActivityRowsetIndex(BuildCtx & ctx, IHqlExpression * expr);
    ABoundActivity * doBuildActivityRowsetRange(BuildCtx & ctx, IHqlExpression * expr);
    ABoundActivity * doBuildActivityRowsetRange(BuildCtx & ctx, IHqlExpression * expr, IHqlExpression * rowset, IHqlExpression * inputSelection);
    ABoundActivity * doBuildActivitySample(BuildCtx & ctx, IHqlExpression * expr);
    ABoundActivity * doBuildActivitySection(BuildCtx & ctx, IHqlExpression * expr);
    ABoundActivity * doBuildActivitySelectNew(BuildCtx & ctx, IHqlExpression * expr);
    ABoundActivity * doBuildActivitySelectNth(BuildCtx & ctx, IHqlExpression * expr);
    ABoundActivity * doBuildActivitySequentialParallel(BuildCtx & ctx, IHqlExpression * expr, bool isRoot);
    ABoundActivity * doBuildActivitySerialize(BuildCtx & ctx, IHqlExpression * expr);
    ABoundActivity * doBuildActivitySetGraphDictionaryResult(BuildCtx & ctx, IHqlExpression * expr, bool isRoot);
    ABoundActivity * doBuildActivitySetGraphResult(BuildCtx & ctx, IHqlExpression * expr, bool isRoot);
    ABoundActivity * doBuildActivitySetGraphLoopResult(BuildCtx & ctx, IHqlExpression * expr);
    ABoundActivity * doBuildActivitySetResult(BuildCtx & ctx, IHqlExpression * expr, bool isRoot);
    ABoundActivity * doBuildActivitySideEffect(BuildCtx & ctx, IHqlExpression * expr, bool isRoot, bool expandChildren);
    ABoundActivity * doBuildActivitySpill(BuildCtx & ctx, IHqlExpression * expr);
    ABoundActivity * doBuildActivitySplit(BuildCtx & ctx, IHqlExpression * expr);
    ABoundActivity * doBuildActivityHTTP(BuildCtx & ctx, IHqlExpression * expr, bool isSink, bool isRoot);
    ABoundActivity * doBuildActivitySOAP(BuildCtx & ctx, IHqlExpression * expr, bool isSink, bool isRoot);
    ABoundActivity * doBuildActivitySort(BuildCtx & ctx, IHqlExpression * expr);
    ABoundActivity * doBuildActivityStreamedCall(BuildCtx & ctx, IHqlExpression * expr);
    ABoundActivity * doBuildActivitySub(BuildCtx & ctx, IHqlExpression * expr);
    ABoundActivity * doBuildActivityTable(BuildCtx & ctx, IHqlExpression * expr);
    ABoundActivity * doBuildActivityFirstN(BuildCtx & ctx, IHqlExpression * expr);
    ABoundActivity * doBuildActivityTempTable(BuildCtx & ctx, IHqlExpression * expr);
    ABoundActivity * doBuildActivityTraceActivity(BuildCtx & ctx, IHqlExpression * expr);
    ABoundActivity * doBuildActivityUngroup(BuildCtx & ctx, IHqlExpression * expr, ABoundActivity * boundDataset);
    ABoundActivity * doBuildActivityWorkunitRead(BuildCtx & ctx, IHqlExpression * expr);
    ABoundActivity * doBuildActivityXmlParse(BuildCtx & ctx, IHqlExpression * expr);

    void doBuildHttpHeaderStringFunction(BuildCtx & ctx, IHqlExpression * expr);

    void doBuildTempTableFlags(BuildCtx & ctx, IHqlExpression * expr, bool isConstant, bool canFilter);

    void doBuildXmlEncode(BuildCtx & ctx, const CHqlBoundTarget * tgt, IHqlExpression * expr, CHqlBoundExpr * result);

    IHqlExpression * doBuildOrderElement(BuildCtx & ctx, IHqlExpression * left, IHqlExpression * right);

    void doBuildFilterAnd(BuildCtx & ctx, IHqlExpression * expr);
    void doBuildFilterAndRange(BuildCtx & ctx, unsigned first, unsigned last, HqlExprArray & conds);
    void doBuildFilterToTarget(BuildCtx & ctx, const CHqlBoundTarget & isOk, HqlExprArray & conds, bool invert);
    void doBuildFilterNextAndRange(BuildCtx & ctx, unsigned & curIndex, unsigned maxIterations, HqlExprArray & conds);
    bool canBuildOptimizedCount(BuildCtx & ctx, IHqlExpression * dataset, CHqlBoundExpr & tgt, node_operator aggOp);
    void setBoundCount(CHqlBoundExpr & tgt, const CHqlBoundExpr & src, node_operator aggOp);
    bool canEvaluateInContext(BuildCtx & ctx, IHqlExpression * expr);
    void gatherActiveCursors(BuildCtx & ctx, HqlExprCopyArray & activeRows);

    IHqlStmt * buildFilterViaExpr(BuildCtx & ctx, IHqlExpression * expr);

    void doBuildPureSubExpr(BuildCtx & ctx, IHqlExpression * expr, CHqlBoundExpr & tgt);
    void doBuildTempExprConcat(BuildCtx & ctx, IHqlExpression * expr, CHqlBoundExpr & tgt);
    void buildConcatFArgs(HqlExprArray & args, BuildCtx & ctx, const HqlExprArray & values, ITypeInfo * argType);
    void doBuildVarLengthConcatF(BuildCtx & ctx, const CHqlBoundTarget & target, const HqlExprArray & values);
    bool doBuildFixedLengthConcatF(BuildCtx & ctx, const CHqlBoundTarget & target, const HqlExprArray & values);

    void doBuildCastViaTemp(BuildCtx & ctx, ITypeInfo * to, CHqlBoundExpr & pure, CHqlBoundExpr & tgt);
    void doBuildCastViaString(BuildCtx & ctx, ITypeInfo * to, const CHqlBoundExpr & pure, CHqlBoundExpr & tgt);
    void bindAndPush(BuildCtx & ctx, IHqlExpression * value);
    IHqlExpression * createFormatCall(IIdAtom * func, IHqlExpression * expr);
    void createOrderList(BuildCtx & ctx, IHqlExpression * expr, IHqlExpression * ascdesc, CHqlBoundExpr & tgt);
    bool ensurePushed(BuildCtx & ctx, const CHqlBoundExpr & pure);
    void ensureSimpleExpr(BuildCtx & ctx, CHqlBoundExpr & tgt);
    IHqlExpression * ensureSimpleTranslatedExpr(BuildCtx & ctx, IHqlExpression * expr);
    void ensureContextAvailable(BuildCtx & ctx);

    IHqlExpression * getConstWuid(IHqlExpression * expr);
    IHqlExpression * getFirstCharacter(IHqlExpression * source);
    bool hasAddress(BuildCtx & ctx, IHqlExpression * expr);

    void buildStartTimer(BuildCtx & ctx, CHqlBoundExpr & boundTimer, CHqlBoundExpr & boundStart, const char * name);
    void buildStopTimer(BuildCtx & ctx, const CHqlBoundExpr & boundTimer, const CHqlBoundExpr & boundStart);

    IHqlExpression * convertOrToAnd(IHqlExpression * expr);
    bool childrenRequireTemp(BuildCtx & ctx, IHqlExpression * expr, bool includeChildren);
    bool requiresTemp(BuildCtx & ctx, IHqlExpression * expr, bool includeChildren);
    bool requiresTempAfterFirst(BuildCtx & ctx, IHqlExpression * expr);

    void tidyupExpr(BuildCtx & ctx, CHqlBoundExpr & bound);

    void doStringTranslation(BuildCtx & ctx, ICharsetInfo * tgtset, ICharsetInfo * srcset, unsigned tgtlen, IHqlExpression * srclen, IHqlExpression * target, IHqlExpression * src);

    void cacheOptions();
    void overrideOptionsForLibrary();
    void overrideOptionsForQuery();

    void doExpandAliases(BuildCtx & ctx, IHqlExpression * expr, AliasExpansionInfo & info);
    void expandAliases(BuildCtx & ctx, IHqlExpression * expr, AliasExpansionInfo * parentInfo);
    void expandAliasScope(BuildCtx & ctx, IHqlExpression * expr);
    IHqlExpression * queryExpandAliasScope(BuildCtx & ctx, IHqlExpression * expr);

    void addDependency(BuildCtx & ctx, ABoundActivity * element, ABoundActivity * dependent, IAtom * kind, const char * label=NULL);
    void addDependency(BuildCtx & ctx, ABoundActivity * element, ActivityInstance * instance, IAtom * kind, const char * label=NULL);
    void addDependency(BuildCtx & ctx, ABoundActivity * sourceActivity, IPropertyTree * sinkGraph, ABoundActivity * sinkActivity, IAtom * kind, const char * label, unsigned inputIndex, int whenId);
    void addActionConnection(BuildCtx & ctx, ABoundActivity * element, ActivityInstance * instance, IAtom * kind, const char * label, unsigned inputIndex, int whenId);
    void addFileDependency(IHqlExpression * name, ABoundActivity * whoAmI);

    void doBuildClearAggregateRecord(BuildCtx & ctx, IHqlExpression * record, IHqlExpression * self, IHqlExpression * transform);
    void doBuildAggregateClearFunc(BuildCtx & ctx, IHqlExpression * expr);
    void doBuildAggregateFirstFunc(BuildCtx & ctx, IHqlExpression * expr);
    void doBuildAggregateNextFunc(BuildCtx & ctx, IHqlExpression * expr);
    void doBuildAggregateMergeFunc(BuildCtx & ctx, IHqlExpression * expr, bool & requiresOrderedMerge);
    void doBuildAggregateProcessTransform(BuildCtx & ctx, BoundRow * selfRow, IHqlExpression * expr, IHqlExpression * alreadyDoneExpr);

    void doBuildFuncIsSameGroup(BuildCtx & ctx, IHqlExpression * dataset, IHqlExpression * sortlist);

    void processUserAggregateTransform(IHqlExpression * expr, IHqlExpression * transform, SharedHqlExpr & firstTransform, SharedHqlExpr & nextTransform);
    void doBuildUserAggregateFuncs(BuildCtx & ctx, IHqlExpression * expr, bool & requiresOrderedMerge);
    void doBuildUserAggregateProcessTransform(BuildCtx & ctx, BoundRow * selfRow, IHqlExpression * expr, IHqlExpression * transform, IHqlExpression * alreadyDoneExpr);
    void doBuildUserMergeAggregateFunc(BuildCtx & ctx, IHqlExpression * expr, IHqlExpression * mergeTransform);
    IHqlExpression * getUserAggregateMergeTransform(IHqlExpression * expr, bool & requiresOrderedMerge);

    void doBuildDistributionClearFunc(BuildCtx & ctx, IHqlExpression * dataset, HqlExprArray & fields);
    void doBuildDistributionNextFunc(BuildCtx & ctx, IHqlExpression * dataset, HqlExprArray & fields);
    void doBuildDistributionFunc(BuildCtx & funcctx, unsigned numFields, const char * action);
    void doBuildDistributionDestructFunc(BuildCtx & funcctx, unsigned numFields);
    void doBuildDistributionSerializeFunc(BuildCtx & funcctx, unsigned numFields);
    void doBuildDistributionMergeFunc(BuildCtx & funcctx, unsigned numFields);
    void doBuildDistributionGatherFunc(BuildCtx & funcctx, unsigned numFields);

    void doBuildParseTransform(BuildCtx & classctx, IHqlExpression * expr);
    void doBuildParseValidators(BuildCtx & classctx, IHqlExpression * expr);

    void doBuildMatched(BuildCtx & ctx, const CHqlBoundTarget * target, IHqlExpression * expr, CHqlBoundExpr * bound);
    void doBuildMatchAttr(BuildCtx & ctx, const CHqlBoundTarget * target, IHqlExpression * expr, CHqlBoundExpr * bound);
    void doBuildParseSearchText(BuildCtx & classctx, IHqlExpression * dataset, IHqlExpression * search, type_t searchType, ITypeInfo * transferType);
    void doBuildParseSearchText(BuildCtx & classctx, IHqlExpression * expr);
    void doBuildParseCompiled(BuildCtx & classctx, MemoryBuffer & buffer);
    void doBuildParseExtra(BuildCtx & classctx, IHqlExpression * expr);
    void compileParseSearchPattern(IHqlExpression * expr);
    void gatherExplicitMatched(IHqlExpression * expr);

    void doBuildNewRegexFindReplace(BuildCtx & ctx, const CHqlBoundTarget * target, IHqlExpression * expr, CHqlBoundExpr * bound);
    
    IHqlExpression * doBuildRegexCompileInstance(BuildCtx & ctx, IHqlExpression * pattern, bool unicode, bool caseSensitive);
    IHqlExpression * doBuildRegexFindInstance(BuildCtx & ctx, IHqlExpression * compiled, IHqlExpression * search, bool cloneSearch);
    
    IHqlExpression * doCreateGraphLookup(BuildCtx & declarectx, BuildCtx & resolvectx, unique_id_t id, const char * activity, bool isChild);
    IHqlExpression * buildGetLocalResult(BuildCtx & ctx, IHqlExpression * expr);

    IHqlExpression * queryOptimizedExists(BuildCtx & ctx, IHqlExpression * expr, IHqlExpression * dataset);
    void doBuildAssignAggregateLoop(BuildCtx & ctx, const CHqlBoundTarget & target, IHqlExpression * expr, IHqlExpression * dataset, IHqlExpression * doneFirstVar, bool multiPath);

    void validateExprScope(BuildCtx & ctx, IHqlExpression * dataset, IHqlExpression * expr, const char * opName, const char * argName);

    void buildActivityFramework(ActivityInstance * instance);
    void buildActivityFramework(ActivityInstance * instance, bool alwaysExecuted);      // called for all actions
    void buildCompareClass(BuildCtx & ctx, const char * name, IHqlExpression * sortList, const DatasetReference & dataset, StringBuffer & compareFuncName);
    void buildCompareClass(BuildCtx & ctx, const char * name, IHqlExpression * orderExpr, IHqlExpression * datasetLeft, IHqlExpression * datasetRight, IHqlExpression * selSeq);
    void buildCompareMemberLR(BuildCtx & ctx, const char * name, IHqlExpression * orderExpr, IHqlExpression * datasetLeft, IHqlExpression * datasetRight, IHqlExpression * selSeq);
    void buildCompareMember(BuildCtx & ctx, const char * name, IHqlExpression * cond, const DatasetReference & dataset);
    void buildOrderedCompare(BuildCtx & ctx, IHqlExpression * dataset, IHqlExpression * sorts, CHqlBoundExpr & bound, IHqlExpression * leftDataset, IHqlExpression * rightDataset);

    void buildCompareEqClass(BuildCtx & ctx, const char * name, IHqlExpression * sortList, const DatasetReference & dataset);
    void buildCompareEqClass(BuildCtx & ctx, const char * name, IHqlExpression * orderExpr, IHqlExpression * datasetLeft, IHqlExpression * datasetRight, IHqlExpression * selSeq);
    void buildCompareEqMemberLR(BuildCtx & ctx, const char * name, IHqlExpression * orderExpr, IHqlExpression * datasetLeft, IHqlExpression * datasetRight, IHqlExpression * selSeq);
    void buildCompareEqMember(BuildCtx & ctx, const char * name, IHqlExpression * cond, const DatasetReference & dataset);
    void buildNaryCompareClass(BuildCtx & ctx, const char * name, IHqlExpression * expr, IHqlExpression * datasetLeft, IHqlExpression * selSeq, IHqlExpression * rowsid);
    void buildNaryCompareMember(BuildCtx & ctx, const char * name, IHqlExpression * expr, IHqlExpression * datasetLeft, IHqlExpression * selSeq, IHqlExpression * rowsid);

    void buildConnectInputOutput(BuildCtx & ctx, ActivityInstance * instance, ABoundActivity * table, unsigned outputIndex, unsigned inputIndex, const char * label = NULL, bool nWay = false);
    void buildConnectOrders(BuildCtx & ctx, ABoundActivity * slaveActivity, ABoundActivity * masterActivity);
    void buildDedupFilterFunction(BuildCtx & ctx, HqlExprArray & equalities, HqlExprArray & conds, IHqlExpression * dataset, IHqlExpression * selSeq);
    void buildDedupSerializeFunction(BuildCtx & ctx, const char * funcName, IHqlExpression * srcDataset, IHqlExpression * tgtDataset, HqlExprArray & srcValues, HqlExprArray & tgtValues, IHqlExpression * selSeq);
    void buildDictionaryHashClass(IHqlExpression *record, StringBuffer &lookupHelperName);
    void buildDictionaryHashMember(BuildCtx & ctx, IHqlExpression *dictionary, const char * memberName);
    void buildHashClass(BuildCtx & ctx, const char * name, IHqlExpression * orderExpr, const DatasetReference & dataset);
    void buildHashOfExprsClass(BuildCtx & ctx, const char * name, IHqlExpression * cond, const DatasetReference & dataset, bool compareToSelf);
    void buildInstancePrefix(ActivityInstance * instance);
    void buildInstanceSuffix(ActivityInstance * instance);
    void buildIterateTransformFunction(BuildCtx & ctx, IHqlExpression * boundDataset, IHqlExpression * transform, IHqlExpression * counter, IHqlExpression * selSeq);
    void buildProcessTransformFunction(BuildCtx & ctx, IHqlExpression * expr);
    void buildRollupTransformFunction(BuildCtx & ctx, IHqlExpression * dataset, IHqlExpression * transform, IHqlExpression * selSeq );
    void buildClearRecord(BuildCtx & ctx, IHqlExpression * dataset, IHqlExpression * record, int direction);
    void buildClearRecordMember(BuildCtx & ctx, const char * name, IHqlExpression * dataset);
    IHqlExpression * getSerializedLayoutFunction(IHqlExpression * record, unsigned numKeyedFields);
    void buildSerializedLayoutMember(BuildCtx & ctx, IHqlExpression * record, const char * name, unsigned numKeyedFields);

    IHqlExpression * getClearRecordFunction(IHqlExpression * record, int direction=0);
    void doBuildSequenceFunc(BuildCtx & ctx, IHqlExpression * expr, bool ignoreInternal);
    void buildSetResultInfo(BuildCtx & ctx, IHqlExpression * originalExpr, IHqlExpression * value, ITypeInfo * type, bool isPersist, bool associateResult);

    void buildTransformXml(BuildCtx & ctx, IHqlExpression * expr, HqlExprArray & assigns, IHqlExpression * parentSelector);
    void buildHTTPtoXml(BuildCtx & ctx);
    void buildSOAPtoXml(BuildCtx & ctx, IHqlExpression * dataset, IHqlExpression * transform, IHqlExpression * selSeq);

    void buildRecordEcl(BuildCtx & subctx, IHqlExpression * dataset, const char * methodName);
    void doTransform(BuildCtx & ctx, IHqlExpression * transform, BoundRow * self);
    void doUpdateTransform(BuildCtx & ctx, IHqlExpression * transform, BoundRow * self, BoundRow * previous, bool alwaysNextRow);
    void doInlineTransform(BuildCtx & ctx, IHqlExpression * transform, BoundRow * targetRow);
    void doUserTransform(BuildCtx & ctx, IHqlExpression * transform, BoundRow * self);
    IHqlExpression * createOrderFromSortList(const DatasetReference & dataset, IHqlExpression * sortList, IHqlExpression * leftSelect, IHqlExpression * rightSelect);

    void buildSkewThresholdMembers(BuildCtx & ctx, IHqlExpression * expr);
    void doCompareLeftRight(BuildCtx & ctx, const char * funcname, const DatasetReference & datasetLeft, const DatasetReference & datasetRight, const HqlExprArray & left, const HqlExprArray & right);
    void buildSlidingMatchFunction(BuildCtx & ctx, const HqlExprArray & leftEq, const HqlExprArray & rightEq, const HqlExprArray & slidingMatches, const char * funcname, unsigned childIndex, const DatasetReference & datasetL, const DatasetReference & datasetR);
    void doBuildIndexOutputTransform(BuildCtx & ctx, IHqlExpression * record, SharedHqlExpr & rawRecord, bool hasFileposition, IHqlExpression * maxlength);

    void associateLocalJoinTransformFlags(BuildCtx & ctx, const char * name, IHqlExpression *ds, node_operator side, IHqlExpression *selSeq);

    void buildKeyedJoinExtra(ActivityInstance & instance, IHqlExpression * expr, KeyedJoinInfo * joinKey);
    void buildKeyJoinIndexReadHelper(ActivityInstance & instance, IHqlExpression * expr, KeyedJoinInfo * joinKey);
    void buildKeyJoinFetchHelper(ActivityInstance & instance, IHqlExpression * expr, KeyedJoinInfo * joinKey);
    void doBuildJoinRowLimitHelper(ActivityInstance & instance, IHqlExpression * rowlimit, IHqlExpression * filename, bool generateImplicitLimit);
    IHqlExpression * createFailMessage(const char * prefix, IHqlExpression * limit, IHqlExpression * filename, unique_id_t id);
    IHqlExpression * createFailAction(const char * prefix, IHqlExpression * limit, IHqlExpression * filename, unique_id_t id);

    void buildJoinMatchFunction(BuildCtx & ctx, const char * name, IHqlExpression * left, IHqlExpression * right, IHqlExpression * match, IHqlExpression * selSeq);

    void associateBlobHelper(BuildCtx & ctx, IHqlExpression * ds, const char * name);
    IHqlExpression * getBlobRowSelector(BuildCtx & ctx, IHqlExpression * expr);

    void buildXmlSerialize(BuildCtx & subctx, IHqlExpression * expr, IHqlExpression * selector, HqlExprArray * assigns, unsigned pass, unsigned & expectedIndex);
    void buildXmlSerialize(BuildCtx & subctx, IHqlExpression * expr, IHqlExpression * selector, HqlExprArray * assigns);
    void buildXmlSerialize(BuildCtx & ctx, IHqlExpression * dataset, const char * funcname, bool isMeta);
    void buildXmlSerializeScalar(BuildCtx & ctx, IHqlExpression * selected, IHqlExpression * name);
    void buildXmlSerializeSet(BuildCtx & ctx, IHqlExpression * field, IHqlExpression * value);
    void buildXmlSerializeSetValues(BuildCtx & ctx, IHqlExpression * value, IHqlExpression * itemName, bool includeAll);
    void buildXmlSerializeDataset(BuildCtx & ctx, IHqlExpression * field, IHqlExpression * value, HqlExprArray * assigns);
    void buildXmlSerializeBeginArray(BuildCtx & ctx, IHqlExpression * name);
    void buildXmlSerializeEndArray(BuildCtx & ctx, IHqlExpression * name);
    void buildXmlSerializeBeginNested(BuildCtx & ctx, IHqlExpression * name, bool doIndent);
    void buildXmlSerializeEndNested(BuildCtx & ctx, IHqlExpression * name);
    void buildXmlSerializeUsingMeta(BuildCtx & ctx, IHqlExpression * dataset, const char * self);

    void buildSetXmlSerializer(StringBuffer & helper, ITypeInfo * valueType);

    void buildMetaMember(BuildCtx & ctx, IHqlExpression * datasetOrRecord, bool isGrouped, const char * name);
    void buildMetaSerializerClass(BuildCtx & ctx, IHqlExpression * record, const char * serializerName, IAtom * serializeForm);
    void buildMetaDeserializerClass(BuildCtx & ctx, IHqlExpression * record, const char * deserializerName, IAtom * serializeForm);
    bool buildMetaPrefetcherClass(BuildCtx & ctx, IHqlExpression * record, const char * prefetcherName);

    void buildLibraryInstanceExtract(BuildCtx & ctx, HqlCppLibraryInstance * libraryInstance);
    void buildLibraryGraph(BuildCtx & graphctx, IHqlExpression * expr, const char * graphName);

    ActivityInstance * queryCurrentActivity(BuildCtx & ctx);
    unique_id_t queryCurrentActivityId(BuildCtx & ctx);
    IHqlExpression * getCurrentActivityId(BuildCtx & ctx);          // can be variable
    void associateSkipReturnMarker(BuildCtx & ctx, IHqlExpression * value, BoundRow * self);
    IHqlExpression * createClearRowCall(BuildCtx & ctx, BoundRow * self);
    bool insideActivityRemoteSerialize(BuildCtx & ctx);

    EvalContext * queryEvalContext(BuildCtx & ctx)          { return (EvalContext *)ctx.queryFirstAssociation(AssocExtractContext); }
    inline unsigned nextActivityId()                        { return ++curActivityId; }
    bool insideChildOrLoopGraph(BuildCtx & ctx);
    bool insideChildQuery(BuildCtx & ctx);
    bool insideRemoteGraph(BuildCtx & ctx);
    bool isCurrentActiveGraph(BuildCtx & ctx, IHqlExpression * graphTag);
    void buildChildGraph(BuildCtx & ctx, IHqlExpression * expr);

    void buildXmlReadChildrenIterator(BuildCtx & subctx, const char * iterTag, IHqlExpression * rowName, SharedHqlExpr & subRowExpr);
    void buildXmlReadTransform(IHqlExpression * dataset, StringBuffer & className, bool & usesContents);
    void doBuildXmlReadMember(ActivityInstance & instance, IHqlExpression * expr, const char * functionName, bool & usesContents);

    void ensureSerialized(const CHqlBoundTarget & variable, BuildCtx & serializectx, BuildCtx & deserializectx, const char * inBufferName, const char * outBufferName, IAtom * serializeForm);
    void ensureRowAllocator(StringBuffer & allocatorName, BuildCtx & ctx, IHqlExpression * record, IHqlExpression * activityId);
    IHqlExpression * createRowAllocator(BuildCtx & ctx, IHqlExpression * record);

    void beginExtract(BuildCtx & ctx, ParentExtract * extractBuilder);
    void endExtract(BuildCtx & ctx, ParentExtract * extractBuilder);

    IDefRecordElement * createMetaRecord(IHqlExpression * record);

public:
    void doBuildBoolFunction(BuildCtx & ctx, const char * name, bool value);
    void doBuildBoolFunction(BuildCtx & ctx, const char * name, IHqlExpression * value);
    void doBuildSignedFunction(BuildCtx & ctx, const char * name, IHqlExpression * value);
    void doBuildSizetFunction(BuildCtx & ctx, const char * name, size32_t value);
    void doBuildUnsignedFunction(BuildCtx & ctx, const char * name, unsigned value);
    void doBuildUnsignedFunction(BuildCtx & ctx, const char * name, IHqlExpression * value);
    void doBuildUnsignedFunction(BuildCtx & ctx, const char * name, const char * value);
    void doBuildUnsigned64Function(BuildCtx & ctx, const char * name, IHqlExpression * value);
    void doBuildVarStringFunction(BuildCtx & ctx, const char * name, IHqlExpression * value);
    void doBuildDataFunction(BuildCtx & ctx, const char * name, IHqlExpression * value);
    void doBuildStringFunction(BuildCtx & ctx, const char * name, IHqlExpression * value);
    void doBuildDoubleFunction(BuildCtx & ctx, const char * name, IHqlExpression * value);
    void doBuildFunction(BuildCtx & ctx, ITypeInfo * type, const char * name, IHqlExpression * value);
    void doBuildFunctionReturn(BuildCtx & ctx, ITypeInfo * type, IHqlExpression * value);
    void doBuildUserFunctionReturn(BuildCtx & ctx, ITypeInfo * type, IHqlExpression * value);

    void addFilenameConstructorParameter(ActivityInstance & instance, WuAttr attr, IHqlExpression * expr);
    void buildFilenameFunction(ActivityInstance & instance, BuildCtx & classctx, WuAttr attr, const char * name, IHqlExpression * expr, bool isDynamic);
    void buildRefFilenameFunction(ActivityInstance & instance, BuildCtx & classctx, WuAttr attr, const char * name, IHqlExpression * dataset);
    void createAccessFunctions(StringBuffer & helperFunc, BuildCtx & declarectx, unsigned prio, const char * interfaceName, const char * object);

    IHqlStmt * beginNestedClass(BuildCtx & classctx, const char * member, const char * bases, const char * memberExtra = NULL, ParentExtract * extract = NULL);
    void endNestedClass(IHqlStmt * stmt);

    void buildEncryptHelper(BuildCtx & ctx, IHqlExpression * encryptAttr, const char * funcname = NULL);
    void buildFormatCrcFunction(BuildCtx & ctx, const char * name, bool removeFilepos, IHqlExpression * dataset, IHqlExpression * expr, unsigned payloadDelta);
<<<<<<< HEAD
=======
    void buildFormatCrcFunction(BuildCtx & ctx, const char * name, IHqlExpression * record, unsigned payloadSize);
    void buildFormatCrcFunction(BuildCtx & ctx, const char * name, IHqlExpression * record);
>>>>>>> 6921f478
    void buildLimitHelpers(BuildCtx & ctx, IHqlExpression * expr, IHqlExpression * filename, unique_id_t id);
    void buildLimitHelpers(BuildCtx & ctx, IHqlExpression * rowLimit, IHqlExpression * failAction, bool isSkip, IHqlExpression * filename, unique_id_t id);

    void doGenerateMetaDestruct(BuildCtx & ctx, IHqlExpression * selector, IHqlExpression * record);
    void generateMetaRecordSerialize(BuildCtx & ctx, IHqlExpression * record, const char * diskSerializerName, const char * diskDeserializerName, const char * internalSerializerName, const char * internalDeserializerName, const char * prefetcherName);

    void filterExpandAssignments(BuildCtx & ctx, TransformBuilder * builder, HqlExprArray & assigns, IHqlExpression * expr);

protected:
    void buildIteratorFirst(BuildCtx & ctx, IHqlExpression * iter, IHqlExpression * row);
    void buildIteratorNext(BuildCtx & ctx, IHqlExpression * iter, IHqlExpression * row);
    bool shouldEvaluateSelectAsAlias(BuildCtx & ctx, IHqlExpression * expr);
    IWUResult * createWorkunitResult(int sequence, IHqlExpression * nameExpr);
    void noteFilename(ActivityInstance & instance, WuAttr attr, IHqlExpression * expr, bool isDynamic);
    bool checkGetResultContext(BuildCtx & ctx, IHqlExpression * expr, CHqlBoundExpr & tgt);
    void buildGetResultInfo(BuildCtx & ctx, IHqlExpression * expr, CHqlBoundExpr * boundTarget, const CHqlBoundTarget * targetAssign);
    void buildGetResultSetInfo(BuildCtx & ctx, IHqlExpression * expr, CHqlBoundExpr * boundTarget, const CHqlBoundTarget * targetAssign);
    void buildExpiryHelper(BuildCtx & ctx, IHqlExpression * expireAttr);
    void buildUpdateHelper(BuildCtx & ctx, ActivityInstance & instance, IHqlExpression * input, IHqlExpression * updateAttr);
    void buildClusterHelper(BuildCtx & ctx, IHqlExpression * expr);

    void precalculateFieldOffsets(BuildCtx & ctx, IHqlExpression * expr, BoundRow * cursor);
    IHqlExpression * optimizeIncrementAssign(BuildCtx & ctx, IHqlExpression * value);

    void doBuildEvalOnce(BuildCtx & ctx, const CHqlBoundTarget * target, IHqlExpression * expr, CHqlBoundExpr * bound);

    void doBuildAssignCompareRow(BuildCtx & ctx, EvaluateCompareInfo & info, IHqlExpression * left, IHqlExpression * right);
    void doBuildAssignCompareTable(BuildCtx & ctx, EvaluateCompareInfo & info, IHqlExpression * left, IHqlExpression * right);
    void doBuildAssignCompareElement(BuildCtx & ctx, EvaluateCompareInfo & info, IHqlExpression * left, IHqlExpression * right, bool isFirst, bool isLast);
    void doBuildAssignCompare(BuildCtx & ctx, EvaluateCompareInfo & target, HqlExprArray & leftValues, HqlExprArray & rightValues, bool isFirst, bool isOuter);
    void expandRowOrder(IHqlExpression * selector, IHqlExpression * record, HqlExprArray & values, bool isRow);
    void expandSimpleOrder(IHqlExpression * left, IHqlExpression * right, HqlExprArray & leftValues, HqlExprArray & rightValues);
    void expandOrder(IHqlExpression * expr, HqlExprArray & leftValues, HqlExprArray & rightValues, SharedHqlExpr & defaultValue);
    void optimizeOrderValues(HqlExprArray & leftValues, HqlExprArray & rightValues, bool isEqualityCompare);
    IHqlExpression * querySimpleOrderSelector(IHqlExpression * expr);

    unsigned doBuildThorChildSubGraph(BuildCtx & ctx, IHqlExpression * expr, SubGraphType kind, unsigned thisId=0, IHqlExpression * represents=NULL);
    unsigned doBuildThorSubGraph(BuildCtx & ctx, IHqlExpression * expr, SubGraphType kind, unsigned thisId=0, IHqlExpression * represents=NULL);
    void doBuildThorGraph(BuildCtx & ctx, IHqlExpression * expr);

    IHqlExpression * createResultName(IHqlExpression * name, bool isPersist);
    bool isFixedWidthDataset(IHqlExpression * dataset);
    IHqlExpression * normalizeGlobalIfCondition(BuildCtx & ctx, IHqlExpression * expr);
    void substituteClusterSize(HqlExprArray & exprs);
    void throwCannotCast(ITypeInfo * from, ITypeInfo * to);
    bool useRowAccessorClass(IHqlExpression * record, bool isTargetRow);

    void ensureSerialized(BuildCtx & ctx, const CHqlBoundTarget & variable);

    void doBuildExprRowDiff(BuildCtx & ctx, const CHqlBoundTarget & target, IHqlExpression * expr, IHqlExpression * leftSelector, IHqlExpression * rightRecord, IHqlExpression * rightSelector, StringBuffer & selectorText, bool isCount);
    void doBuildExprRowDiff(BuildCtx & ctx, IHqlExpression * expr, CHqlBoundExpr & tgt);

    void doFilterAssignment(BuildCtx & ctx, TransformBuilder * builder, HqlExprArray & assigns, IHqlExpression * expr);
    void doFilterAssignments(BuildCtx & ctx, TransformBuilder * builder, HqlExprArray & assigns, IHqlExpression * expr);
    bool extractSerializeKey(SerializeKeyInfo & info, const DatasetReference & dataset, const HqlExprArray & sorts, bool isGlobal);
    void generateSerializeAssigns(BuildCtx & ctx, IHqlExpression * record, IHqlExpression * selector, IHqlExpression * selfSelect, IHqlExpression * leftSelect, const DatasetReference & srcDataset, const DatasetReference & tgtDataset, HqlExprArray & srcSelects, HqlExprArray & tgtSelects, bool needToClear, node_operator serializeOp, IAtom * serialForm);
    void generateSerializeFunction(BuildCtx & ctx, const char * funcName, const DatasetReference & srcDataset, const DatasetReference & tgtDataset, HqlExprArray & srcSelects, HqlExprArray & tgtSelects, node_operator serializeOp, IAtom * serialForm);
    void generateSerializeKey(BuildCtx & nestedctx, node_operator side, SerializeKeyInfo & keyInfo, const DatasetReference & dataset, bool generateCompares);
    void generateSerializeKey(BuildCtx & ctx, node_operator side, const DatasetReference & dataset, const HqlExprArray & sorts, bool isGlobal, bool generateCompares);             //NB: sorts are ats.xyz
    void generateSortCompare(BuildCtx & nestedctx, BuildCtx & ctx, node_operator index, const DatasetReference & dataset, const HqlExprArray & sorts, IHqlExpression * noSortAttr, bool canReuseLeft, bool isLightweight, bool isLocal);
    void addSchemaField(IHqlExpression *field, MemoryBuffer &schema, IHqlExpression *selector);
    void addSchemaFields(IHqlExpression * record, MemoryBuffer &schema, IHqlExpression *selector);
    void addSchemaResource(int seq, const char * name, IHqlExpression * record, unsigned keyedCount);
    void addSchemaResource(int seq, const char * name, unsigned len, const char * schemaXml);
    void doAddSchemaFields(IHqlExpression * record, MemoryBuffer &schema, IHqlExpression *selector);
    IWUResult * createDatasetResultSchema(IHqlExpression * sequenceExpr, IHqlExpression * name, IHqlExpression * record, HqlExprArray &xmlnsAttrs, bool createTransformer, bool isFile, unsigned keyedCount);

    void buildReturnCsvValue(BuildCtx & ctx, IHqlExpression * _expr);
    void buildCsvListFunc(BuildCtx & classctx, const char * func, IHqlExpression * value, const char * defaultValue);
    void buildCsvParameters(BuildCtx & subctx, IHqlExpression * csvAttr, IHqlExpression * record, bool isReading);
    unsigned buildCsvReadTransform(BuildCtx & subctx, IHqlExpression * dataset, bool newInterface, IHqlExpression * csvAttr);
    void buildCsvReadTransform(BuildCtx & subctx, IHqlExpression * expr, IHqlExpression * selector, unsigned & numFields);
    void buildCsvReadTransformer(IHqlExpression * dataset, StringBuffer & instanceName, IHqlExpression * optCsvAttr);

    void buildCsvWriteScalar(BuildCtx & ctx, IHqlExpression * expr, IAtom * encoding);
    void buildCsvWriteTransform(BuildCtx & subctx, IHqlExpression * dataset, IAtom * encoding);
    void buildCsvWriteTransform(BuildCtx & subctx, IHqlExpression * expr, IHqlExpression * selector, IAtom * encoding);

    void buildCsvWriteMembers(ActivityInstance * instance, IHqlExpression * dataset, IHqlExpression * csvAttr);
    void buildXmlWriteMembers(ActivityInstance * instance, IHqlExpression * dataset, IHqlExpression * xmlAttr);

//ThorHole helper functions...
    IHqlExpression * doBuildDatabaseLoader(BuildCtx & ctx, IHqlExpression * expr);
    void doReportWarning(WarnErrorCategory category, ErrorSeverity explicitSeverity, IHqlExpression * location, unsigned id, const char * msg);

    void optimizePersists(HqlExprArray & exprs);
    IHqlExpression * convertSetResultToExtract(IHqlExpression * expr);
    void allocateSequenceNumbers(HqlExprArray & exprs);
    void transformNestedSequential(HqlExprArray & exprs);
    void convertLogicalToActivities(WorkflowItem & curWorkflow);
    void flattenDatasets(WorkflowArray & array);

    void spotGlobalCSE(WorkflowItem & curWorkflow);
    IHqlExpression * spotGlobalCSE(IHqlExpression * _expr);
    void spotGlobalCSE(HqlExprArray & exprs);
    IHqlExpression * extractGlobalCSE(IHqlExpression * expr);
    void processCppBodyDirectives(IHqlExpression * expr);


    void markThorBoundaries(WorkflowItem & curWorkflow);
    void normalizeGraphForGeneration(HqlExprArray & exprs, HqlQueryContext & query);
    void applyGlobalOptimizations(HqlExprArray & exprs);
    void transformWorkflowItem(WorkflowItem & curWorkflow);
    bool transformGraphForGeneration(HqlQueryContext & query, WorkflowArray & exprs);
    void processEmbeddedLibraries(HqlExprArray & exprs, HqlExprArray & internalLibraries, bool isLibrary);
    void pickBestEngine(WorkflowArray & array);
    void pickBestEngine(HqlExprArray & exprs);
    IHqlExpression * separateLibraries(IHqlExpression * query, HqlExprArray & internalLibraries);

    void doBuildSerialize(BuildCtx & ctx, IIdAtom * name, IHqlExpression * length, CHqlBoundExpr & bound, const char * bufferName);
    void modifyOutputLocations(HqlExprArray & exprs);
    IHqlExpression * getDefaultOutputAttr(IHqlExpression * expr);
    IHqlExpression * calculatePersistInputCrc(BuildCtx & ctx, IHqlExpression * expr);
    IHqlExpression * calculatePersistInputCrc(BuildCtx & ctx, DependenciesUsed & dependencies);
    bool ifRequiresAssignment(BuildCtx & ctx, IHqlExpression * expr);

    void logGraphEdge(IPropertyTree * subGraph, unsigned __int64 source, unsigned __int64 target, unsigned sourceIndex, unsigned targetIndex, const char * label, bool nWay);

    void beginGraph(const char * graphName = NULL);
    void clearGraph();
    void endGraph();

    double getComplexity(WorkflowArray & exprs);
    double getComplexity(HqlExprArray & exprs);
    double getComplexity(IHqlExpression * expr, ClusterType cluster);
    bool prepareToGenerate(HqlQueryContext & query, WorkflowArray & exprs, bool isEmbeddedLibrary);
    IHqlExpression * getResourcedGraph(IHqlExpression * expr, IHqlExpression * graphIdExpr);
    IHqlExpression * getResourcedChildGraph(BuildCtx & ctx, IHqlExpression * childQuery, unsigned numResults, node_operator graphKind, bool unlimitedResources);
    IHqlExpression * optimizeCompoundSource(IHqlExpression * expr, unsigned flags);
    IHqlExpression * optimizeGraphPostResource(IHqlExpression * expr, unsigned csfFlags, bool projectBeforeSpill, bool insideChildQuery);
    bool isInlineOk();
    GraphLocalisation getGraphLocalisation(IHqlExpression * expr, bool isInsideChildQuery);
    bool isAlwaysCoLocal();
    bool isNeverDistributed(IHqlExpression * expr);

    void ensureWorkUnitUpdated();
    bool getDebugFlag(const char * name, bool defValue);
    void initOptions();
    void postProcessOptions();
    SourceFieldUsage * querySourceFieldUsage(IHqlExpression * expr);
    void noteAllFieldsUsed(IHqlExpression * expr);
    IHqlExpression * translateGetGraphResult(BuildCtx & ctx, IHqlExpression * expr);

public:
    IHqlExpression * convertToPhysicalIndex(IHqlExpression * tableExpr);
    IHqlExpression * buildIndexFromPhysical(IHqlExpression * expr);
    //MORE: At some point the global getUniqueId() should be killed so there are only local references.
    inline unsigned __int64 getUniqueId() { return ::getUniqueId(); } //{ return ++nextUid; }
    inline StringBuffer & getUniqueId(StringBuffer & target) { return appendUniqueId(target, getUniqueId()); }
    inline unsigned curGraphSequence() const { return activeGraph ? graphSeqNumber : 0; }
    UniqueSequenceCounter & querySpillSequence() { return spillSequence; }

public:
    void traceExpression(const char * title, IHqlExpression * expr, unsigned level=500);
    void traceExpressions(const char * title, HqlExprArray & exprs, unsigned level=500);
    void traceExpressions(const char * title, WorkflowItem & workflow, unsigned level=500) { traceExpressions(title, workflow.queryExprs(), level); };
    void traceExpressions(const char * title, WorkflowArray & exprs);

    void checkNormalized(IHqlExpression * expr);
    void checkNormalized(WorkflowArray & array);
    void checkNormalized(WorkflowItem & workflow) { checkNormalized(workflow.queryExprs()); }
    void checkNormalized(HqlExprArray & exprs);
    void checkNormalized(BuildCtx & ctx, IHqlExpression * expr);

    void checkAmbiguousRollupCondition(IHqlExpression * expr);
    void exportWarningMappings();

protected:
    HqlCppInstance *    code;
    IHqlScope *         internalScope;
    RecordOffsetMap     recordMap;      // no_record -> offset information
    ExprExprMap         physicalIndexCache;
    unsigned            litno;
    StringAttr          soName;
    Owned<ErrorSeverityMapper> globalOnWarnings;
    Owned<ErrorSeverityMapper> localOnWarnings;
    Linked<IErrorReceiver> errorProcessor;
    HqlCppOptions       options;
    HqlCppDerived       derived;
    unsigned            activitiesThisCpp;
    unsigned            curCppFile;
    Linked<ICodegenContextCallback> ctxCallback;
    ClusterType         targetClusterType;
    bool contextAvailable;
    unsigned maxSequence;
    unsigned            startCursorSet;
    bool                requireTable;
    BuildCtx *          activeGraphCtx;
    HqlExprArray        metas;
    Owned<GeneratedGraphInfo> activeGraph;
    unsigned            graphSeqNumber;
    StringAttr          graphLabel;
    NlpParseContext *   nlpParse;               // Not linked so it can try and stay opaque.
    bool                xmlUsesContents;
    CIArrayOf<GlobalFileTracker> globalFiles;
    CIArrayOf<InternalResultTracker> internalResults;
    HqlCppLibraryImplementation *       outputLibrary;          // not linked to opaque
    OwnedHqlExpr         outputLibraryId;
    unsigned            curActivityId;
    unsigned            holeUniqueSequence;
    unsigned            nextUid;
    unsigned            nextTypeId;
    unsigned            nextFieldId;
    unsigned            curWfid;
    unsigned            implicitFunctionId = 0;
    unsigned            nextGlobalCompareId = 1;
    HqlExprArray        internalFunctions;
    HqlExprArray        internalFunctionExternals;
    UniqueSequenceCounter spillSequence;
    
#ifdef SPOT_POTENTIAL_COMMON_ACTIVITIES
    LocationArray       savedActivityLocations;
    HqlExprArray        savedActivities;
#endif
    struct
    {
        HqlExprArray    activityExprs;
        HqlExprArray    activityNorms;
        UnsignedArray   activityIds;
        UnsignedArray   activityCrcs;
    } tracking;

    //The following are only ok to access the top value - but not to build a parent tree.
    //the activities cannot be assumed to be generated in a stackwise manner.
    //e.g, could generate a a.b a.c (while a.b is still active) (because of strength reduction).
    CIArrayOf<ABoundActivity> activeActivities;
    CIArrayOf<GeneratedGraphInfo> graphs;
    HqlExprArray activityExprStack;             //only used for improving the error reporting
    PointerArray recordIndexCache;
    Owned<ITimeReporter> timeReporter;
    CIArrayOf<SourceFieldUsage> trackedSources;
};


//===========================================================================

class HQLCPP_API HqlQueryInstance : implements IHqlQueryInstance, public CInterface
{
public:
    HqlQueryInstance();
    IMPLEMENT_IINTERFACE

    StringBuffer &  queryDllName(StringBuffer & out);

protected:
    unique_id_t         instance;
};

//---------------------------------------------------------------------------------------------------------------------

class CompoundBuilder
{
public:
    CompoundBuilder(node_operator _op);

    void addOperand(IHqlExpression * arg);
    IHqlExpression * getCompound();

protected:
    node_operator op;
    HqlExprAttr compound;
    HqlExprAttr first;
};


class LoopInvariantHelper
{
public:
    LoopInvariantHelper() { active = NULL; }
    ~LoopInvariantHelper() { finished(); }

    bool getBestContext(BuildCtx & ctx, IHqlExpression * expr);

protected:
    void finished();

protected:
    IHqlStmt * active;
};


//===========================================================================

void cvtChooseListToPairs(HqlExprArray & target, IHqlExpression * from, unsigned base);
void cvtIndexListToPairs(HqlExprArray & target, IHqlExpression * from);
void cvtInListToPairs(HqlExprArray & target, IHqlExpression * from, bool valueIfMatch);
HQLCPP_API IHqlExpression * splitLongString(IHqlExpression * expr);
void createTempFor(ITypeInfo * exprType, CHqlBoundTarget & target, const char * prefix);
void checkSelectFlags(IHqlExpression * expr);

extern HQLCPP_API IHqlExpression * getPointer(IHqlExpression * source);
extern IHqlExpression * adjustIndexBaseToZero(IHqlExpression * index);
extern IHqlExpression * adjustIndexBaseToOne(IHqlExpression * index);
extern IHqlExpression * multiplyValue(IHqlExpression * expr, unsigned __int64 value);
extern bool isComplexSet(ITypeInfo * type, bool isConstant);
extern bool isComplexSet(IHqlExpression * expr);
extern bool isConstantSet(IHqlExpression * expr);

extern bool canProcessInline(BuildCtx * ctx, IHqlExpression * expr);
extern bool canIterateInline(BuildCtx * ctx, IHqlExpression * expr);
extern bool canAssignInline(BuildCtx * ctx, IHqlExpression * expr);
extern bool canEvaluateInline(BuildCtx * ctx, IHqlExpression * expr);
extern bool canAssignNotEvaluateInline(BuildCtx * ctx, IHqlExpression * expr);
extern bool isNonLocal(IHqlExpression * expr, bool optimizeParentAccess);
extern bool alwaysEvaluatesToBound(IHqlExpression * expr);

extern void buildClearPointer(BuildCtx & ctx, IHqlExpression * expr);
extern IHqlExpression * getVirtualReplacement(IHqlExpression * expr, IHqlExpression * virtualDef, IHqlExpression * dataset);
extern IHqlExpression * convertWrapperToPointer(IHqlExpression * expr);
extern IHqlExpression * createVariable(ITypeInfo * type);
extern void getMappedFields(HqlExprArray & aggregateFields, IHqlExpression * transform, HqlExprArray & recordFields, IHqlExpression * newSelector);
extern IHqlExpression * queryBlobHelper(BuildCtx & ctx, IHqlExpression * select);

inline bool isInPayload() { return true; }          // placeholder - otherwise records in non payload can't be keyed sometimes.

extern bool filterIsTableInvariant(IHqlExpression * expr);

//NB: Watch out about calling this - if expression can be evaluated in a context; may not mean it is the correct context to evaluate it in
// e.g., if same LEFT selector is in current context and parent.
extern bool mustEvaluateInContext(BuildCtx & ctx, IHqlExpression * expr);
extern const char * boolToText(bool value);
extern bool activityNeedsParent(IHqlExpression * expr);
extern GraphLocalisation queryActivityLocalisation(IHqlExpression * expr, bool optimizeParentAccess);
extern bool isGraphIndependent(IHqlExpression * expr, IHqlExpression * graph);
extern IHqlExpression * adjustBoundIntegerValues(IHqlExpression * left, IHqlExpression * right, bool subtract);
extern bool isNullAssign(const CHqlBoundTarget & target, IHqlExpression * expr);

SubGraphInfo * matchActiveGraph(BuildCtx & ctx, IHqlExpression * graphTag);
bool isActiveGraph(BuildCtx & ctx, IHqlExpression * graphTag);
inline SubGraphInfo * queryActiveSubGraph(BuildCtx & ctx) 
{ 
    return static_cast<SubGraphInfo *>(ctx.queryFirstAssociation(AssocSubGraph));
}

#endif<|MERGE_RESOLUTION|>--- conflicted
+++ resolved
@@ -797,10 +797,7 @@
     bool                implicitKeyedDiskFilter;
     bool                addDefaultBloom;
     bool                newDiskReadMapping;
-<<<<<<< HEAD
-=======
     bool                transformNestedSequential;
->>>>>>> 6921f478
 };
 
 //Any information gathered while processing the query should be moved into here, rather than cluttering up the translator class
@@ -1835,11 +1832,8 @@
 
     void buildEncryptHelper(BuildCtx & ctx, IHqlExpression * encryptAttr, const char * funcname = NULL);
     void buildFormatCrcFunction(BuildCtx & ctx, const char * name, bool removeFilepos, IHqlExpression * dataset, IHqlExpression * expr, unsigned payloadDelta);
-<<<<<<< HEAD
-=======
     void buildFormatCrcFunction(BuildCtx & ctx, const char * name, IHqlExpression * record, unsigned payloadSize);
     void buildFormatCrcFunction(BuildCtx & ctx, const char * name, IHqlExpression * record);
->>>>>>> 6921f478
     void buildLimitHelpers(BuildCtx & ctx, IHqlExpression * expr, IHqlExpression * filename, unique_id_t id);
     void buildLimitHelpers(BuildCtx & ctx, IHqlExpression * rowLimit, IHqlExpression * failAction, bool isSkip, IHqlExpression * filename, unique_id_t id);
 
