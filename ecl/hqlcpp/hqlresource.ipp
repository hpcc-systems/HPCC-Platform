--- conflicted
+++ resolved
@@ -424,11 +424,8 @@
     bool spillMultiCondition;
     bool spotThroughAggregate;
     bool insideNeverSplit;
-<<<<<<< HEAD
+    bool insideSteppedNeverSplit;
     bool sequential;
-=======
-    bool insideSteppedNeverSplit;
->>>>>>> d4c2c154
     CResourceOptions options;
     HqlExprArray rootConditions;
     HqlExprCopyArray activeSelectors;
