--- conflicted
+++ resolved
@@ -652,12 +652,7 @@
 
 void CChildLinkedDatasetColumnInfo::buildDeserialize(HqlCppTranslator & translator, BuildCtx & ctx, IReferenceSelector * selector, IHqlExpression * helper, IAtom * serializeFormat)
 {
-<<<<<<< HEAD
-    if (isConditional())
-        checkAssignOk(translator, ctx, selector, queryZero(), sizeof(size32_t) + sizeof(const byte * *));
-=======
     //There is no need to check for enough space in the row because that has been done in CIfBlockInfo::buildDeserialize
->>>>>>> 2f7c8d69
 
     OwnedHqlExpr addressSize = getColumnAddress(translator, ctx, selector, sizetType, 0);
     OwnedHqlExpr addressData = getColumnAddress(translator, ctx, selector, queryType(), sizeof(size32_t));
