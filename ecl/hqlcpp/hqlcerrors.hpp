/*##############################################################################

    HPCC SYSTEMS software Copyright (C) 2012 HPCC Systems®.

    Licensed under the Apache License, Version 2.0 (the "License");
    you may not use this file except in compliance with the License.
    You may obtain a copy of the License at

       http://www.apache.org/licenses/LICENSE-2.0

    Unless required by applicable law or agreed to in writing, software
    distributed under the License is distributed on an "AS IS" BASIS,
    WITHOUT WARRANTIES OR CONDITIONS OF ANY KIND, either express or implied.
    See the License for the specific language governing permissions and
    limitations under the License.
############################################################################## */
#ifndef HQLCERRORS_HPP
#define HQLCERRORS_HPP

#include "jexcept.hpp"
#include "hqlerrors.hpp"

/* Code Generation errors - defined in hqlcerrors.hpp */
#define ERR_CODEGEN_FIRST       4000
#define ERR_CODEGEN_LAST        4999

#define HQLERR_NullSetCannotGenerate            4000
#define HQLERR_NoMultiDimIndex                  4001
#define HQLERR_AllPassedExternal                4002
#define HQLERR_IndexAllSet                      4003
#define HQLERR_CannotInstantiateAll             4004
#define HQLERR_TooManyParameters                4005
#define HQLERR_ColumnUnknownLength              4006
#define HQLERR_BuildIndexVarLength              4007
#define HQLERR_BuildIndexVarLengthDs            4008
#define HQLERR_BadTypeInIndex                   4009
#define HQLERR_IndexNotValid                    4010
#define HQLERR_JoinConditionNoMatchIndex        4011
#define HQLERR_FilepositionInPersist            4012
#define HQLERR_PersistValueDiffDefinition       4013
#define HQLERR_LimitNeedsDataset                4014
#define HQLERR_CannotResourceActivity           4015
#define HQLERR_UnsupportedHashWorkunit          4016
#define HQLERR_UnknownVirtualAttr               4017
#define HQLERR_IllegalPattern                   4018
#define HQLERR_VarSizeSortUseThor               4020
#define HQLERR_SubstringOutOfRange              4021
#define HQLERR_RankOnStored                     4022
#define HQLERR_CastInfiniteString               4023
#define HQLERR_TooFewParameters                 4024
#define HQLERR_IndexTypeNotSupported            4025
#define HQLERR_RankOnNull                       4026
#define HQLERR_MatchedUsedOutsideParse          4027
#define HQLERR_BadMatchedPath                   4028
#define HQLERR_RoxieExpectedConstantFilename    4029
#define HQLERR_MatchTextNotUnicode              4030
#define HQLERR_MatchUnicodeNotText              4031
#define HQLERR_MatchTextOrUnicode               4032
#define HQLERR_ChildDatasetInOutput             4033
#define HQLERR_DefineUseStrNotFound             4034
#define HQLERR_DefineUseXYNotFound              4035
#define HQLERR_DuplicateStoredDefinition        4036
#define HQLERR_MismatchRowDiffType              4037
#define HQLERR_FetchNotSupportMode              4038
#define HQLERR_CounterNotValid                  4039
#define HQLERR_XmlTextNotValid                  4040
#define HQLERR_XmlUnicodeNotValid               4041
#define HQLERR_MustMatchExactly                 4042
#define HQLERR_RowTooLarge                      4043
#define HQLERR_ShouldHaveBeenHoisted            4044
#define HQLERR_NoArgumentsInValidator           4045
#define HQLERR_FetchNonDiskfile                 4046
#define HQLERR_InputMergeNotSorted              4047
#define HQLERR_TooComplicatedToPreload          4048
#define HQLERR_KeyedNotKeyed                    4049
#define HQLERR_KeyedFollowsGap                  4050
#define HQLERR_WildFollowsGap                   4051
#define HQLERR_KeyedWildNoIndex                 4052
#define HQLERR_ZeroLengthIllegal                4053
#define HQLERR_SetCastNotSupported              4054
#define HQLERR_FuncNotInGlobalContext           4055
#define HQLERR_SetUnknownLength                 4056
#define HQLERR_HashStoredTypeMismatch           4057
#define HQLERR_CountAllSet                      4058
#define HQLERR_OnlyKeyFixedField                4059
#define HQLERR_DuplicateStoredDiffType          4060
#define HQLERR_RegexFeatureNotSupport           4061
#define HQLERR_UnsupportedAttribute             4062
#define HQLERR_GroupTableNotYetSupported        4063
#define HQLERR_ChildQueriesNotSupported         4064
#define HQLERR_HashStoredRecordMismatch         4066
#define HQLERR_BadJoinConditionAtMost           4067
#define HQLERR_BadKeyedJoinConditionAtMost      4068
#define HQLERR_FullJoinNeedDataset              4069
#define HQLERR_KeyedLimitNotKeyed               4071
#define HQLERR_ExtendMismatch                   4072
#define HQLERR_DuplicateNameOutput              4073
#define HQLERR_ExtendTypeMismatch               4074
#define HQLERR_OverwriteMismatch                4075
#define HQLERR_ExtendOverwriteMismatch          4076
#define HQLERR_EmbeddedCppNotAllowed            4078
#define HQLERR_ContentsInSoapCall               4079
#define HQLERR_FullKeyedNeedsFile               4081
#define HQLERR_ExpectedConstant                 4082
#define HQLERR_AccessRowBlobInsideChildQuery    4083
#define HQLERR_NoDatasetInCsvOutput             4084
#define HQLERR_NoSetInCsvOutput                 4085
#define HQLERR_CouldNotDetermineMaxSize         4086
#define HQLERR_CannotDetermineSizeVar           4087
#define HQLERR_DuplicateDefinition              4088
#define HQLERR_DuplicateDefinitionDiffType      4089
#define HQLERR_WildNotReferenceIndex            4090
#define HQLERR_InconsistentKeyedOpt             4091
#define HQLERR_OptKeyedFollowsWild              4092
#define HQLERR_KeyedCountCantNormalize          4093
#define HQLERR_KeyedCountNotKeyed               4094
#define HQLERR_KeyedCountNonKeyable             4095
#define HQLERR_LookupNotActiveDataset           4096
#define HQLERR_KeyedJoinTooComplex              4097
#define HQLERR_KeyAccessNeedCast                4098
#define HQLERR_KeyAccessNoKeyField              4099
#define HQLERR_NotSupportedInsideNoThor         4102
#define HQLERR_RegexNoTransformSupport          4103
#define HQLERR_AccessMatchAttrInChildQuery      4104
#define HQLERR_ExpectedTransformManyInputs      4105
#define HQLERR_AmbiguousLeftRight               4106
#define HQLERR_RhsKeyedNotKey                   4107
#define HQLERR_RemoteNoMeaning                  4108
#define HQLERR_RemoteGrouped                    4109
#define HQLERR_LibraryCannotContainWorkflow     4110
#define HQLERR_LoopTooComplexForParallel        4111
#define HQLERR_BadDfaOperator                   4112
#define HQLERR_MatchUtf8NotText                 4113
#define HQLERR_ThisNodeNotInsideAllNodes        4114
#define HQLERR_SteppedNoJoin                    4115
#define HQLERR_UnsupportedRowsetRangeParam      4116
#define HQLERR_CantProjectStepping              4117
#define HQLERR_SteppedVariableSize              4118
#define HQLERR_SteppedVariableOffset            4119
#define HQLERR_TooComplexToStep                 4120
#define HQLERR_NoSteppingOnPayload              4121
#define HQLERR_SteppedRangeOnlyOneDirection     4122
#define HQLERR_SteppedMultiRange                4123
#define HQLERR_SteppingNotMatchSortCondition    4124
#define HQLERR_JoinNotMatchSortCondition        4125
#define HQLERR_StepFieldNotKeyed                4126
#define HQLERR_StepFieldNotContiguous           4127
#define HQLERR_SortOrderMustMatchJoinFields     4128
#define HQLERR_OrMultipleKeyfields              4129
#define HQLERR_RowCompressRequireFixedSize      4130
#define HQLERR_InputsAreTooComplexToUpdate      4131
#define HQLERR_ThorDenormOnlyLeftOuterJoin      4132
#define HQLERR_ThorDenormNoFeatureX             4133
#define HQLERR_SkipNotValidHere                 4134
#define HQLERR_CsvNotSupportTableSet            4135
#define HQLERR_ExpectedConstantWorkunit         4136
#define HQLERR_ExpectedConstantDebug            4137
#define HQLERR_LibraryMemberArgNotDefined       4138
#define HQLERR_ConcreteMemberRequired           4139
#define HQLERR_ThorHavingMustBeGrouped          4140
#define HQLERR_XNotSupportedInsideChild         4141
#define HQLERR_LibrariesCannotContainSideEffects 4142
#define HQLERR_StarRangeOnlyInJoinCondition     4143
#define HQLERR_KeyedDistributeNoSubstringJoin   4144
#define HQLERR_MultipleStepped                  4145
#define HQLERR_RecursiveStored                  4146
#define HQLERR_RecursiveStoredOther             4146
#define HQLERR_PipeNotAllowed                   4147
#define HQLERR_CannotDeduceNameDataset          4148
#define HQLERR_ExpectedUpdateVariable           4149
#define HQLERR_FailedToLoadSystemModule         4150
#define HQLERR_RankOutOfRange                   4152
#define HQLERR_DatasetNotActive                 4153
#define HQLERR_CouldNotOpenTemplateXatY         4154
#define HQLERR_CouldNotCreateOutputX            4155
#define HQLERR_XDoesNotContainExpressionY       4156
#define HQLERR_InvalidSetResultType             4157
#define HQLERR_CouldNotFindDataset              4158
#define HQLERR_CouldNotAnyDatasetX              4159
#define HQLERR_NestedThorNodes                  4160
#define HQLERR_MissingTransformAssignXX         4161
#define HQLERR_JoinXTooComplex                  4162
#define HQLERR_GlobalDedupFuzzy                 4163
#define HQLERR_GlobalDedupNoEquality            4164
#define HQLERR_HashDedupNotSupportX             4165
#define HQLERR_JoinSortedMustBeDataset          4166
#define HQLERR_JoinSortedMustBeThor             4167
#define HQLERR_SortAndCoSortConcurrent          4168
#define HQLERR_WaitNotSupported                 4169
#define HQLERR_IndexHasActiveFields             4170
#define HQLERR_GlobalHasActiveFields            4171
#define HQLERR_ResourceCreateFailed             4172
#define HQLERR_RecordNotCompatible              4173
#define HQLERR_MissingTemplateTerminator        4174
#define HQLERR_FailXUsedOutsideFailContext      4175
#define HQLERR_GlobalSideEffectDependent        4176
#define HQLERR_AggregateNeedMergeTransform      4177
#define HQLERR_AggregateMissingGroupingFields   4178
#define HQLERR_MaximumRowSizeOverflow           4179
#define HQLERR_OpArgDependsDataset              4180
#define HQLERR_CouldNotDetermineMinSize         4181
#define HQLERR_OutsideGroupAggregate            4182
#define HQLERR_ResourceAddAfterFinalManifest    4183
#define HQLERR_SkipInsideCreateRow              4184
#define HQLERR_KeyedJoinNoRightIndex_X          4185
#define HQLERR_ScalarOutputWithinApply          4186
#define HQLERR_EmbeddedTypeNotSupported_X       4187
#define HQLERR_MaximumSizeLessThanMinimum_XY    4188
#define HQLERR_UnexpectedOptionValue_XY         4189
#define HQLERR_VariableRowMustBeLinked          4190
#define HQLERR_UserCodeNotAllowed               4191
#define HQLERR_StreamInputUsedDirectly          4192
#define HQLERR_MaxlengthExceedsLimit            4193
#define HQLERR_CouldNotGenerateDefault          4194
#define HQLERR_DistributionVariableLengthX      4195
#define HQLERR_DistributionUnsupportedTypeXX    4196
#define HQLERR_InconsistentEmbedded             4197
#define HQLERR_UnsupportedRowDiffType           4198
#define HQLERR_EmbedParamNotSupportedInOptions  4199
#define HQLERR_InvalidXmlnsPrefix               4200
#define HQLERR_ConditionalAggregateVarOffset    4201
#define HQLERR_AggregateDynamicOffset           4202
#define HQLERR_ServiceDefinitionNotAllowed      4203
#define HQLERR_BodyNotAllowedWithInline         4204
#define HQLERR_DatasetPassedToRowArg            4205
<<<<<<< HEAD
#define HQLERR_DedupBestWithKeepn               4206
=======
#define HQLERR_HashStoredDuplication            4207
>>>>>>> 7011b208

//Warnings....
#define HQLWRN_PersistDataNotLikely             4500
#define HQLWRN_CaseCanNeverMatch                4501
#define HQLWRN_NoWorkflowNoWaitOrNotify         4502
#define HQLWRN_NoWorkflowNoWhen                 4503
#define HQLWRN_NoWorkflowNoSuccess              4504
#define HQLWRN_ScheduleOmitted                  4505
#define HQLWRN_UnknownEventName                 4506
#define HQLWRN_UnknownEventShortcut             4507
#define HQLWRN_IgnoringWaitOrNotify             4508
#define HQLWRN_CannotRecreateDistribution       4509
#define HQLWRN_RecursiveDependendencies         4510
#define HQLWRN_MaxSizeExceedsSafeLimit          4512
#define HQLWRN_TomitaMatchPattern               4513
#define HQLWRN_KeyedFollowsGap                  4515
#define HQLWRN_LocalHasNoEffect                 4516
#define HQLWRN_CsvMaxLengthMismatch             4517
#define HQLWRN_KeyedFoldedToGap                 4518
#define HQLWRN_FoldRemoveKeyed                  4519
#define HQLWRN_GlobalDoesntSeemToBe             4520
#define HQLWRN_GroupedJoinIsLookupJoin          4521
#define HQLWRN_ImplicitJoinLimit                4522
#define HQLWRN_ImplicitReadLimit                4523
#define HQLWRN_ImplicitReadAddLimit             4524
#define HQLWRN_LimitAlwaysExceeded              4525
#define HQLWRN_LimitAlwaysExceededX             4526
#define HQLWRN_KeyedLimitIsZero                 4527
#define HQLWRN_LimitIsZero                      4528
#define HQLWRN_MoxieNoBias                      4529
#define HQLWRN_ParseVeryLargeDefinition         4530
#define HQLWRN_JoinConditionFoldedNowAll        4531
#define HQLWRN_MergeBadSortOrder                4532
#define HQLWRN_OutputDependendOnScope           4533
#define HQLWRN_OptionSetToLate                  4534
#define HQLWRN_WorkflowSeemsToBeDependent       4535
#define HQLWRN_GlobalSideEffectDependent        4536
#define HQLWRN_GrammarIsAmbiguous               4537
#define HQLWRN_ComplexHelperClass               4538
#define HQLWRN_TryAddingIndependent             4539
#define HQLWRN_GroupedGlobalFew                 4540
#define HQLWRN_AmbiguousRollupCondition         4541
#define HQLWRN_AmbiguousRollupNoGroup           4542
#define HQLWRN_GlobalActionDependendOnScope     4543
#define HQLWRN_NoThorContextDependent           4544
#define HQLWRN_OnlyLocalMergeJoin               4545
#define HQLWRN_WorkflowDependParameter          4546
#define HQLWRN_OutputScalarInsideChildQuery     4547

//Temporary errors
#define HQLERR_OrderOnVarlengthStrings          4601
#define HQLERR_DistributionNoSequence           4604
#define HQLERR_PhysicalJoinTooComplex           4606
#define HQLERR_ArbitaryRepeatUnimplemented      4609
#define HQLERR_TomitaNoUnicode                  4610
#define HQLERR_TomitaPatternTooComplex          4611
#define HQLERR_CannotCreateSizedChildDataset    4613
#define HQLERR_OnlyNormalizeSimpleChildren      4614
#define HQLERR_RoxieLocalNotSupported           4615
#define HQLERR_MinusOnString                    4616
#define HQLERR_ThorNotSupportStepping           4617
#define HQLERR_OnceCannotAccessStored           4618
#define HQLERR_ThorCombineOnlyLocal             4619
#define HQLERR_SteppedNotImplemented            4620

//Internal errors....
#define HQLERR_NoClearOnLocalDataset            4800
#define HQLERR_NoCreateLocalDataset             4801
#define HQLERR_TableOutsideThor                 4802
#define HQLERR_ExtraAssignInTransform           4803
#define HQLERR_CannotAccessStoredVariable       4804
#define HQLERR_EvaluateTableNotInScope          4805
#define HQLERR_FuncNotFound                     4806
#define HQLERR_InternalOutputScalar             4807
#define HQLERR_DfaTooComplex                    4808
#define HQLERR_UnsupportedInlineQuery           4809
#define HQLERR_CouldNotResolveFileposition      4813
#define HQLERR_CastXNotImplemented              4814
#define HQLERR_MatchedContextNotFound           4815
#define HQLERR_BlobTranslationContextNotFound   4816
#define HQLERR_RowsUsedOutsideContext           4817
#define HQLERR_ExpectedParentContext            4818
#define HQLERR_CounterNotFound                  4820
#define HQLERR_GraphContextNotFound             4821
#define HQLERR_InvalidAcessStoredVariable       4822
#define HQLERR_LibraryNoWorkunitRead            4823
#define HQLERR_LibraryNoWorkunitWrite           4824
#define HQLERR_GraphInputAccessedChild          4825
#define HQLERR_InconsisentLocalisation          4826
#define HQLERR_NoParentExtract                  4827
#define HQLERR_LibraryMustBeFunctional          4828
#define HQLERR_InconsistentNaryInput            4829
#define HQLERR_LinkedDatasetNoContext           4830
#define HQLERR_InternalError                    4833
#define HQLERR_CannotGenerateSerializedCompare  4834
#define HQLERR_ReadSpillBeforeWrite             4835
#define HQLERR_DependencyWithinGraph            4836
#define HQLERR_UnknownCompoundAssign            4837
#define HQLERR_ReadSpillBeforeWriteFix          4838
#define HQLERR_AccessUnavailableGraph           4839
#define HQLERR_NoMappingForField                4840
//#define HQLERR_Max                            4999

//---- Text for all errors (make it easy to internationalise) ---------------------------

#define HQLERR_NullSetCannotGenerate_Text       "INTERNAL: Cannot generate code for an empty set in this context"
#define HQLERR_NoMultiDimIndex_Text             "Multi dimensioned sets are not yet supported"
#define HQLERR_AllPassedExternal_Text           "ALL cannot be passed to an external service"
#define HQLERR_IndexAllSet_Text                 "Indexing ALL is undefined"
#define HQLERR_CannotInstantiateAll_Text        "Cannot use ALL in this context"
#define HQLERR_TooManyParameters_Text           "Too many parameters passed to function '%s'"
#define HQLERR_ColumnUnknownLength_Text         "Cannot define column %s with an unknown length (use alien datatype)"
#define HQLERR_BuildIndexVarLength_Text         "BUILDINDEX can only be used to build fixed width indexes"
#define HQLERR_BuildIndexVarLengthDs_Text       "BUILDINDEX can only be used to build indexes on fixed width files"
#define HQLERR_BadTypeInIndex_Text              "INDEX does not support fields of type %s"
#define HQLERR_IndexNotValid_Text               "INDEX does not match the dataset being joined"
#define HQLERR_JoinConditionNoMatchIndex_Text   "Join condition does not contain sufficient information to use key"
#define HQLERR_FilepositionInPersist_Text       "Not yet implemented:  Cannot use a record structure containing a virtual field (%s) with stored or persist"
#define HQLERR_PersistValueDiffDefinition_Text  "%s has more than one definition"
#define HQLERR_LimitNeedsDataset_Text           "LIMIT clause can only be applied to a dataset"
#define HQLERR_CannotResourceActivity_Text      "Cannot resource activity %s a cluster with %d nodes"
#define HQLERR_UnsupportedHashWorkunit_Text     "Unsupported option #WORKUNIT ('%s')"
#define HQLERR_UnknownVirtualAttr_Text          "INTERNAL: Unsupported virtual attribute '%s'"
#define HQLERR_IllegalPattern_Text              "Illegal pattern '%s..%s'"
#define HQLERR_VarSizeSortUseThor_Text          "THOR must be used for sorting or joining datasets with variable width rows"
#define HQLERR_SubstringOutOfRange_Text         "Substring index %d is outside the field range"
#define HQLERR_RankOnStored_Text                "RANK/RANKED not supported on list %s"
#define HQLERR_CastInfiniteString_Text          "Cannot cast a string of unknown length to another character set"
#define HQLERR_TooFewParameters_Text            "Not enough parameters passed to function '%s'"
#define HQLERR_IndexTypeNotSupported_Text       "Index is not supported for type %s yet"
#define HQLERR_RankOnNull_Text                  "RANK has no meaning on an empty list"
#define HQLERR_MatchedUsedOutsideParse_Text     "%s can only be used in a record supplied to a PARSE() command"
#define HQLERR_BadMatchedPath_Text              "The parameter to MATCHED(%s) is not found in the pattern"
#define HQLERR_RoxieExpectedConstantFilename_Text "Roxie requires constant filenames - expression %s cannot be computed at deployment time"
#define HQLERR_MatchTextNotUnicode_Text         "MATCHTEXT found where MATCHUNICODE was expected"
#define HQLERR_MatchUnicodeNotText_Text         "MATCHUNICODE found where MATCHTEXT was expected"
#define HQLERR_MatchTextOrUnicode_Text          "Only MATCHTEXT and MATCHUNICODE are valid inside a VALIDATE"
#define HQLERR_ChildDatasetInOutput_Text        "Records containing child datasets must be output to a file"
#define HQLERR_DefineUseStrNotFound_Text        "Definition of USE(%s) was not found"
#define HQLERR_DefineUseXYNotFound_Text         "Definition of USE(%s.%s) was not found"
#define HQLERR_DuplicateStoredDefinition_Text   "Duplicate definition of %s (use #stored to override default value)"
#define HQLERR_MismatchRowDiffType_Text         "ROWDIFF: Types are not compatible for field %s"
#define HQLERR_FetchNotSupportMode_Text         "FETCH not supported on dataset of kind %s"
#define HQLERR_CounterNotValid_Text             "COUNTER is not legal in this context"
#define HQLERR_XmlTextNotValid_Text             "XMLTEXT is only legal in a PARSE transform"
#define HQLERR_XmlUnicodeNotValid_Text          "XMLUNICODE is only legal inside a PARSE transform"
#define HQLERR_MustMatchExactly_Text            "Condition on DISTRIBUTE must match the key exactly"
#define HQLERR_RowTooLarge_Text                 "Row size %u exceeds the maximum specified (%u)"
#define HQLERR_ShouldHaveBeenHoisted_Text       "Select expression should have been hoisted"
#define HQLERR_NoArgumentsInValidator_Text      "%s() cannot have a parameter inside a VALIDATE"
#define HQLERR_FetchNonDiskfile_Text            "First parameter of FETCH should be a disk file"
#define HQLERR_InputMergeNotSorted_Text         "Input to MERGE does not appear to be sorted"
#define HQLERR_TooComplicatedToPreload_Text     "Expression is too complicated to preload"
#define HQLERR_KeyedNotKeyed_Text               "KEYED(%s) could not be looked up in a key."
#define HQLERR_KeyedFollowsGap_Text             "KEYED(%s) follows unfiltered component %s in the key%s"
#define HQLERR_WildFollowsGap_Text              "WILD(%s) follows unfiltered component %s in the key%s"
#define HQLERR_KeyedWildNoIndex_Text            "%s could not be implemented by the key"
#define HQLERR_ZeroLengthIllegal_Text           "Cannot process zero length rows"
#define HQLERR_SetCastNotSupported_Text         "Set casts are not supported yet"
#define HQLERR_FuncNotInGlobalContext_Text      "Cannot call function %s in a non-global context"
#define HQLERR_SetUnknownLength_Text            "Sets of items of unknown length are not yet supported!"
#define HQLERR_HashStoredTypeMismatch_Text      "#STORED (%s) type mismatch (was '%s' replacement '%s')"
#define HQLERR_CountAllSet_Text                 "Cannot count number of elements in ALL"
#define HQLERR_OnlyKeyFixedField_Text           "Can only key fixed fields at fixed offsets"
#define HQLERR_DuplicateStoredDiffType_Text     "Duplicate definition of %s with different type (use #stored to override default value)"
#define HQLERR_RegexFeatureNotSupport_Text      "Features are not supported by regex - did you mean repeat() instead of {}?"
#define HQLERR_UnsupportedAttribute_Text        "Option %s not yet supported on child datasets"
#define HQLERR_GroupTableNotYetSupported_Text   "Grouped tables not yet supported in this context"
#define HQLERR_ChildQueriesNotSupported_Text    "Nested child queries are not supported yet"
#define HQLERR_HashStoredRecordMismatch_Text    "#STORED (%s) records must match"
#define HQLERR_BadJoinConditionAtMost_Text      "ATMOST JOIN cannot be evaluated with this join condition%s"
#define HQLERR_BadKeyedJoinConditionAtMost_Text "ATMOST JOIN cannot be evaluated with this join condition%s"
#define HQLERR_FullJoinNeedDataset_Text         "RIGHT for a full keyed join must be a disk based DATASET"
#define HQLERR_KeyedLimitNotKeyed_Text          "LIMIT(%s, KEYED) could not be merged into an index read"
#define HQLERR_ExtendMismatch_Text              "EXTEND is required on all outputs to NAMED(%s)"
#define HQLERR_DuplicateNameOutput_Text         "Duplicate output to NAMED(%s).  EXTEND/OVERWRITE required"
#define HQLERR_ExtendTypeMismatch_Text          "OUTPUTs to NAMED(%s) have incompatible types"
#define HQLERR_OverwriteMismatch_Text           "OVERWRITE is required on all outputs to NAMED(%s)"
#define HQLERR_ExtendOverwriteMismatch_Text     "OVERWRITE/EXTEND should be consistent on all outputs to NAMED(%s)"
#define HQLERR_EmbeddedCppNotAllowed_Text       "Insufficient access rights to use embedded code"
#define HQLERR_ContentsInSoapCall_Text          "Tag contents syntax <> is not supported by SOAPCALL"
#define HQLERR_FullKeyedNeedsFile_Text          "RIGHT side of a full keyed join must be a disk file"
#define HQLERR_ExpectedConstant_Text            "Expression is not constant: %s"
#define HQLERR_AccessRowBlobInsideChildQuery_Text "Unimplemented: Cannot access row blob inside a child query, contact tech support"
#define HQLERR_NoDatasetInCsvOutput_Text        "Field '%s' with dataset type not supported in csv output"
#define HQLERR_NoSetInCsvOutput_Text            "Field '%s' with set type not supported in csv output"
#define HQLERR_CouldNotDetermineMaxSize_Text    "Cannot determine the maximum size of the expression"
#define HQLERR_CannotDetermineSizeVar_Text      "Cannot determine size because variable size dataset is not in scope.  Try using sizeof(x,max)"
#define HQLERR_DuplicateDefinition_Text         "Duplicate definition of %s"
#define HQLERR_DuplicateDefinitionDiffType_Text "Duplicate definition of %s with different type"
#define HQLERR_WildNotReferenceIndex_Text       "WILD() does not reference fields in key %s"
#define HQLERR_InconsistentKeyedOpt_Text        "Field %s cannot have both KEYED and KEYED,OPT conditions"
#define HQLERR_OptKeyedFollowsWild_Text         "KEYED(%s,OPT) follows a WILD() field in key %s"
#define HQLERR_KeyedCountCantNormalize_Text     "COUNT(,KEYED) cannot be used on a child dataset"
#define HQLERR_KeyedCountNotKeyed_Text          "Filter for COUNT(,KEYED) did not contained KEYED() expressions"
#define HQLERR_KeyedCountNonKeyable_Text        "KEYED COUNT used on a non-keyable dataset"
#define HQLERR_LookupNotActiveDataset_Text      "Attempting to lookup field %s in a dataset which has no active element"
#define HQLERR_KeyedJoinTooComplex_Text         "Key condition (%s) is too complex, it cannot be done with the key."
#define HQLERR_KeyAccessNeedCast_Text           "Key condition (%s) requires casts on comparison of field '%s'"
#define HQLERR_KeyAccessNoKeyField_Text         "Key condition (%s) does not have any comparisons against key fields"
#define HQLERR_MinusOnString_Text               "unary - cannot be performed on a string"
#define HQLERR_NotSupportedInsideNoThor_Text    "%s is not supported inside NOTHOR()"
#define HQLERR_RegexNoTransformSupport_Text     "Regular expression parsing does not support productions - need to use tomita"
#define HQLERR_AccessMatchAttrInChildQuery_Text "Unimplemented: Cannot yet access $<n> inside a child query"
#define HQLERR_ExpectedTransformManyInputs_Text "Ambiguous default production for rule with multiple inputs"
#define HQLERR_AmbiguousLeftRight_Text          "Selector %s is used ambiguously at multiple levels"
#define HQLERR_RhsKeyedNotKey_Text              "JOIN%s marked as KEYED does not have a key as the second parameter"
#define HQLERR_RemoteNoMeaning_Text             "ALLNODES(dataset) only legal in roxie and in thor child queries"
#define HQLERR_RemoteGrouped_Text               "ALLNODES() is not currently supported on grouped datasets"
#define HQLERR_LibraryCannotContainWorkflow_Text "Library %s cannot contain any workflow actions%s"
#define HQLERR_LoopTooComplexForParallel_Text   "LOOP body too complicated to evaluate in parallel"
#define HQLERR_BadDfaOperator_Text              "Operator %s not supported inside DFAs"
#define HQLERR_MatchUtf8NotText_Text            "MATCHUTF8 found where MATCHUNICODE/MATCHTEXT was expected"
#define HQLERR_ThisNodeNotInsideAllNodes_Text   "THISNODE() can only be used inside ALLNODES()"
#define HQLERR_SteppedNoJoin_Text               "STEPPED(%s) cannot be evaluated in this context"
#define HQLERR_UnsupportedRowsetRangeParam_Text "Parameter to RANGE() is too complex - not currently supported"
#define HQLERR_CantProjectStepping_Text         "Project of stepping fields is too complex"
#define HQLERR_SteppedVariableSize_Text         "Stepped field %s must have a fixed size"
#define HQLERR_SteppedVariableOffset_Text       "Stepped field %s must be at a fixed offset"
#define HQLERR_TooComplexToStep_Text            "Expression is too complex to STEP (%s)"
#define HQLERR_NoSteppingOnPayload_Text         "Cannot smart step on payload fields"
#define HQLERR_SteppedRangeOnlyOneDirection_Text "STEPPED range condition could only be matched in one direction"
#define HQLERR_SteppedMultiRange_Text           "Multiple STEPPED comparisons %s >= "
#define HQLERR_SteppingNotMatchSortCondition_Text "STEPPED condition is not compatible with the sort/merge condition (%s expected)"
#define HQLERR_JoinNotMatchSortCondition_Text   "JOIN condition is not compatible with the sort/merge condition"
#define HQLERR_StepFieldNotKeyed_Text           "STEPPED field %s is not keyed"
#define HQLERR_StepFieldNotContiguous_Text      "STEPPED field %s does not follow the previous stepped field"
#define HQLERR_SortOrderMustMatchJoinFields_Text "Merge order must match all the stepped join fields"
#define HQLERR_OrMultipleKeyfields_Text         "Cannot OR together conditions on multiple key fields (%s)"
#define HQLERR_RowCompressRequireFixedSize_Text "ROW compression can only be used on fixed size indexes"
#define HQLERR_InputsAreTooComplexToUpdate_Text "UPDATE cannot be used when the inputs names are not globally constant"
#define HQLERR_ThorDenormOnlyLeftOuterJoin_Text "THOR currently only supports LEFT OUTER denormalize"
#define HQLERR_ThorDenormNoFeatureX_Text        "THOR does not support DENORMALIZE(%s)"
#define HQLERR_SkipNotValidHere_Text            "SKIP cannot be used here.  It is only valid directly with a transform"
#define HQLERR_CsvNotSupportTableSet_Text       "Cannot read tables/datasets from a csv file"
#define HQLERR_ExpectedConstantWorkunit_Text    "Argument %s to #workunit must be a constant"
#define HQLERR_ExpectedConstantDebug_Text       "Argument %s to #debug must be a constant"
#define HQLERR_LibraryMustBeFunctional_Text     "Queries libraries must be implemented with a parameterised module"
#define HQLERR_LibraryMemberArgNotDefined_Text  "Member %s not defined in module passed as library parameter"
#define HQLERR_ConcreteMemberRequired_Text      "Member %s was undefined in a module"
#define HQLERR_ThorHavingMustBeGrouped_Text     "Thor does not support HAVING on a non-grouped dataset"
#define HQLERR_XNotSupportedInsideChild_Text    "%s not currently supported as a child action"
#define HQLERR_LibrariesCannotContainSideEffects_Text "Definitions in libraries cannot have side effects (%s)"
#define HQLERR_MultipleStepped_Text             "Index read only supports single STEPPED expression"
#define HQLERR_RecursiveStored_Text             "#%s (%s) creates an illegal recursive reference"
#define HQLERR_RecursiveStoredOther_Text        "#%s (%s) creates an illegal recursive reference (%s also being processed)"
#define HQLERR_PipeNotAllowed_Text              "Insufficient access rights to use PIPE"
#define HQLERR_CannotDeduceNameDataset_Text     "Parameter to __nameof__ must be a dataset or an index"
#define HQLERR_ExpectedUpdateVariable_Text      "Expected a UPDATE attribute name"
#define HQLERR_FailedToLoadSystemModule_Text    "%s @ %d:%d"
#define HQLERR_RankOutOfRange_Text              "Index in RANK/RANKED is out of range"
#define HQLERR_DatasetNotActive_Text            "INTERNAL: Dataset is not active: '%s'"
#define HQLERR_CouldNotOpenTemplateXatY_Text    "Could not open thor template '%s' at '%s'"
#define HQLERR_CouldNotCreateOutputX_Text       "Could not create output '%s'"
#define HQLERR_XDoesNotContainExpressionY_Text  "Dataset '%.80s' does not contain expression '%.50s'"
#define HQLERR_InvalidSetResultType_Text        "Cannot return a result of this type from a workunit"
#define HQLERR_CouldNotFindDataset_Text         "Could not find dataset %s"
#define HQLERR_CouldNotAnyDatasetX_Text         "Could not find dataset %s (no tables in scope)"
#define HQLERR_NestedThorNodes_Text             "INTERNAL: Thor nodes should not be nested"
#define HQLERR_MissingTransformAssignXX_Text    "INTERNAL: Missing assignment from transform to %s[%p]"
#define HQLERR_JoinXTooComplex_Text             "JOIN%s contains no equality conditions - use ,ALL to allow"
#define HQLERR_GlobalDedupFuzzy_Text            "A global DEDUP(ALL) or local hash dedup cannot include comparisons in the dedup criteria"
#define HQLERR_GlobalDedupNoEquality_Text       "Global dedup,ALL must have a field to partition"
#define HQLERR_HashDedupNotSupportX_Text        "Hash dedup does not support %s"
#define HQLERR_JoinSortedMustBeDataset_Text     "SORTED() used by JOINED must be applied to a DATASET"
#define HQLERR_JoinSortedMustBeThor_Text        "SORTED() used by JOINED must be applied to a THOR dataset"
#define HQLERR_SortAndCoSortConcurrent_Text     "SORT supplied to COSORT needs to be executed at the same time"
#define HQLERR_WaitNotSupported_Text            "WAIT not yet supported"
#define HQLERR_IndexHasActiveFields_Text        "Index has fields %s in scope"
#define HQLERR_GlobalHasActiveFields_Text       "Global dataset has fields %s in scope"
#define HQLERR_ResourceCreateFailed_Text        "Create resource library %s failed"
#define HQLERR_RecordNotCompatible_Text         "Records not assignment compatible"
#define HQLERR_MissingTemplateTerminator_Text   "Missing end of placeholder"
#define HQLERR_FailXUsedOutsideFailContext_Text "%s can only be globally or inside ONFAIL or other failure processing"
#define HQLERR_GlobalSideEffectDependent_Text   "Side-effect%s is not currently supported as a context-dependent dependency"
#define HQLERR_AggregateNeedMergeTransform_Text "Cannot deduce MERGE transform for global AGGREGATE"
#define HQLERR_AggregateMissingGroupingFields_Text "AGGREGATE does not include grouping field '%s' in the result record"
#define HQLERR_MaximumRowSizeOverflow_Text      "The calculated maximum row size has overflowed 32bits"
#define HQLERR_OpArgDependsDataset_Text         "%s: %s cannot be dependent on the dataset"
#define HQLERR_CouldNotDetermineMinSize_Text    "Cannot determine the minimum size of the expression"
#define HQLERR_OutsideGroupAggregate_Text       "%s used outside of a TABLE aggregation"
#define HQLERR_ResourceAddAfterFinalManifest_Text "%s resource added after manifest was finalized"
#define HQLERR_SkipInsideCreateRow_Text         "SKIP inside a ROW(<transform>) not supported.  It is only allowed in a DATASET transform."
#define HQLERR_ScalarOutputWithinApply_Text     "A scalar output within an APPLY is undefined and may fail.  Use OUTPUT(dataset,EXTEND) instead."
#define HQLERR_KeyedJoinNoRightIndex_X_Text     "Right dataset (%s) for a keyed join is not a key"
#define HQLERR_EmbeddedTypeNotSupported_X_Text  "Type %s not supported for embedded/external scripts"
#define HQLERR_MaximumSizeLessThanMinimum_XY_Text "Maximum size (%u) for this record is lower than the minimum (%u)"
#define HQLERR_UnexpectedOptionValue_XY_Text    "Unexpected value for option %s: %s"
#define HQLERR_VariableRowMustBeLinked_Text     "External function '%s' cannot return a non-linked variable length row"
#define HQLERR_UserCodeNotAllowed_Text          "Workunit-supplied code is not permitted on this system"
#define HQLERR_StreamInputUsedDirectly_Text     "Library input used directly in a child query"
#define HQLERR_UnsupportedRowDiffType_Text      "ROWDIFF: Does not support type '%s' for field %s"
#define HQLERR_EmbedParamNotSupportedInOptions_Text   "Cannot use bound parameter in embed options - try adding a FUNCTION wrapper"
#define HQLERR_InvalidXmlnsPrefix_Text          "Invalid XMLNS prefix: %s"
#define HQLERR_ConditionalAggregateVarOffset_Text "Conditional aggregate '%s' cannot follow a variable length field"
#define HQLERR_AggregateDynamicOffset_Text      "Aggregate assignment to '%s' cannot follow variable size aggregate"
#define HQLERR_ServiceDefinitionNotAllowed_Text "Insufficient access rights to use SERVICE"
#define HQLERR_BodyNotAllowedWithInline_Text    "#body not supported with INLINE attribute"
#define HQLERR_DatasetPassedToRowArg_Text       "Cannot pass a dataset to row argument %s"
<<<<<<< HEAD
#define HQLERR_DedupBestWithKeepn_Text          "DEDUP with BEST does not support KEEP"
=======
#define HQLERR_HashStoredDuplication_Text       "Inconsistent #%s(%s, %s) and #%s(%s, %s)"
>>>>>>> 7011b208

//Warnings.
#define HQLWRN_CannotRecreateDistribution_Text  "Cannot recreate the distribution for a persistent dataset"
#define HQLWRN_RecursiveDependendencies_Text    "Recursive filename dependency %s"
#define HQLWRN_MaxSizeExceedsSafeLimit_Text     "Maximum row size of %u exceeds the recommended maximum (%u)"
#define HQLWRN_TomitaMatchPattern_Text          "MATCHED(%s) will not work on a pattern"
#define HQLWRN_KeyedFollowsGap_Text             "keyed filter on %s follows unkeyed component %s in the key%s"
#define HQLWRN_LocalHasNoEffect_Text            "LOCAL(dataset) only has an effect in roxie and in thor child queries"
#define HQLWRN_CsvMaxLengthMismatch_Text        "CSV read: Max length of record (%d) exceeds the max length (%d) specified on the csv attribute"
#define HQLWRN_KeyedFoldedToGap_Text            "KEYED(%s) follows component %s which is always matched in the key%s"
#define HQLWRN_FoldRemoveKeyed_Text             "The key condition for field (%s) on key%s is always true"
#define HQLWRN_GlobalDoesntSeemToBe_Text        "Global expression%s appears to access a parent dataset - this may cause a dataset not active error"
#define HQLWRN_GroupedJoinIsLookupJoin_Text     "JOIN(,GROUPED) is implemented as a MANY LOOKUP join.  This may be inefficient in thor."
#define HQLWRN_ImplicitJoinLimit_Text           "Implicit LIMIT(%d) added to keyed join%s"
#define HQLWRN_ImplicitReadLimit_Text           "Neither LIMIT() nor CHOOSEN() supplied for index read on %s"
#define HQLWRN_ImplicitReadAddLimit_Text        "Implicit LIMIT(%d) added to index read %s"
#define HQLWRN_LimitAlwaysExceeded_Text         "Limit is always exceeded"
#define HQLWRN_LimitAlwaysExceededX_Text        "Limit '%s' is always exceeded"
#define HQLWRN_KeyedLimitIsZero_Text            "Keyed Limit(0) will fail if there are any records, is this intended?"
#define HQLWRN_LimitIsZero_Text                 "Limit(0) will fail if there are any records, is this intended?"
#define HQLWRN_MoxieNoBias_Text                 "Key will not work on moxie, because cannot deduce bias from variable width base file.  Need to add an explicit BIAS."
#define HQLWRN_ParseVeryLargeDefinition_Text    "PARSE pattern generates a large definition (%d bytes)"
#define HQLWRN_JoinConditionFoldedNowAll_Text   "JOIN condition folded to constant, converting to an ALL join"
#define HQLWRN_MergeBadSortOrder_Text           "MERGE() cannot recreated implicit sort order"
#define HQLWRN_OutputDependendOnScope_Text      "OUTPUT(%s) appears to be context dependent - this may cause a dataset not active error"
#define HQLWRN_OptionSetToLate_Text             "#option ('%s') will have no effect - it needs to be set in the submitted workunit."
#define HQLWRN_WorkflowSeemsToBeDependent_Text  "Workflow item%s seems to be context dependent"
#define HQLWRN_GlobalSideEffectDependent_Text   "Global side-effect%s seems to be context dependent - it may not function as expected"
#define HQLWRN_GrammarIsAmbiguous_Text          "The PARSE pattern for activity %d is ambiguous.  This may reduce the efficiency of the PARSE."
#define HQLWRN_ComplexHelperClass_Text          "Activity %d created a complex helper class (%d)"
#define HQLWRN_GroupedGlobalFew_Text            "Global few expression is grouped"
#define HQLWRN_AmbiguousRollupCondition_Text    "ROLLUP condition on '%s' is also modified in the transform"
#define HQLWRN_AmbiguousRollupNoGroup_Text      "ROLLUP condition - no fields are preserved in the transform - not converted to GROUPed ROLLUP"
#define HQLWRN_GlobalActionDependendOnScope_Text "Global action appears to be context dependent - this may cause a dataset not active error"
#define HQLWRN_NoThorContextDependent_Text      "NOTHOR expression%s appears to access a parent dataset - this may cause a dataset not active error"
#define HQLWRN_OnlyLocalMergeJoin_Text          "Only LOCAL versions of %s are currently supported on THOR"
#define HQLWRN_WorkflowDependParameter_Text     "Workflow action %s appears to be dependent upon a parameter"
#define HQLWRN_OutputScalarInsideChildQuery_Text "Output(%s) of single value inside a child query has undefined behaviour"

#define HQLERR_DistributionVariableLengthX_Text "DISTRIBUTION does not support variable length field '%s'"
#define HQLERR_DistributionUnsupportedTypeXX_Text "DISTRIBUTION does not support field '%s' with type %s"
#define HQLERR_InconsistentEmbedded_Text        "Field '%s' is specified as embedded but child record requires link counting"

#define HQLERR_OrderOnVarlengthStrings_Text     "Rank/Ranked not supported on variable length strings"
#define HQLERR_DistributionNoSequence_Text      "DISTRIBUTION() only supported at the outer level"
#define HQLERR_PhysicalJoinTooComplex_Text      "Physical table join condition too complicated"
#define HQLERR_ArbitaryRepeatUnimplemented_Text "Arbitrary repeats not yet supported!"
#define HQLERR_TomitaNoUnicode_Text             "Tomita does not yet support unicode"
#define HQLERR_TomitaPatternTooComplex_Text     "Patterns are too complicated for Tomita to handle at the moment [%s]"
#define HQLERR_CannotCreateSizedChildDataset_Text "Cannot currently assign to DATASET(SIZEOF(x)) fields"
#define HQLERR_OnlyNormalizeSimpleChildren_Text "Can only normalize simple child datasets - use other form if more complicated"
#define HQLERR_RoxieLocalNotSupported_Text      "ROXIE does not yet support local activities"
#define HQLERR_ThorNotSupportStepping_Text      "STEPPED is not currently supported by thor"
#define HQLERR_StarRangeOnlyInJoinCondition_Text "string[n..*] syntax is only valid in a join condition"
#define HQLERR_KeyedDistributeNoSubstringJoin_Text "Keyed distribute does not support join condition of the form field[n..*]"
#define HQLERR_OnceCannotAccessStored_Text      "ONCE workflow items cannot be dependent on other workflow items (including ONCE)"
#define HQLERR_ThorCombineOnlyLocal_Text        "Thor currently only supports the local version of COMBINE"
#define HQLERR_SteppedNotImplemented_Text       "STEPPED could not be merged into an index read activity"
#define HQLERR_MaxlengthExceedsLimit_Text       "MAXLENGTH(%u) for BUILD(index) exceeds the maximum of (%u)"

#define HQLERR_NoClearOnLocalDataset_Text       "INTERNAL: Clear not supported on LOCAL datasets"
#define HQLERR_NoCreateLocalDataset_Text        "INTERNAL: Local datasets cannot be created"
#define HQLERR_TableOutsideThor_Text            "INTERNAL: Attempt to access dataset outside of Thor"
#define HQLERR_ExtraAssignInTransform_Text      "INTERNAL: Not all Transform targets were assigned to [%s]"
#define HQLERR_CannotAccessStoredVariable_Text  "INTERNAL: Cannot access stored variable %s in this context"
#define HQLERR_EvaluateTableNotInScope_Text     "INTERNAL: Evaluate table is not in scope"
#define HQLERR_FuncNotFound_Text                "INTERNAL: Internal function %s not found"
#define HQLERR_InternalOutputScalar_Text        "INTERNAL: OUTPUT() on a scalar not processed correctly"
#define HQLERR_DfaTooComplex_Text               "INTERNAL: Expression too complex - cannot create a DFA"
#define HQLERR_UnsupportedInlineQuery_Text      "INTERNAL: Unsupported inline query"
#define HQLERR_CouldNotResolveFileposition_Text "INTERNAL: Could not resolve file position"
#define HQLERR_CastXNotImplemented_Text         "INTERNAL: Cannot perform type cast from %s to %s"
#define HQLERR_MatchedContextNotFound_Text      "INTERNAL: Could not find context to evaluate match expression"
#define HQLERR_BlobTranslationContextNotFound_Text "INTERNAL: Blob translation context not found"
#define HQLERR_RowsUsedOutsideContext_Text      "INTERNAL: ROWS can not be evaluated in this context"
#define HQLERR_ExpectedParentContext_Text       "INTERNAL: Expected a parent/container context.  Likely to be caused by executing something invalid inside a NOTHOR."
#define HQLERR_CounterNotFound_Text             "INTERNAL: Could not resolve COUNTER for inline count project"
#define HQLERR_GraphContextNotFound_Text        "INTERNAL: Graph context not found"
#define HQLERR_InvalidAcessStoredVariable_Text  "INTERNAL: Accessing unserialized stored variable %s in slave context"
#define HQLERR_LibraryNoWorkunitRead_Text       "INTERNAL: Library '%s' should not access work unit temporary '%s'"
#define HQLERR_LibraryNoWorkunitWrite_Text      "INTERNAL: Library '%s' should not create work unit temporary '%s'"
#define HQLERR_GraphInputAccessedChild_Text     "INTERNAL: Attempting to access graph output directly from a child query"
#define HQLERR_InconsisentLocalisation_Text     "INTERNAL: Inconsistent activity localisation (child %d:graph %d)"
#define HQLERR_NoParentExtract_Text             "INTERNAL: No active parent extract - activity has incorrect localisation?"
#define HQLERR_InconsistentNaryInput_Text       "INTERNAL: Inputs to nary operation have inconsistent record structures"
#define HQLERR_LinkedDatasetNoContext_Text      "INTERNAL: Linked child rows required without legal context available"
#define HQLERR_CannotGenerateSerializedCompare_Text "INTERNAL: Cannot generated serialized compare function"
#define HQLERR_ReadSpillBeforeWrite_Text        "INTERNAL: Attempt to read spill file %s before it is written"
#define HQLERR_DependencyWithinGraph_Text       "INTERNAL: Dependency within a graph incorrectly generated for hThor (%u)"
#define HQLERR_UnknownCompoundAssign_Text       "INTERNAL: Unrecognised compound assign %s"
#define HQLERR_ReadSpillBeforeWriteFix_Text     "INTERNAL: Attempt to read spill file %s before it is written.  Try adding #option ('allowThroughSpill', false); to the query."
#define HQLERR_CouldNotGenerateDefault_Text     "INTERNAL: Could not generate default value for field %s"
#define HQLERR_AccessUnavailableGraph_Text      "INTERNAL: Attempt to access result from unavailable graph (%s)"
#define HQLERR_NoMappingForField_Text           "INTERNAL: Mapping for field %s is missing from transform"

#define WARNINGAT(cat, e, x)                 reportWarning(cat, SeverityUnknown, e, x, x##_Text)
#define WARNINGAT1(cat, e, x, a)             reportWarning(cat, SeverityUnknown, e, x, x##_Text, a)
#define WARNINGAT2(cat, e, x, a, b)          reportWarning(cat, SeverityUnknown, e, x, x##_Text, a, b)
#define WARNINGAT3(cat, e, x, a, b, c)       reportWarning(cat, SeverityUnknown, e, x, x##_Text, a, b, c)

#endif<|MERGE_RESOLUTION|>--- conflicted
+++ resolved
@@ -223,11 +223,8 @@
 #define HQLERR_ServiceDefinitionNotAllowed      4203
 #define HQLERR_BodyNotAllowedWithInline         4204
 #define HQLERR_DatasetPassedToRowArg            4205
-<<<<<<< HEAD
 #define HQLERR_DedupBestWithKeepn               4206
-=======
 #define HQLERR_HashStoredDuplication            4207
->>>>>>> 7011b208
 
 //Warnings....
 #define HQLWRN_PersistDataNotLikely             4500
@@ -527,11 +524,8 @@
 #define HQLERR_ServiceDefinitionNotAllowed_Text "Insufficient access rights to use SERVICE"
 #define HQLERR_BodyNotAllowedWithInline_Text    "#body not supported with INLINE attribute"
 #define HQLERR_DatasetPassedToRowArg_Text       "Cannot pass a dataset to row argument %s"
-<<<<<<< HEAD
 #define HQLERR_DedupBestWithKeepn_Text          "DEDUP with BEST does not support KEEP"
-=======
 #define HQLERR_HashStoredDuplication_Text       "Inconsistent #%s(%s, %s) and #%s(%s, %s)"
->>>>>>> 7011b208
 
 //Warnings.
 #define HQLWRN_CannotRecreateDistribution_Text  "Cannot recreate the distribution for a persistent dataset"
