--- conflicted
+++ resolved
@@ -249,11 +249,7 @@
 int FuncCallStack::pushMeta(ITypeInfo *type)
 {
     if (!deserializer)
-<<<<<<< HEAD
-        deserializer.setown(createRtlFieldTypeDeserializer(nullptr));
-=======
         deserializer.setown(createRtlFieldTypeDeserializer());
->>>>>>> 6921f478
     const RtlTypeInfo *typeInfo = buildRtlType(*deserializer.get(), type);
     CDynamicOutputMetaData * meta = new CDynamicOutputMetaData(* static_cast<const RtlRecordTypeInfo *>(typeInfo));
     metas.append(*meta);
