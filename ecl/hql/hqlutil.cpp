/*##############################################################################

    HPCC SYSTEMS software Copyright (C) 2012 HPCC Systems®.

    Licensed under the Apache License, Version 2.0 (the "License");
    you may not use this file except in compliance with the License.
    You may obtain a copy of the License at

       http://www.apache.org/licenses/LICENSE-2.0

    Unless required by applicable law or agreed to in writing, software
    distributed under the License is distributed on an "AS IS" BASIS,
    WITHOUT WARRANTIES OR CONDITIONS OF ANY KIND, either express or implied.
    See the License for the specific language governing permissions and
    limitations under the License.
############################################################################## */
#include "jliball.hpp"
#include "hql.hpp"
#include "eclrtl.hpp"
#include "rtldynfield.hpp"

#include "platform.h"
#include "jlib.hpp"
#include "jmisc.hpp"
#include "jstream.ipp"
#include "hql.hpp"
#include "hqlexpr.hpp"
#include "hqlutil.hpp"
#include "hqlpmap.hpp"
#include "hqlfold.hpp"
#include "hqlerrors.hpp"
#include "hqltrans.ipp"
#include "hqlusage.hpp"
#include "hqlthql.hpp"
#include "deffield.hpp"
#include "workunit.hpp"
#include "jencrypt.hpp"
#include "hqlattr.hpp"
#include "hqlerror.hpp"
#include "hqlexpr.ipp"
#include "hqlrepository.hpp"
#include "hqlfilter.hpp"

#define SIZET_CACHE_SIZE    5001
#define FIXEDATTR_CACHE_SIZE 1001

static ITypeInfo * sizetType;
static ITypeInfo * signedType;
static ITypeInfo * constUnknownVarStringType;
static CriticalSection * sizetCacheCs;
static IHqlExpression * sizetCache[SIZET_CACHE_SIZE];
static IHqlExpression * fixedAttrSizeCache[FIXEDATTR_CACHE_SIZE];
static IHqlExpression * defaultMaxRecordLengthExpr;
static IHqlExpression * cacheAlignedAttr;
static IHqlExpression * cacheEmbeddedAttr;
static IHqlExpression * cacheInlineAttr;
static IHqlExpression * cacheLinkCountedAttr;
static IHqlExpression * cacheProjectedAttr;
static IHqlExpression * cacheReferenceAttr;
static IHqlExpression * cacheStreamedAttr;
static IHqlExpression * cacheUnadornedAttr;
static IHqlExpression * nlpParsePsuedoTable;
static IHqlExpression * xmlParsePsuedoTable;
static IHqlExpression * cachedQuotedNullExpr;
static IHqlExpression * cachedGlobalSequenceNumber;
static IHqlExpression * cachedLocalSequenceNumber;
static IHqlExpression * cachedStoredSequenceNumber;
static IHqlExpression * cachedOmittedValueExpr;

static void initBoolAttr(IAtom * name, IHqlExpression * x[2])
{
    x[0] = createExprAttribute(name, createConstant(false));
    x[1] = createExprAttribute(name, createConstant(true));
}


MODULE_INIT(INIT_PRIORITY_STANDARD)
{
    sizetType = makeIntType(sizeof(size32_t), false);
    signedType = makeIntType(sizeof(signed), true);
    sizetCacheCs = new CriticalSection;
    constUnknownVarStringType = makeConstantModifier(makeVarStringType(UNKNOWN_LENGTH));
    defaultMaxRecordLengthExpr = createQuoted("<default-max-length>", makeIntType(sizeof(size32_t), false));
    cacheAlignedAttr = createAttribute(_propAligned_Atom);
    cacheEmbeddedAttr = createAttribute(embeddedAtom);
    cacheInlineAttr = createAttribute(inlineAtom);
    cacheLinkCountedAttr = createAttribute(_linkCounted_Atom);
    cacheProjectedAttr = createAttribute(projectedAtom);
    cacheReferenceAttr = createAttribute(referenceAtom);
    cacheStreamedAttr = createAttribute(streamedAtom);
    cacheUnadornedAttr = createAttribute(_propUnadorned_Atom);
    nlpParsePsuedoTable = createDataset(no_pseudods, createRecord()->closeExpr(), createAttribute(_nlpParse_Atom));
    xmlParsePsuedoTable = createDataset(no_pseudods, createRecord()->closeExpr(), createAttribute(_xmlParse_Atom));
    cachedQuotedNullExpr = createValue(no_nullptr, makeBoolType());
    cachedOmittedValueExpr = createValue(no_omitted, makeAnyType());

    cachedGlobalSequenceNumber = createConstant(signedType->castFrom(true, (__int64)ResultSequencePersist));
    cachedLocalSequenceNumber = createConstant(signedType->castFrom(true, (__int64)ResultSequenceInternal));
    cachedStoredSequenceNumber = createConstant(signedType->castFrom(true, (__int64)ResultSequenceStored));
    return true;
}
MODULE_EXIT()
{
    delete sizetCacheCs;
    sizetType->Release();
    signedType->Release();
    defaultMaxRecordLengthExpr->Release();
    for (unsigned i=0; i < SIZET_CACHE_SIZE; i++)
        ::Release(sizetCache[i]);
    for (unsigned i2=0; i2 < FIXEDATTR_CACHE_SIZE; i2++)
        ::Release(fixedAttrSizeCache[i2]);
    cacheAlignedAttr->Release();
    cacheEmbeddedAttr->Release();
    cacheInlineAttr->Release();
    cacheLinkCountedAttr->Release();
    cacheProjectedAttr->Release();
    cacheReferenceAttr->Release();
    cacheStreamedAttr->Release();
    cacheUnadornedAttr->Release();
    xmlParsePsuedoTable->Release();
    nlpParsePsuedoTable->Release();
    cachedQuotedNullExpr->Release();
    cachedGlobalSequenceNumber->Release();
    cachedLocalSequenceNumber->Release();
    cachedStoredSequenceNumber->Release();
    cachedOmittedValueExpr->Release();
    constUnknownVarStringType->Release();
}

inline int TFI(bool value) { return value ? 0 : 1; }

IHqlExpression * getSizetConstant(unsigned size)
{
    if (size >= SIZET_CACHE_SIZE)
        return createConstant(sizetType->castFrom(false, (__int64)size));

    CriticalBlock block(*sizetCacheCs);
    IHqlExpression * match = sizetCache[size];
    if (!match)
        match = sizetCache[size] = createConstant(sizetType->castFrom(false, (__int64)size));

    return LINK(match);
}

IHqlExpression * createIntConstant(__int64 val)
{
    return createConstant(createMinIntValue(val));
}

IHqlExpression * createUIntConstant(unsigned __int64 val)
{
    return createConstant(createMinIntValue(val));
}

inline IIdAtom * createMangledName(IHqlExpression * module, IHqlExpression * child)
{
    StringBuffer mangledName;
    mangledName.append(module->queryName()).append(".").append(child->queryName());

    return createIdAtom(mangledName.str());
}

IHqlExpression * queryDefaultMaxRecordLengthExpr()
{
    return defaultMaxRecordLengthExpr;
};

HQL_API IHqlExpression * getFixedSizeAttr(unsigned size)
{
    if (size >= FIXEDATTR_CACHE_SIZE)
    {
        OwnedHqlExpr sizeExpr = getSizetConstant(size);
        return createExprAttribute(_propSize_Atom, LINK(sizeExpr), LINK(sizeExpr), LINK(sizeExpr));
    }

    CriticalBlock block(*sizetCacheCs);     // reuse the critical section
    IHqlExpression * match = fixedAttrSizeCache[size];
    if (!match)
    {
        OwnedHqlExpr sizeExpr = getSizetConstant(size);
        match = fixedAttrSizeCache[size] = createExprAttribute(_propSize_Atom, LINK(sizeExpr), LINK(sizeExpr), LINK(sizeExpr));
    }
    return LINK(match);
}


extern HQL_API IHqlExpression * queryQuotedNullExpr()
{
    return cachedQuotedNullExpr;
}


extern HQL_API IHqlExpression * createOmittedValue()
{
    return LINK(cachedOmittedValueExpr);
}

#if 0
IHqlExpression * queryRequiresDestructorAttr(bool value)
{
    return cacheRequiresDestructorAttr[TFI(value)];
}
#endif

IHqlExpression * queryUnadornedAttr()
{
    return cacheUnadornedAttr;
}


IHqlExpression * queryAlignedAttr()
{
    return cacheAlignedAttr;
}

extern HQL_API IHqlExpression * queryLinkCountedAttr()
{
    return cacheLinkCountedAttr;
}
extern HQL_API IHqlExpression * queryProjectedAttr()
{
    return cacheProjectedAttr;
}
extern HQL_API IHqlExpression * getLinkCountedAttr()
{
    return LINK(cacheLinkCountedAttr);
}
extern HQL_API IHqlExpression * getProjectedAttr()
{
    return LINK(cacheProjectedAttr);
}
extern HQL_API IHqlExpression * getStreamedAttr()
{
    return LINK(cacheStreamedAttr);
}
extern HQL_API IHqlExpression * getInlineAttr()
{
    return LINK(cacheInlineAttr);
}
extern HQL_API IHqlExpression * getEmbeddedAttr()
{
    return LINK(cacheEmbeddedAttr);
}
extern HQL_API IHqlExpression * getReferenceAttr()
{
    return LINK(cacheReferenceAttr);
}

extern HQL_API IHqlExpression * queryNlpParsePseudoTable()
{
    return nlpParsePsuedoTable;
}

extern HQL_API IHqlExpression * queryXmlParsePseudoTable()
{
    return xmlParsePsuedoTable;
}

IHqlExpression * getGlobalSequenceNumber()      { return LINK(cachedGlobalSequenceNumber); }
IHqlExpression * getLocalSequenceNumber()       { return LINK(cachedLocalSequenceNumber); }
IHqlExpression * getStoredSequenceNumber()      { return LINK(cachedStoredSequenceNumber); }
IHqlExpression * getOnceSequenceNumber()        { return createConstant(signedType->castFrom(true, (__int64)ResultSequenceOnce)); }

//Does the record (or a base record) contain an ifblock?  This could be tracking using a flag if it started being called a lot.
bool recordContainsIfBlock(IHqlExpression * record)
{
    ForEachChild(i, record)
    {
        IHqlExpression * cur = record->queryChild(i);
        switch (cur->getOperator())
        {
        case no_ifblock:
            return true;
        case no_record:
            if (recordContainsIfBlock(cur))
                return true;
            break;
        }
    }
    return false;
}

ITypeInfo * getHozedKeyType(IHqlExpression * expr)
{
    Linked<ITypeInfo> type = expr->queryType();

    type_t tc = type->getTypeCode();
    switch (tc)
    {
    case type_boolean:
    case type_data:
    case type_qstring:
        break;
    case type_int:
    case type_swapint:
        if (type->isSigned())
            type.setown(makeIntType(type->getSize(), false));
        if ((type->getTypeCode() == type_littleendianint) && (type->getSize() != 1))
            type.setown(makeSwapIntType(type->getSize(), false));
        break;
    case type_string:
        if (type->queryCharset()->queryName() != asciiAtom)
            type.setown(makeStringType(type->getSize(), NULL, NULL));
        break;
    case type_varstring:
        if (type->queryCharset()->queryName() != asciiAtom)
            type.setown(makeVarStringType(type->getStringLen(), NULL, NULL));
        break;
    case type_decimal:
        if (!type->isSigned())
            break;
        //fallthrough
    default:
        //anything else is a payload field, don't do any transformations...
        break;
    }

    return type.getClear();
}

IHqlExpression * getHozedBias(ITypeInfo * type)
{
    unsigned __int64 bias = ((unsigned __int64)1 << (type->getSize()*8-1));
    return createConstant(type->castFrom(false, bias));
}

IHqlExpression * getHozedKeyValue(IHqlExpression * _value)
{
    HqlExprAttr value = _value;
    Linked<ITypeInfo> type = _value->queryType()->queryPromotedType();
    Owned<ITypeInfo> hozedType = getHozedKeyType(value);

    type_t tc = type->getTypeCode();
    switch (tc)
    {
    case type_int:
    case type_swapint:
        if (type->isSigned())
        {
            type.setown(makeIntType(type->getSize(), false));
            value.setown(ensureExprType(value, type));
            value.setown(createValue(no_add, LINK(type), LINK(value), getHozedBias(type)));
        }
        break;
    }

    return ensureExprType(value, hozedType);
}

<<<<<<< HEAD
=======
IHqlExpression * convertIndexPhysical2LogicalValue(IHqlExpression * cur, IHqlExpression * physicalSelect, bool allowTranslate)
{
    if (cur->hasAttribute(blobAtom))
    {
        if (cur->isDataset())
            return createDataset(no_id2blob, LINK(physicalSelect), LINK(cur->queryRecord()));
        else if (cur->isDatarow())
            return createRow(no_id2blob, LINK(physicalSelect), LINK(cur->queryRecord()));
        else
            return createValue(no_id2blob, cur->getType(), LINK(physicalSelect));
    }
    else if (allowTranslate)
    {
        LinkedHqlExpr newValue = physicalSelect;

        OwnedHqlExpr target = createSelectExpr(getActiveTableSelector(), LINK(cur));            // select not used, just created to get correct types.
        ITypeInfo * type = target->queryType();
        type_t tc = type->getTypeCode();
        if (tc == type_int || tc == type_swapint)
        {
            if (type->isSigned())
            {
                Owned<ITypeInfo> tempType = makeIntType(type->getSize(), false);
                newValue.setown(ensureExprType(newValue, tempType));
                newValue.setown(createValue(no_sub, newValue->getType(), LINK(newValue), getHozedBias(newValue->queryType())));
            }
        }

        return ensureExprType(newValue, type);
    }
    else
        return ensureExprType(physicalSelect, cur->queryType());
}

static IHqlExpression * mapIfBlock(HqlMapTransformer & mapper, IHqlExpression * cur);
static IHqlExpression * mapIfBlockRecord(HqlMapTransformer & mapper, IHqlExpression * record)
{
    HqlExprArray mapped;
    ForEachChild(i, record)
    {
        IHqlExpression * cur = record->queryChild(i);
        if (cur->getOperator() == no_ifblock)
            mapped.append(*mapIfBlock(mapper, cur));
        else
            mapped.append(*LINK(cur));
    }
    return record->clone(mapped);
}


static IHqlExpression * mapIfBlock(HqlMapTransformer & mapper, IHqlExpression * cur)
{
    HqlExprArray args;
    unwindChildren(args, cur);
    args.replace(*mapper.transformRoot(&args.item(0)), 0);
    args.replace(*mapIfBlockRecord(mapper, &args.item(1)), 1);
    return cur->clone(args);
}


IHqlExpression * createPhysicalIndexRecord(HqlMapTransformer & mapper, IHqlExpression * record, bool hasInternalFileposition, bool createKeyedTypes)
{
    HqlExprArray physicalFields;
    unsigned max = record->numChildren() - (hasInternalFileposition ? 1 : 0);
    for (unsigned idx=0; idx < max; idx++)
    {
        IHqlExpression * cur = record->queryChild(idx);
        IHqlExpression * newField = NULL;

        if (cur->isAttribute())
            physicalFields.append(*LINK(cur));
        else if (cur->getOperator() == no_ifblock)
            physicalFields.append(*mapIfBlock(mapper, cur));
        else if (cur->getOperator() == no_record)
            physicalFields.append(*createPhysicalIndexRecord(mapper, cur, false, createKeyedTypes));
        else if (cur->hasAttribute(blobAtom))
        {
            if (createKeyedTypes)
                newField = createField(cur->queryId(), makeKeyedBlobType(cur->getType()), nullptr, createAttribute(_payload_Atom));
            else
                newField = createField(cur->queryId(), makeIntType(8, false), nullptr, nullptr);
        }
        else
        {
            //This should support other non serialized formats.  E.g., link counted strings.
            //Simplest would be to move getSerializedForm code + call that first.
            if (cur->hasAttribute(_linkCounted_Atom) || cur->isDatarow())
            {
                newField = getSerializedForm(cur, diskAtom);
                assertex(newField != cur || cur->isDatarow());
            }
            else
            {
                Owned<ITypeInfo> hozedType = getHozedKeyType(cur);
                if (hozedType == cur->queryType())
                    newField = LINK(cur);
                else if (createKeyedTypes)
                    newField = createField(cur->queryId(), makeKeyedType(cur->getType()), nullptr, extractFieldAttrs(cur));
                else
                    newField = createField(cur->queryId(), hozedType.getClear(), nullptr, extractFieldAttrs(cur));
            }
        }

        if (newField)
        {
            physicalFields.append(*newField);
            if (cur != newField)
            {
                IHqlExpression * self = querySelfReference();
                OwnedHqlExpr select = createSelectExpr(LINK(self), LINK(cur));
                OwnedHqlExpr physicalSelect = createSelectExpr(LINK(self), LINK(newField));
                OwnedHqlExpr newValue = convertIndexPhysical2LogicalValue(cur, physicalSelect, true);
                mapper.setMapping(select, newValue);
            }
        }
    }
    if (hasInternalFileposition)
    {
        if (createKeyedTypes)
        {
            IHqlExpression * cur = record->queryChild(record->numChildren()-1);
            IHqlExpression *fposField = createField(cur->queryId(), makeFilePosType(cur->getType()), nullptr, extractFieldAttrs(cur));
            physicalFields.append(*fposField);
        }
        else
        {
            IHqlExpression * cur = record->queryChild(record->numChildren()-1);
            IHqlExpression *fposField = createField(cur->queryId(), makeSwapIntType(8, false), nullptr, extractFieldAttrs(cur));
            physicalFields.append(*fposField);
        }
    }

    return createRecord(physicalFields);
}

IHqlExpression * createMetadataIndexRecord(IHqlExpression * record, bool hasInternalFilePosition)
{
    HqlMapTransformer mapper;
    return createPhysicalIndexRecord(mapper, record, hasInternalFilePosition, true);
}

extern HQL_API IHqlExpression * patchEclRecordDefinitionFromRecordLayout(IHqlExpression * record, MemoryBuffer &mb)
{
    if (!record->hasAttribute(_payload_Atom))
    {
        Owned<IDefRecordMeta> meta = deserializeRecordMeta(mb, true);
        int numKeyed = meta->numKeyedFields();
        if (numKeyed)
        {
            // NOTE - the index puts the payload on the no_newkeyindex, not on the record - so we will have to migrate it there
            int dfsPayload = getFlatFieldCount(record) - numKeyed;
            assertex(dfsPayload >= 0);
            if (dfsPayload)
                return prependOwnedOperand(record, createAttribute(_payload_Atom, createConstant(dfsPayload)));
        }
    }
    return LINK(record);
}

>>>>>>> 6921f478
//---------------------------------------------------------------------------

bool containsAggregate(IHqlExpression * expr)
{
    return expr->isGroupAggregateFunction();
}

bool containsComplexAggregate(IHqlExpression * expr)
{
    unsigned childIndex = (unsigned)-1;
    switch (expr->getOperator())
    {
    case no_record:
        childIndex = 0;
        break;
    case no_newtransform:
    case no_transform:
        childIndex = 1;
        break;
    default:
        UNIMPLEMENTED;
    }

    unsigned num = expr->numChildren();
    unsigned idx;
    for (idx = 0; idx < num; idx++)
    {
        IHqlExpression * cur = expr->queryChild(idx);
        if (cur->isAttribute())
            continue;
        IHqlExpression * value = cur->queryChild(childIndex);
        if (value && value->isGroupAggregateFunction())
        {
            //HOLe can cast aggregate values.
            node_operator op = value->getOperator();
            if ((op == no_cast) || (op == no_implicitcast))
                value = value->queryChild(0);

            switch (value->getOperator())
            {
            case NO_AGGREGATEGROUP:
                break;
            default:
                return true;
            }
        }
    }
    return false;
}


static node_operator containsSingleAggregate(IHqlExpression * expr)
{
    switch (expr->getOperator())
    {
    case no_assign:
        {
            node_operator rhsOp = expr->queryChild(1)->getOperator();
            switch (rhsOp)
            {
            case NO_AGGREGATEGROUP:
                return rhsOp;
            }
            return no_none;
        }
    case no_assignall:
    case no_transform:
    case no_newtransform:
        {
            node_operator ret = no_none;
            ForEachChild(i, expr)
            {
                node_operator childOp = containsSingleAggregate(expr->queryChild(i));
                if (childOp != no_none)
                {
                    if (ret == no_none)
                        ret = childOp;
                    else
                        return no_all;
                }
            }
            return ret;
        }
    }
    return no_none;
}

node_operator queryTransformSingleAggregate(IHqlExpression * expr)
{
    return containsSingleAggregate(expr);
}
    

static bool containsOnlyLeftTable(IHqlExpression * expr, bool ignoreSelfOrFilepos)
{
    switch (expr->getOperator())
    {
    case no_self:
        return ignoreSelfOrFilepos;
    case no_left:
        return true;
    case no_selectnth:
        return containsOnlyLeftTable(expr->queryChild(0), ignoreSelfOrFilepos) && containsOnlyLeft(expr->queryChild(1), ignoreSelfOrFilepos);
    case no_select:
        return containsOnlyLeftTable(expr->queryChild(0), ignoreSelfOrFilepos);
    }
    return false;
}

bool containsOnlyLeft(IHqlExpression * expr, bool ignoreSelfOrFilepos)
{
    switch (expr->getOperator())
    {
    case no_right:
        return false;
    case no_select:
        return containsOnlyLeftTable(expr, ignoreSelfOrFilepos);
    case no_field:
    case no_table:
        return false;
    case no_filepos:
    case no_file_logicalname:
        return ignoreSelfOrFilepos;
    default:
        {
            unsigned max = expr->numChildren();
            unsigned idx;
            for (idx = 0; idx < max; idx++)
            {
                if (!containsOnlyLeft(expr->queryChild(idx), ignoreSelfOrFilepos))
                    return false;
            }
            return true;
        }
    }
}

IHqlExpression * queryPhysicalRootTable(IHqlExpression * expr)
{
    for (;;)
    {
        switch (expr->getOperator())
        {
        case no_keyindex:
        case no_newkeyindex:
        case no_table:
            return expr;
        }
        switch (getNumChildTables(expr))
        {
        case 1:
            expr = expr->queryChild(0);
            break;
        default:
            return NULL;
        }
    }
}


IHqlExpression * queryTableFilename(IHqlExpression * expr)
{
    IHqlExpression * table = queryPhysicalRootTable(expr);
    if (table)
    {
        switch (table->getOperator())
        {
        case no_keyindex:
            return table->queryChild(2);
        case no_newkeyindex:
            return table->queryChild(3);
        case no_table:
            return table->queryChild(0);
        }
    }
    return NULL;
}


IHqlExpression * createRawIndex(IHqlExpression * index)
{
    IHqlExpression * indexRecord = index->queryRecord();

    HqlExprArray fields;
    unwindChildren(fields, indexRecord);
    fields.pop();
    return createDataset(no_null, createRecord(fields), NULL);
}

//---------------------------------------------------------------------------------------------

IHqlExpression * queryStripCasts(IHqlExpression * expr)
{
    while (isCast(expr))
        expr = expr->queryChild(0);
    return expr;
}


//---------------------------------------------------------------------------------------------

IHqlExpression * createRecord(IHqlExpression * field)
{
    HqlExprArray fields;
    fields.append(*LINK(field));
    return createRecord(fields);
}

IHqlExpression * queryLastField(IHqlExpression * record)
{
    unsigned max = record->numChildren();
    while (max--)
    {
        IHqlExpression * cur = record->queryChild(max);
        switch (cur->getOperator())
        {
        case no_field:
            return cur;
        case no_ifblock:
            return queryLastField(cur->queryChild(1));
        case no_record:
            return queryLastField(cur);
        }
    }
    return NULL;
}

IHqlExpression * queryFirstField(IHqlExpression * record)
{
    unsigned idx = 0;
    return queryNextRecordField(record, idx);
}

bool recordContainsBlobs(IHqlExpression * record)
{
    ForEachChild(i, record)
    {
        IHqlExpression * cur = record->queryChild(i);
        switch (cur->getOperator())
        {
        case no_field:
            {
                if (cur->hasAttribute(blobAtom))
                    return true;
                IHqlExpression * childRecord = cur->queryRecord();
                if (childRecord && recordContainsBlobs(childRecord))
                    return true;
                break;
            }
        case no_ifblock:
            if (recordContainsBlobs(cur->queryChild(1)))
                return true;
            break;
        case no_record:
            if (recordContainsBlobs(cur))
                return true;
            break;
        case no_attr:
        case no_attr_expr:
        case no_attr_link:
            break;
        default:
            UNIMPLEMENTED;
        }
    }
    return false;
}


IHqlExpression * queryVirtualFileposField(IHqlExpression * record)
{
    ForEachChild(idx, record)
    {
        IHqlExpression * cur = record->queryChild(idx);
        IHqlExpression * attr = cur->queryAttribute(virtualAtom);
        if (attr)
            return cur;
    }
    return NULL;
}


IHqlExpression * queryLastNonAttribute(IHqlExpression * expr)
{
    unsigned max = expr->numChildren();
    while (max--)
    {
        IHqlExpression * cur = expr->queryChild(max);
        if (!cur->isAttribute())
            return cur;
    }
    return NULL;
}

extern HQL_API unsigned numNonAttributes(IHqlExpression * expr)
{
    unsigned max = expr->numChildren();
    while (max--)
    {
        IHqlExpression * cur = expr->queryChild(max);
        if (!cur->isAttribute())
            return max+1;
    }
    return 0;
}

void expandRecord(HqlExprArray & selects, IHqlExpression * selector, IHqlExpression * expr)
{
    switch (expr->getOperator())
    {
    case no_record:
        {
            ForEachChild(i, expr)
                expandRecord(selects, selector, expr->queryChild(i));
            break;
        }
    case no_field:
        {
            OwnedHqlExpr subSelector = createSelectExpr(LINK(selector), LINK(expr));
            if (expr->queryRecord() && !expr->isDataset() && !expr->isDictionary())
                expandRecord(selects, subSelector, expr->queryRecord());
            else
            {
                if (selects.find(*subSelector) == NotFound)
                    selects.append(*subSelector.getClear());
            }
            break;
        }
    case no_ifblock:
        expandRecord(selects, selector, expr->queryChild(1));
        break;
    }
}

//---------------------------------------------------------------------------------------------------------------------

static IHqlExpression * queryOnlyTableChild(IHqlExpression * expr)
{
    switch (expr->getOperator())
    {
    case no_select: case no_evaluate:
        return NULL;
    }

    IHqlExpression * ret = NULL;
    ForEachChild(i, expr)
    {
        IHqlExpression * cur = expr->queryChild(i);
        if (containsActiveDataset(cur))
        {
            if (ret)
                return NULL;
            ret = cur;
        }
    }
    return ret;
}


//The common bit between upper and lower has to be a function of right, and therefore not table invariant.
//Find it by unwinding all candidates from the lower, and then match from the upper.
static IHqlExpression * findCommonExpression(IHqlExpression * lower, IHqlExpression * upper)
{
    HqlExprCopyArray candidates;
    do
    {
        candidates.append(*lower);
        lower = queryOnlyTableChild(lower);
    } while (lower);

    do
    {
        if (candidates.find(*upper) != NotFound)
            return upper;
        upper = queryOnlyTableChild(upper);
    } while (upper);

    return NULL;
}


//---------------------------------------------------------------------------------------------------------------------

bool isFileOutput(IHqlExpression * expr)
{
    return (expr->getOperator() == no_output) && (queryRealChild(expr, 1) != NULL);
}

bool isWorkunitOutput(IHqlExpression * expr)
{
    return (expr->getOperator() == no_output) && (queryRealChild(expr, 1) == NULL);
}

bool isCommonSubstringRange(IHqlExpression * expr)
{
    if (expr->getOperator() != no_substring)
        return false;
    IHqlExpression * range = expr->queryChild(1);
    return (range->getOperator() == no_rangecommon);
}

IHqlExpression * removeCommonSubstringRange(IHqlExpression * expr)
{
    if (expr->getOperator() != no_substring)
        return LINK(expr);
    IHqlExpression * range = expr->queryChild(1);
    if (range->getOperator() != no_rangecommon)
        return LINK(expr);
    IHqlExpression * value = expr->queryChild(0);
    IHqlExpression * from = range->queryChild(0);
    if (matchesConstantValue(from, 1))
        return LINK(value);
    OwnedHqlExpr newRange = createValue(no_rangefrom, makeNullType(), LINK(from));
    return replaceChild(expr, 1, newRange);
}

void AtmostLimit::extractAtmostArgs(IHqlExpression * atmost)
{
    limit.setown(getSizetConstant(0));
    if (atmost)
    {
        unsigned cur = 0;
        IHqlExpression * arg = atmost->queryChild(0);
        if (arg && arg->isBoolean())
        {
            required.set(arg);
            arg = atmost->queryChild(++cur);
        }
        if (arg && arg->queryType()->getTypeCode() == type_sortlist)
        {
            unwindChildren(optional, arg);
            arg = atmost->queryChild(++cur);
        }
        if (arg)
            limit.set(arg);
    }
}


static bool matchesAtmostCondition(IHqlExpression * cond, HqlExprArray & atConds, unsigned & numMatched)
{
    if (atConds.find(*cond) != NotFound)
    {
        numMatched++;
        return true;
    }
    if (cond->getOperator() != no_assertkeyed)
        return false;
    unsigned savedMatched = numMatched;
    HqlExprArray conds;
    cond->queryChild(0)->unwindList(conds, no_and);
    ForEachItemIn(i, conds)
    {
        if (!matchesAtmostCondition(&conds.item(i), atConds, numMatched))
        {
            numMatched = savedMatched;
            return false;
        }
    }
    return true;
}

static bool doSplitFuzzyCondition(IHqlExpression * condition, IHqlExpression * atmostCond, SharedHqlExpr & fuzzy, SharedHqlExpr & hard)
{
    if (atmostCond)
    {
        //If join condition has evaluated to a constant then allow any atmost condition.
        if (!condition->isConstant())
        {
            HqlExprArray conds, atConds;
            condition->unwindList(conds, no_and);
            atmostCond->unwindList(atConds, no_and);
            unsigned numAtmostMatched = 0;
            ForEachItemIn(i, conds)
            {
                IHqlExpression & cur = conds.item(i);
                if (matchesAtmostCondition(&cur, atConds, numAtmostMatched))
                    extendConditionOwn(hard, no_and, LINK(&cur));
                else
                    extendConditionOwn(fuzzy, no_and, LINK(&cur));
            }
            if (atConds.ordinality() != numAtmostMatched)
            {
                hard.clear();
                fuzzy.clear();
                return false;
            }
        }
    }
    else
        hard.set(condition);
    return true;
}

void splitFuzzyCondition(IHqlExpression * condition, IHqlExpression * atmostCond, SharedHqlExpr & fuzzy, SharedHqlExpr & hard)
{
    if (!doSplitFuzzyCondition(condition, atmostCond, fuzzy, hard))
    {
        //Ugly, but sometimes the condition only matches after it has been constant folded.
        //And this function can be called from the normalizer before the expression tree is folded.
        OwnedHqlExpr foldedCond = foldHqlExpression(condition);
        OwnedHqlExpr foldedAtmost = foldHqlExpression(atmostCond);
        if (!doSplitFuzzyCondition(foldedCond, foldedAtmost, fuzzy, hard))
        {
            StringBuffer s;
            getExprECL(atmostCond, s);
            throwError1(HQLERR_AtmostFailMatchCondition, s.str());
        }
    }
}

//---------------------------------------------------------------------------------------------------------------------



class JoinOrderSpotter
{
public:
    JoinOrderSpotter(IHqlExpression * _leftDs, IHqlExpression * _rightDs, IHqlExpression * seq, JoinSortInfo & _joinOrder) : joinOrder(_joinOrder)
    {
        if (_leftDs)
            left.setown(createSelector(no_left, _leftDs, seq));
        if (_rightDs)
            right.setown(createSelector(no_right, _rightDs, seq));
    }

    IHqlExpression * doFindJoinSortOrders(IHqlExpression * condition, bool allowSlidingMatch, HqlExprCopyArray & matched);
    bool doProcessOptional(IHqlExpression * condition);
    void findImplicitBetween(IHqlExpression * condition, HqlExprArray & slidingMatches, HqlExprCopyArray & matched, HqlExprCopyArray & pending);

protected:
    IHqlExpression * traverseStripSelect(IHqlExpression * expr, node_operator & kind);
    IHqlExpression * cachedTraverseStripSelect(IHqlExpression * expr, node_operator & kind);
    IHqlExpression * doTraverseStripSelect(IHqlExpression * expr, node_operator & kind);
    void unwindSelectorRecord(HqlExprArray & target, IHqlExpression * selector, IHqlExpression * record);

protected:
    OwnedHqlExpr left;
    OwnedHqlExpr right;
    JoinSortInfo & joinOrder;
};


IHqlExpression * JoinOrderSpotter::traverseStripSelect(IHqlExpression * expr, node_operator & kind)
{
    TransformMutexBlock block;
    return cachedTraverseStripSelect(expr, kind);
}

IHqlExpression * JoinOrderSpotter::cachedTraverseStripSelect(IHqlExpression * expr, node_operator & kind)
{
    IHqlExpression * matched = static_cast<IHqlExpression *>(expr->queryTransformExtra());
    if (matched)
        return LINK(matched);
    IHqlExpression * ret = doTraverseStripSelect(expr, kind);
    expr->setTransformExtra(ret);
    return ret;
}

IHqlExpression * JoinOrderSpotter::doTraverseStripSelect(IHqlExpression * expr, node_operator & kind)
{
    if (expr->getOperator()==no_select)
    {
        IHqlExpression * table = expr->queryChild(0);

        node_operator curKind = table->getOperator();
        if (curKind == no_select || expr->hasAttribute(newAtom))
        {
            //I'm not sure this is a good idea for elements with newAtom - can end up with weird join conditions
            HqlExprArray args;
            args.append(*cachedTraverseStripSelect(table, kind));
            unwindChildren(args, expr, 1);
            return cloneOrLink(expr, args);
        }
        else if ((table == left) || (table == right))
        {
            if ((kind == no_none) || (kind == curKind))
            {
                kind = curKind;
                //return the unselected id.
                return createSelectExpr(getActiveTableSelector(), LINK(expr->queryChild(1)));
            }
            kind = no_fail;
        }
        //Cope with case when called from the parser and the expression tree isn't normalized.
        else if (!left && !right && ((curKind == no_left) || (curKind == no_right)))
        {
            kind = curKind;
            //return the unselected id.
            return createSelectExpr(getActiveTableSelector(), LINK(expr->queryChild(1)));
        }
    }
    else
    {
        unsigned max = expr->numChildren();
        if (max != 0)
        {
            HqlExprArray args;
            args.ensure(max);

            unsigned idx;
            bool same = true;
            for (idx = 0; idx<max;idx++)
            {
                IHqlExpression * cur = expr->queryChild(idx);
                IHqlExpression * stripped = cachedTraverseStripSelect(cur, kind);
                args.append(*stripped);
                if (cur != stripped)
                    same = false;
            }
            if (!same)
                return expr->clone(args);
        }
    }
    return LINK(expr);
}


void JoinOrderSpotter::unwindSelectorRecord(HqlExprArray & target, IHqlExpression * selector, IHqlExpression * record)
{
    ForEachChild(i, record)
    {
        IHqlExpression * cur = record->queryChild(i);
        switch (cur->getOperator())
        {
        case no_record:
            unwindSelectorRecord(target, selector, cur);
            break;
        case no_ifblock:
            unwindSelectorRecord(target, selector, cur->queryChild(1));
            break;
        case no_field:
            {
                OwnedHqlExpr selected = createSelectExpr(LINK(selector), LINK(cur));
                target.append(*selected.getClear());
                //MORE: Could expand nested rows
                break;
            }
        }
    }
}

IHqlExpression * JoinOrderSpotter::doFindJoinSortOrders(IHqlExpression * condition, bool allowSlidingMatch, HqlExprCopyArray & matched)
{
    IHqlExpression *l = condition->queryChild(0);
    IHqlExpression *r = condition->queryChild(1);

    switch(condition->getOperator())
    {
    case no_and:
        {
            IHqlExpression *lmatch = doFindJoinSortOrders(l, allowSlidingMatch, matched);
            IHqlExpression *rmatch = doFindJoinSortOrders(r, allowSlidingMatch, matched);
            if (lmatch)
            {
                if (rmatch)
                    return createValue(no_and, lmatch, rmatch);
                else
                    return lmatch;
            }
            else
                return rmatch;
        }
    case no_constant:
        //remove silly "and true" conditions
        if (condition->queryValue()->getBoolValue())
            return NULL;
        return LINK(condition);
    case no_eq:
        {
            node_operator leftSelectKind = no_none;
            node_operator rightSelectKind = no_none;
            OwnedHqlExpr leftStrip = traverseStripSelect(l, leftSelectKind);
            OwnedHqlExpr rightStrip = traverseStripSelect(r, rightSelectKind);

            if ((leftSelectKind == no_left) && (rightSelectKind == no_right))
            {
                joinOrder.leftReq.append(*leftStrip.getClear());
                joinOrder.rightReq.append(*rightStrip.getClear());
                return NULL;
            }
            if ((leftSelectKind == no_right) && (rightSelectKind == no_left))
            {
                joinOrder.leftReq.append(*rightStrip.getClear());
                joinOrder.rightReq.append(*leftStrip.getClear());
                return NULL;
            }
            if (((l == left) && (r == right)) || ((l == right) && (r == left)))
            {
                unwindSelectorRecord(joinOrder.leftReq, queryActiveTableSelector(), left->queryRecord());
                unwindSelectorRecord(joinOrder.rightReq, queryActiveTableSelector(), right->queryRecord());
                return NULL;
            }
        }
        return LINK(condition);
    case no_between:
        if (allowSlidingMatch)
        {
            node_operator leftSelectKind = no_none;
            node_operator rightSelectKind = no_none;
            OwnedHqlExpr leftStrip = traverseStripSelect(l, leftSelectKind);
            OwnedHqlExpr lowerStrip = traverseStripSelect(r, rightSelectKind);
            OwnedHqlExpr upperStrip = traverseStripSelect(condition->queryChild(2), rightSelectKind);

            if ((leftSelectKind == no_left) && (rightSelectKind == no_right))
            {
                //Find the expression of the rhs that is common to lower and upper
                IHqlExpression * common = findCommonExpression(lowerStrip,upperStrip);
                if (common)
                {
                    joinOrder.slidingMatches.append(*createValue(no_between, makeBoolType(), LINK(leftStrip), LINK(lowerStrip), LINK(upperStrip), createExprAttribute(commonAtom, LINK(common))));
                    return NULL;
                }
            }
        }
        return LINK(condition);

    case no_le:
    case no_ge:
        if (matched.find(*condition) != NotFound)
            return NULL;
        return LINK(condition);

    case no_assertkeyed:
    {
        OwnedHqlExpr ret = doFindJoinSortOrders(l, allowSlidingMatch, matched);
        if (ret)
            return createValue(no_assertkeyed, condition->getType(), ret.getClear());
        return NULL;
    }
    case no_assertwild:
        return NULL;

    default:
        return LINK(condition);
    }
}

bool JoinOrderSpotter::doProcessOptional(IHqlExpression * condition)
{
    switch(condition->getOperator())
    {
    //MORE We could support no_and by adding a list to both sides, but I can't see it being worth the effort.
    case no_constant:
        //remove silly "and true" conditions
        if (condition->queryValue()->getBoolValue())
            return true;
        return false;
    case no_eq:
        {
            IHqlExpression *l = condition->queryChild(0);
            IHqlExpression *r = condition->queryChild(1);
            node_operator leftSelectKind = no_none;
            node_operator rightSelectKind = no_none;
            OwnedHqlExpr leftStrip = traverseStripSelect(l, leftSelectKind);
            OwnedHqlExpr rightStrip = traverseStripSelect(r, rightSelectKind);

            if ((leftSelectKind == no_left) && (rightSelectKind == no_right))
            {
                joinOrder.leftOpt.append(*leftStrip.getClear());
                joinOrder.rightOpt.append(*rightStrip.getClear());
                return true;
            }
            if ((leftSelectKind == no_right) && (rightSelectKind == no_left))
            {
                joinOrder.leftOpt.append(*rightStrip.getClear());
                joinOrder.rightOpt.append(*leftStrip.getClear());
                return true;
            }
            if (((l == left) && (r == right)) || ((l == right) && (r == left)))
            {
                unwindSelectorRecord(joinOrder.leftOpt, queryActiveTableSelector(), left->queryRecord());
                unwindSelectorRecord(joinOrder.rightOpt, queryActiveTableSelector(), right->queryRecord());
                return true;
            }
        }
        return false;
    default:
        return false;
    }
}

void JoinOrderSpotter::findImplicitBetween(IHqlExpression * condition, HqlExprArray & slidingMatches, HqlExprCopyArray & matched, HqlExprCopyArray & pending)
{
    IHqlExpression *l = condition->queryChild(0);
    IHqlExpression *r = condition->queryChild(1);

    node_operator op = condition->getOperator();
    switch (op)
    {
    case no_and:
        {
            findImplicitBetween(l, slidingMatches, matched, pending);
            findImplicitBetween(r, slidingMatches, matched, pending);
            break;
        }
    case no_ge:
    case no_le:
        {
            node_operator search = (op == no_ge) ? no_le : no_ge;
            ForEachItemIn(idx, pending)
            {
                IHqlExpression & cur = pending.item(idx);
                if ((cur.getOperator() == search) && (cur.queryChild(0) == condition->queryChild(0)))
                {
                    node_operator leftSelectKind = no_none;
                    node_operator rightSelectKind = no_none;
                    IHqlExpression * lower = (op == no_ge) ? condition->queryChild(1) : cur.queryChild(1);
                    IHqlExpression * upper = (op == no_ge) ? cur.queryChild(1) : condition->queryChild(1);
                    OwnedHqlExpr leftStrip = traverseStripSelect(condition->queryChild(0), leftSelectKind);
                    OwnedHqlExpr lowerStrip = traverseStripSelect(lower, rightSelectKind);
                    OwnedHqlExpr upperStrip = traverseStripSelect(upper, rightSelectKind);

                    if ((leftSelectKind == no_left) && (rightSelectKind == no_right))
                    {
                        //Find the expression of the rhs that is common to lower and upper
                        IHqlExpression * common = findCommonExpression(lowerStrip,upperStrip);
                        if (common)
                        {
                            slidingMatches.append(*createValue(no_between, makeBoolType(), LINK(leftStrip), LINK(lowerStrip), LINK(upperStrip), createExprAttribute(commonAtom, LINK(common))));
                            matched.append(*condition);
                            matched.append(cur);
                            pending.zap(cur);
                            return;
                        }
                    }
                }
            }
            pending.append(*condition);
            break;
        }
    }
}

JoinSortInfo::JoinSortInfo(IHqlExpression * expr)
: lhs(expr->queryChild(0)), rhs(queryJoinRhs(expr)), cond(expr->queryChild(2)), seq(querySelSeq(expr)), atmostAttr(expr->queryAttribute(atmostAtom))
{
    init();
}
        
JoinSortInfo::JoinSortInfo(IHqlExpression * _condition, IHqlExpression * _leftDs, IHqlExpression * _rightDs, IHqlExpression * _seq, IHqlExpression * _atmost)
: lhs(_leftDs), rhs(_rightDs), cond(_condition), seq(_seq), atmostAttr(_atmost)
{
    init();
}

void JoinSortInfo::init()
{
    conditionAllEqualities = false;
    hasRightNonEquality = false;
    if (lhs)
        left.setown(createSelector(no_left, lhs, seq));
    if (rhs)
        right.setown(createSelector(no_right, rhs, seq));
}

void JoinSortInfo::doFindJoinSortOrders(IHqlExpression * condition, bool allowSlidingMatch)
{
    JoinOrderSpotter spotter(lhs, rhs, seq, *this);
    HqlExprCopyArray matched;
    if (allowSlidingMatch)
    {
        //First spot any implicit betweens using x >= a and x <= b.  Do it first so that the second pass doesn't
        //reorder the join condition (this still reorders it slightly by moving the implicit betweens before explicit)
        HqlExprCopyArray pending;
        spotter.findImplicitBetween(condition, slidingMatches, matched, pending);
    }
    
    extraMatch.setown(spotter.doFindJoinSortOrders(condition, allowSlidingMatch, matched));
    conditionAllEqualities = (extraMatch == NULL);
    if (extraMatch)
    {
        if (extraMatch->usesSelector(right))
            hasRightNonEquality = true;
    }

    //Support for legacy syntax where x[n..*] was present in join and atmost condition
    //Ensure they are tagged as optional join fields.
    ForEachItemInRev(i, leftReq)
    {
        IHqlExpression & left = leftReq.item(i);
        IHqlExpression & right = rightReq.item(i);
        if (isCommonSubstringRange(&left))
        {
            if (isCommonSubstringRange(&right))
            {
                if (leftOpt.ordinality())
                    throwError(HQLERR_AtmostLegacyMismatch);
                leftOpt.append(OLINK(left));
                leftReq.remove(i);
                rightOpt.append(OLINK(right));
                rightReq.remove(i);
            }
            else
                throwError(HQLERR_AtmostSubstringNotMatch);
        }
        else
        {
            if (isCommonSubstringRange(&right))
                throwError(HQLERR_AtmostSubstringNotMatch);
        }
    }

    if (!hasOptionalEqualities() && allowSlidingMatch)
    {
        ForEachItemIn(i, slidingMatches)
        {
            IHqlExpression & cur = slidingMatches.item(i);
            leftReq.append(*LINK(cur.queryChild(0)));
            rightReq.append(*LINK(cur.queryChild(3)->queryChild(0)));
        }
    }

}

void JoinSortInfo::findJoinSortOrders(bool allowSlidingMatch)
{
    atmost.extractAtmostArgs(atmostAttr);
    if (atmost.optional.ordinality())
    {
        JoinOrderSpotter spotter(lhs, rhs, seq, *this);
        ForEachItemIn(i, atmost.optional)
        {
            if (!spotter.doProcessOptional(&atmost.optional.item(i)))
                throwError(HQLERR_AtmostCannotImplementOpt);
        }
    }

    OwnedHqlExpr fuzzy, hard;
    splitFuzzyCondition(cond, atmost.required, fuzzy, hard);
    if (hard)
        doFindJoinSortOrders(hard, allowSlidingMatch);

    extraMatch.setown(extendConditionOwn(no_and, extraMatch.getClear(), fuzzy.getClear()));
}

IHqlExpression * JoinSortInfo::getContiguousJoinCondition(unsigned numRhsFields)
{
    //Ensure that numRhsFields from RIGHT are joined, and if so return the join condition
    IHqlExpression * rightRecord = rhs->queryRecord();
    HqlExprCopyArray leftMatches, rightMatches;
    RecordSelectIterator iter(rightRecord, queryActiveTableSelector());
    unsigned numMatched = 0;
    ForEach(iter)
    {
        unsigned match = rightReq.find(*iter.query());
        if (match == NotFound)
            return NULL;
        leftMatches.append(leftReq.item(match));
        rightMatches.append(rightReq.item(match));
        if (++numMatched == numRhsFields)
        {
            HqlExprAttr cond;
            ForEachItemIn(i, leftMatches)
            {
                OwnedHqlExpr eq = createBoolExpr(no_eq,
                                                replaceSelector(&leftMatches.item(i), queryActiveTableSelector(), left),
                                                replaceSelector(&rightMatches.item(i), queryActiveTableSelector(), right));
                extendConditionOwn(cond, no_and, eq.getClear());
            }
            return cond.getClear();
        }
    }
    return NULL;
}

static void appendOptElements(HqlExprArray & target, const HqlExprArray & src)
{
    ForEachItemIn(i, src)
    {
        IHqlExpression & cur = src.item(i);
        //Strip the substring syntax when adding the optional compares to the sort list
        target.append(*removeCommonSubstringRange(&cur));
    }
}

void JoinSortInfo::initSorts()
{
    if (!leftSorts.ordinality())
    {
        appendArray(leftSorts, leftReq);
        appendOptElements(leftSorts, leftOpt);
        appendArray(rightSorts, rightReq);
        appendOptElements(rightSorts, rightOpt);
    }
}

static bool isSameFieldSelected(IHqlExpression * leftExpr, IHqlExpression * rightExpr, IHqlExpression * left, IHqlExpression * right)
{
    if ((leftExpr->getOperator() != no_select) || (rightExpr->getOperator() != no_select))
        return false;
    if (leftExpr->queryChild(1) != rightExpr->queryChild(1))
        return false;
 
    IHqlExpression * leftSelector = leftExpr->queryChild(0);
    IHqlExpression * rightSelector = rightExpr->queryChild(0);
    if (leftSelector == left || rightSelector == right)
        return (leftSelector == left) && (rightSelector == right);
    if (leftSelector == right || rightSelector == left)
        return (leftSelector == right) && (rightSelector == left);
    return isSameFieldSelected(leftSelector, rightSelector, left, right);
}


static bool hasNeverMatchCompare(IHqlExpression * expr, IHqlExpression * left, IHqlExpression * right)
{
    switch (expr->getOperator())
    {
    case no_and:
        return hasNeverMatchCompare(expr->queryChild(0), left, right) ||
               hasNeverMatchCompare(expr->queryChild(1), left, right);
    case no_ne:
    case no_gt:
    case no_lt:
        return isSameFieldSelected(expr->queryChild(0), expr->queryChild(1), left, right);
    default:
        return false;
    }
}

bool JoinSortInfo::neverMatchSelf() const
{
    if (!extraMatch)
        return false;
    if (!recordTypesMatch(lhs, rhs))
        return false;

    return hasNeverMatchCompare(extraMatch, left, right);
}


extern HQL_API bool joinHasRightOnlyHardMatch(IHqlExpression * expr, bool allowSlidingMatch)
{
    JoinSortInfo joinInfo(expr);
    joinInfo.findJoinSortOrders(false);
    return joinInfo.hasHardRightNonEquality();
}

IHqlExpression * createImpureOwn(IHqlExpression * expr)
{
    return createValue(no_impure, expr->getType(), expr);
}

IHqlExpression * getNormalizedFilename(IHqlExpression * filename)
{
    NullErrorReceiver errorProcessor;
    OwnedHqlExpr folded = foldHqlExpression(errorProcessor, filename, NULL, HFOloseannotations);
    return normalizeFilenameExpr(folded);
}

bool canBeSlidingJoin(IHqlExpression * expr)
{
    if (expr->hasAttribute(hashAtom) || expr->hasAttribute(lookupAtom) || expr->hasAttribute(smartAtom)|| expr->hasAttribute(allAtom))
        return false;
    if (expr->hasAttribute(rightouterAtom) || expr->hasAttribute(fullouterAtom) ||
        expr->hasAttribute(leftonlyAtom) || expr->hasAttribute(rightonlyAtom) || expr->hasAttribute(fullonlyAtom))
        return false;
    if (expr->hasAttribute(atmostAtom))
        return false;
    return true;
}

//==============================================================================================================


extern HQL_API bool dedupMatchesWholeRecord(IHqlExpression * expr)
{
    assertex(expr->getOperator() == no_dedup);
    unsigned max = expr->numChildren();
    unsigned idx;
    for (idx = 1; idx < max; idx++)
    {
        IHqlExpression * cur = expr->queryChild(idx);
        switch (cur->getOperator())
        {
        case no_attr:
        case no_attr_expr:
        case no_attr_link:
            break;
        default:
            return false;
        }
    }
    return true;
}

IHqlExpression * getEquality(IHqlExpression * equality, IHqlExpression * left, IHqlExpression * right, IHqlExpression * activeSelector)
{
    IHqlExpression * lhs = equality->queryChild(0);
    IHqlExpression * rhs = equality->queryChild(1);
    if (containsSelector(lhs, left))
    {
        OwnedHqlExpr mappedLeft = replaceSelector(lhs, left, activeSelector);
        OwnedHqlExpr mappedRight = replaceSelector(rhs, right, activeSelector);
        if (mappedLeft == mappedRight)
            return mappedLeft.getClear();
    }
    else if (containsSelector(lhs, right))
    {
        OwnedHqlExpr mappedLeft = replaceSelector(lhs, right, activeSelector);
        OwnedHqlExpr mappedRight = replaceSelector(rhs, left, activeSelector);
        if (mappedLeft == mappedRight)
            return mappedLeft.getClear();
    }
    return NULL;
}


DedupInfoExtractor::DedupInfoExtractor(IHqlExpression * expr)
{
    IHqlExpression * dataset = expr->queryChild(0);
    IHqlExpression * record = dataset->queryRecord();
    IHqlExpression * selSeq = querySelSeq(expr);
    OwnedHqlExpr left = createSelector(no_left, dataset, selSeq);
    OwnedHqlExpr right = createSelector(no_right, dataset, selSeq);
    compareAllRows = false;
    compareAllFields = false;
    isLocal = false;
    keepLeft = true;
    keepBest = false;
    numToKeep.setown(createConstantOne());

    unsigned max = expr->numChildren();
    unsigned idx;
    for (idx = 1; idx < max; idx++)
    {
        IHqlExpression * cur = expr->queryChild(idx);
        switch (cur->getOperator())
        {
        case no_attr:
        case no_attr_expr:
        case no_attr_link:
            {
                IAtom * name = cur->queryName();
                if (name == hashAtom)
                    compareAllRows = true;
                else if (name == localAtom)
                    isLocal = true;
                else if (name == allAtom)
                    compareAllRows = true;
                else if (name == keepAtom)
                    numToKeep.set(cur->queryChild(0));
                else if (name == leftAtom)
                    keepLeft = true;
                else if (name == rightAtom)
                    keepLeft = false;
                else if (name == bestAtom)
                    keepBest = true;
            }
            break;
        case no_negate:
            {
                IHqlExpression * field = cur->queryChild(0);
                if (field->getOperator() == no_select)
                    field = field->queryChild(1);
                if (!equalities.zap(*field))
                    throwError(HQLERR_DedupFieldNotFound);
            }
            break;
        case no_eq:
            {
                OwnedHqlExpr mapped = getEquality(cur, left, right, dataset->queryNormalizedSelector());
                if (mapped)
                {
                    equalities.append(*mapped.getClear());
                    break;
                }
                //fall through
            }
        default:
            if (containsSelector(cur, left) || containsSelector(cur, right))
                conds.append(*LINK(cur));
            else
                equalities.append(*LINK(cur));
            break;
        }
    }
    if ((equalities.ordinality() == 0) && (conds.ordinality() == 0))
    {
        unwindRecordAsSelects(equalities, record, dataset->queryNormalizedSelector());
        compareAllFields = true;
    }
#ifdef _DEBUG
    //Check to ensure the function stays in sync with the code above
    assertex(compareAllFields == dedupMatchesWholeRecord(expr));
#endif
}



DedupInfoExtractor::DedupKeyCompareKind DedupInfoExtractor::compareKeys(const DedupInfoExtractor & other)
{
    //MORE: These could be coped with a bit better...
    if ((conds.ordinality() != 0) || (other.conds.ordinality() != 0))
        return DedupKeyIsDifferent;

    const HqlExprArray & otherEqualities = other.equalities;
    unsigned num1 = equalities.ordinality();
    unsigned num2 = otherEqualities.ordinality();
    unsigned numMissing = 0;
    ForEachItemIn(i, equalities)
    {
        if (otherEqualities.find(equalities.item(i)) == NotFound)
            numMissing++;
    }
    if (numMissing)
    {
        if (num1 == num2 + numMissing)
            return DedupKeyIsSuperset;
        return DedupKeyIsDifferent;
    }
    if (num1 == num2)
        return DedupKeyIsSame;
    return DedupKeyIsSubset;
}


DedupInfoExtractor::DedupCompareKind DedupInfoExtractor::compareWith(const DedupInfoExtractor & other)
{
    if ((keepLeft != other.keepLeft) || !getConstantKeep() || !other.getConstantKeep())
        return DedupIsDifferent;
    if (isLocal != other.isLocal)
        return DedupIsDifferent;

    switch (compareKeys(other))
    {
    case DedupKeyIsSame:
        if (compareAllRows == other.compareAllRows)
        {
            if (getConstantKeep() < other.getConstantKeep())
                return DedupDoesAll;
            else
                return DedupDoesNothing;
        }
        else
        {
            //dedup(dedup(x,y),y,all) cannot be reduced to dedup(x,y,all) because it may include
            //records that wouldn't have otherwise got through.  dedup(dedup(x,y,all),y) can be though
            if (other.compareAllRows)
            {
                if (getConstantKeep() >= other.getConstantKeep())
                    return DedupDoesNothing;
            }
        }
        break;
    case DedupKeyIsSubset:
        //optimize dedup(dedup(x,y1,y2,keep(2)),y1,keep(2)) to dedup(x,y1,keep(2)) if keep is same
        if (compareAllRows == other.compareAllRows && (getConstantKeep() == other.getConstantKeep()))
            return DedupDoesAll;
        //optimize dedup(dedup(x,y1,y2,keep(2),all),y1,keep(1)) to dedup(x,y1,keep(1))
        if (compareAllRows && other.compareAllRows && (getConstantKeep() <= other.getConstantKeep()))
            return DedupDoesAll;
        break;
    case DedupKeyIsSuperset:
        if (compareAllRows == other.compareAllRows && (getConstantKeep() == other.getConstantKeep()))
            return DedupDoesNothing;
        if (compareAllRows && other.compareAllRows && (getConstantKeep() >= other.getConstantKeep()))
            return DedupDoesNothing;
        break;
    }
    return DedupIsDifferent;
}

IHqlExpression * replaceChild(IHqlExpression * expr, unsigned childIndex, IHqlExpression * newChild)
{
    IHqlExpression * oldChild = expr->queryChild(childIndex);
    if (oldChild == newChild)
        return LINK(expr);
    HqlExprArray args;
    if (childIndex == 0)
    {
        args.append(*LINK(newChild));
        unwindChildren(args, expr, 1);
    }
    else
    {
        unwindChildren(args, expr);
        args.replace(*LINK(newChild), childIndex);
    }
    return expr->clone(args);
}


IHqlExpression * createIf(IHqlExpression * cond, IHqlExpression * left, IHqlExpression * right)
{
    assertex(right);
    if (left->isDataset() || right->isDataset())
        return createDataset(no_if, cond, createComma(left, right));

    if (left->isDictionary() || right->isDictionary())
        return createDictionary(no_if, cond, createComma(left, right));

    if (left->isDatarow() || right->isDatarow())
        return createRow(no_if, cond, createComma(left, right));

    ITypeInfo * leftType = left->queryType();
    ITypeInfo * rightType = right->queryType();
    Owned<ITypeInfo> type = ::getPromotedECLType(leftType, rightType);
    if ((isStringType(type) || isUnicodeType(type)) && (leftType->getStringLen() != rightType->getStringLen()))
        type.setown(getStretchedType(UNKNOWN_LENGTH, type));

    return createValue(no_if, type.getClear(), cond, left, right);
}

extern HQL_API unsigned numRealChildren(IHqlExpression * expr)
{
    unsigned max = expr->numChildren();
    //Assumes all attributes occur at the end of the operand lists
    while (max && expr->queryChild(max-1)->isAttribute())
        max--;
    return max;
}


//---------------------------------------------------------------------------

static IHqlExpression * getExpandSelectExprTest(IHqlExpression * expr)
{
    assertex(expr->getOperator() == no_select);

    IHqlExpression * ds = expr->queryChild(0);
    IHqlExpression * field = expr->queryChild(1);
    if (field->queryRecord() || !queryNewColumnProvider(ds))
        return NULL;

    TableProjectMapper mapper(ds);
    return mapper.expandFields(expr, ds, ds->queryChild(0)->queryNormalizedSelector());
}

IHqlExpression * getExpandSelectExpr(IHqlExpression * expr)
{
    assertex(expr->getOperator() == no_select);

    IHqlExpression * ds = expr->queryChild(0);
    IHqlExpression * field = expr->queryChild(1);
    if (field->queryRecord())
        return NULL;

    IHqlExpression * mappingExpr = queryNewColumnProvider(ds);
    if (mappingExpr)
    {
        IHqlExpression * ret = NULL;
        switch (mappingExpr->getOperator())
        {
        case no_record:
            {
                IHqlSimpleScope * scope = mappingExpr->querySimpleScope();
                OwnedHqlExpr matched = scope->lookupSymbol(field->queryId());
                assertex(matched == field);
                ret = LINK(queryRealChild(field, 0));
                break;
            }
        case no_newtransform:
            {
                ForEachChild(idx, mappingExpr)
                {
                    IHqlExpression * cur = mappingExpr->queryChild(idx);
                    IHqlExpression * tgt = cur->queryChild(0);
                    if (tgt->getOperator() == no_select && tgt->queryChild(1) == field)
                    {
                        IHqlExpression * src = cur->queryChild(1);
                        ret = ensureExprType(src, tgt->queryType());
                        break;
                    }
                }
                assertex(ret);
                break;
            }
        case no_transform:
            {
                //probably just as efficient..., and not used.
                ret = getExpandSelectExprTest(expr);
                break;
            }
        }
        //OwnedHqlExpr test = getExpandSelectExprTest(expr);
        //assertex(ret==test);
        return ret;
    }
    return NULL;
}


//---------------------------------------------------------------------------

IHqlExpression * replaceChildDataset(IHqlExpression * expr, IHqlExpression * newChild, unsigned whichChild)
{
    if (!(getChildDatasetType(expr) & childdataset_hasdataset))
    {
        HqlExprArray args;
        unwindChildren(args, expr);
        args.replace(*LINK(newChild), whichChild);
        return expr->clone(args);
    }

    IHqlExpression * oldChild = expr->queryChild(whichChild);
    HqlMapSelectorTransformer mapper(oldChild, newChild);
    HqlExprArray args;
    ForEachChild(i, expr)
    {
        IHqlExpression * cur = expr->queryChild(i);
        if (i == whichChild)
            args.append(*LINK(newChild));
        else
            args.append(*mapper.transformRoot(cur));
    }

    return expr->clone(args);
}

IHqlExpression * insertChildDataset(IHqlExpression * expr, IHqlExpression * newChild, unsigned whichChild)
{
    assertex(expr->queryChild(whichChild) == newChild->queryChild(0));
    //No need to map because children are still valid...
    HqlExprArray args;
    unwindChildren(args, expr);
    args.replace(*LINK(newChild), whichChild);
    return expr->clone(args);
}

IHqlExpression * swapDatasets(IHqlExpression * parent)
{
    IHqlExpression * child = parent->queryChild(0);
    OwnedHqlExpr newChild = replaceChildDataset(parent, child->queryChild(0), 0);       // any refs to child must be mapped.
    return insertChildDataset(child, newChild, 0);
}


//---------------------------------------------------------------------------

interface IHintVisitor
{
    virtual IHqlExpression * visit(IHqlExpression * hint) = 0;
};

class SearchHintVisitor : implements IHintVisitor
{
public:
    SearchHintVisitor(IAtom * _name) : name(_name) {}

    virtual IHqlExpression * visit(IHqlExpression * hint) 
    {
        return hint->queryAttribute(name);
    }

    IAtom * name;
};


class GatherHintVisitor : implements IHintVisitor
{
public:
    GatherHintVisitor(HqlExprCopyArray & _target) : target(_target) {}

    virtual IHqlExpression * visit(IHqlExpression * hint) 
    {
        unwindChildren(target, hint);
        return NULL;
    }

    HqlExprCopyArray & target;
};

static IHqlExpression * walkHints(IHqlExpression * expr, IHintVisitor & visitor)
{
    //First look for any hint annotations.
    for (;;)
    {
        annotate_kind kind = expr->getAnnotationKind();
        if (kind == annotate_meta)
        {
            unsigned i=0;
            IHqlExpression * cur;
            while ((cur = expr->queryAnnotationParameter(i++)) != NULL)
            {
                if (cur->queryName() == hintAtom && cur->isAttribute())
                {
                    IHqlExpression * ret = visitor.visit(cur);
                    if (ret)
                        return ret;
                }
            }
        }
        if (kind == annotate_none)
            break;
        expr = expr->queryBody(true);
    }

    //Then look for any hint attributes.
    ForEachChild(i, expr)
    {
        IHqlExpression * cur = expr->queryChild(i);
        if ((cur->queryName() == hintAtom) && cur->isAttribute())
        {
            IHqlExpression * match = visitor.visit(cur);
            if (match)
                return match;
        }
    }
    return NULL;
}

IHqlExpression * queryHint(IHqlExpression * expr, IAtom * name)
{
    SearchHintVisitor visitor(name);
    return walkHints(expr, visitor);
}

void gatherHints(HqlExprCopyArray & target, IHqlExpression * expr)
{
    GatherHintVisitor visitor(target);
    walkHints(expr, visitor);
}

IHqlExpression * queryHintChild(IHqlExpression * expr, IAtom * name, unsigned idx)
{
    IHqlExpression * match = queryHint(expr, name);
    if (match)
        return match->queryChild(idx);
    return NULL;
}

void unwindHintAttrs(HqlExprArray & args, IHqlExpression * expr)
{
    ForEachChild(i, expr)
    {
        IHqlExpression * cur = expr->queryChild(i);
        if ((cur->queryName() == hintAtom) && cur->isAttribute())
            args.append(*LINK(cur));
    }
}

//---------------------------------------------------------------------------

IHqlExpression * createCompare(node_operator op, IHqlExpression * l, IHqlExpression * r)
{
    if ((l->getOperator() == no_constant) && (r->getOperator() != no_constant))
        return createCompare(getReverseOp(op), r, l);

    ITypeInfo * t1 = l->queryType();
    ITypeInfo * t2 = r->queryType();

    //Check for comparisons that are always true/false....
    IValue * value = r->queryValue();
    if (value)
    {
        //Sometimes comparing an unsigned field with a constant can cause both parameters to be promoted
        //to a larger type, because constants default to signed if small enough.
        if (t1->getTypeCode() == type_int)
        {
            if (!t1->isSigned() && t2->isSigned() && t1->getSize() >= t2->getSize())
            {
                if (value->getIntValue() >= 0)
                    return createValue(op, makeBoolType(), LINK(l), ensureExprType(r, t1));
            }

            if ((queryUnqualifiedType(t1) != queryUnqualifiedType(t2)) && preservesValue(t1, r))
            {
                OwnedHqlExpr cast = ensureExprType(r, t1);
                if (r != cast)
                    return createCompare(op, l, cast);
            }
        }
    }

    Owned<ITypeInfo> compareType = getPromotedECLCompareType(t1, t2);
    return createValue(op, makeBoolType(), ensureExprType(l, compareType), ensureExprType(r, compareType));
}

IHqlExpression * flattenListOwn(IHqlExpression * list)
{
    HqlExprArray args;
    ITypeInfo * type = list->getType();
    flattenListOwn(args, list);
    return createValue(no_comma, type, args);
}


void flattenListOwn(HqlExprArray & out, IHqlExpression * list)
{
    list->unwindList(out, no_comma);
    releaseList(list);
}

void releaseList(IHqlExpression * list)
{
    //normally lists are (((((a,b),c),d),e),f)
    //so release rhs, and loop through lhs to reduce stack usage
    while (list->getOperator() == no_comma)
    {
        IHqlExpression * next = LINK(list->queryChild(0));
        list->Release();
        list = next;
    }
    list->Release();
}


void expandRowSelectors(HqlExprArray & target, HqlExprArray const & source)
{
    ForEachItemIn(i, source)
    {
        IHqlExpression & cur = source.item(i);
        if (cur.isDatarow())
        {
            RecordSelectIterator iter(cur.queryRecord(), &cur);
            ForEach(iter)
                target.append(*iter.get());
        }
        else
            target.append(OLINK(cur));
    }
}
        
//---------------------------------------------------------------------------

unsigned getFirstActivityArgument(IHqlExpression * expr)
{
    switch (expr->getOperator())
    {
    case no_mapto:
    case no_if:
    case no_case:
    case no_fetch:
    case no_libraryselect:
    case no_chooseds:
    case no_choose:
        return 1;
    }
    return 0;
}

unsigned getNumActivityArguments(IHqlExpression * expr)
{
    switch (expr->getOperator())
    {
    case no_compound_diskread:
    case no_compound_indexread:
    case no_compound_disknormalize:
    case no_compound_diskaggregate:
    case no_compound_diskcount:
    case no_compound_diskgroupaggregate:
    case no_compound_indexnormalize:
    case no_compound_indexaggregate:
    case no_compound_indexcount:
    case no_compound_indexgroupaggregate:
    case no_compound_childread:
    case no_compound_childnormalize:
    case no_compound_childaggregate:
    case no_compound_childcount:
    case no_compound_childgroupaggregate:
    case no_compound_inline:
    case no_keyindex:
    case no_newkeyindex:
    case no_table:
    case no_preload:
    case no_allnodes:
    case no_thisnode:
    case no_keydiff:
    case no_keypatch:
    case no_datasetfromdictionary:
        return 0;
    case no_setresult:
        if (expr->queryChild(0)->isAction())
            return 1;
        return 0;
    case no_compound_selectnew:
    case no_libraryselect:
    case no_definesideeffect:
        return 1;
    case no_libraryscopeinstance:
        {
            //It would be very nice to be able to cache this, but because the arguments are associated with the
            //no_funcdef instead of the no_libraryscope it is a bit tricky.  It could be optimized onto the 
            //no_libraryscopeinstance I guess.
            IHqlExpression * libraryFuncDef = expr->queryDefinition();
            IHqlExpression * library = libraryFuncDef->queryChild(0);
            if (library->hasAttribute(_noStreaming_Atom))
                return 0;
            IHqlExpression * libraryFormals = libraryFuncDef->queryChild(1);
            unsigned numStreaming = 0;
            ForEachChild(i, libraryFormals)
            {
                if (libraryFormals->queryChild(i)->isDataset())
                    numStreaming++;
            }
            return numStreaming;
        }
    case no_select:
        if (isNewSelector(expr))
            return 1;
        return 0;
    case no_datasetfromrow:
    case no_projectrow:
    case no_fetch:
    case no_mapto:
    case no_evaluate:
    case no_extractresult:
    case no_outputscalar:
    case no_keyeddistribute:
    case no_normalize:
    case no_process:
    case no_mergejoin:
    case no_nwayjoin:
    case no_nwaymerge:
    case no_related:        // not an activity
        return 1;
    case no_denormalize:
    case no_denormalizegroup:
    case no_join:
    case no_joincount:
        if (isKeyedJoin(expr) && !expr->hasAttribute(_complexKeyed_Atom))
            return 1;
        return 2;
    case no_combine:
    case no_combinegroup:
    case no_executewhen:
        return 2;
    case no_if:
        if (queryRealChild(expr, 2))
            return 2;
        return 1;
    case no_sequential:
    case no_parallel:
    case no_orderedactionlist:
    case no_actionlist:
    case no_comma:
    case no_compound:
    case no_addfiles:
    case no_map:
        return expr->numChildren();
    case no_case:
        return expr->numChildren()-1;
    case no_forcelocal:
        return 0;
    default:
        return getNumChildTables(expr);
    }
}


bool isDistributedSourceActivity(IHqlExpression * expr)
{
    switch (expr->getOperator())
    {
    case no_table:
    case no_keyindex:
    case no_newkeyindex:
    case no_compound_indexread:
    case no_compound_diskread:
    case no_compound_disknormalize:
    case no_compound_diskaggregate:
    case no_compound_diskcount:
    case no_compound_diskgroupaggregate:
    case no_compound_indexnormalize:
    case no_compound_indexaggregate:
    case no_compound_indexcount:
    case no_compound_indexgroupaggregate:
        return true;
    case no_getgraphresult:
        return expr->hasAttribute(_distributed_Atom);
    case no_workunit_dataset:
    case no_getgraphloopresult:
    case no_temptable:
    case no_inlinetable:
    case no_xmlproject:
    case no_datasetfromrow:
    case no_null:
    case no_all:
    case no_select:
    case no_soapcall:
    case no_newsoapcall:
    case no_compound_childread:
    case no_compound_childnormalize:
    case no_compound_childaggregate:
    case no_compound_childcount:
    case no_compound_childgroupaggregate:
    case no_compound_selectnew:
    case no_compound_inline:
    case no_rows:
    case no_datasetfromdictionary:
        return false;
    default:
        UNIMPLEMENTED;
    }
}

bool isSourceActivity(IHqlExpression * expr, bool ignoreCompound)
{
    switch (expr->getOperator())
    {
    case no_table:
    case no_keyindex:
    case no_newkeyindex:
    case no_workunit_dataset:
    case no_getgraphresult:
    case no_getgraphloopresult:
    case no_temptable:
    case no_inlinetable:
    case no_xmlproject:
//  case no_all:
    case no_httpcall:
    case no_soapcall:
    case no_newsoapcall:
    case no_rows:
    case no_allnodes:
    case no_thisnode:
    case no_datasetfromdictionary:
        return true;
    case no_null:
        return expr->isDataset();
    case no_select:
        if (isNewSelector(expr))
            return false;
        return expr->isDataset();
    case no_compound_indexread:
    case no_compound_diskread:
    case no_compound_disknormalize:
    case no_compound_diskaggregate:
    case no_compound_diskcount:
    case no_compound_diskgroupaggregate:
    case no_compound_indexnormalize:
    case no_compound_indexaggregate:
    case no_compound_indexcount:
    case no_compound_indexgroupaggregate:
    case no_compound_childread:
    case no_compound_childnormalize:
    case no_compound_childaggregate:
    case no_compound_childcount:
    case no_compound_childgroupaggregate:
    case no_compound_inline:
        return !ignoreCompound;
    }
    return false;
}

bool isSinkActivity(IHqlExpression * expr)
{
    switch (expr->getOperator())
    {
    case no_parallel:
    case no_actionlist:
    case no_sequential:
    case no_orderedactionlist:
    case no_apply:
    case no_output:
    case no_buildindex:
    case no_distribution:
    case no_keydiff:
    case no_keypatch:
    case no_returnresult:
    case no_extractresult:
    case no_setresult:
    case no_setgraphresult:
    case no_setgraphloopresult:
    case no_definesideeffect:
    //case no_callsideeffect:       //??
        return true;
    case no_soapcall:
    case no_newsoapcall:
    case no_if:
    case no_null:
    case no_choose:
        return expr->isAction();
    }
    return false;
}

bool isDistributedActivity(IHqlExpression * expr)
{
    switch (expr->getOperator())
    {
    case no_table:
    case no_keyindex:
    case no_newkeyindex:
    case no_compound_indexread:
    case no_compound_diskread:
    case no_compound_disknormalize:
    case no_compound_diskaggregate:
    case no_compound_diskcount:
    case no_compound_diskgroupaggregate:
    case no_compound_indexnormalize:
    case no_compound_indexaggregate:
    case no_compound_indexcount:
    case no_compound_indexgroupaggregate:
        return true;
    case no_join:
    case no_joincount:
    case no_denormalize:
    case no_denormalizegroup:
        return isKeyedJoin(expr);
    case no_fetch:
    case no_compound_fetch:
        return true;
    }
    return false;
}

unsigned getFieldCount(IHqlExpression * expr)
{
    switch (expr->getOperator())
    {
    case no_record:
        {
            unsigned count = 0;
            ForEachChild(i, expr)
                count += getFieldCount(expr->queryChild(i));
            return count;
        }
    case no_ifblock:
        return getFieldCount(expr->queryChild(1));
    case no_field:
        {
            ITypeInfo * type = expr->queryType();
            if (type->getTypeCode() == type_row)
                return getFieldCount(expr->queryRecord());
            return 1;
        }
    case no_attr:
    case no_attr_link:
    case no_attr_expr:
        return 0;
    default:
        //UNIMPLEMENTED;
        return 0;
    }
}

IHqlExpression * queryChildActivity(IHqlExpression * expr, unsigned index)
{
    unsigned firstActivityIndex = 0;
    switch (expr->getOperator())
    {
    case no_compound_selectnew:
        if (index == 0)
            return queryRoot(expr)->queryChild(0);
        return NULL;
    case no_mapto:
    case no_if:
    case no_case:
    case no_fetch:
    case no_choose:
    case no_chooseds:
        firstActivityIndex = 1;
        break;
    }

    return queryRealChild(expr, firstActivityIndex + index);
}


unsigned getFlatFieldCount(IHqlExpression * expr)
{
    switch (expr->getOperator())
    {
    case no_record:
        {
            unsigned count = 0;
            ForEachChild(i, expr)
                count += getFlatFieldCount(expr->queryChild(i));
            return count;
        }
    case no_ifblock:
        return getFlatFieldCount(expr->queryChild(1));
    case no_field:
        return 1;
    case no_attr:
    case no_attr_link:
    case no_attr_expr:
        return 0;
    default:
        UNIMPLEMENTED;
    }
}

//This function gathers information about the number of fields etc. in a record.
//MORE: Should this calculate numFields, numExpandedFields, numDatasetFields all in a single function and
//then cache it as a property of a no_record?   Only if it becomes a significant bottleneck.
void gatherRecordStats(HqlRecordStats & stats, IHqlExpression * expr)
{
    switch (expr->getOperator())
    {
    case no_record:
        {
            ForEachChild(i, expr)
                gatherRecordStats(stats, expr->queryChild(i));
            break;
        }
    case no_ifblock:
        return gatherRecordStats(stats, expr->queryChild(1));
    case no_field:
        {
            ITypeInfo * type = expr->queryType();
            switch (type->getTypeCode())
            {
            case type_table:
            case type_groupedtable:
                stats.fields++;
                stats.unknownSizeFields++;
                break;
            case type_dictionary:
                stats.fields++;
                stats.unknownSizeFields++;
                break;
            case type_row:
                gatherRecordStats(stats, expr->queryRecord());
                break;
            default:
                stats.fields++;
                //HPCC-17606 add: if (type->getSize() == UNKNOWN_LENGTH) stats.unknownSizeFields++;
                break;
            }
            break;
        }
    case no_attr:
    case no_attr_link:
    case no_attr_expr:
        break;
    default:
        UNIMPLEMENTED;
    }
}

unsigned getVarSizeFieldCount(IHqlExpression * expr, bool expandRows)
{
    //MORE: Is it worth caching the results of these functions as attributes?
    switch (expr->getOperator())
    {
    case no_record:
        {
            unsigned count = 0;
            ForEachChild(i, expr)
                count += getVarSizeFieldCount(expr->queryChild(i), expandRows);
            return count;
        }
    case no_ifblock:
        return getVarSizeFieldCount(expr->queryChild(1), expandRows);
    case no_field:
        {
            ITypeInfo * type = expr->queryType();
            if (expandRows)
            {
                if (type->getTypeCode() == type_row)
                    return getVarSizeFieldCount(expr->queryRecord(), expandRows);
            }
            if (isArrayRowset(type))
                return 0;
            return isUnknownSize(type) ? 1 : 0;
        }
    case no_attr:
    case no_attr_link:
    case no_attr_expr:
        return 0;
    default:
        //UNIMPLEMENTED;
        return 0;
    }
}


unsigned isEmptyRecord(IHqlExpression * record)
{
    ForEachChild(i, record)
    {
        IHqlExpression * cur = record->queryChild(i);
        switch (cur->getOperator())
        {
        case no_record:
            if (!isEmptyRecord(cur))
                return false;
            break;
        case no_ifblock:
            if (!isEmptyRecord(cur->queryChild(1)))
                return false;
            break;
        case no_field:
            return false;
        }
    }
    return true;
}

void getSimpleFields(HqlExprArray &out, IHqlExpression *record)
{
    ForEachChild(i, record)
    {
        IHqlExpression * cur = record->queryChild(i);
        switch (cur->getOperator())
        {
        case no_attr:
        case no_attr_expr:
            break;
        case no_field:
            switch (cur->queryType()->getTypeCode())
            {
            case type_record:
            case type_row:
                {
                    IHqlExpression *nested = cur->queryRecord();
                    if (nested)
                        getSimpleFields(out, nested);
                    break;
                }
            case type_table:
            case type_groupedtable:
            case type_alien:
            case type_any:
            case type_dictionary:
                throwUnexpected();
            default:
                out.append(*LINK(cur));
                break;
            }
            break;
        case no_record:
            getSimpleFields(out, cur);
            break;
        default:
            throwUnexpected();
        }
    }
}

unsigned isSimpleRecord(IHqlExpression * record)
{
    ForEachChild(i, record)
    {
        IHqlExpression * cur = record->queryChild(i);
        switch (cur->getOperator())
        {
        case no_attr:
        case no_attr_expr:
            break;
        case no_field:
            switch (cur->queryType()->getTypeCode())
            {
            case type_record:
            case type_row:
                {
                    IHqlExpression *nested = cur->queryRecord();
                    if (nested && !isSimpleRecord(nested))
                        return false;
                    break;
                }
            case type_table:
            case type_groupedtable:
            case type_alien:
            case type_any:
            case type_dictionary:
                return false;
            }
            break;
        case no_record:
            if (!isSimpleRecord(cur))
                return false;
            break;
        default:
            return false;
        }
    }
    return record->numChildren()>0;
}

bool isTrivialSelectN(IHqlExpression * expr)
{
    if (expr->getOperator() == no_index || expr->getOperator() == no_selectnth)
    {
        IHqlExpression * index = expr->queryChild(1);
        if (matchesConstantValue(index, 1))
            return hasSingleRow(expr->queryChild(0));
    }
    return false;
}

IHqlExpression * queryAttributeChild(IHqlExpression * expr, IAtom * name, unsigned idx)
{
    IHqlExpression * match = expr->queryAttribute(name);
    if (match)
        return match->queryChild(idx);
    return NULL;
}

int getResultSequenceValue(IHqlExpression * set)
{
    switch (set->getOperator())
    {
    case no_setresult:
    case no_ensureresult:
    case no_extractresult:
    case no_output:
        return (int)getIntValue(queryAttributeChild(set, sequenceAtom, 0), 0);
    }
    return 0;
}


IHqlExpression * querySequence(IHqlExpression * expr)
{
    IHqlExpression * seq = expr->queryAttribute(sequenceAtom);
    if (seq)
        return seq->queryChild(0);
    if (expr->queryValue())
        return expr;
    return NULL;
}

IHqlExpression * queryResultName(IHqlExpression * expr)
{
    IHqlExpression * name = expr->queryAttribute(namedAtom);
    if (name)
        return name->queryChild(0);
    return NULL;
}


bool remainingChildrenMatch(IHqlExpression * left, IHqlExpression * right, unsigned first)
{
    if (left->numChildren() != right->numChildren())
        return false;
    ForEachChildFrom(i, left, first)
    {
        if (left->queryChild(i) != right->queryChild(i))
            return false;
    }
    return true;
}

//---------------------------------------------------------------------------

IHqlExpression * queryConvertChoosenNSort(IHqlExpression * expr, unsigned __int64 topNlimit)
{
    OwnedHqlExpr first = foldHqlExpression(queryRealChild(expr, 2));
    IHqlExpression * child = expr->queryChild(0);
    if ((child->getOperator() != no_sort) || isGroupedActivity(child))
        return NULL;
    IHqlExpression * cosort = queryRealChild(child, 2);
    if (cosort)
        return NULL;
    
    //grouped sort->choosen.  Don't convert unless choosen preserves grouping
    if (isGrouped(child) && !expr->hasAttribute(groupedAtom))
        return NULL;

    OwnedHqlExpr count = foldHqlExpression(expr->queryChild(1));
    bool clone = false;
    if (count->queryValue())
    {
        unsigned __int64 limit = count->queryValue()->getIntValue();
        if (first)
        {
            if (!first->queryValue())
                return NULL;
            limit += (first->queryValue()->getIntValue() - 1);
            count.setown(createConstant((__int64)limit));
            clone = true;
        }
        if (limit > topNlimit)
            return NULL;
    }
    else 
    {
        if (!expr->hasAttribute(fewAtom) || first)
            return NULL;
    }

    //choosen(sort(x,a,local),n) -> do the topn local, but need to reapply the global choosen
    if (expr->hasAttribute(localAtom))
    {
        if (!child->hasAttribute(localAtom))
            return NULL;
    }
    else
    {
        if (child->hasAttribute(localAtom))
            clone = true;
    }
    HqlExprArray args;
    unwindChildren(args, child);
    args.add(*LINK(count), 2);
    IHqlExpression * top = createDataset(no_topn, args);
    if (!clone)
        return top;
    args.kill();
    unwindChildren(args, expr);
    args.replace(*top, 0);
    return expr->clone(args);
}

//---------------------------------------------------------------------------

void DependenciesUsed::clear()
{
    tablesRead.kill();
    tablesWritten.kill();
    resultsRead.kill();
    resultsWritten.kill();
    allRead = false;
    allWritten = false;
}

bool DependenciesUsed::canSwapOrder(const DependenciesUsed & other) const
{
    //Dependant on output from the previous
    if (isDependantOn(other) || other.isDependantOn(*this))
        return false;
    return true;
}

bool DependenciesUsed::isDependantOn(const DependenciesUsed & other) const
{
    //Dependant on output from the previous
    if (allRead && (other.allWritten || other.tablesWritten.ordinality()))
        return true;
    if (other.allWritten && tablesRead.ordinality())
        return true;
    return isExplicitlyDependantOn(other);
}


bool DependenciesUsed::isExplicitlyDependantOn(const DependenciesUsed & other) const
{
    ForEachItemIn(idx1, tablesRead)
    {
        if (other.tablesWritten.find(tablesRead.item(idx1)) != NotFound)
            return true;
    }
    ForEachItemIn(idx2, resultsRead)
    {
        if (other.resultsWritten.find(resultsRead.item(idx2)) != NotFound)
            return true;
    }
    return false;
}


void DependenciesUsed::addFilenameRead(IHqlExpression * expr)
{
    OwnedHqlExpr normalized = getNormalizedFilename(expr);
    if (tablesRead.find(*normalized) == NotFound)
    {
        appendUniqueExpr(tablesRead, LINK(normalized));
        if (!normalized->queryValue())
            allRead = true;
    }
}

void DependenciesUsed::addFilenameWrite(IHqlExpression * expr)
{
    OwnedHqlExpr normalized = getNormalizedFilename(expr);
    if (appendUniqueExpr(tablesWritten, LINK(normalized)))
        if (tablesRead.contains(*normalized))
            noteInconsistency(normalized);
    if (!normalized->queryValue())
        allWritten = true;
}

void DependenciesUsed::addResultRead(IHqlExpression * wuid, IHqlExpression * seq, IHqlExpression * name, bool isGraphResult)
{
    if (!isGraphResult)
        if (!seq || !seq->queryValue())
            return;         //Can be called in parser when no sequence has been allocated
    OwnedHqlExpr result = createExprAttribute(resultAtom, LINK(seq), LINK(name), LINK(wuid));
    if (resultsWritten.find(*result) == NotFound)
        appendUniqueExpr(resultsRead, LINK(result));
}

void DependenciesUsed::addResultWrite(IHqlExpression * seq, IHqlExpression * name, bool isGraphResult)
{
    if (!isGraphResult)
        if (!seq || !seq->queryValue())
            return;         //Can be called in parser when no sequence has been allocated
    OwnedHqlExpr result = createExprAttribute(resultAtom, LINK(seq), LINK(name));
    if (appendUniqueExpr(resultsWritten, LINK(result)))
        if (resultsRead.contains(*result))
            noteInconsistency(result);
}


void DependenciesUsed::addRefDependency(IHqlExpression * expr)
{
    IHqlExpression * filename = queryTableFilename(expr);
    if (filename)
        addFilenameRead(filename);
}

IHqlExpression * DependenciesUsed::getNormalizedFilename(IHqlExpression * filename)
{
    if (normalize)
        return ::getNormalizedFilename(filename);
    return LINK(filename);
}

bool DependenciesUsed::isSubsetOf(const DependenciesUsed & other) const
{
    ForEachItemIn(idx1, tablesRead)
        if (!other.tablesRead.contains(tablesRead.item(idx1)))
            return false;

    ForEachItemIn(idx2, resultsRead)
        if (!other.resultsRead.contains(resultsRead.item(idx2)))
            return false;

    return true;
}

void DependenciesUsed::mergeIn(const DependenciesUsed & other)
{
    appendArray(tablesRead, other.tablesRead);
    appendArray(tablesWritten, other.tablesWritten);
    appendArray(resultsRead, other.resultsRead);
    appendArray(resultsWritten, other.resultsWritten);
    if (other.allRead)
        allRead = true;
    if (other.allWritten)
        allWritten = true;
}

void DependenciesUsed::extractDependencies(IHqlExpression * expr, unsigned flags)
{
    switch (expr->getOperator())
    {
    case no_buildindex:
    case no_output:
        {
            IHqlExpression * out = queryRealChild(expr, 1);
            if (out)
            {
                if (flags & GatherFileWrite)
                {
                    switch (out->getOperator())
                    {
                    case no_pipe:
                        allWritten = true;
                        break;
                    default:
                        addFilenameWrite(out);
                        break;
                    }
                }
            }
            else
            {
                if (flags & GatherResultWrite)
                    addResultWrite(querySequence(expr), queryResultName(expr), false);
            }
        }
        break;
    case no_newkeyindex:
    case no_keyindex:
        if (flags & GatherFileRead)
            addRefDependency(expr);
        break;
    case no_keydiff:
        if (flags & GatherFileRead)
        {
            addRefDependency(expr->queryChild(0));
            addRefDependency(expr->queryChild(1));
        }
        if (flags & GatherFileWrite)
            addFilenameWrite(expr->queryChild(2));
        break;
    case no_keypatch:
        if (flags & GatherFileRead)
        {
            addRefDependency(expr->queryChild(0));
            addFilenameRead(expr->queryChild(1));
        }
        if (flags & GatherFileWrite)
            addFilenameWrite(expr->queryChild(2));
        break;
    case no_table:
        if (flags & GatherFileRead)
        {
            IHqlExpression * in = expr->queryChild(0);
            IHqlExpression * mode = expr->queryChild(2);
            if (mode->getOperator() == no_pipe)
                allRead = true;
            addFilenameRead(in);
        }
        break;
    case no_workunit_dataset:
        if (flags & GatherResultRead)
        {
            IHqlExpression * sequence = queryAttributeChild(expr, sequenceAtom, 0);
            IHqlExpression * name = queryAttributeChild(expr, nameAtom, 0);
            IHqlExpression * wuid = expr->queryAttribute(wuidAtom);
            addResultRead(wuid, sequence, name, false);
        }
        break;
    case no_getgraphresult:
        if (flags & GatherGraphResultRead)
            addResultRead(NULL, expr->queryChild(1), expr->queryChild(2), true);
        break;
    case no_setgraphresult:
        if (flags & GatherGraphResultWrite)
            addResultWrite(expr->queryChild(1), expr->queryChild(2), true);
        break;
    case no_getresult:
        if (flags & GatherResultRead)
        {
            IHqlExpression * sequence = queryAttributeChild(expr, sequenceAtom, 0);
            IHqlExpression * name = queryAttributeChild(expr, namedAtom, 0);
            IHqlExpression * wuid = expr->queryAttribute(wuidAtom);
            addResultRead(wuid, sequence, name, false);
        }
        break;
    case no_ensureresult:
    case no_setresult:
    case no_extractresult:
        if (flags & GatherResultWrite)
        {
            IHqlExpression * sequence = queryAttributeChild(expr, sequenceAtom, 0);
            IHqlExpression * name = queryAttributeChild(expr, namedAtom, 0);
            addResultWrite(sequence, name, false);
        }
        break;
    case no_definesideeffect:
        if (flags & GatherResultWrite)
        {
            addResultWrite(expr->queryAttribute(_uid_Atom), NULL, false);
        }
        break;
    case no_callsideeffect:
        if (flags & GatherResultRead)
        {
            addResultRead(NULL, expr->queryAttribute(_uid_Atom), NULL, false);
        }
        break;
    }
}

void DependenciesUsed::noteInconsistency(IHqlExpression * expr)
{
    if (!inconsistent)
        inconsistent.set(expr);
}


void DependenciesUsed::removeInternalReads()
{
    ForEachItemInRev(idx1, tablesRead)
    {
        IHqlExpression & cur = tablesRead.item(idx1);
        if (tablesWritten.contains(cur))
            tablesRead.remove(idx1);
    }
}

void checkDependencyConsistency(IHqlExpression * expr)
{
    DependenciesUsed depends(true);
    gatherDependencies(expr, depends, GatherAll);
    if (depends.inconsistent)
    {
        StringBuffer s;
        if (depends.inconsistent->queryName() == resultAtom)
        {
            getStoredDescription(s, depends.inconsistent->queryChild(0), depends.inconsistent->queryChild(1), true);
            throw MakeStringException(ERR_RECURSIVE_DEPENDENCY, "Result '%s' used before it is written", s.str());
        }
        else
        {
            depends.inconsistent->toString(s);

//  DBGLOG("Filename %s used before it is written", s.str());
            throw MakeStringException(ERR_RECURSIVE_DEPENDENCY, "Filename %s used before it is written", s.str());
        }
    }
}

void checkDependencyConsistency(const HqlExprArray & exprs)
{
    DependenciesUsed depends(true);
    DependencyGatherer gatherer(depends, GatherAll);
    ForEachItemIn(i, exprs)
        gatherer.gatherDependencies(&exprs.item(i));
    if (depends.inconsistent)
    {
        StringBuffer s;
        if (depends.inconsistent->queryName() == resultAtom)
        {
            getStoredDescription(s, depends.inconsistent->queryChild(0), depends.inconsistent->queryChild(1), true);
            throw MakeStringException(ERR_RECURSIVE_DEPENDENCY, "Result '%s' used before it is written", s.str());
        }
        else
        {
            depends.inconsistent->toString(s);

//  DBGLOG("Filename %s used before it is written", s.str());
            throw MakeStringException(ERR_RECURSIVE_DEPENDENCY, "Filename %s used before it is written", s.str());
        }
    }
}


//---------------------------------------------------------------------------

static HqlTransformerInfo selectConsistencyCheckerInfo("SelectConsistencyChecker");
class SelectConsistencyChecker  : public NewHqlTransformer
{
public:
    SelectConsistencyChecker() : NewHqlTransformer(selectConsistencyCheckerInfo)
    {
    }

    virtual void analyseExpr(IHqlExpression * expr)
    {
        if (alreadyVisited(expr))
            return;

        if (expr->getOperator() == no_select)
            checkSelect(expr);

        NewHqlTransformer::analyseExpr(expr);
    }

    virtual void analyseSelector(IHqlExpression * expr)
    {
        if (expr->getOperator() == no_select)
            checkSelect(expr);

        NewHqlTransformer::analyseSelector(expr);
    }

protected:
    void checkSelect(IHqlExpression * expr)
    {
        IHqlExpression * ds = expr->queryChild(0);
        if (ds->getOperator() == no_activetable)
            return;

        IHqlExpression * field = expr->queryChild(1);
        IHqlExpression * record = ds->queryRecord();
        assertex(record);
        IHqlSimpleScope * scope = record->querySimpleScope();
        OwnedHqlExpr match = scope->lookupSymbol(field->queryId());
        if (match != field)
        {
            EclIR::dbglogIR(2, field, match.get());
            throw MakeStringException(ERR_RECURSIVE_DEPENDENCY, "Inconsistent select - field doesn't match parent record's field");
        }
    }
};


void checkSelectConsistency(IHqlExpression * expr)
{
    SelectConsistencyChecker checker;
    checker.analyse(expr, 0);
}

//---------------------------------------------------------------------------

static HqlTransformerInfo parameterDependencyCheckerInfo("ParameterDependencyChecker");
class ParameterDependencyChecker  : public NewHqlTransformer
{
public:
    ParameterDependencyChecker() : NewHqlTransformer(parameterDependencyCheckerInfo), foundParameter(false)
    {
    }

    virtual void analyseExpr(IHqlExpression * expr)
    {
        if (expr->isFullyBound() || alreadyVisited(expr) || foundParameter)
            return;

        if (expr->getOperator() == no_param)
        {
            foundParameter = true;
            return;
        }

        NewHqlTransformer::analyseExpr(expr);
    }

    bool isDependent(IHqlExpression * expr)
    {
        analyse(expr, 0);
        return foundParameter;
    }

protected:
    bool foundParameter;
};


//Is 'expr' really dependent on a parameter - expr->isFullyBound() can give false negatives.
bool isDependentOnParameter(IHqlExpression * expr)
{
    if (expr->isFullyBound())
        return false;
    ParameterDependencyChecker checker;
    return checker.isDependent(expr);
}

bool isTimed(IHqlExpression * expr)
{
    switch (expr->getOperator())
    {
    case no_externalcall:
    {
        IHqlExpression * funcdef = expr->queryExternalDefinition();
        assertex(funcdef);
        IHqlExpression * body = funcdef->queryChild(0);
        if (body->hasAttribute(timeAtom))
            return true;
        break;
    }
    case no_call:
    {
        IHqlExpression * funcdef = expr->queryBody()->queryFunctionDefinition();
        assertex(funcdef);
        IHqlExpression * body = funcdef->queryChild(0);
        if (body && body->hasAttribute(timeAtom))
            return true;
        break;
    }
    }
    return false;
}

//---------------------------------------------------------------------------

void DependencyGatherer::doGatherDependencies(IHqlExpression * expr)
{
    if (expr->queryTransformExtra())
        return;
    expr->setTransformExtraUnlinked(expr);

    used.extractDependencies(expr, flags);

    unsigned first = 0;
    unsigned max = expr->numChildren();
    switch (expr->getOperator())
    {
    case no_field:      // by now there should be no default values as children of fields.
    case no_attr:
    case no_attr_link:
        return;
    case no_select:
        if (!isNewSelector(expr))
            return;
        max = 1;        // by now there should be no default values as children of fields.
        break;
    case no_keyindex:
        first = 2;
        break;
    case no_newkeyindex:
        first = 3;
        break;
    case no_executewhen:
        if (expr->hasAttribute(beforeAtom))
        {
            for (unsigned i=max; i-- != 0; )
                doGatherDependencies(expr->queryChild(i));
            return;
        }
        break;
    }
    for (unsigned i = first; i < max; i++)
        doGatherDependencies(expr->queryChild(i));
}


void DependencyGatherer::gatherDependencies(IHqlExpression * expr)
{
    TransformMutexBlock lock;
    doGatherDependencies(expr);
}

extern HQL_API void gatherDependencies(IHqlExpression * expr, DependenciesUsed & used, unsigned flags)
{
    DependencyGatherer gatherer(used, flags);
    gatherer.gatherDependencies(expr);
}

extern HQL_API bool introducesNewDependencies(IHqlExpression * oldExpr, IHqlExpression * newExpr)
{
    DependenciesUsed oldDepends(true);
    DependenciesUsed newDepends(true);
    gatherDependencies(newExpr, newDepends, GatherAllRead);
    gatherDependencies(oldExpr, oldDepends, GatherAllRead);
    return !newDepends.isSubsetOf(oldDepends);
}

//---------------------------------------------------------------------------


RecordSelectIterator::RecordSelectIterator(IHqlExpression * record, IHqlExpression * selector)
{
    rootRecord.set(record);
    rootSelector.set(selector);
    nestingDepth = 0;
    ifblockDepth = 0;
}

bool RecordSelectIterator::doNext()
{
    while (indices.ordinality())
    {
        for (;;)
        {
            unsigned next = indices.tos();
            IHqlExpression & curRecord = records.tos();
            unsigned max = curRecord.numChildren();

            if (next >= max)
                break;

            indices.pop();
            indices.append(next+1);

            IHqlExpression * cur = curRecord.queryChild(next);
            switch (cur->getOperator())
            {
            case no_record:
                beginRecord(cur);
                break;
            case no_field:
                switch (cur->queryType()->getTypeCode())
                {
                case type_row:
                    beginRecord(cur->queryRecord());
                    selector.setown(createSelectExpr(LINK(selector), LINK(cur)));
                    nestingDepth++;
                    break;
                default:
                    curSelector.setown(createSelectExpr(LINK(selector), LINK(cur)));
                    return true;
                }
                break;
            case no_ifblock:
                beginRecord(cur->queryChild(1));
                ifblockDepth++;
                break;
            case no_attr:
            case no_attr_link:
            case no_attr_expr:
                break;
            default:
                UNIMPLEMENTED;
            }
        }

        indices.pop();
        records.pop();
        selector.setown(&savedSelector.popGet());
        if (records.ordinality())
        {
            switch (records.tos().queryChild(indices.tos()-1)->getOperator())
            {
            case no_ifblock:
                ifblockDepth--;
                break;
            case no_field:
                nestingDepth--;
                break;
            }
        }

    }

    curSelector.clear();
    return false;
}

void RecordSelectIterator::beginRecord(IHqlExpression * record)
{
    savedSelector.append(*LINK(selector));
    records.append(*record);
    indices.append(0);
}

bool RecordSelectIterator::first()
{
    savedSelector.kill();
    records.kill();
    indices.kill();
    selector.set(rootSelector);
    beginRecord(rootRecord);
    ifblockDepth = 0;
    nestingDepth = 0;
    return doNext();
}

bool RecordSelectIterator::next()
{
    return doNext();
}

bool RecordSelectIterator::isValid()
{
    return (curSelector != NULL);
}

bool RecordSelectIterator::isInsideIfBlock()
{
    return ifblockDepth > 0;
}

IHqlExpression * RecordSelectIterator::get()
{
    return LINK(curSelector);
}

IHqlExpression * RecordSelectIterator::query()
{
    return curSelector;
}

//---------------------------------------------------------------------------

unsigned countTotalFields(IHqlExpression * record, bool includeVirtual)
{
    unsigned count = 0;
    ForEachChild(i, record)
    {
        IHqlExpression * expr = record->queryChild(i);
        switch (expr->getOperator())
        {
        case no_record:
            count += countTotalFields(expr, includeVirtual);
            break;
        case no_ifblock:
            count += countTotalFields(expr->queryChild(1), includeVirtual);
            break;
        case no_field:
            switch (expr->queryType()->getTypeCode())
            {
            case type_record:
                throwUnexpected();
            case type_row:
                count += countTotalFields(expr->queryRecord(), includeVirtual);
                break;
            default:
                if (includeVirtual || !expr->hasAttribute(virtualAtom))
                    count++;
                break;
            }
            break;
        }
    }
    return count;
}

static unsigned getFieldNumberFromRecord(IHqlExpression * record, IHqlExpression * field, bool & matched)
{
    matched = false;

    unsigned fieldNum = 0;
    ForEachChild(i, record)
    {
        IHqlExpression * cur = record->queryChild(i);
        switch (cur->getOperator())
        {
        case no_field:
            if (cur == field)
            {
                matched = true;
                return fieldNum;
            }
            if (cur->isDatarow())
                fieldNum += countTotalFields(cur->queryRecord(), false);
            else
                fieldNum++;
            break;
        case no_ifblock:
            fieldNum += getFieldNumberFromRecord(cur->queryChild(1), field, matched);
            if (matched)
                return fieldNum;
            break;
        case no_record:
            fieldNum += getFieldNumberFromRecord(cur, field, matched);
            if (matched)
                return fieldNum;
            break;
        }
    }
    return fieldNum;
}

unsigned getFieldNumber(IHqlExpression * ds, IHqlExpression * selector)
{
    assertex(selector->getOperator() == no_select);

    IHqlExpression * parent = selector->queryChild(0);
    IHqlExpression * field = selector->queryChild(1);
    unsigned fieldNum = 0;
    if (parent != ds)
    {
        assertex(parent->isDatarow());
        fieldNum = getFieldNumber(ds, parent);
    }

    bool matched;
    fieldNum += getFieldNumberFromRecord(parent->queryRecord(), field, matched);
    assertex(matched);
    return fieldNum;
}

bool transformContainsSkip(IHqlExpression * transform)
{
    return containsSkip(transform);
}

bool transformListContainsSkip(IHqlExpression * transforms)
{
    ForEachChild(i, transforms)
    {
        if (transformContainsSkip(transforms->queryChild(i)))
            return true;
    }
    return false;
}



IHqlExpression * queryNextRecordField(IHqlExpression * record, unsigned & idx)
{
    for (;;)
    {
        IHqlExpression * cur = record->queryChild(idx++);
        if (!cur || cur->getOperator() == no_field)
            return cur;
    }
}


IHqlExpression * ensureTransformType(IHqlExpression * transform, node_operator op)
{
    if (transform->getOperator() == op)
        return LINK(transform);
    if (transform->getOperator() == no_call)
        return LINK(transform); // This needs handling some other way!

    HqlExprArray args;
    unwindChildren(args, transform);
    return createValue(op, transform->getType(), args);
}


//---------------------------------------------------------------------------

//NB: This needs to be kept in sync with the capabilities of the code generator.
extern HQL_API IHqlExpression * queryInvalidCsvRecordField(IHqlExpression * expr)
{
    switch (expr->getOperator())
    {
    case no_ifblock:
        return queryInvalidCsvRecordField(expr->queryChild(1));
    case no_record:
        {
            ForEachChild(i, expr)
            {
                IHqlExpression * invalid = queryInvalidCsvRecordField(expr->queryChild(i));
                if (invalid)
                    return invalid;
            }
            return NULL;
        }
    case no_field:
        {
            ITypeInfo * type = expr->queryType();
            switch (type->getTypeCode())
            {
            case type_row:
                return queryInvalidCsvRecordField(expr->queryRecord());
            case type_table:
            case type_groupedtable:
            case type_set:
                return expr;
            default:
                return NULL;
            }
        }
    }
    return NULL;
}

bool isValidCsvRecord(IHqlExpression * expr)
{
    return queryInvalidCsvRecordField(expr) == NULL;
}


bool isValidXmlRecord(IHqlExpression * expr)
{
    return true;
}

static void expandHintValue(StringBuffer & s, IHqlExpression * expr)
{
    node_operator op = expr->getOperator();
    node_operator childOp = no_none;
    switch (op)
    {
    case no_constant:
        expr->queryValue()->getStringValue(s);
        break;
    case no_comma:
        expandHintValue(s, expr->queryChild(0));
        expandHintValue(s.append(","), expr->queryChild(1));
        break;
    case no_range:
        expandHintValue(s, expr->queryChild(0));
        expandHintValue(s.append(".."), expr->queryChild(1));
        break;
    case no_rangefrom:
        expandHintValue(s, expr->queryChild(0));
        s.append("..");
        break;
    case no_rangeto:
        expandHintValue(s.append(".."), expr->queryChild(0));
        break;
    case no_list:
        {
            s.append("[");
            ForEachChild(i, expr)
            {
                if (i)
                    s.append(",");
                expandHintValue(s, expr->queryChild(i));
            }
            s.append("]");
            break;
        }
    case no_attr:
        s.append(expr->queryName());
        break;
    default:
        s.append("?");
        break;
    }
}

void getHintNameValue(IHqlExpression * attr, StringBuffer &name, StringBuffer &value)
{
    name.set(str(attr->queryName()));
    ForEachChild(i, attr)
    {
        if (i)
            value.append(",");
        expandHintValue(value, attr->queryChild(i));
    }
    if (value.length() == 0)
        value.append("1");
}

bool getBoolValue(IHqlExpression * expr, bool dft)
{
    if (expr)
    {
        if (expr->getOperator() == no_translated)
            expr = expr->queryChild(0);
        IValue * value = expr->queryValue();
        if (value)
            return value->getBoolValue();
    }
    return dft;
}

__int64 getIntValue(IHqlExpression * expr, __int64 dft)
{
    if (expr)
    {
        if (expr->getOperator() == no_translated)
            expr = expr->queryChild(0);
        IValue * value = expr->queryValue();
        if (value)
            return value->getIntValue();
    }
    return dft;
}

StringBuffer & getStringValue(StringBuffer & out, IHqlExpression * expr, const char * dft, bool utf8)
{
    if (expr)
    {
        if (expr->getOperator() == no_translated)
            expr = expr->queryChild(0);
        IValue * value = expr->queryValue();
        if (value)
        {
            if (utf8)
                value->getUTF8Value(out);
            else
                value->getStringValue(out);
            return out;
        }
    }
    if (dft)
        out.append(dft);
    return out;
}

StringBuffer & getStringValue(StringBuffer & out, IHqlExpression * expr, const char * dft)
{
    return getStringValue(out, expr, dft, false);
}

StringBuffer & getUTF8Value(StringBuffer & out, IHqlExpression * expr, const char * dft)
{
    return getStringValue(out, expr, dft, true);
}

bool matchesConstantValue(IHqlExpression * expr, __int64 test)
{
    if (!expr) return false;
    if (expr->getOperator() == no_translated)
        expr = expr->queryChild(0);
    IValue * value = expr->queryValue();
    return value && value->queryType()->isInteger() && (value->getIntValue() == test);
}

bool matchesBoolean(IHqlExpression * expr, bool test)
{
    if (!expr) return false;
    if (expr->getOperator() == no_translated)
        expr = expr->queryChild(0);
    IValue * value = expr->queryValue();
    return value && value->queryType()->getTypeCode() == type_boolean && (value->getBoolValue() == test);
}

bool matchesConstantString(IHqlExpression * expr, const char * text, bool ignoreCase)
{
    if (!expr) return false;
    if (expr->getOperator() == no_translated)
        expr = expr->queryChild(0);
    IValue * value = expr->queryValue();
    if (!value || !isStringType(value->queryType()))
        return false;
    //Would be more efficient to compare directly, but would need to handle all the variants
    StringBuffer temp;
    value->getStringValue(temp);
    if (ignoreCase)
        return stricmp(temp.str(), text) == 0;
    return strcmp(temp.str(), text) == 0;
}

bool isEmptyList(IHqlExpression * expr)
{
    switch (expr->getOperator())
    {
    case no_null:
        return true;
    case no_list:
    case no_datasetlist:
        return (expr->numChildren() == 0);
    default:
        return false;
    }
}


bool recordContainsNestedRow(IHqlExpression * record)
{
    ForEachChild(i, record)
    {
        IHqlExpression * cur = record->queryChild(i);
        switch (cur->getOperator())
        {
        case no_record:
            if (recordContainsNestedRow(cur))
                return true;
            break;
        case no_ifblock:
            if (recordContainsNestedRow(cur->queryChild(1)))
                return true;
            break;
        case no_field:
            if (cur->queryType()->getTypeCode() == type_row)
                return true;
            break;
        }
    }
    return false;
}


//Is this a select of the form a.b.c where only a is active, and b,c are datasets.
//If a is a row e.g., ds[1] and b is a record field then not true.
IHqlExpression * queryNextMultiLevelDataset(IHqlExpression * expr, bool followActiveSelectors)
{
    while (expr->isDatarow())
    {
        switch (expr->getOperator())
        {
        case no_select:
        case no_selectnth:
            expr = expr->queryChild(0);
            break;
        default:
            return NULL;
        }
    }

    IHqlExpression * root = queryRoot(expr);
    if (!root || (root->getOperator() != no_select))
        return NULL;
    if (!followActiveSelectors && !isNewSelector(root))
        return NULL;

    IHqlExpression * ds = root->queryChild(0);
    for (;;)
    {
        if (ds->isDataset())
            return ds;
        if (ds->getOperator() != no_select)
            return NULL;
        ds = ds->queryChild(0);
    }
}

bool isMultiLevelDatasetSelector(IHqlExpression * expr, bool followActiveSelectors)
{
    return queryNextMultiLevelDataset(expr, followActiveSelectors) != NULL;
}

IHqlExpression * getInverse(IHqlExpression * op)
{
    node_operator opKind = op->getOperator();
    if (opKind == no_not)
    {
        IHqlExpression * arg0 = op->queryChild(0);
        if (arg0->isBoolean())
            return LINK(arg0);
    }

    if (opKind == no_constant)
        return createConstant(!op->queryValue()->getBoolValue());

    if (opKind == no_alias_scope)
    {
        HqlExprArray args;
        args.append(*getInverse(op->queryChild(0)));
        unwindChildren(args, op, 1);
        return op->clone(args);
    }

    node_operator inv = getInverseOp(opKind);
    if (inv)
    {
        IHqlExpression * value = createOpenValue(inv, op->getType());
        ForEachChild(i, op)
            value->addOperand(LINK(op->queryChild(i)));
        return value->closeExpr();
    }
    switch (opKind)
    {
    case no_if:
        return createBoolExpr(no_if, LINK(op->queryChild(0)), getInverse(op->queryChild(1)), getInverse(op->queryChild(2)));
    }

    Owned<ITypeInfo> boolType = makeBoolType();
    return createValue(no_not, LINK(boolType), ensureExprType(op, boolType));
}

IHqlExpression * getNormalizedCondition(IHqlExpression * expr)
{
    if (expr->getOperator() == no_not)
        return getInverse(expr->queryChild(0)->queryBody());
    return LINK(expr->queryBody());
}

bool areInverseExprs(IHqlExpression * left, IHqlExpression* right)
{
    if (left->getOperator() == no_not)
        return left->queryChild(0)->queryBody() == right->queryBody();
    if (right->getOperator() == no_not)
        return right->queryChild(0)->queryBody() == left->queryBody();

    node_operator leftOp = left->getOperator();
    node_operator rightOp = right->getOperator();
    if (leftOp != rightOp)
    {
        if (getInverseOp(leftOp) != rightOp)
            return false;
    }

    OwnedHqlExpr inverseLeft = getInverse(left->queryBody());
    return inverseLeft->queryBody() == right->queryBody();
}


IHqlExpression * getNegative(IHqlExpression * expr)
{
    IValue * value = expr->queryValue();
    if (value && isNumericType(value->queryType()))
        return createConstant(negateValue(value));

    if (expr->getOperator() == no_negate)
        return LINK(expr->queryChild(0));

    return createValue(no_negate, expr->getType(), LINK(expr));
}

bool isCompoundSource(IHqlExpression * expr)
{
    switch (expr->getOperator())
    {
    case no_compound_diskread:
    case no_compound_disknormalize:
    case no_compound_diskaggregate:
    case no_compound_diskcount:
    case no_compound_diskgroupaggregate:
    case no_compound_indexread:
    case no_compound_indexnormalize:
    case no_compound_indexaggregate:
    case no_compound_indexcount:
    case no_compound_indexgroupaggregate:
    case no_compound_childread:
    case no_compound_childnormalize:
    case no_compound_childaggregate:
    case no_compound_childcount:
    case no_compound_childgroupaggregate:
    case no_compound_inline:
        return true;
    }
    return false;
}

static void convertRecordToAssigns(HqlExprArray & assigns, IHqlExpression * record, IHqlExpression * targetSelector, bool canOmit)
{
    ForEachChild(idx, record)
    {
        IHqlExpression * cur = record->queryChild(idx);

        switch (cur->getOperator())
        {
        case no_record:
            convertRecordToAssigns(assigns, cur, targetSelector, canOmit);
            break;
        case no_ifblock:
            convertRecordToAssigns(assigns, cur->queryChild(1), targetSelector, canOmit);
            break;
        case no_field:
            {
                IHqlExpression * fieldRecord = cur->queryRecord();
                IHqlExpression * value = queryRealChild(cur, 0);
                OwnedHqlExpr newTargetSelector = createSelectExpr(LINK(targetSelector), LINK(cur));

                if (fieldRecord && !cur->isDataset() && !value)
                {
                    //convertRecordToAssigns(assigns, cur->queryRecord(), newTargetSelector, canOmit);
                    IHqlExpression * transform = convertRecordToTransform(fieldRecord, canOmit);
                    IHqlExpression * newValue = createRow(no_createrow, transform);
                    assigns.append(*createAssign(LINK(newTargetSelector), newValue));
                }
                else
                {
                    if (!value && !canOmit)
                        throwError1(HQLERR_FieldHasNoDefaultValue, str(cur->queryId()));
                    if (value)
                        assigns.append(*createAssign(LINK(newTargetSelector), LINK(value)));
                }
                break;
            }
        }
    }
}

IHqlExpression * convertRecordToTransform(IHqlExpression * record, bool canOmit)
{
    HqlExprArray assigns;
    OwnedHqlExpr self = getSelf(record);
    convertRecordToAssigns(assigns, record, self, canOmit);
    return createValue(no_transform, makeTransformType(record->getType()), assigns);
}


IHqlExpression * createTransformForField(IHqlExpression * field, IHqlExpression * value)
{
    OwnedHqlExpr record = createRecord(field);
    OwnedHqlExpr self = getSelf(record);
    OwnedHqlExpr target = createSelectExpr(LINK(self), LINK(field));
    OwnedHqlExpr assign = createAssign(LINK(target), LINK(value));
    return createValue(no_transform, makeTransformType(record->getType()), assign.getClear());
}

IHqlExpression * convertScalarToRow(IHqlExpression * value, ITypeInfo * fieldType)
{
    if (!fieldType)
        fieldType = value->queryType();
    OwnedHqlExpr field = createField(unnamedId, LINK(fieldType), NULL, NULL);
    OwnedHqlExpr record = createRecord(field);

    OwnedHqlExpr dataset;
    OwnedHqlExpr attribute;
    if (splitResultValue(dataset, attribute, value))
    {
        OwnedHqlExpr transform = createTransformForField(field, attribute);
        OwnedHqlExpr ds = createDataset(no_newusertable, LINK(dataset), createComma(LINK(record), LINK(transform)));
        return createRow(no_selectnth, LINK(ds), getSizetConstant(1));
    }

    OwnedHqlExpr transform = createTransformForField(field, value);
    return createRow(no_createrow, transform.getClear());
}

inline bool isScheduleAction(IHqlExpression * expr)
{
    switch (expr->getOperator())
    {
    case no_when:
    case no_priority:
        return true;
    }
    return false;
}

bool workflowContainsSchedule(IHqlExpression * colonExpr)
{
    HqlExprArray actions;
    colonExpr->queryChild(1)->unwindList(actions, no_comma);
    ForEachItemIn(i, actions)
        if (isScheduleAction(&actions.item(i)))
            return true;
    return false;
}

bool workflowContainsNonSchedule(IHqlExpression * colonExpr)
{
    HqlExprArray actions;
    colonExpr->queryChild(1)->unwindList(actions, no_comma);
    ForEachItemIn(i, actions)
        if (!isScheduleAction(&actions.item(i)))
            return true;
    return false;
}

bool isUngroup(IHqlExpression * expr)
{
    return (expr->getOperator() == no_group) && !queryRealChild(expr, 1);
}


void unwindFilterConditions(HqlExprArray & conds, IHqlExpression * expr)
{
    unsigned max = expr->numChildren();
    for (unsigned idx=1; idx < max; idx++)
    {
        IHqlExpression * cur = queryRealChild(expr, idx);
        if (cur)
            cur->unwindList(conds, no_and);
    }
}

unsigned getBestLengthEstimate(IHqlExpression * expr)
{
    ITypeInfo * exprType = expr->queryType();
    unsigned len = exprType->getStringLen();
    if (len != UNKNOWN_LENGTH)
        return len;

    switch (expr->getOperator())
    {
    case no_cast:
    case no_implicitcast:
        if ((isStringType(exprType) || isUnicodeType(exprType)))
        {
            IHqlExpression * uncast = expr->queryChild(0);
            ITypeInfo * uncastType = uncast->queryType();

            if ((uncastType->getSize() != UNKNOWN_LENGTH) && (isStringType(uncastType) || isUnicodeType(uncastType)))
                return uncastType->getStringLen();
        }
        break;
    }

    return len;
}

//---------------------------------------------------------------------------

SubStringHelper::SubStringHelper(IHqlExpression * expr)
{
    init(expr->queryChild(0), expr->queryChild(1));
}

SubStringHelper::SubStringHelper(IHqlExpression * _src, IHqlExpression * range)
{
    init(_src, range);
}

void SubStringHelper::init(IHqlExpression * _src, IHqlExpression * range)
{
    special = false;
    infiniteString = false;
    from = NULL;
    to = NULL;
    src = _src;
    srcType = src->queryType();
    unsigned strSize = getBestLengthEstimate(src);

    switch (range->getOperator())
    {
    case no_range:
        from = range->queryChild(0);
        to = range->queryChild(1);
        break;
    case no_rangeto:
        to = range->queryChild(0);
        break;
    case no_rangefrom:
    case no_rangecommon:
        from = range->queryChild(0);
        break;
    default:
        from = range;
        to = range;
        break;
    }

    if (from)
    {
        IValue * startValue = from->queryValue();
        if (startValue)
        {
            fixedStart = (unsigned)startValue->getIntValue();
            if ((int)fixedStart <= 0)
                fixedStart = 1;
        }
        else
            fixedStart = UNKNOWN_LENGTH;
    }
    else
        fixedStart = 1;

    if (to)
    {
        IValue * endValue = to->queryValue();
        if (endValue)
        {
            fixedEnd = (unsigned)endValue->getIntValue();
            if ((int)fixedEnd <= 0)
                fixedEnd = 1;
            if (knownStart() && fixedEnd < fixedStart)
                fixedEnd = fixedStart-1;
        }
        else
            fixedEnd = UNKNOWN_LENGTH;
    }
    else
        fixedEnd = strSize;


    bool isStringOrData = false;
    switch (srcType->getTypeCode())
    {
    case type_string:
    case type_data:
    case type_unicode:
        isStringOrData = true;
        break;
    }

    bool isUnicode = srcType->getTypeCode() == type_unicode;
    if (isStringOrData)
    {
        if (srcType->getSize() == UNKNOWN_LENGTH)
        {
            if ((src->getOperator() == no_cast) || (src->getOperator() == no_implicitcast))
            {
                ITypeInfo * childType = src->queryChild(0)->queryType();
                type_t childTC = childType->getTypeCode();
                type_t srcTC = srcType->getTypeCode();
                switch (childType->getTypeCode())
                {
                case type_string:
                case type_data:
                    if ((srcTC == type_data) || (childTC == type_data) || (srcType->queryCharset() == childType->queryCharset()))
                    {
                        src = src->queryChild(0);
                        srcType = childType;
                    }
                    break;
                case type_unicode:
                    if(isUnicode && (srcType->queryLocale() == childType->queryLocale()))
                    {
                        src = src->queryChild(0);
                        srcType = childType;
                    }
                    break;
                }
            }
        }

        if (srcType->getSize() != UNKNOWN_LENGTH)
            if (knownStart() && knownEnd())
                special = true;
    }
    
    if (isStringOrData && srcType->getSize() == INFINITE_LENGTH)
        infiniteString = true;
}


void unwindFields(HqlExprArray & fields, IHqlExpression * record)
{
    ForEachChild(i, record)
    {
        IHqlExpression * cur = record->queryChild(i);
        switch (cur->getOperator())
        {
        case no_record:
            unwindFields(fields, cur);
            break;
        case no_ifblock:
            unwindFields(fields, cur->queryChild(1));
            break;
        case no_field:
            fields.append(*LINK(cur));
            break;
        }
    }
}


void unwindFields(HqlExprCopyArray & fields, IHqlExpression * record)
{
    ForEachChild(i, record)
    {
        IHqlExpression * cur = record->queryChild(i);
        switch (cur->getOperator())
        {
        case no_record:
            unwindFields(fields, cur);
            break;
        case no_ifblock:
            unwindFields(fields, cur->queryChild(1));
            break;
        case no_field:
            fields.append(*LINK(cur));
            break;
        }
    }
}


unsigned numAttributes(const HqlExprArray & args)
{
    unsigned cnt = 0;
    ForEachItemIn(i, args)
        if (args.item(i).isAttribute())
            cnt++;
    return cnt;
}

unsigned numAttributes(const IHqlExpression * expr)
{
    unsigned cnt = 0;
    ForEachChild(i, expr)
        if (expr->queryChild(i)->isAttribute())
            cnt++;
    return cnt;
}


IHqlExpression * createGetResultFromSetResult(IHqlExpression * setResult, ITypeInfo * type)
{
    IHqlExpression * seqAttr = setResult->queryAttribute(sequenceAtom);
    IHqlExpression * aliasAttr = setResult->queryAttribute(namedAtom);
    Linked<ITypeInfo> valueType = type;
    if (!valueType)
    {
        IHqlExpression * value;
        if (setResult->getOperator() == no_extractresult)
            value = setResult->queryChild(1);
        else
            value = setResult->queryChild(0);
        valueType.setown(value->getType());
    }

    switch (valueType->getTypeCode())
    {
    case type_table:
        return createDataset(no_getresult, LINK(queryOriginalRecord(valueType)), createComma(LINK(seqAttr), LINK(aliasAttr)));
    case type_groupedtable:
        return createDataset(no_getresult, LINK(queryOriginalRecord(valueType)), createComma(LINK(seqAttr), createAttribute(groupedAtom), LINK(aliasAttr)));
    case type_dictionary:
        return createDictionary(no_workunit_dataset, LINK(queryOriginalRecord(valueType)), createComma(LINK(seqAttr), LINK(aliasAttr)));
    case type_row:
    case type_record:
         return createRow(no_getresult, LINK(queryOriginalRecord(valueType)), createComma(LINK(seqAttr), LINK(aliasAttr)));
    }

    return createValue(no_getresult, valueType.getLink(), LINK(seqAttr), LINK(aliasAttr));
}


//---------------------------------------------------------------------------------------------------------------------

IHqlExpression * convertScalarToGraphResult(IHqlExpression * value, ITypeInfo * fieldType, IHqlExpression * represents, unsigned seq)
{
    OwnedHqlExpr row = convertScalarToRow(value, fieldType);
    OwnedHqlExpr ds = createDatasetFromRow(LINK(row));
    HqlExprArray args;
    args.append(*LINK(ds));
    args.append(*LINK(represents));
    args.append(*getSizetConstant(seq));
    args.append(*createAttribute(rowAtom));
    return createValue(no_setgraphresult, makeVoidType(), args);
}

IHqlExpression * createScalarFromGraphResult(ITypeInfo * scalarType, ITypeInfo * fieldType, IHqlExpression * represents, unsigned seq)
{
    OwnedHqlExpr counterField = createField(unnamedId, LINK(fieldType), NULL, NULL);
    OwnedHqlExpr counterRecord = createRecord(counterField);
    HqlExprArray args;
    args.append(*LINK(counterRecord));
    args.append(*LINK(represents));
    args.append(*getSizetConstant(seq));
    args.append(*createAttribute(rowAtom));
    OwnedHqlExpr counterResult = createRow(no_getgraphresult, args);
    OwnedHqlExpr select = createNewSelectExpr(LINK(counterResult), LINK(counterField));
    return ensureExprType(select, scalarType);
}

IAtom * queryCsvEncoding(IHqlExpression * mode)
{
    if (mode)
    {
        if (mode->queryAttribute(asciiAtom))
            return asciiAtom;
        if (mode->queryAttribute(ebcdicAtom))
            return ebcdicAtom;
        if (mode->queryAttribute(unicodeAtom))
            return unicodeAtom;
    }
    return NULL;
}

IAtom * queryCsvTableEncoding(IHqlExpression * tableExpr)
{
    if (!tableExpr)
        return NULL;
    IHqlExpression * mode = tableExpr->queryChild(2);
    assertex(mode->getOperator() == no_csv);
    return queryCsvEncoding(mode);
}

IHqlExpression * createTrimExpr(IHqlExpression * value, IHqlExpression * flags)
{
    LinkedHqlExpr expr = value;
    ITypeInfo * exprType = expr->queryType()->queryPromotedType();
    if (!isSimpleStringType(exprType) && !isUnicodeType(exprType))
    {
        unsigned strLen = isStringType(exprType) ? exprType->getStringLen() : UNKNOWN_LENGTH;
        Owned<ITypeInfo> type = makeStringType(strLen, NULL, NULL);
        expr.setown(ensureExprType(expr, type));
    }

    ITypeInfo * srcType = expr->queryType();
    ITypeInfo * tgtType;
    if (srcType->getTypeCode() == type_utf8)
        tgtType = makeUtf8Type(UNKNOWN_LENGTH, srcType->queryLocale());
    else if (isUnicodeType(srcType))
        tgtType = makeUnicodeType(UNKNOWN_LENGTH, srcType->queryLocale());
    else
        tgtType = makeStringType(UNKNOWN_LENGTH, getCharset(asciiAtom), getCollation(asciiAtom));

    HqlExprArray args;
    args.append(*LINK(expr));
    if (flags)
        flags->unwindList(args, no_comma);
    return createValue(no_trim, tgtType, args);
}

bool isRightTrim(IHqlExpression * expr)
{
    if (expr->getOperator() != no_trim)
        return false;
    if (expr->hasAttribute(leftAtom) || expr->hasAttribute(allAtom))
        return false;
    return true;
}

bool isOpRedundantForCompare(IHqlExpression * expr)
{
    if (isRightTrim(expr))
    {
        ITypeInfo * baseType = expr->queryChild(0)->queryType();
        if (baseType->getTypeCode() == type_data)
            return false;
        return true;
    }
    return false;
}

bool isLengthPreservingCast(IHqlExpression * expr)
{
    if (!isCast(expr))
        return false;

    ITypeInfo * type = expr->queryType();
    ITypeInfo * baseType = expr->queryChild(0)->queryType();
    if ((isStringType(type) || isUnicodeType(type)) &&
        (isStringType(baseType) || isUnicodeType(baseType)))
    {
        if (type->getStringLen() == baseType->getStringLen())
            return true;
    }
    return false;
}


static void createDefaultTransformAssigns(HqlExprArray & args, IHqlExpression * self, IHqlExpression * right, IHqlExpression * record)
{
    ForEachChild(i, record)
    {
        IHqlExpression * cur = record->queryChild(i);
        switch (cur->getOperator())
        {
        case no_record:
            createDefaultTransformAssigns(args, self, right, cur);
            break;
        case no_ifblock:
            createDefaultTransformAssigns(args, self, right, cur->queryChild(1));
            break;
        case no_field:
            {
                IHqlExpression * target = createSelectExpr(LINK(self), LINK(cur));
                IHqlExpression * value;
                if (right)
                    value = createSelectExpr(LINK(right), LINK(cur));
                else
                    value = createNullExpr(cur);
                args.append(*createAssign(target, value));
                break;
            }
        }
    }
}

IHqlExpression * createTransformFromRow(IHqlExpression * expr)
{
    IHqlExpression * record = expr->queryRecord();
    OwnedHqlExpr self = createSelector(no_self, record, NULL);
    HqlExprArray args;
    createDefaultTransformAssigns(args, self, expr, record);
    return createValue(no_transform, makeTransformType(record->getType()), args);
}

IHqlExpression * createNullTransform(IHqlExpression * record)
{
    OwnedHqlExpr self = createSelector(no_self, record, NULL);
    HqlExprArray args;
    createDefaultTransformAssigns(args, self, NULL, record);
    return createValue(no_transform, makeTransformType(record->getType()), args);
}


static bool foundDifference()
{
    return false;
}

bool debugFindFirstDifference(IHqlExpression * left, IHqlExpression * right)
{
    if (left == right)
        return true;
    if (!left || !right)
        return foundDifference();
    if (left->queryBody() == right->queryBody())
    {
        if ((left->getOperator() == no_call) && (right->getOperator() == no_call))
        {
            IHqlExpression * leftDefinition = left->queryDefinition();
            IHqlExpression * rightDefinition = right->queryDefinition();
            if ((left != leftDefinition) || (right != rightDefinition))
            {
                if (debugFindFirstDifference(left->queryDefinition(), right->queryDefinition()))
                    return false;
            }
            return foundDifference();       // break point here.
        }

        IHqlExpression * leftBody = left->queryBody(true);
        IHqlExpression * rightBody = right->queryBody(true);
        annotate_kind leftAK = left->getAnnotationKind();
        annotate_kind rightAK = right->getAnnotationKind();
        if (leftBody != rightBody)
        {
            if ((left == leftBody) || (right == rightBody))
                return foundDifference();  // one side has an annotation, the other doesn't
            return debugFindFirstDifference(leftBody, rightBody);
        }
        if (leftAK != rightAK)
            return foundDifference();  // different annotation
        return foundDifference();  // some difference in the annotation details
    }
    if (left->getOperator() != right->getOperator())
        return foundDifference();
    if (left->queryName() != right->queryName())
        return foundDifference();
    ForEachChild(i, left)
    {
        if (!debugFindFirstDifference(left->queryChild(i), right->queryChild(i)))
            return false;
    }
    if (left->getOperator() != no_record)
    {
        IHqlExpression * leftRecord = queryOriginalRecord(left);
        IHqlExpression * rightRecord = queryOriginalRecord(right);
        if (leftRecord || rightRecord)
        {
            if (!debugFindFirstDifference(leftRecord, rightRecord))
                return false;
        }
    }
    if (left->queryType() != right->queryType())
    {
        IHqlExpression * lTypeExpr = queryExpression(left->queryType());
        IHqlExpression * rTypeExpr = queryExpression(right->queryType());
        if (((left != lTypeExpr) || (right != rTypeExpr)) &&
            (lTypeExpr && rTypeExpr && lTypeExpr != rTypeExpr))
            return debugFindFirstDifference(lTypeExpr, rTypeExpr);
        return foundDifference();
    }

    return foundDifference();//something else
}

void debugTrackDifference(IHqlExpression * expr)
{
    static IHqlExpression * prev;
    if (prev && prev != expr)
        debugFindFirstDifference(prev, expr);
    prev = expr;
}

//------------------------------------------------------------------------------------------------

static IHqlExpression * expandConditions(IHqlExpression * expr, DependenciesUsed & dependencies, HqlExprArray & conds, HqlExprArray & values)
{
    if (expr->getOperator() != no_if)
        return expr;

    IHqlExpression * cond = expr->queryChild(0);
    //don't combine if conditions it it means that extra dependencies will be needed to test the if condition
    //since it may cause unnecessary code to be executed.
    if (conds.ordinality() == 0)
        gatherDependencies(cond, dependencies, GatherAllResultRead);
    else
    {
        DependenciesUsed condDependencies(true);
        gatherDependencies(cond, condDependencies, GatherAllResultRead);
        if (!condDependencies.isSubsetOf(dependencies))
            return expr;
    }
    conds.append(*LINK(cond));
    values.append(*LINK(expr->queryChild(1)));
    return expandConditions(expr->queryChild(2), dependencies, conds, values);
}

IHqlExpression * combineIfsToMap(IHqlExpression * expr)
{
    if (expr->isAction())
        return NULL;

    HqlExprArray conds, values;
    DependenciesUsed dependencies(true);
    IHqlExpression * falseExpr = expandConditions(expr, dependencies, conds, values);
    if (conds.ordinality() <= 1)
        return NULL;

    HqlExprArray args;
    ForEachItemIn(i, conds)
    {
        IHqlExpression & curValue = values.item(i);
        args.append(*createValue(no_mapto, curValue.getType(), LINK(&conds.item(i)), LINK(&curValue)));
    }
    args.append(*LINK(falseExpr));
    return createWrapper(no_map, expr->queryType(), args);
}

bool castPreservesValueAndOrder(IHqlExpression * expr)
{
    assertex(isCast(expr));
    IHqlExpression * uncast = expr->queryChild(0);
    ITypeInfo * castType = expr->queryType();
    ITypeInfo * uncastType = uncast->queryType();
    if (!preservesValue(castType, uncastType))
        return false;
    if (!preservesOrder(castType, uncastType))
        return false;
    return true;
}

bool castPreservesInformationAndOrder(IHqlExpression * expr)
{
    assertex(isCast(expr));
    IHqlExpression * uncast = expr->queryChild(0);
    ITypeInfo * castType = expr->queryType();
    ITypeInfo * uncastType = uncast->queryType();
    if (castLosesInformation(castType, uncastType))
        return false;
    if (!preservesOrder(castType, uncastType))
        return false;
    return true;
}

//------------------------------------------------------------------------------------------------


class RecordMetaCreator
{
public:
    RecordMetaCreator(IMaxSizeCallback * _callback) { callback = _callback; }

    IDefRecordElement * createRecord(IHqlExpression * record, IHqlExpression * self);

protected:
    IDefRecordElement * createField(IHqlExpression * cur, IHqlExpression * self);
    IDefRecordElement * createIfBlock(IHqlExpression * cur, IHqlExpression * self);
    bool createRecord(IDefRecordBuilder * builder, IHqlExpression * record, IHqlExpression * self);

protected:
    HqlExprArray selects;
    IDefRecordElementArray created;
    IMaxSizeCallback * callback;
};


IDefRecordElement * RecordMetaCreator::createField(IHqlExpression * cur, IHqlExpression * self)
{
    IHqlExpression * fieldRecord = cur->queryRecord();
    Owned<IDefRecordElement> childDefRecord;
    ITypeInfo * type = cur->queryType();
    Linked<ITypeInfo> defType = type;
    switch (type->getTypeCode())
    {
    case type_row:
        //Backward compatibility!
        defType.setown(makeRecordType());
        childDefRecord.setown(createRecord(fieldRecord, self));
        break;
    case type_table:
        defType.setown(makeTableType(makeRowType(makeRecordType())));
        childDefRecord.setown(::createMetaRecord(fieldRecord, callback));
        break;
    case type_groupedtable:
        {
            ITypeInfo * tableType = makeTableType(makeRowType(makeRecordType()));
            defType.setown(makeGroupedTableType(tableType));
            childDefRecord.setown(::createMetaRecord(fieldRecord, callback));
            break;
        }
    case type_alien:
    case type_any:
    case type_bitfield:
        //MORE: Not Allowed....
        return NULL;
    }
    size32_t maxSize = 0;
    Owned<IDefRecordElement> elem = createDEfield(cur->queryName(), defType, childDefRecord, maxSize);
    if (cur->hasAttribute(blobAtom))
    {
        Owned<ITypeInfo> blobType = makeBlobType();
        return createDEfield(cur->queryName(), blobType, elem, 0);
    }
    return elem.getClear();
}


IDefRecordElement * RecordMetaCreator::createIfBlock(IHqlExpression * cur, IHqlExpression * self)
{
    IHqlExpression * cond = cur->queryChild(0);
    IHqlExpression * select;
    LinkedHqlExpr value;
    switch (cond->getOperator())
    {
    case no_select:
        //ifblock(self.booleanField)
        select = cond;
        value.setown(createConstant(true));
        break;
    case no_eq:
        select = cond->queryChild(0);
        value.set(cond->queryChild(1));
        if (select->getOperator() != no_select)
            return NULL;
        if (value->getOperator() != no_constant)
            return NULL;
        break;
    default:
//        EclIR::dump_ir(cond);
        return NULL;
    }

    unsigned match = selects.find(*select);
    if (match == NotFound)
        return NULL;
    IDefRecordElement & condField = created.item(match);
    Owned<IDefRecordElement> record = createRecord(cur->queryChild(1), self);
    if (!record)
        return NULL;
    return createDEifblock(&condField, value->queryValue(), record);
}


bool RecordMetaCreator::createRecord(IDefRecordBuilder * builder, IHqlExpression * record, IHqlExpression * self)
{
    ForEachChild(i, record)
    {
        IHqlExpression * cur = record->queryChild(i);
        switch (cur->getOperator())
        {
        case no_record:
            if (!createRecord(builder, cur, self))
                return false;
            break;
        case no_field:
            {
                OwnedHqlExpr selector = createSelectExpr(LINK(self), LINK(cur));
                IDefRecordElement * next = createField(cur, selector);
                if (!next)
                    return false;
                builder->addChildOwn(next);
                selects.append(*LINK(selector));
                created.append(*LINK(next));
                break;
            }
        case no_ifblock:
            {
                IDefRecordElement * next = createIfBlock(cur, self);
                if (!next)
                    return false;
                builder->addChildOwn(next);
                break;
            }
        default:
            break;
        }
    }
    return true;
}

IDefRecordElement * RecordMetaCreator::createRecord(IHqlExpression * record, IHqlExpression * self)
{
    size32_t maxSize = callback ? callback->getMaxSize(record) : 4096;
    Owned<IDefRecordBuilder> builder = createDErecord(maxSize);
    if (!createRecord(builder, record, self))
        return NULL;
    return builder->close();
}

IDefRecordElement * createMetaRecord(IHqlExpression * record, IMaxSizeCallback * callback)
{
    RecordMetaCreator creator(callback);
    return creator.createRecord(record, querySelfReference());
}


static bool doContainsExpression(IHqlExpression * expr, IHqlExpression * search)
{
    for (;;)
    {
        if (expr->queryTransformExtra())
            return false;
        if (expr == search)
            return true;
        expr->setTransformExtraUnlinked(expr);
        IHqlExpression * body = expr->queryBody(true);
        if (body == expr)
            break;
        expr = body;
    }
    ForEachChild(i, expr)
    {
        if (doContainsExpression(expr->queryChild(i), search))
            return true;
    }
    return false;
}

bool containsExpression(IHqlExpression * expr, IHqlExpression * search)
{
    TransformMutexBlock lock;
    return doContainsExpression(expr, search);
}

static bool doContainsOperator(IHqlExpression * expr, node_operator search)
{
    if (expr->queryTransformExtra())
        return false;
    if (expr->getOperator() == search)
        return true;
    expr->setTransformExtraUnlinked(expr);
    ForEachChild(i, expr)
    {
        if (doContainsOperator(expr->queryChild(i), search))
            return true;
    }
    return false;
}

bool containsOperator(IHqlExpression * expr, node_operator search)
{
    TransformMutexBlock lock;
    return doContainsOperator(expr, search);
}

static HqlTransformerInfo annotationRemoverInfo("AnnotationRemover");
class AnnotationRemover : public NewHqlTransformer
{
public:
    AnnotationRemover(IHqlExpression * _searchExpr)
        : NewHqlTransformer(annotationRemoverInfo), searchExpr(_searchExpr)
    {
    }

    virtual IHqlExpression * createTransformed(IHqlExpression * expr)
    {
        if (expr->queryBody() == searchExpr)
            return LINK(searchExpr);
        return NewHqlTransformer::createTransformed(expr);
    }

protected:
    IHqlExpression * searchExpr;
};


IHqlExpression * removeAnnotations(IHqlExpression * expr, IHqlExpression * search)
{
    AnnotationRemover remover(search);
    return remover.transformRoot(expr);
}

bool containsIfBlock(IHqlExpression * record)
{
    ForEachChild(i, record)
    {
        IHqlExpression * cur = record->queryChild(i);
        switch (cur->getOperator())
        {
        case no_record:
            if (containsIfBlock(cur))
                return true;
            break;
        case no_field:
            if (cur->isDatarow() && containsIfBlock(cur->queryRecord()))
                return true;
            break;
        case no_ifblock:
            return true;
        }
    }
    return false;
}


bool canCreateRtlTypeInfo(IHqlExpression * record)
{
    ForEachChild(i, record)
    {
        IHqlExpression * cur = record->queryChild(i);
        switch (cur->getOperator())
        {
        case no_record:
            if (!canCreateRtlTypeInfo(cur))
                return false;
            break;
        case no_field:
            switch (cur->queryType()->getTypeCode())
            {
            case type_row:
                if (!canCreateRtlTypeInfo(cur->queryRecord()))
                    return false;
                break;
            case type_table:
            case type_groupedtable:
                if (cur->hasAttribute(countAtom) || cur->hasAttribute(sizeofAtom))
                    return false;
                break;
            case type_alien:
                return false;
            }
            break;
        case no_ifblock:
            return false;
        }
    }
    return true;
}


IHqlExpression * getFailCode(IHqlExpression * failExpr)
{
    IHqlExpression * arg0 = failExpr->queryChild(0);
    if (arg0 && arg0->queryType()->isInteger())
        return LINK(arg0);
    return createConstant(0);
}

IHqlExpression * getFailMessage(IHqlExpression * failExpr, bool nullIfOmitted)
{
    IHqlExpression * arg0 = failExpr->queryChild(0);
    if (arg0)
    {
        if (!arg0->queryType()->isInteger())
            return LINK(arg0);

        IHqlExpression * arg1 = failExpr->queryChild(1);
        if (arg1)
            return LINK(arg1);
    }
    if (nullIfOmitted)
        return NULL;
    return createBlankString();
}

int compareAtoms(IInterface * const * pleft, IInterface * const * pright)
{
    IAtom * left = static_cast<IAtom *>(*pleft);
    IAtom * right = static_cast<IAtom *>(*pright);

    return stricmp(str(left), str(right));
}

int compareScopesByName(IHqlScope * left, IHqlScope * right)
{
    const char * leftName = str(left->queryName());
    const char * rightName = str(right->queryName());
    if (leftName && rightName)
        return stricmp(leftName, rightName);
    if (leftName)
        return +1;
    if (rightName)
        return -1;
    return 0;
}

int compareSymbolsByName(IHqlExpression * left, IHqlExpression * right)
{
    return stricmp(str(left->queryName()), str(right->queryName()));
}

int compareSymbolsByName(IInterface * const * pleft, IInterface * const * pright)
{
    IHqlExpression * left = static_cast<IHqlExpression *>(*pleft);
    IHqlExpression * right = static_cast<IHqlExpression *>(*pright);

    return stricmp(str(left->queryName()), str(right->queryName()));
}

int compareScopesByName(IInterface * const * pleft, IInterface * const * pright)
{
    IHqlScope * left = static_cast<IHqlScope *>(*pleft);
    IHqlScope * right = static_cast<IHqlScope *>(*pright);
    return compareScopesByName(left, right);
}

class ModuleExpander
{
public:
    ModuleExpander(HqlLookupContext & _ctx, bool _expandCallsWhenBound, node_operator _outputOp) 
        : ctx(_ctx), expandCallsWhenBound(_expandCallsWhenBound), outputOp(_outputOp) {}

    IHqlExpression * createExpanded(IHqlExpression * scopeExpr, IHqlExpression * ifaceExpr, const char * prefix, IIdAtom *matchId);

protected:
    HqlLookupContext ctx;
    bool expandCallsWhenBound;
    node_operator outputOp;
};

IHqlExpression * ModuleExpander::createExpanded(IHqlExpression * scopeExpr, IHqlExpression * ifaceExpr, const char * prefix, IIdAtom *matchId)
{
    IHqlScope * scope = scopeExpr->queryScope();

    HqlExprArray symbols;
    ensureSymbolsDefined(ifaceExpr, ctx);
    ifaceExpr->queryScope()->getSymbols(symbols);

    symbols.sort(compareSymbolsByName);         // should really be in definition order, but that isn't currently preserved

    HqlExprArray outputs;
    StringBuffer lowername;
    ForEachItemIn(i, symbols)
    {
        IHqlExpression & cur = symbols.item(i);
        IIdAtom * name = cur.queryId();
        OwnedHqlExpr resolved = scope->lookupSymbol(name, LSFpublic, ctx);
        LinkedHqlExpr value = resolved;
        if (value && value->isFunction())
        {
            bool allArgumentsHaveDefaults = false;
            if (value->isFunctionDefinition())
            {
                //Allow functions that supply default values for each of the parameters to be expanded
                IHqlExpression * formals = value->queryChild(1);
                IHqlExpression * defaults = value->queryChild(2);
                unsigned numFormals = formals->numChildren();
                if (numFormals == 0)
                    allArgumentsHaveDefaults = true;
                else if (defaults && (defaults->numChildren() == numFormals))
                {
                    allArgumentsHaveDefaults = true;
                    ForEachChild(i, defaults)
                    {
                        IHqlExpression * param = defaults->queryChild(i);
                        if (param->getOperator() == no_omitted)
                            allArgumentsHaveDefaults = false;
                    }
                }
            }

            if (allArgumentsHaveDefaults)
            {
                HqlExprArray args;
                value.setown(createBoundFunction(NULL, value, args, NULL, expandCallsWhenBound));
            }
            else
                value.clear();
        }
        if (value && isExported(resolved))
        {
            lowername.clear().append(prefix).append(lower(name)).toLowerCase();

            node_operator op = no_none;
            if (outputOp == no_output)
            {
                if (value->isDictionary())
                {
                    value.setown(createDataset(no_datasetfromdictionary, value.getClear()));
                    value.setown(createDataset(no_selectfields, value.getClear(), createValue(no_null)));
                    op = no_output;
                }
                else if (value->isDataset())
                {
                    value.setown(createDataset(no_selectfields, LINK(value), createValue(no_null)));
                    op = no_output;
                }
                else if (value->isDatarow())
                    op = no_output;
                else if (value->isList() || value->queryType()->isScalar())
                    op = no_outputscalar;
            }
            else
            {
                assertex(outputOp == no_evaluate_stmt);
                if (value->isList() || value->queryType()->isScalar())
                    op = no_evaluate_stmt;
            }

            switch (value->getOperator())
            {
            case no_typedef:
            case no_enum:
                op = no_none;
                break;
            }

            if (value->isScope())
            {
                lowername.append(".");
                OwnedHqlExpr child = createExpanded(value, value, lowername.str(), matchId);
                if (child->getOperator() != no_null)
                    outputs.append(*child.getClear());
            }
            else if (!matchId || lower(name)==lower(matchId))
            {
                if (op != no_none)
                {
                    outputs.append(*createValue(op, makeVoidType(), LINK(value), createAttribute(namedAtom, createConstant(lowername))));
                }
                else if (value->isAction())
                    outputs.append(*LINK(value));
            }
        }
    }

    return createActionList(outputs);
}


IHqlExpression * createEvaluateOutputModule(HqlLookupContext & ctx, IHqlExpression * scopeExpr, IHqlExpression * ifaceExpr, bool expandCallsWhenBound, node_operator outputOp, IIdAtom *id)
{
    ModuleExpander expander(ctx, expandCallsWhenBound, outputOp);
    return expander.createExpanded(scopeExpr, ifaceExpr, NULL, id);
}


extern HQL_API IHqlExpression * createStoredModule(IHqlExpression * scopeExpr)
{
    IHqlScope * scope = scopeExpr->queryScope();

    HqlExprArray symbols;
    scope->getSymbols(symbols);

    symbols.sort(compareSymbolsByName);         // should really be in definition order, but that isn't currently preserved

    Owned<IHqlScope> newScope = createVirtualScope();
    IHqlExpression * newScopeExpr = queryExpression(newScope);
    newScopeExpr->addOperand(LINK(scopeExpr));

    HqlExprArray noParameters;
    IIdAtom * moduleName = NULL;
    ForEachItemIn(i, symbols)
    {
        IHqlExpression & cur = symbols.item(i);
        if (isExported(&cur) && !cur.isFunction())
        {
            LinkedHqlExpr value = &cur;
            if (value->isDataset() || value->isDatarow() || value->isList() || value->queryType()->isScalar())
            {
                if (value->getOperator() == no_purevirtual)
                    value.setown(createNullExpr(value));

                IIdAtom * name = symbols.item(i).queryId();
                OwnedHqlExpr failure = createValue(no_stored, makeVoidType(), createConstant(str(lower(name))));

                HqlExprArray meta;
                value.setown(attachWorkflowOwn(meta, value.getClear(), failure, NULL));
                newScope->defineSymbol(name, moduleName, value.getClear(), 
                                       true, false, cur.getSymbolFlags());
            }
        }
    }

    return queryExpression(newScope.getClear())->closeExpr();
}


extern HQL_API IHqlExpression * convertScalarAggregateToDataset(IHqlExpression * expr)
{
    IHqlExpression * dataset = expr->queryChild(0);
    IHqlExpression * arg = queryRealChild(expr, 1);

    node_operator newop;
    switch (expr->getOperator())
    {
    case no_ave:   newop = no_avegroup; break;
    case no_count: newop = no_countgroup; break;
    case no_min:   newop = no_mingroup; break;
    case no_max:   newop = no_maxgroup; break;
    case no_sum:   newop = no_sumgroup; break;
    case no_exists:newop = no_existsgroup; break;
    case no_variance:   newop = no_vargroup; break;
    case no_covariance: newop = no_covargroup; break;
    case no_correlation:newop = no_corrgroup; break;
    default:
        return NULL;
    }

    OwnedHqlExpr field;
    if ((newop == no_mingroup || newop == no_maxgroup) && (arg->getOperator() == no_select))
        field.set(arg->queryChild(1));                  // inherit maxlength etc...
    else
        field.setown(createField(valueId, expr->getType(), NULL));

    IHqlExpression * aggregateRecord = createRecord(field);

    HqlExprArray valueArgs;
    ForEachChildFrom(i1, expr, 1)
    {
        IHqlExpression * cur = expr->queryChild(i1);
        //keyed is currently required on the aggregate operator
        if (!cur->isAttribute() || (cur->queryName() == keyedAtom))
            valueArgs.append(*LINK(cur));
    }

    IHqlExpression * newValue = createValue(newop, expr->getType(), valueArgs);
    IHqlExpression * assign = createAssign(createSelectExpr(getSelf(aggregateRecord), LINK(field)), newValue);
    IHqlExpression * transform = createValue(no_newtransform, makeTransformType(aggregateRecord->getType()), assign);

    //remove grouping if dataset happens to be grouped...
    dataset->Link();
    if (dataset->queryType()->getTypeCode() == type_groupedtable)
        dataset = createDataset(no_group, dataset, NULL);

    HqlExprArray args;
    args.append(*dataset);
    args.append(*aggregateRecord);
    args.append(*transform);
    ForEachChild(i2, expr)
    {
        IHqlExpression * cur = expr->queryChild(i2);
        if (cur->isAttribute())
            args.append(*LINK(cur));
    }
    IHqlExpression * project = createDataset(no_newaggregate, args);
    return createRow(no_selectnth, project, createConstantOne());
}


//---------------------------------------------------------------------------

void HqlExprHashTable::onAdd(void *et) 
{  
    ((IHqlExpression*)et)->Link();
}

void HqlExprHashTable::onRemove(void *et) 
{
    ((IHqlExpression*)et)->Release();
}

unsigned HqlExprHashTable::getHashFromElement(const void *et) const
{
    return ((IHqlExpression*)et)->getHash();
}

unsigned HqlExprHashTable::getHashFromFindParam(const void *fp) const
{
    return ((IHqlExpression*)fp)->getHash();
}

const void * HqlExprHashTable::getFindParam(const void *et) const
{
    return et;
}

bool HqlExprHashTable::matchesFindParam(const void *et, const void *key, unsigned fphash) const
{
    return et == key;
}

//---------------------------------------------------------------------------

bool BitfieldPacker::checkSpaceAvailable(unsigned & thisBitOffset, unsigned & thisBits, ITypeInfo * type)
{
    bool fitted = true;
    thisBits = type->getBitSize();
    ITypeInfo * storeType = type->queryChildType();
    if ((thisBits > bitsRemaining) || !activeType || (storeType != activeType))
    {
        activeType = storeType;
        unsigned unitSize = storeType->getSize();
        bitsRemaining = unitSize * 8;
        nextBitOffset = 0;
        fitted = false;
    }

    thisBitOffset = nextBitOffset;
    nextBitOffset += thisBits;
    bitsRemaining -= thisBits;
    return fitted;
}


void reorderAttributesToEnd(HqlExprArray & target, const HqlExprArray & source)
{
    ForEachItemIn(i1, source)
    {
        IHqlExpression & cur = source.item(i1);
        if (!cur.isAttribute())
            target.append(OLINK(cur));
    }
    ForEachItemIn(i2, source)
    {
        IHqlExpression & cur = source.item(i2);
        if (cur.isAttribute())
            target.append(OLINK(cur));
    }
}


bool hasActiveTopDataset(IHqlExpression * expr)
{
    switch (getChildDatasetType(expr))
    {
    case childdataset_dataset:
    case childdataset_datasetleft:
    case childdataset_top_left_right:
        return true;
    }
    return false;
}

//-------------------------------------------------------------------------------------------------------

void getStoredDescription(StringBuffer & text, IHqlExpression * sequence, IHqlExpression * name, bool includeInternalName)
{
    if (sequence)
    {
        switch (sequence->queryValue()->getIntValue())
        {
        case ResultSequencePersist: 
            text.append("PERSIST(");
            name->toString(text);
            text.append(")");
            break;
        case ResultSequenceStored: 
            text.append("STORED(");
            name->toString(text);
            text.append(")");
            break;
        case ResultSequenceInternal:
            text.append("Internal");
            if (includeInternalName && name)
                name->toString(text.append("(")).append(")");
            break;
        default:
            if (name)
                name->toString(text);
            else
                text.append("Result #").append(sequence->queryValue()->getIntValue()+1);
            break;
        }
    }
}


IHqlExpression * appendOwnedOperandsF(IHqlExpression * expr, ...)
{
    HqlExprArray children;
    unwindChildren(children, expr);

    va_list args;
    va_start(args, expr);
    for (;;)
    {
        IHqlExpression *parm = va_arg(args, IHqlExpression *);
        if (!parm)
            break;
        children.append(*parm);
    }
    va_end(args);
    return expr->clone(children);
}


extern HQL_API void inheritAttribute(HqlExprArray & attrs, IHqlExpression * donor, IAtom * name)
{
    IHqlExpression * match = donor->queryAttribute(name);
    if (match)
        attrs.append(*LINK(match));
}

IHqlExpression * inheritAttribute(IHqlExpression * expr, IHqlExpression * donor, IAtom * name)
{
    return appendOwnedOperand(expr, LINK(donor->queryAttribute(name)));
}

IHqlExpression * appendAttribute(IHqlExpression * expr, IAtom * attr)
{
    return appendOwnedOperand(expr, createAttribute(attr));
}

IHqlExpression * appendOwnedOperand(IHqlExpression * expr, IHqlExpression * ownedOperand)
{
    if (!ownedOperand)
        return LINK(expr);
    HqlExprArray args;
    unwindChildren(args, expr);
    args.append(*ownedOperand);
    return expr->clone(args);
}

IHqlExpression * prependOwnedOperand(IHqlExpression * expr, IHqlExpression * ownedOperand)
{
    if (!ownedOperand)
        return LINK(expr);
    HqlExprArray args;
    args.append(*ownedOperand);
    unwindChildren(args, expr);
    return expr->clone(args);
}

IHqlExpression * removeOperand(IHqlExpression * expr, IHqlExpression * operand)
{
    HqlExprArray args;
    unwindChildren(args, expr);
    args.zap(*operand);
    return expr->clone(args);
}

extern HQL_API IHqlExpression * removeChild(IHqlExpression * expr, unsigned child)
{
    HqlExprArray args;
    unwindChildren(args, expr);
    args.remove(child);
    return expr->clone(args);
}

IHqlExpression * removeChildOp(IHqlExpression * expr, node_operator op)
{
    HqlExprArray args;
    unwindChildren(args, expr);
    ForEachItemInRev(i, args)
        if (args.item(i).getOperator() == op)
            args.remove(i);
    return expr->clone(args);
}

IHqlExpression * removeAttribute(IHqlExpression * expr, IAtom * attr)
{
    HqlExprArray args;
    unwindChildren(args, expr);
    if (removeAttribute(args, attr))
        return expr->clone(args);
    return LINK(expr);
}

IHqlExpression * replaceOwnedAttribute(IHqlExpression * expr, IHqlExpression * ownedOperand)
{
    HqlExprArray args;
    unwindChildren(args, expr);
    removeAttribute(args, ownedOperand->queryName());
    args.append(*ownedOperand);
    return expr->clone(args);
}


IHqlExpression * appendLocalAttribute(IHqlExpression * expr)
{
    return appendOwnedOperand(expr, createLocalAttribute());
}

IHqlExpression * removeLocalAttribute(IHqlExpression * expr)
{
    return removeAttribute(expr, localAtom);
}

bool hasOperand(IHqlExpression * expr, IHqlExpression * child)
{
    expr = expr->queryBody();
    ForEachChild(i, expr)
    {
        if (expr->queryChild(i) == child)
            return true;
    }
    return false;
}

//-------------------------------------------------------------------------------------------------------

class HQL_API SplitDatasetAttributeTransformer : public NewHqlTransformer
{
public:
    SplitDatasetAttributeTransformer();

    virtual void analyseExpr(IHqlExpression * expr);
    virtual IHqlExpression * createTransformed(IHqlExpression * expr);

    bool split(SharedHqlExpr & dataset, SharedHqlExpr & attribute, IHqlExpression * expr);

protected:
    void doAnalyseSelect(IHqlExpression * expr);
    IHqlExpression * doTransformSelect(IHqlExpression * expr);

protected:
    OwnedHqlExpr selSeq;
    OwnedHqlExpr rowsId;
    HqlExprCopyArray datasets;
    HqlExprArray newDatasets;
    HqlExprArray selectors;
};


static HqlTransformerInfo hqlSplitDatasetAttributeInfo("SplitDatasetAttributeTransformer");
SplitDatasetAttributeTransformer::SplitDatasetAttributeTransformer(): NewHqlTransformer(hqlSplitDatasetAttributeInfo)
{ 
}

void SplitDatasetAttributeTransformer::analyseExpr(IHqlExpression * expr)
{
    if (alreadyVisited(expr))
        return;
    switch (expr->getOperator())
    {
    case no_select:
        doAnalyseSelect(expr);
        return;
    case NO_AGGREGATE:
    case no_createset:
    case no_colon:
    case no_globalscope:
    case no_nothor:
        //Ugly, should really be normalized to no_select(no_aggregate[1], x)
        return;
    case no_if:
    case no_mapto:
        analyseExpr(expr->queryChild(0));
        return;
    case no_add:
    case no_sub:
    case no_mul:
    case no_div:
    case no_cast:
    case no_implicitcast:
    case no_concat:
    case no_eq: case no_ne: case no_gt: case no_ge: case no_lt: case no_le:
    case no_case:
    case no_map:
    case no_externalcall:
    case no_call:
        break;
//  default:
//      return;
    }

    ITypeInfo * type = expr->queryType();
    if (type && type->getTypeCode() == type_void)
        return;

    NewHqlTransformer::analyseExpr(expr);
}



void SplitDatasetAttributeTransformer::doAnalyseSelect(IHqlExpression * expr)
{
    IHqlExpression * ds = expr->queryChild(0);
    if (expr->hasAttribute(newAtom))
    {
        if (!datasets.contains(*ds))
        {
            IHqlExpression * lhs = LINK(ds);
            if (lhs->isDataset()) lhs = createRow(no_activerow, lhs);
            datasets.append(*ds);
            newDatasets.append(*createDatasetFromRow(lhs));
        }
        return;
    }

    //ds is a no_select, so will be handled correctly.  
    NewHqlTransformer::analyseExpr(expr);
}



IHqlExpression * SplitDatasetAttributeTransformer::createTransformed(IHqlExpression * expr)
{
    switch (expr->getOperator())
    {
    case no_select:
        if (expr->hasAttribute(newAtom))
            return doTransformSelect(expr);
        break;
    case no_colon:
    case no_globalscope:
    case no_nothor:
        return LINK(expr);
    }

    return NewHqlTransformer::createTransformed(expr);
}


IHqlExpression * SplitDatasetAttributeTransformer::doTransformSelect(IHqlExpression * expr)
{
    IHqlExpression * ds = expr->queryChild(0);
    IHqlExpression * field = expr->queryChild(1);
    unsigned match = datasets.find(*ds);
    if (match == NotFound)
        return NewHqlTransformer::createTransformed(expr);
    return createSelectExpr(transform(&selectors.item(match)), LINK(field));    // note, remove new attributes
}




bool SplitDatasetAttributeTransformer::split(SharedHqlExpr & dataset, SharedHqlExpr & attribute, IHqlExpression * expr)
{
    analyseExpr(expr);

    //First remove trivial datasets...
    {
        unsigned num = datasets.ordinality();
        for (unsigned i=0; i< num;)
        {
            IHqlExpression * cur = &datasets.item(i);
            while ((cur->getOperator() == no_selectnth) || (cur->getOperator() == no_preservemeta))
                cur = cur->queryChild(0);

            bool remove = false;
            switch (cur->getOperator())
            {
            case no_getgraphresult:
                remove = !expr->hasAttribute(_distributed_Atom);
                break;
            case no_workunit_dataset:
            case no_getgraphloopresult:
            case no_left:
            case no_right:
            case no_colon:
            case no_globalscope:
            case no_nothor:
                remove = true;
                break;
            }

            if (remove)
            {
                datasets.remove(i);
                newDatasets.remove(i);
                num--;
            }
            else
                i++;
        }
    }

    const unsigned maxDatasets = 1;
    datasets.trunc(maxDatasets);
    newDatasets.trunc(maxDatasets);
    switch (datasets.ordinality())
    {
    case 0:
        return false;
    case 1:
        selectors.append(*LINK(&newDatasets.item(0)));
        break;
    case 2:
        selSeq.setown(createSelectorSequence());
        selectors.append(*createSelector(no_left, &datasets.item(0), selSeq));
        selectors.append(*createSelector(no_right, &datasets.item(1), selSeq));
        break;
    default:
        {
            selSeq.setown(createSelectorSequence());
            rowsId.setown(createUniqueRowsId());

            ForEachItemIn(i, newDatasets)
            {
                IHqlExpression & cur = newDatasets.item(i);
                OwnedHqlExpr rows = createDataset(no_rows, LINK(&cur), LINK(rowsId)); 
                selectors.append(*createRow(no_selectnth, LINK(rows), createComma(getSizetConstant(i+1), createAttribute(noBoundCheckAtom))));
            }
            break;
        }
    }

    OwnedHqlExpr value = transform(expr);
    switch (datasets.ordinality())
    {
    case 1:
        dataset.set(&newDatasets.item(0));
        attribute.set(value);
        break;
    case 2:
        {
            OwnedHqlExpr field = createField(unnamedId, value->getType(), NULL);
            OwnedHqlExpr transform = createTransformForField(field, value);
            OwnedHqlExpr combine = createDatasetF(no_combine, LINK(&newDatasets.item(0)), LINK(&newDatasets.item(1)), LINK(transform), LINK(selSeq), NULL);
            OwnedHqlExpr first = createRowF(no_selectnth, LINK(combine), getSizetConstant(1), createAttribute(noBoundCheckAtom), NULL);
            dataset.setown(createDatasetFromRow(first.getClear()));
            attribute.setown(createSelectExpr(LINK(dataset->queryNormalizedSelector()), LINK(field)));
            break;
        }
    default:
        return false;
    }
    return true;
}

static bool splitDatasetAttribute(SharedHqlExpr & dataset, SharedHqlExpr & attribute, IHqlExpression * expr)
{
#if 0
    //The following code works.  However I think it has the side-effect of modifying expressions so that they are no longer
    //csed with other expressions (similar to including too many items in the case statement below).  So currently disabled.
    SplitDatasetAttributeTransformer transformer;
    return transformer.split(dataset, attribute, queryNonAliased(expr));
#else
    IHqlExpression * left = expr->queryChild(0);
    node_operator op = expr->getOperator();
    switch (op)
    {
    case no_evaluate:
    case no_field:
        throwUnexpectedOp(op);
    case no_constant:
        return false;
    case no_select:
        break;
        //Play it safe, by only containing a subset of the expressions here
        //The list of expressions to include here seems to be a bit of a black art.  For instance including and/or/not makes many queries worse.
    case no_add:
    case no_sub:
    case no_mul:
    case no_div:
    case no_cast:
    case no_implicitcast:
    case no_concat:
    case no_eq: case no_ne: case no_gt: case no_ge: case no_lt: case no_le:
    case no_if:
    case no_mapto:
    case no_case:
    case no_map:
    case no_externalcall:
    case no_call:
//  case no_not:
//  case no_and:
//  case no_or:
//  case no_substring:
//  case no_charlen:
        {
            HqlExprArray args;
            bool mapped = false;
            ForEachChild(i, expr)
            {
                IHqlExpression * cur = expr->queryChild(i);
                OwnedHqlExpr ds, attr;
                if (splitDatasetAttribute(ds, attr, cur) && (!dataset || ds.get() == dataset.get()))
                {
                    args.append(*attr.getClear());
                    dataset.set(ds);
                    mapped = true;
                }
                else
                    args.append(*LINK(cur));
            }
            if (!mapped)
                return false;
            attribute.setown(expr->clone(args));
            return true;
        }
    default:
        return false;
    }

#ifdef _SR6_
    if (isInlineTrivialDataset(left))
    {
        attribute.set(expr);
        return true;
    }
#endif

    node_operator leftOp = left->getOperator();
    if ((leftOp !=no_select) || expr->hasAttribute(newAtom))
    {
        //Ensure selections from dictionaries do not have a separate activity for the row lookup.
        if (leftOp == no_selectmap)
            return false;

        //If this is a selection from an inscope dataset then this must not be assumed to be an input dataset.
        if (expr->isDataset() && !expr->hasAttribute(newAtom))
            return false;

        IHqlExpression * lhs = LINK(left);
        IHqlExpression * field = expr->queryChild(1);
        if (lhs->isDataset()) lhs = createRow(no_activerow, lhs);
        dataset.setown(createDatasetFromRow(lhs));
        attribute.setown(createSelectExpr(LINK(dataset), LINK(field))); // remove new attributes
        return true;
    }

    if (!splitDatasetAttribute(dataset, attribute, left))
        return false;

    HqlExprArray args;
    args.append(*attribute.getClear());
    unwindChildren(args, expr, 1);

    attribute.setown(expr->clone(args));
    return true;
#endif
}


bool splitResultValue(SharedHqlExpr & dataset, SharedHqlExpr & attribute, IHqlExpression * value)
{
    if (value->isDataset())
        return false;

    if (splitDatasetAttribute(dataset, attribute, value))
        return true;

    if (value->isDatarow())
    {
        dataset.setown(createDatasetFromRow(LINK(value)));
        attribute.setown(ensureActiveRow(dataset));
        return true;
    }
    return false;
}



IHqlExpression * createSetResult(HqlExprArray & args)
{
    HqlExprAttr dataset, attribute;
    IHqlExpression * value = &args.item(0);
    assertex(value->getOperator() != no_param);
    if (splitResultValue(dataset, attribute, value))
    {
        args.replace(*dataset.getClear(), 0);
        args.add(*attribute.getClear(), 1);
        return createValue(no_extractresult, makeVoidType(), args);
    }
    if (value->isDataset() || value->isDictionary())
        return createValue(no_output, makeVoidType(), args);
    return createValue(no_setresult, makeVoidType(), args);
}


IHqlExpression * convertSetResultToExtract(IHqlExpression * setResult)
{
    HqlExprAttr dataset, attribute;
    if (splitResultValue(dataset, attribute, setResult->queryChild(0)))
    {
        HqlExprArray args;
        args.append(*dataset.getClear());
        args.append(*attribute.getClear());
        unwindChildren(args, setResult, 1);
        return createValue(no_extractresult, makeVoidType(), args);
    }
    return NULL;
}

IHqlExpression * removeDatasetWrapper(IHqlExpression * ds)
{
    node_operator dsOp = ds->getOperator();
    switch (dsOp)
    {
    case no_datasetfromrow:
        return LINK(ds->queryChild(0));
    case no_inlinetable:
        {
            IHqlExpression * values = ds->queryChild(0);
            assertex(values->numChildren() == 1);
            return createRow(no_createrow, LINK(values->queryChild(0)));
        }
    }
    if (hasSingleRow(ds))
        return createRow(no_selectnth, LINK(ds), createConstantOne());
    throwUnexpectedOp(dsOp);
}

//-------------------------------------------------------------------------------------------------------

void getVirtualFields(HqlExprArray & virtuals, IHqlExpression * record)
{
    ForEachChild(i, record)
    {
        IHqlExpression * cur = record->queryChild(i);
        switch (cur->getOperator())
        {
        case no_field:
            if (cur->hasAttribute(virtualAtom))
                virtuals.append(*LINK(cur));
            break;
        case no_ifblock:
            getVirtualFields(virtuals, cur->queryChild(1));
            break;
        case no_record:
            getVirtualFields(virtuals, cur);
            break;
        }
    }
}

bool containsVirtualFields(IHqlExpression * record)
{
    ForEachChild(i, record)
    {
        IHqlExpression * cur = record->queryChild(i);
        switch (cur->getOperator())
        {
        case no_field:
            if (cur->hasAttribute(virtualAtom))
                return true;
            //does not walk into nested records
            break;
        case no_ifblock:
            if (containsVirtualFields(cur->queryChild(1)))
                return true;
            break;
        case no_record:
            if (containsVirtualFields(cur))
                return true;
            break;
        }
    }
    return false;
}

extern HQL_API bool containsVirtualField(IHqlExpression * record, IAtom * kind)
{
    ForEachChild(i, record)
    {
        IHqlExpression * cur = record->queryChild(i);
        switch (cur->getOperator())
        {
        case no_field:
        {
            IHqlExpression * match = cur->queryAttribute(virtualAtom);
            if (match && match->queryChild(0)->queryName() == kind)
                return true;
            //does not walk into nested records
            break;
        }
        case no_ifblock:
            if (containsVirtualField(cur->queryChild(1), kind))
                return true;
            break;
        case no_record:
            if (containsVirtualField(cur, kind))
                return true;
            break;
        }
    }
    return false;
}

IHqlExpression * removeVirtualFields(IHqlExpression * record)
{
    HqlExprArray args;
    args.ensure(record->numChildren());
    ForEachChild(i, record)
    {
        IHqlExpression * cur = record->queryChild(i);
        switch (cur->getOperator())
        {
        case no_field:
            if (!cur->hasAttribute(virtualAtom))
                args.append(*LINK(cur));
            //does not walk into nested records
            break;
        case no_ifblock:
            {
                HqlExprArray ifargs;
                ifargs.append(*LINK(cur->queryChild(0)));
                ifargs.append(*removeVirtualFields(cur->queryChild(1)));
                args.append(*cur->clone(ifargs));
                break;
            }
        case no_record:
            args.append(*removeVirtualFields(cur));
            break;
        default:
            args.append(*LINK(cur));
            break;
        }
    }
    return record->clone(args);
}

static HqlTransformerInfo fieldPropertyRemoverInfo("FieldAttributeRemover");
class FieldAttributeRemover : public NewHqlTransformer
{
public:
    FieldAttributeRemover(IAtom * _name) : NewHqlTransformer(fieldPropertyRemoverInfo), name(_name) {}

    virtual IHqlExpression * createTransformed(IHqlExpression * expr)
    {
        switch (expr->getOperator())
        {
        //By default fields within the following are not transformed...
        case no_record:
        case no_ifblock:
        case no_select: // Ensure fields used by ifblocks get transformed
            return completeTransform(expr);

        case no_field:
            {
                OwnedHqlExpr transformed = transformField(expr);
                while (transformed->hasAttribute(name))
                    transformed.setown(removeAttribute(transformed, name));
                return transformed.getClear();
            }

        default:
            return NewHqlTransformer::createTransformed(expr);
        }
    }

private:
    IAtom * name;
};

IHqlExpression * removeAttributeFromFields(IHqlExpression * expr, IAtom * name)
{
    FieldAttributeRemover remover(name);
    return remover.transformRoot(expr);
}

#if 0
void VirtualReplacer::createProjectAssignments(HqlExprArray & assigns, IHqlExpression * expr, IHqlExpression * tgtSelector, IHqlExpression * srcSelector, IHqlExpression * dataset)
{
    switch (expr->getOperator())
    {
    case no_record:
        {
            ForEachChild(i, expr)
                createProjectAssignments(assigns, expr->queryChild(i), tgtSelector, srcSelector, dataset);
            break;
        }
    case no_ifblock:
        createProjectAssignments(assigns, expr->queryChild(1), tgtSelector, srcSelector, dataset);
        break;
    case no_field:
        {
            OwnedHqlExpr target = createSelectExpr(LINK(tgtSelector), LINK(expr));
            IHqlExpression * newValue;
            if (expr->hasAttribute(virtualAtom))
                newValue = getVirtualReplacement(expr, expr->queryAttribute(virtualAtom)->queryChild(0), dataset);
            else
                newValue = createSelectExpr(LINK(srcSelector), LINK(expr));
            assigns.append(*createAssign(target.getClear(), newValue));
            break;
        }
    }
}
#endif

void unwindTransform(HqlExprCopyArray & exprs, IHqlExpression * transform)
{
    ForEachChild(i, transform)
    {
        IHqlExpression * cur = transform->queryChild(i);
        switch (cur->getOperator())
        {
        case no_assignall:
            unwindTransform(exprs, cur);
            break;
        default:
            exprs.append(*cur);
            break;
        }
    }
}

bool isConstantTransform(IHqlExpression * transform)
{
    ForEachChild(i, transform)
    {
        IHqlExpression * cur = transform->queryChild(i);
        switch (cur->getOperator())
        {
        case no_assignall:
            if (!isConstantTransform(cur))
                return false;
            break;
        case no_assign:
            {
                IHqlExpression * rhs = cur->queryChild(1);
                if (!rhs->isConstant())
                {
                    switch (rhs->getOperator())
                    {
                    case no_null:
                    case no_all:
                        break;
                    default:
                        return false;
                    }
                }
                break;
            }
        case no_attr:
        case no_attr_expr:
            break;
        default:
            return false;
        }
    }
    return true;
}


//would be sensible to extend this to some simple expressions
static bool isSimpleValue(IHqlExpression * expr)
{
    for (;;)
    {
        if (expr->isConstant())
            return true;

        node_operator op = expr->getOperator();
        switch (op)
        {
        case no_null:
        case no_all:
            return true;
        case no_select:
            return !isNewSelector(expr);
        case no_cast:
        case no_implicitcast:
            break;
        default:
            //Do not include access to stored variables
            return false;
        }
        expr = expr->queryChild(0);
    }
}

IHqlExpression * queryUncastExpr(IHqlExpression * expr)
{
    for (;;)
    {
        if (!isCast(expr))
            return expr;
        expr = expr->queryChild(0);
    }
}

static bool isSimpleTransformToMergeWith(IHqlExpression * expr, int & varSizeCount)
{
    ForEachChild(i, expr)
    {
        IHqlExpression * cur = expr->queryChild(i);
        switch (cur->getOperator())
        {
        case no_assignall:
            {
                if (!isSimpleTransformToMergeWith(cur, varSizeCount))
                    return false;
                break;
            }
        case no_assign:
            {
                IHqlExpression * rhs = cur->queryChild(1);
                if (!isSimpleValue(rhs))
                    return false;

                //Want to take note of whether it reduces the number of variable size fields, if it makes many variable sized into fixed size then it won't be good to remove
                ITypeInfo * srcType = queryUncastExpr(rhs)->queryType();
                ITypeInfo * tgtType = cur->queryChild(0)->queryType();
                if (tgtType->getSize() == UNKNOWN_LENGTH)
                    varSizeCount--;
                if (srcType->getSize() == UNKNOWN_LENGTH)
                    varSizeCount++;
                break;
            }
        case no_attr:
        case no_attr_link:
        case no_attr_expr:
            break;
        default:
            return false;
        }
    }
    return true;
}

bool isSimpleTransformToMergeWith(IHqlExpression * expr)
{
    int varSizeCount = 0;
    return isSimpleTransformToMergeWith(expr, varSizeCount) && varSizeCount < 3;
}

bool isSimpleTransform(IHqlExpression * expr)
{
    int varSizeCount = 0;
    return isSimpleTransformToMergeWith(expr, varSizeCount);
}


bool isConstantDataset(IHqlExpression * expr)
{
    assertex(expr->getOperator() == no_inlinetable);
    IHqlExpression * values = expr->queryChild(0);
    ForEachChild(i, values)
    {
        if (!isConstantTransform(values->queryChild(i)))
            return false;
    }
    return true;
}

bool isConstantDictionary(IHqlExpression * expr)
{
    if (expr->getOperator() == no_null)
        return true;
    if (expr->getOperator() != no_createdictionary)
        return false;
    IHqlExpression * dataset = expr->queryChild(0);
    if (dataset->getOperator() == no_inlinetable)
        return isConstantDataset(dataset);
    return false;
}

bool isProjectableCall(IHqlExpression *expr)
{
    if (expr->getOperator() != no_call)
        return false;
    IHqlExpression * funcdef = expr->queryBody()->queryFunctionDefinition();
    assertex(funcdef);
    IHqlExpression * body = funcdef->queryChild(0);
    assertex(body);
    if ((funcdef->getOperator() == no_funcdef) && (body->getOperator() == no_outofline))
    {
        IHqlExpression * bodycode = body->queryChild(0);
        if (bodycode->getOperator() == no_embedbody && bodycode->hasAttribute(projectedAtom))
            return true;
    }
    return false;
}

inline bool iseol(char c) { return c == '\r' || c == '\n'; }

static unsigned skipSpace(unsigned start, unsigned len, const char * buffer)
{
    while (start < len && isspace((byte)buffer[start]))
        start++;
    return start;
}

static unsigned trimSpace(unsigned len, const char * buffer)
{
    while (len && isspace((byte)buffer[len-1]))
        len--;
    return len;
}

// Supported syntax:
//      #option pure
//      #option library 'value'
//      #option ('pure', true)
//      #option ('library', 'value')
//
// - cur must point to the first non-space character of '#option'
static bool matchOption(unsigned cur, unsigned max, const char * buffer, unsigned lenMatch, const char * match, bool requireValue, unsigned & valueStart, unsigned & valueEnd)
{
    bool openBracket = false;
    bool commaBetweenPair = false;

    valueStart = 0;
    valueEnd = 0;

    if (cur + lenMatch > max)
        return false;
    if ('(' == buffer[cur])
    {
        openBracket = true;
        cur = skipSpace(cur+1, max, buffer);
        // Option inside brackets must have the option name wrapped in single quotes
        if ((cur+lenMatch+3 < max) && ('\'' == buffer[cur]) )
        {
            ++cur;
            if (memicmp(buffer+cur, match, lenMatch) != 0)
                return false;
            cur += lenMatch;
            if ('\'' != buffer[cur])
                return false;
            cur = skipSpace(cur+1, max, buffer);
            if ((cur < max) && (',' == buffer[cur]))
            {
                ++cur;
                commaBetweenPair = true;
            } 
            else if (requireValue)
                return false;
        }
        else  // Not possible to match option name in quotes
            return false;
    } 
    else 
    {
        if (memicmp(buffer+cur, match, lenMatch) != 0)
            return false;
        cur += lenMatch;
        if ((cur < max) && isalnum(buffer[cur]))
            return false;
    }
    cur = skipSpace(cur, max, buffer);
    if (cur < max) 
    {
        if ('\'' == buffer[cur])
        {
            ++cur;
            valueStart = cur;
            while ((cur < max) && ('\'' != buffer[cur]))
                ++cur;
            if (cur >= max) return false;
            valueEnd = cur;
            cur = skipSpace(cur+1, max, buffer);
            if (openBracket && (')' != buffer[cur]))
                return false;
        }
        else
        {
            valueStart = cur;
            if (openBracket)
            {
                while ((cur < max) && (')' != buffer[cur]))
                    ++cur;
                if (cur >= max) return false;
                valueEnd = trimSpace(cur,buffer);
            }
            else
                valueEnd = trimSpace(max, buffer);
        }
    }
    // Note: empty quoted strings rejected here too
    if ((requireValue || commaBetweenPair) && (valueEnd==valueStart))
        return false;

    return true;
}


IHqlExpression * extractCppBodyAttrs(unsigned lenBuffer, const char * buffer)
{
    OwnedHqlExpr attrs;
    unsigned prev = '\n';
    for (unsigned i=0; i < lenBuffer; i++)
    {
        unsigned next = buffer[i];
        bool ignore = false;
        switch (next)
        {
        case '*':
            if ('/' == prev) // Ignore directives in multi-line comments
            {
                i+=2;
                while (i < lenBuffer && ('*' != buffer[i-1] || '/' != buffer[i])) 
                    ++i;
            }
            next = ' '; // treat as whitespace
            break;
        case '/':
            if ('/' == prev) // Ignore directives in single line comments
            {
                ++i;
                while (i < lenBuffer && !iseol(buffer[i]))
                    ++i;
            }
            next = '\n';
            break;
        case ' ': case '\t':
            ignore = true; // allow whitespace in front of #option
            break;
        case '#':
            if (prev == '\n')
            {
                if ((i + 1 + 6 < lenBuffer) && memicmp(buffer+i+1, "option", 6) == 0)
                {
                    unsigned valueStart, valueEnd;
                    unsigned start = skipSpace(i+1+6, lenBuffer, buffer);
                    unsigned end = start;
                    while (end < lenBuffer && !iseol((byte)buffer[end]))
                        end++;
                    i = end;
                    if(matchOption(start, end, buffer, 4, "pure", false, valueStart, valueEnd))
                        attrs.setown(createComma(attrs.getClear(), createAttribute(pureAtom)));
                    else if (matchOption(start, end, buffer, 8, "volatile", false, valueStart, valueEnd))
                        attrs.setown(createComma(attrs.getClear(), createAttribute(volatileAtom)));
                    else if (matchOption(start, end, buffer, 4, "costly", false, valueStart, valueEnd))
                        attrs.setown(createComma(attrs.getClear(), createAttribute(costlyAtom)));
                    else if (matchOption(start, end, buffer, 4, "once", false, valueStart, valueEnd))
                        attrs.setown(createComma(attrs.getClear(), createAttribute(onceAtom)));
                    else if (matchOption(start, end, buffer, 6, "action", false, valueStart, valueEnd))
                        attrs.setown(createComma(attrs.getClear(), createAttribute(actionAtom)));
                    else if (matchOption(start, end, buffer, 6, "source", true, valueStart, valueEnd))
                    {
                        Owned<IValue> restOfLine = createUtf8Value(valueEnd-valueStart, buffer+valueStart, makeUtf8Type(UNKNOWN_LENGTH, NULL));
                        OwnedHqlExpr arg = createConstant(restOfLine.getClear());
                        attrs.setown(createComma(attrs.getClear(), createAttribute(sourceAtom, arg.getClear())));
                    }
                    else if (matchOption(start, end, buffer, 7, "library", true, valueStart, valueEnd))
                    {
                        Owned<IValue> restOfLine = createUtf8Value(valueEnd-valueStart, buffer+valueStart, makeUtf8Type(UNKNOWN_LENGTH, NULL));
                        OwnedHqlExpr arg = createConstant(restOfLine.getClear());
                        attrs.setown(createComma(attrs.getClear(), createAttribute(libraryAtom, arg.getClear())));
                    }
                    else if (matchOption(start, end, buffer, 4, "link", true, valueStart, valueEnd))
                    {
                        Owned<IValue> restOfLine = createUtf8Value(valueEnd-valueStart, buffer+valueStart, makeUtf8Type(UNKNOWN_LENGTH, NULL));
                        OwnedHqlExpr arg = createConstant(restOfLine.getClear());
                        attrs.setown(createComma(attrs.getClear(), createAttribute(linkAtom, arg.getClear())));
                    }
                }
            }
        }
        if (!ignore)
            prev = next;
    }
    return attrs.getClear();
}

unsigned cleanupEmbeddedCpp(unsigned len, char * buffer)
{
    unsigned delta = 0;
    unsigned prev = '\n';
    for (unsigned i=0; i < len; i++)
    {
        char next = buffer[i];
        unsigned skip = 0;
        switch (next)
        {
        case '\r':
            skip = 1;
            prev = next;
            break;
        case ' ': case '\t':
            break;
        case '#':
            if (prev == '\n')
            {
                if ((i + 1 + 6 < len) && memicmp(buffer+i+1, "option", 6) == 0)
                {
                    //skip to newline after #option
                    unsigned end = i + 1 + 6;
                    while (end < len && !iseol(buffer[end]))
                        end++;
                    skip = end - i;
                }
            }
            //fallthrough
        default:
            prev = next;
            break;
        }
        if (skip != 0)
        {
            delta += skip;
            i += (skip - 1);
        }
        else if (delta)
            buffer[i-delta] = next;
    }
    return len-delta;
}

bool isNullList(IHqlExpression * expr)
{
    switch (expr->getOperator())
    {
    case no_null:
        return true;
    case no_list:
    case no_datasetlist:
    case no_sortlist:
        return expr->numChildren() == 0;
    }
    return false;
}



//--------------------------------------------------------------------------------------

class TempTableTransformer
{
public:
    TempTableTransformer(IErrorReceiver & _errorProcessor, ECLlocation & _location, bool _strictTypeChecking = false)
      : errorProcessor(_errorProcessor), defaultLocation(_location), strictTypeChecking(_strictTypeChecking)
    {}

    IHqlExpression * createTempTableTransform(IHqlExpression * curRow, IHqlExpression * record);

protected:
    void createTempTableAssign(HqlExprArray & assigns, IHqlExpression * self, IHqlExpression * curRow, IHqlExpression * expr, unsigned & col, IHqlExpression * selector, HqlMapTransformer & mapper, bool included);
    IHqlExpression * createTempTableTransform(IHqlExpression * self, IHqlExpression * curRow, IHqlExpression * expr, unsigned & col, IHqlExpression * selector, HqlMapTransformer & mapper, bool included);

    void reportWarning(WarnErrorCategory category, IHqlExpression * location, int code,const char *format, ...) __attribute__((format(printf, 5, 6)));
    void reportError(IHqlExpression * location, int code,const char *format, ...) __attribute__((format(printf, 4, 5)));

protected:
    IErrorReceiver & errorProcessor;
    ECLlocation & defaultLocation;
    bool strictTypeChecking;
};


IHqlExpression * TempTableTransformer::createTempTableTransform(IHqlExpression * self, IHqlExpression * curRow, IHqlExpression * expr, unsigned & col, IHqlExpression * selector, HqlMapTransformer & mapper, bool included)
{
    HqlExprArray assigns;
    createTempTableAssign(assigns, self, curRow, expr, col, selector, mapper, included);
    return createValue(no_transform, makeTransformType(createRecordType(expr)), assigns);
}


IHqlExpression * TempTableTransformer::createTempTableTransform(IHqlExpression * curRow, IHqlExpression * record)
{
    OwnedHqlExpr self = getSelf(record);
    HqlMapTransformer mapping;
    unsigned col = 0;
    IHqlExpression * rowPayloadAttr = curRow->queryAttribute(_payload_Atom);
    IHqlExpression * recordPayloadAttr = record->queryAttribute(_payload_Atom);
    if (rowPayloadAttr)
    {
        unsigned rowPayload =  (unsigned) getIntValue(rowPayloadAttr->queryChild(0));
        col++;
        if (recordPayloadAttr)
        {
            unsigned recordPayload =  (unsigned) getIntValue(recordPayloadAttr->queryChild(0));
            if (rowPayload != recordPayload)
                ERRORAT(curRow->queryAttribute(_location_Atom), HQLERR_PayloadMismatch);
        }
        else
            ERRORAT(curRow->queryAttribute(_location_Atom), HQLERR_PayloadMismatch);
    }
    else if (recordPayloadAttr)
        ERRORAT(curRow->queryAttribute(_location_Atom), HQLERR_PayloadMismatch);

    OwnedHqlExpr ret = createTempTableTransform(self, curRow, record, col, self, mapping, true);
    if (queryRealChild(curRow, col))
    {
        StringBuffer s;
        getExprECL(curRow->queryChild(col), s);
        ERRORAT1(curRow->queryAttribute(_location_Atom), HQLERR_TooManyInitializers, s.str());
    }
    return ret.getClear();
}


//NB: Skating on thin ice - can't call transform() inside here because the mapper has the transform mutex.
//So don't make it a member function...
void TempTableTransformer::createTempTableAssign(HqlExprArray & assigns, IHqlExpression * self, IHqlExpression * curRow, IHqlExpression * expr, unsigned & col, IHqlExpression * selector, HqlMapTransformer & mapper, bool included)
{
    switch (expr->getOperator())
    {
    case no_field:
        {
            OwnedHqlExpr target = createSelectExpr(LINK(selector), LINK(expr));
            OwnedHqlExpr castValue;
            IHqlExpression * record = expr->queryRecord();
            if (record)
            {
                if (included)
                {
                    LinkedHqlExpr src = queryRealChild(curRow, col);
                    if (expr->isDataset() || expr->isDictionary())
                    {
                        if (src)
                            col++;
                        else
                        {
                            src.set(expr->queryChild(0));
                            if (!src || src->isAttribute())
                                src.set(queryAttributeChild(expr, defaultAtom, 0));
                            if (!src)
                            {
                                ERRORAT1(curRow->queryAttribute(_location_Atom), HQLERR_NoDefaultProvided, str(expr->queryName()));
                                return;
                            }
                        }
                        src.setown(replaceSelfRefSelector(src, self));

                        if (src->getOperator() == no_list)
                        {
                            HqlExprArray children;
                            children.append(*LINK(src));
                            children.append(*LINK(record));
                            OwnedHqlExpr tempTable = createValue(no_temptable, children);
//                          castValue.setown(transform(tempTable));
                            castValue.set(tempTable);
                        }
                        else if (src->getOperator() == no_recordlist)
                        {
                            HqlExprArray transforms;
                            ForEachChild(idx, src)
                                transforms.append(*createTempTableTransform(src->queryChild(idx), record));

                            HqlExprArray children;
                            children.append(*createValue(no_transformlist, transforms));
                            children.append(*LINK(record));
                            castValue.setown(createDataset(no_inlinetable, children));
                        }
                        else if (src->isDataset())
                        {
                            if (!recordTypesMatch(src, target))
                            {
                                ERRORAT1(curRow->queryAttribute(_location_Atom), HQLERR_IncompatibleTypesForField, str(expr->queryName()));
                                return;
                            }
                            if (isGrouped(src))
                                castValue.setown(createDataset(no_group, LINK(src)));
                            else
                                castValue.set(src);

                        }
                        else if (src->getOperator() == no_null)
                        {
                            castValue.setown(createDataset(no_null, LINK(record)));
                        }
                        else
                        {
                            ERRORAT1(curRow->queryAttribute(_location_Atom), HQLERR_IncompatibleTypesForField, str(expr->queryName()));
                            return;
                        }
                    }
                    else
                    {
                        if (src && src->isDatarow())
                        {
                            if (!recordTypesMatch(src, target))
                            {
                                ERRORAT1(curRow->queryAttribute(_location_Atom), HQLERR_IncompatibleTypesForField, str(expr->queryName()));
                                return;
                            }
                            castValue.set(src);
                            col++;
                        }
                        else
                        {
                            //structured initialisers for nested records...
                            OwnedHqlExpr transform;
                            if (src && src->getOperator() == no_rowvalue)
                            {
                                col++;
                                transform.setown(createTempTableTransform(src, record));
                            }
                            else
                            {
                                OwnedHqlExpr localSelf = getSelf(record);
                                HqlMapTransformer localMapping;
                                transform.setown(createTempTableTransform(self, curRow, record, col, localSelf, localMapping, true));
                            }
                            castValue.setown(createRow(no_createrow, LINK(transform)));
                        }
                    }
                    if (target->isDictionary() && !castValue->isDictionary())
                        castValue.setown(createDictionary(no_createdictionary, castValue.getClear()));
                }
                else
                {
                    if (expr->isDictionary())
                        castValue.setown(createDictionary(no_null, LINK(record)));
                    else if (expr->isDataset())
                        castValue.setown(createDataset(no_null, LINK(record)));
                    else
                        castValue.setown(createRow(no_null, LINK(record)));
                }
            }
            else
            {
                ITypeInfo * type = expr->queryType()->queryPromotedType();
                if (included)
                {
                    LinkedHqlExpr src = queryRealChild(curRow, col++);
                    if (!src)
                    {
                        IHqlExpression * defaultValue = expr->queryChild(0);
                        if (!defaultValue || defaultValue->isAttribute())
                            defaultValue = queryAttributeChild(expr, defaultAtom, 0);
                        src.setown(replaceSelfRefSelector(defaultValue, self));
                        if (src)
                            src.setown(mapper.transformRoot(src));
                    }

                    if (!src || src->isAttribute())
                    {
                        if (expr->hasAttribute(virtualAtom))
                            ERRORAT1(curRow->queryAttribute(_location_Atom), HQLERR_VirtualFieldInTempTable, str(expr->queryName()));
                        else
                            ERRORAT1(curRow->queryAttribute(_location_Atom), HQLERR_NoDefaultProvided, str(expr->queryName()));
                        return;
                    }
                    if (src->getOperator() == no_recordlist)
                    {
                        ERRORAT1(curRow->queryAttribute(_location_Atom), HQLERR_IncompatiableInitailiser, str(expr->queryName()));
                        return;
                    }
                    else if (type->isScalar() != src->queryType()->isScalar())
                    {
                        ERRORAT1(curRow->queryAttribute(_location_Atom), HQLERR_IncompatibleTypesForField, str(expr->queryName()));
                        return;
                    }
                    else if (strictTypeChecking && !type->assignableFrom(src->queryType()))
                    {
                        ERRORAT1(curRow->queryAttribute(_location_Atom), HQLERR_IncompatibleTypesForField, str(expr->queryName()));
                    }
                    castValue.setown(ensureExprType(src, type));
                }
                else
                    castValue.setown(createNullExpr(expr));
            }
            assigns.append(*createAssign(LINK(target), LINK(castValue)));
            mapper.setMapping(target, castValue);
            break;
        }

    case no_ifblock:
        {
            OwnedHqlExpr cond = replaceSelfRefSelector(expr->queryChild(0), selector);
            OwnedHqlExpr mapped = mapper.transformRoot(cond);
            mapped.setown(foldHqlExpression(errorProcessor, mapped, NULL, HFOfoldimpure|HFOforcefold));
            IValue * mappedValue = mapped->queryValue();

            if (included)
            {
                if (!mappedValue)
                    reportWarning(CategoryUnexpected, NULL, HQLWRN_CouldNotConstantFoldIf, HQLWRN_CouldNotConstantFoldIf_Text);
                else if (!mappedValue->getBoolValue())
                    included = false;
            }
            createTempTableAssign(assigns, self, curRow, expr->queryChild(1), col, selector, mapper, included);
            break;
        }
    case no_record:
        {
            ForEachChild(idx, expr)
                createTempTableAssign(assigns, self, curRow, expr->queryChild(idx), col, selector, mapper, included);
            break;
        }
    case no_attr:
    case no_attr_expr:
    case no_attr_link:
        break;
    }
}


void TempTableTransformer::reportError(IHqlExpression * location, int code,const char *format, ...)
{
    ECLlocation * where = &defaultLocation;
    ECLlocation thisLocation;
    if (location)
    {
        thisLocation.extractLocationAttr(location);
        where = &thisLocation;
    }

    StringBuffer errorMsg;
    va_list args;
    va_start(args, format);
    errorMsg.valist_appendf(format, args);
    va_end(args);
    Owned<IError> err = createError(code, errorMsg.str(), str(where->sourcePath), where->lineno, where->column, where->position);
    errorProcessor.report(err);
}

void TempTableTransformer::reportWarning(WarnErrorCategory category, IHqlExpression * location, int code,const char *format, ...)
{
    ECLlocation * where = &defaultLocation;
    ECLlocation thisLocation;
    if (location)
    {
        thisLocation.extractLocationAttr(location);
        where = &thisLocation;
    }

    StringBuffer errorMsg;
    va_list args;
    va_start(args, format);
    errorMsg.valist_appendf(format, args);
    va_end(args);
    errorProcessor.reportWarning(category, code, errorMsg.str(), str(where->sourcePath), where->lineno, where->column, where->position);
}

IHqlExpression *notePayloadFields(IHqlExpression *record, unsigned payloadCount)
{
    HqlExprArray fields;
    unwindChildren(fields, record);
    unsigned idx = fields.length();
    while (idx && payloadCount)
    {
        IHqlExpression * cur = &fields.item(--idx);
        switch (cur->getOperator())
        {
        case no_record:
            throwUnexpected();
            break;
        case no_field:
        case no_ifblock:
            fields.replace(*appendOwnedOperand(cur, createAttribute(_payload_Atom)), idx); // MORE - should we mark contained fields too?
            payloadCount--;
            break;
        }
    }
    return createRecord(fields);
}

IHqlExpression *getDictionaryKeyRecord(IHqlExpression *record)
{
    IHqlExpression * payload = record->queryAttribute(_payload_Atom);
    unsigned payloadSize = payload ? (unsigned)getIntValue(payload->queryChild(0)) : 0;
    unsigned max = record->numChildren() - payloadSize;
    IHqlExpression *newrec = createRecord();
    for (unsigned idx = 0; idx < max; idx++)
    {
        IHqlExpression *child = record->queryChild(idx);
        if (!child->isAttribute() || child->queryName()!=_payload_Atom)  // Strip off the payload attribute
            newrec->addOperand(LINK(child));
    }
    return newrec->closeExpr();
}

IHqlExpression *recursiveStretchFields(IHqlExpression *record)
{
    IHqlExpression *newrec = createRecord();
    ForEachChild (idx, record)
    {
        IHqlExpression *child = record->queryChild(idx);
        if (child->getOperator()==no_field)
        {
            ITypeInfo *fieldType = child->queryType();
            switch (fieldType->getTypeCode())
            {
            case type_row:
            {
                OwnedHqlExpr childType = recursiveStretchFields(child->queryRecord());
                newrec->addOperand(createField(child->queryId(), makeRowType(childType->getType()), NULL, NULL));
                break;
            }
            default:
            {
                Owned<ITypeInfo> stretched = getMaxLengthType(fieldType);
                newrec->addOperand(createField(child->queryId(), stretched.getClear(), NULL, NULL));
                break;
            }
            }
        }
        else
            newrec->addOperand(LINK(child));
    }
    return newrec->closeExpr();
}

IHqlExpression *getDictionarySearchRecord(IHqlExpression *record)
{
    OwnedHqlExpr keyrec = getDictionaryKeyRecord(record);
    return recursiveStretchFields(keyrec);
}

static IHqlExpression *createTransformFromRowValue(IErrorReceiver & errorProcessor, ECLlocation & location, IHqlExpression *dict, IHqlExpression * rowValue)
{
    OwnedHqlExpr record = getDictionarySearchRecord(dict->queryRecord());
    TempTableTransformer transformer(errorProcessor, location, true);
    return transformer.createTempTableTransform(rowValue, record);
}


IHqlExpression *createRowForDictExpr(IErrorReceiver & errorProcessor, ECLlocation & location, IHqlExpression *expr, IHqlExpression *dict)
{
    OwnedHqlExpr rowValue = createValue(no_rowvalue, makeNullType(), LINK(expr));
    OwnedHqlExpr newTransform = createTransformFromRowValue(errorProcessor, location, dict, rowValue);
    return createRow(no_createrow, newTransform.getClear());
}


IHqlExpression * createSelectMapRow(IErrorReceiver & errorProcessor, ECLlocation & location, IHqlExpression * dict, IHqlExpression *values)
{
    //Always process the expression and create a row since this also validates the search expression
    OwnedHqlExpr newTransform = createTransformFromRowValue(errorProcessor, location, dict, values);

    //If only a single expression is being looked up then create no_selectmap(dict, expr) instead of no_selectmap(dict, row) to avoid unnecessary aliases.
    if (getFlatFieldCount(newTransform->queryRecord()) == 1)
        return createRow(no_selectmap, LINK(dict), LINK(values->queryChild(0)));

    return createRow(no_selectmap, LINK(dict), createRow(no_createrow, newTransform.getClear()));
}

IHqlExpression *createINDictExpr(IErrorReceiver & errorProcessor, ECLlocation & location, IHqlExpression *expr, IHqlExpression *dict)
{
    //Always process the expression and create a row since this also validates the search expression
    OwnedHqlExpr row = createRowForDictExpr(errorProcessor, location, expr, dict);

    //If only a single expression is being looked up then create no_indict(expr,dict) instead of no_indict(row,dict) to avoid unnecessary row aliases.
    if (getFlatFieldCount(row->queryRecord()) == 1)
        return createBoolExpr(no_indict, LINK(expr), LINK(dict));

    return createBoolExpr(no_indict, LINK(row), LINK(dict));
}

IHqlExpression *createINDictRow(IErrorReceiver & errorProcessor, ECLlocation & location, IHqlExpression *row, IHqlExpression *dict)
{
    OwnedHqlExpr record = getDictionarySearchRecord(dict->queryRecord());
    Owned<ITypeInfo> rowType = makeRowType(record->getType());
    OwnedHqlExpr castRow = ensureExprType(row, rowType);
    return createBoolExpr(no_indict, castRow.getClear(), LINK(dict));
}

IHqlExpression * convertTempRowToCreateRow(IErrorReceiver & errorProcessor, ECLlocation & location, IHqlExpression * expr)
{
    IHqlExpression * oldValues = expr->queryChild(0);
    IHqlExpression * record = expr->queryChild(1);
    OwnedHqlExpr values = normalizeListCasts(oldValues); // ??? not used
    TempTableTransformer transformer(errorProcessor, location);

    OwnedHqlExpr newTransform = transformer.createTempTableTransform(oldValues, record);
    HqlExprArray children;
    children.append(*LINK(newTransform));
    OwnedHqlExpr ret = createRow(no_createrow, children);
    return expr->cloneAllAnnotations(ret);
}

static IHqlExpression * convertTempTableToInline(IErrorReceiver & errorProcessor, ECLlocation & location, IHqlExpression * expr)
{
    IHqlExpression * oldValues = expr->queryChild(0);
    IHqlExpression * record = expr->queryChild(1);
    OwnedHqlExpr values = normalizeListCasts(oldValues);
    node_operator valueOp = values->getOperator();

    if ((valueOp == no_list) && (values->numChildren() == 0))
        return createDataset(no_null, LINK(record));

    if ((valueOp != no_recordlist) && (valueOp != no_list))
        return LINK(expr);

    TempTableTransformer transformer(errorProcessor, location);
    HqlExprArray transforms;
    ForEachChild(idx, values)
    {
        LinkedHqlExpr cur = values->queryChild(idx);
        if (valueOp == no_list)
            cur.setown(createValue(no_rowvalue, makeNullType(), LINK(cur)));
        if (cur->getOperator() == no_record)
        {
            HqlExprArray row;
            ForEachChild(idx, cur)
            {
                IHqlExpression * field = cur->queryChild(idx);
                if (field->getOperator() == no_field)
                {
                    IHqlExpression * value = queryRealChild(field, 0);
                    if (value)
                        row.append(*LINK(value));
                    else
                    {
                        VStringBuffer msg(HQLERR_FieldHasNoDefaultValue_Text, str(field->queryName()));
                        errorProcessor.reportError(HQLERR_FieldHasNoDefaultValue, msg.str(), str(location.sourcePath), location.lineno, location.column, location.position);
                    }
                }
            }
            cur.setown(createValue(no_rowvalue, makeNullType(), row));
        }
        transforms.append(*transformer.createTempTableTransform(cur, record));
    }

    HqlExprArray children;
    children.append(*createValue(no_transformlist, makeNullType(), transforms));
    children.append(*LINK(record));
    unwindChildren(children, expr, 2);
    OwnedHqlExpr ret = createDataset(no_inlinetable, children);
    return expr->cloneAllAnnotations(ret);
}

IHqlExpression * convertTempTableToInlineTable(IErrorReceiver & errors, ECLlocation & location, IHqlExpression * expr)
{
    return convertTempTableToInline(errors, location, expr);
}

void setPayloadAttribute(HqlExprArray &args)
{
    // Locate a payload attribute in  an initializer value list. If found, move it to front and give it a position
    int payloadPos = -1;
    ForEachItemIn(idx, args)
    {
        IHqlExpression *cur = &args.item(idx);
        if (cur->isAttribute())
        {
            assertex(payloadPos==-1);
            assertex(cur->queryName()==_payload_Atom);
            payloadPos = idx;
        }
    }
    if (payloadPos != -1)
    {
        args.remove(payloadPos);
        args.add(*createAttribute(_payload_Atom, createConstant((__int64) args.length()-payloadPos)), 0);
    }
}

bool areTypesComparable(ITypeInfo * leftType, ITypeInfo * rightType)
{
    if (leftType == rightType)
        return true;
    if (!leftType || !rightType)
        return false;
    type_t ltc = leftType->getTypeCode();
    type_t rtc = rightType->getTypeCode();
    if (ltc != rtc)
        return false;
    switch (ltc)
    {
    case type_unicode:
    case type_varunicode:
    case type_utf8:
        return haveCommonLocale(leftType, rightType);
    case type_data:
    case type_decimal:
        return true;
    case type_qstring:
    case type_varstring:
    case type_string:
        return (leftType->queryCharset() == rightType->queryCharset()) &&
               (leftType->queryCollation() == rightType->queryCollation());
    case type_set:
    case type_array:
        return areTypesComparable(leftType->queryChildType(), rightType->queryChildType());
    case type_row:
    case type_dictionary:
    case type_table:
    case type_groupedtable:
        return recordTypesMatch(leftType, rightType);
    }
    return false;
}

bool arraysMatch(const HqlExprArray & left, const HqlExprArray & right)
{
    unsigned numLeft = left.ordinality();
    unsigned numRight = right.ordinality();
    if (numLeft != numRight)
        return false;
    for (unsigned i=0; i < numLeft; i++)
    {
        if (&left.item(i) != &right.item(i))
            return false;
    }
    return true;
}

bool isBlankString(IHqlExpression * expr)
{
    if (expr->getOperator() != no_constant)
        return false;
    IValue * value = expr->queryValue();
    if (value->getTypeCode() != type_string)
        return false;
    unsigned size = value->getSize();
    return rtlCompareStrBlank(size, (const char *)value->queryValue()) == 0;
}


bool isNullString(IHqlExpression * expr)
{
    ITypeInfo * exprType = expr->queryType();
    switch (exprType->getTypeCode())
    {
    case type_data:
    case type_string:
    case type_qstring:
        return exprType->getSize() == 0;
    }
    return false;
}

const char * queryChildNodeTraceText(StringBuffer & s, IHqlExpression * expr)
{
    s.clear().append(getOpString(expr->getOperator()));
    if (expr->queryName())
        s.append("[").append(expr->queryName()).append("]");
//  s.appendf(" {%lx}", (unsigned)expr);
    return s.str();
}


extern HQL_API bool areConstant(const HqlExprArray & args)
{
    ForEachItemIn(i, args)
    {
        if (!args.item(i).isConstant())
            return false;
    }
    return true;
}


bool getFoldedConstantText(StringBuffer& ret, IHqlExpression * expr)
{
    OwnedHqlExpr folded = foldExprIfConstant(expr);

    IValue * value = folded->queryValue();
    if (!value)
        return false;

    value->getStringValue(ret);
    return true;
}

//===========================================================================

void appendArray(HqlExprCopyArray & tgt, const HqlExprCopyArray & src)
{
    ForEachItemIn(idx, src)
        tgt.append(src.item(idx));
}


void appendArray(HqlExprCopyArray & tgt, const HqlExprArray & src)
{
    ForEachItemIn(idx, src)
        tgt.append(src.item(idx));
}


void replaceArray(HqlExprArray & tgt, const HqlExprArray & src)
{
    tgt.kill();
    appendArray(tgt, src);
}


//--------------------------------------------------------------

static void gatherSortOrder(HqlExprArray & sorts, IHqlExpression * ds, IHqlExpression * record, unsigned maxfield = NotFound)
{
    unsigned max = record->numChildren();
    if (max > maxfield) max = maxfield;
    for (unsigned idx=0; idx < max; idx++)
    {
        IHqlExpression * cur = record->queryChild(idx);
        switch (cur->getOperator())
        {
        case no_record:
            gatherSortOrder(sorts, ds, cur);
            break;
        case no_ifblock:
            gatherSortOrder(sorts, ds, cur->queryChild(1));
            break;
        case no_field:
            sorts.append(*createSelectExpr(LINK(ds), LINK(cur)));
            break;
        }
    }
}

void gatherIndexBuildSortOrder(HqlExprArray & sorts, IHqlExpression * expr, bool sortIndexPayload)
{ 
    // If any field types collate differently before and after translation to their hozed
    // format, then we need to do the translation here, otherwise this
    // sort may not be in the correct order.  (ebcdic->ascii?  integers are ok; unicode isn't!)
    // First build the sort order we need....
    LinkedHqlExpr dataset = expr->queryChild(0);
    IHqlExpression * normalizedDs = dataset->queryNormalizedSelector();
    IHqlExpression * buildRecord = dataset->queryRecord();
    unsigned payloadCount = numPayloadFields(expr);

    //Option to not sort by fields that aren't part of the sorted key.
    unsigned indexFirstPayload = firstPayloadField(buildRecord, payloadCount);
    unsigned max;
    bool sortPayload = sortIndexPayload ? !expr->hasAttribute(sort_KeyedAtom) : expr->hasAttribute(sort_AllAtom);
    if (sortPayload)
    {
        max = buildRecord->numChildren();
        //If the last field is an implicit fpos, then they will all have the same value, so no point sorting.
        if (queryLastField(buildRecord)->hasAttribute(_implicitFpos_Atom))
            max--;
    }
    else
        max = indexFirstPayload;

    gatherSortOrder(sorts, normalizedDs, buildRecord, max);
    ForEachItemIn(i0, sorts)
    {
        IHqlExpression & cur = sorts.item(i0);
        if (cur.isDataset())
        {
            sorts.replace(*createValue(no_typetransfer, makeDataType(UNKNOWN_LENGTH), LINK(&cur)), i0);
        }
        else if ((i0 < indexFirstPayload) && isUnicodeType(cur.queryType()))
        {
            sorts.replace(*createValue(no_typetransfer, makeDataType(cur.queryType()->getSize()), LINK(&cur)), i0);
        }
    }
}

//------------------------- Library processing -------------------------------------


int compareLibraryParameterOrder(IHqlExpression * left, IHqlExpression * right)
{
    //datasets come first - even if not streamed
    if (left->isDataset())
    {
        if (!right->isDataset())
            return -1;
    }
    else
    {
        if (right->isDataset())
            return +1;
    }

    //Then fixed size fields - to minimize the code generated to access them
    if (left->queryType()->getSize() == UNKNOWN_LENGTH)
    {
        if (right->queryType()->getSize() != UNKNOWN_LENGTH)
            return +1;
    }
    else
    {
        if (right->queryType()->getSize() == UNKNOWN_LENGTH)
            return -1;
    }

    //then by name
    return stricmp(str(left->queryName()), str(right->queryName()));
}


static int compareLibraryParameterOrder(IInterface * const * pleft, IInterface * const * pright)
{
    IHqlExpression * left = static_cast<IHqlExpression *>(*pleft);
    IHqlExpression * right = static_cast<IHqlExpression *>(*pright);
    return compareLibraryParameterOrder(left, right);
}

LibraryInputMapper::LibraryInputMapper(IHqlExpression * _libraryInterface)
: libraryInterface(_libraryInterface)
{
    assertex(libraryInterface->getOperator() == no_funcdef);
    scopeExpr.set(libraryInterface->queryChild(0));
    streamingAllowed = !scopeExpr->hasAttribute(_noStreaming_Atom);  // ?? is this in the correct place, probably, just nasty

    expandParameters();
}


void LibraryInputMapper::expandParameters()
{
    IHqlExpression * formals = libraryInterface->queryChild(1);
    unsigned nextParameter = formals->numChildren()+1;
    ForEachChild(i, formals)
        expandParameter(formals->queryChild(i), nextParameter);
    realParameters.sort(compareLibraryParameterOrder);

    //Count number of datasets (always at the front), so can use to adjust library counts when streaming
    numDatasets = 0; 
    while ((numDatasets < realParameters.ordinality()) && realParameters.item(numDatasets).isDataset())
        numDatasets++;
}


void LibraryInputMapper::expandParameter(IHqlExpression * expr, unsigned & nextParameter)
{
    if (expr->isScope())
    {
        IHqlScope * scope = expr->queryScope();
        HqlExprArray symbols;
        scope->getSymbols(symbols);

        ForEachItemIn(i, symbols)
        {
            IHqlExpression & cur = symbols.item(i);
            IIdAtom * nestedName = createMangledName(expr, &cur);

            //default values are handled elsewhere - lost from the mapped values here.
            HqlExprArray attrs;
            OwnedHqlExpr renamed = createParameter(nestedName, nextParameter++, cur.getType(), attrs);
            expandParameter(renamed, nextParameter);
        }
    }
    else
        realParameters.append(*LINK(expr));
}


unsigned LibraryInputMapper::findParameter(IIdAtom * searchId)
{
    IAtom * searchName = lower(searchId);
    ForEachItemIn(i, realParameters)
    {
        if (realParameters.item(i).queryName() == searchName)
            return i;
    }
    return NotFound;
}

IHqlExpression * LibraryInputMapper::resolveParameter(IIdAtom * search)
{
    unsigned match = findParameter(search);
    assertex(match != NotFound);
    return &realParameters.item(match);
}


void LibraryInputMapper::mapRealToLogical(HqlExprArray & inputExprs, HqlExprArray & logicalParams, IHqlExpression * libraryId, bool canStream, bool distributed)
{
    //Create a list of expressions representing each of the inputs...
    ForEachItemIn(i1, realParameters)
    {
        IHqlExpression * cur = &realParameters.item(i1);
        IHqlExpression * result = NULL;
        unsigned inputIndex = i1;
        if (canStream && streamingAllowed)
        {
            if (cur->isDataset())
            {
                HqlExprArray args;
                args.append(*LINK(cur->queryRecord()));
                args.append(*LINK(libraryId));
                args.append(*getSizetConstant(inputIndex));
                args.append(*createAttribute(_streaming_Atom));
                if (isGrouped(cur))
                    args.append(*createAttribute(groupedAtom));
                if (distributed)
                    args.append(*createAttribute(_distributed_Atom));
                result = createDataset(no_getgraphresult, args);
            }
            else
                inputIndex -= numDatasets;
        }

        if (!result)
        {
            IHqlExpression * seq = getSizetConstant(inputIndex);
            if (cur->isDataset())
            {
                IHqlExpression * groupAttr = isGrouped(cur) ? createAttribute(groupedAtom) : NULL;
                result = createDataset(no_libraryinput, LINK(cur->queryRecord()), createComma(seq, groupAttr));
            }
            else if (cur->isDatarow())
                result = createDataset(no_libraryinput, LINK(cur->queryRecord()), seq);     // should this be a row?
            else
                result = createValue(no_libraryinput, cur->getType(), seq);
        }
        
        inputExprs.append(*createSymbol(cur->queryId(), result, ob_private));
    }

    IHqlExpression * formals = libraryInterface->queryChild(1);
    ForEachChild(i, formals)
        logicalParams.append(*mapRealToLogical(inputExprs, formals->queryChild(i), libraryId));
}

IHqlExpression * LibraryInputMapper::mapRealToLogical(const HqlExprArray & inputExprs, IHqlExpression * expr, IHqlExpression * libraryId)
{
    if (expr->isScope())
    {
        IHqlScope * scope = expr->queryScope();
        HqlExprArray symbols;
        scope->getSymbols(symbols);

        Owned<IHqlScope> newScope = createVirtualScope();
        ForEachItemIn(i, symbols)
        {
            IHqlExpression & cur = symbols.item(i);
            IHqlExpression * param = resolveParameter(createMangledName(expr, &cur));
            OwnedHqlExpr mapped = mapRealToLogical(inputExprs, param, libraryId);

            OwnedHqlExpr named = createSymbol(cur.queryId(), LINK(mapped), ob_private);
            newScope->defineSymbol(named.getClear());
        }
        return queryExpression(closeScope(newScope.getClear()));
    }
    else
    {
        unsigned inputIndex = realParameters.find(*expr);
        return LINK(&inputExprs.item(inputIndex));
    }
}


void LibraryInputMapper::mapLogicalToReal(HqlExprArray & mapped, HqlExprArray & params)
{
    IHqlExpression * placeholder = queryActiveTableSelector();
    ForEachItemIn(i1, realParameters)
        mapped.append(*LINK(placeholder));

    IHqlExpression * formals = libraryInterface->queryChild(1);
    ForEachChild(i, formals)
        mapLogicalToReal(mapped, formals->queryChild(i), &params.item(i));
}


void LibraryInputMapper::mapLogicalToReal(HqlExprArray & mapped, IHqlExpression * expr, IHqlExpression * value)
{
    if (expr->isScope())
    {
        IHqlScope * scope = expr->queryScope();
        IHqlScope * valueScope = value->queryScope();
        HqlExprArray symbols;
        scope->getSymbols(symbols);

        HqlDummyLookupContext lookupCtx(NULL);
        ForEachItemIn(i, symbols)
        {
            IHqlExpression & cur = symbols.item(i);
            IHqlExpression * param = resolveParameter(createMangledName(expr, &cur));
            
            OwnedHqlExpr childValue = valueScope->lookupSymbol(cur.queryId(), LSFpublic, lookupCtx);
            mapLogicalToReal(mapped, param, childValue);
        }
    }
    else
    {
        //Replace the real parameter at the appropriate position
        unsigned match = realParameters.find(*expr);
        assertex(match != NotFound);
        mapped.replace(*LINK(value), match);
    }
}

static byte key[32] = { 
    0xf7, 0xe8, 0x79, 0x40, 0x44, 0x16, 0x66, 0x18, 0x52, 0xb8, 0x18, 0x6e, 0x77, 0xd1, 0x68, 0xd3,
    0x87, 0x47, 0x01, 0xe6, 0x66, 0x62, 0x2f, 0xbe, 0xc1, 0xd5, 0x9f, 0x4a, 0x53, 0x27, 0xae, 0xa1,
};

extern HQL_API void encryptEclAttribute(IStringVal & out, size32_t len, const void * in)
{
    MemoryBuffer encrypted;
    aesEncrypt(key, sizeof(key), in, len, encrypted);

    StringBuffer base64;
    JBASE64_Encode(encrypted.toByteArray(), encrypted.length(), base64, false);
    StringBuffer text;
    text.append("ENC").append('R').append('Y').append("PTE").append("D(").newline();
    const char * base64Text = base64.str();
    unsigned max = base64.length();
    const unsigned chunk = 60;
    unsigned i;
    for (i = 0; i + chunk < max; i += chunk)
    {
        text.append('\t').append("'").append(chunk, base64Text+i).append("',").newline();
    }
    text.append('\t').append("'").append(max-i, base64Text+i).append("'").newline().append(");").newline();
    out.set(text.str());
}


void decryptEclAttribute(MemoryBuffer & out, const char * in)
{
    StringBuffer decoded;
    JBASE64_Decode(in, decoded);
    aesDecrypt(key, sizeof(key), decoded.str(), decoded.length(), out);
}

//---------------------------------------------------------------------------

class HQL_API GraphIdCollector : public NewHqlTransformer
{
public:
    GraphIdCollector(HqlExprCopyArray & _graphs, bool _externalIds);

    virtual void analyseExpr(IHqlExpression * expr);

protected:
    HqlExprCopyArray & graphs;
    bool externalIds;
};


static HqlTransformerInfo hqlGraphIdCollectorInfo("GraphIdCollector");
GraphIdCollector::GraphIdCollector(HqlExprCopyArray & _graphs, bool _externalIds)
: NewHqlTransformer(hqlGraphIdCollectorInfo), graphs(_graphs), externalIds(_externalIds)
{ 
}

void GraphIdCollector::analyseExpr(IHqlExpression * expr)
{
    if (alreadyVisited(expr))
        return;

    switch (expr->getOperator())
    {
    case no_loopcounter:
        if (!externalIds)
            graphs.append(*expr->queryChild(0));
        return;
    case no_getgraphresult:
        if (externalIds)
        {
            IHqlExpression * id = queryAttributeChild(expr, externalAtom, 0);
            if (id)
                graphs.append(*id);
        }
        else
            graphs.append(*expr->queryChild(1));
        return;
    }

    NewHqlTransformer::analyseExpr(expr);
}




void gatherGraphReferences(HqlExprCopyArray & graphs, IHqlExpression * value, bool externalIds)
{
    GraphIdCollector collector(graphs, externalIds);
    collector.analyse(value, 0);
}

//---------------------------------------------------------------------------

static ErrorSeverity getWarningAction(unsigned errorCode, const HqlExprArray & overrides, unsigned first, ErrorSeverity defaultSeverity)
{
    //warnings are assumed to be infrequent, so don't worry about efficiency here.
    const unsigned max = overrides.ordinality();
    for (unsigned i=first; i < max; i++)
    {
        IHqlExpression & cur = overrides.item(i);
        if (matchesConstantValue(cur.queryChild(0), errorCode))
            return getCheckSeverity(cur.queryChild(1)->queryName());
    }
    return defaultSeverity;
}

//---------------------------------------------------------------------------

ErrorSeverityMapper::ErrorSeverityMapper(IErrorReceiver & _errorProcessor) : IndirectErrorReceiver(_errorProcessor)
{
    firstActiveMapping = 0;
    activeSymbol = NULL;
    for (unsigned category = 0; category < CategoryMax; category++)
        categoryAction[category] = SeverityUnknown;
}


bool ErrorSeverityMapper::addCommandLineMapping(const char * mapping)
{
    if (!mapping)
        return true;

    unsigned len = strlen(mapping);
    if (len == 0)
        return true;

    const char * equals = strchr(mapping, '=');
    const char * value;
    if (equals)
    {
        value = equals+1;
        len = equals-mapping;
    }
    else if (mapping[len-1] == '+')
    {
        len--;
        value = "error";
    }
    else if (mapping[len-1] == '-')
    {
        value = "ignore";
        len--;
    }
    else
        value = "error";

    StringAttr category(mapping, len);
    return addMapping(category, value);
 }

bool ErrorSeverityMapper::addMapping(const char * category, const char * value)
{
    if (!category || !*category)
    {
        ERRLOG("Error: No warning category supplied");
        return false;
    }

    //Ignore mappings with no action
    if (!value || !*value)
        return true;

    IAtom * action = createAtom(value);
    ErrorSeverity severity = getSeverity(action);
    if (severity == SeverityUnknown)
    {
        ERRLOG("Error: Invalid warning severity '%s'", value);
        return false;
    }

    if (isdigit(*category))
    {
        unsigned errorCode = atoi(category);
        addOnWarning(errorCode, action);
        return true;
    }

    WarnErrorCategory cat = getCategory(category);
    if (cat != CategoryUnknown)
    {
        categoryAction[cat] = severity;
        return true;
    }

    ERRLOG("Error: Mapping doesn't specify a valid warning code or category '%s'", category);
    return false;
}

void ErrorSeverityMapper::addOnWarning(unsigned code, IAtom * action)
{
    severityMappings.append(*createAttribute(onWarningAtom, getSizetConstant(code), createAttribute(action)));
}

void ErrorSeverityMapper::addOnWarning(IHqlExpression * setMetaExpr)
{
    IHqlExpression * code = setMetaExpr->queryChild(1);
    IHqlExpression * action = setMetaExpr->queryChild(2);
    if (isStringType(code->queryType()))
    {
        StringBuffer text;
        getStringValue(text, code, NULL);
        WarnErrorCategory cat = getCategory(text);
        ErrorSeverity severity = getSeverity(action->queryName());
        if (cat == CategoryUnknown)
            throwError1(HQLERR_InvalidErrorCategory, text.str());

        categoryAction[cat] = severity;
    }
    else
    {
        severityMappings.append(*createAttribute(onWarningAtom, LINK(code), LINK(action)));
    }
}

unsigned ErrorSeverityMapper::processMetaAnnotation(IHqlExpression * expr)
{
    unsigned prevMax = severityMappings.ordinality();
    gatherMetaAttributes(severityMappings, onWarningAtom, expr);
    return prevMax;
}

void ErrorSeverityMapper::restoreLocalOnWarnings(unsigned prevMax)
{
    severityMappings.trunc(prevMax);
}

void ErrorSeverityMapper::pushSymbol(ErrorSeverityMapperState & saved, IHqlExpression * _symbol)
{
    saveState(saved);
    setSymbol(_symbol);
}

void ErrorSeverityMapper::saveState(ErrorSeverityMapperState & saved) const
{
    saved.firstActiveMapping = firstActiveMapping;
    saved.maxMappings = severityMappings.ordinality();
    saved.symbol = activeSymbol;
}

void ErrorSeverityMapper::setSymbol(IHqlExpression * _symbol)
{
    firstActiveMapping = severityMappings.ordinality();
    activeSymbol = _symbol;
}

void ErrorSeverityMapper::restoreState(const ErrorSeverityMapperState & saved)
{
    severityMappings.trunc(saved.maxMappings);
    firstActiveMapping = saved.firstActiveMapping;
    activeSymbol = saved.symbol;
}

void ErrorSeverityMapper::exportMappings(IWorkUnit * wu) const
{
    IndirectErrorReceiver::exportMappings(wu);

    const unsigned max = severityMappings.ordinality();
    for (unsigned i=firstActiveMapping; i < max; i++)
    {
        IHqlExpression & cur = severityMappings.item(i);
        wu->setWarningSeverity((unsigned)getIntValue(cur.queryChild(0)), getCheckSeverity(cur.queryChild(1)->queryName()));
    }
}


IError * ErrorSeverityMapper::mapError(IError * error)
{
    //An error that is fatal cannot be mapped.
    Owned<IError> mappedError = IndirectErrorReceiver::mapError(error);
    if (!isFatal(mappedError))
    {
        //This takes precedence over mappings in the parent
        ErrorSeverity newSeverity = getWarningAction(mappedError->errorCode(), severityMappings, firstActiveMapping, SeverityUnknown);
        if (newSeverity != SeverityUnknown)
            return mappedError->cloneSetSeverity(newSeverity);

        WarnErrorCategory category = mappedError->getCategory();
        if (categoryAction[category] != SeverityUnknown)
            return mappedError->cloneSetSeverity(categoryAction[category]);

        if (categoryAction[CategoryAll] != SeverityUnknown)
            return mappedError->cloneSetSeverity(categoryAction[CategoryAll]);
    }
    return mappedError.getClear();
}

//---------------------------------------------------------------------------------------------------------------------

bool isGlobalOnWarning(IHqlExpression * expr)
{
    return ((expr->getOperator() == no_setmeta) && (expr->queryChild(0)->queryName() == onWarningAtom));
}

//---------------------------------------------------------------------------

static HqlTransformerInfo globalOnWarningCollectorInfo("GlobalOnWarningCollector");
class GlobalOnWarningCollector : public QuickHqlTransformer
{
public:
    GlobalOnWarningCollector(ErrorSeverityMapper & _mapper) :
        QuickHqlTransformer(globalOnWarningCollectorInfo, NULL), mapper(_mapper)
    {
    }

    virtual void doAnalyse(IHqlExpression * expr)
    {
        IHqlExpression * body = expr->queryBody();
        //Ugly...  If the syntax check is called on something containing a forward module then this code
        //might be called with a placeholder symbol (which has a NULL body).
        if (!body)
            return;

        if (isGlobalOnWarning(body))
            mapper.addOnWarning(body);
        QuickHqlTransformer::doAnalyse(body);
    }

protected:
    ErrorSeverityMapper & mapper;
};


static HqlTransformerInfo warningCollectingTransformerInfo("WarningCollectingTransformer");
class WarningCollectingTransformer : public QuickHqlTransformer
{
public:
    WarningCollectingTransformer(IErrorReceiver & _errs) :
        QuickHqlTransformer(warningCollectingTransformerInfo, &_errs), mapper(_errs)
    {
    }

    virtual void doAnalyse(IHqlExpression * expr)
    {
        switch (expr->getAnnotationKind())
        {
        case annotate_meta:
            {
                unsigned max = mapper.processMetaAnnotation(expr);
                QuickHqlTransformer::doAnalyse(expr);
                mapper.restoreLocalOnWarnings(max);
                return;
            }
        case annotate_warning:
            {
                IError * error = static_cast<CHqlWarningAnnotation *>(expr)->queryWarning();
                Owned<IError> mappedError = mapper.mapError(error);
                mapper.report(mappedError);
                break;
            }
        case annotate_symbol:
            {
                ErrorSeverityMapper::SymbolScope saved(mapper, expr);
                QuickHqlTransformer::doAnalyse(expr);
                return;
            }
        }
        QuickHqlTransformer::doAnalyse(expr);
    }

protected:
    ErrorSeverityMapper mapper;
};


void gatherParseWarnings(IErrorReceiver * errs, IHqlExpression * expr, IErrorArray & orphanedWarnings)
{
    if (!errs || !expr)
        return;

    Owned<IErrorReceiver> deduper = createDedupingErrorReceiver(*errs);

    //First collect any #ONWARNINGs held in the parsed expression tree
    Owned<ErrorSeverityMapper> globalOnWarning = new ErrorSeverityMapper(*deduper);
    GlobalOnWarningCollector globalCollector(*globalOnWarning);
    globalCollector.analyse(expr);

    //Now walk all expressions, outputting warnings and processing local onWarnings
    WarningCollectingTransformer warningCollector(*globalOnWarning);
    warningCollector.analyse(expr);

    ForEachItemIn(i, orphanedWarnings)
    {
        Owned<IError> mappedError = globalOnWarning->mapError(&orphanedWarnings.item(i));
        globalOnWarning->report(mappedError);
    }
}


//---------------------------------------------------------------------------

bool isActiveRow(IHqlExpression * expr)
{
    switch (expr->getOperator())
    {
    case no_select:
        return !isNewSelector(expr);
    default:
        return isAlwaysActiveRow(expr);
    }
}

StringBuffer & convertToValidLabel(StringBuffer &out, const char * in, unsigned inlen)
{
    for (unsigned o = 0; o < inlen; o++)
    {
        unsigned char c = in[o];
        if (isalnum(c))
            out.append(c);
        else
            out.append('_');
    }
    return out;
}

template <class ARRAY>
bool doArraysSame(ARRAY & left, ARRAY & right)
{
    if (left.ordinality() != right.ordinality())
        return false;
    return memcmp(left.getArray(), right.getArray(), left.ordinality() * sizeof(CInterface*)) == 0;
}

bool arraysSame(HqlExprArray & left, HqlExprArray & right)
{
    return doArraysSame(left, right);
}

bool arraysSame(HqlExprCopyArray & left, HqlExprCopyArray & right)
{
    return doArraysSame(left, right);
}

bool isFailAction(IHqlExpression * expr)
{
    return expr && (expr->getOperator() == no_fail);
}

bool isFailureGuard(IHqlExpression * expr)
{
    if (expr->getOperator() == no_if)
        return isFailAction(expr->queryChild(1)) || isFailAction(expr->queryChild(2));
    return false;
}


extern HQL_API bool isKeyedDataset(IHqlExpression * expr)
{
    switch (expr->getOperator())
    {
    case no_keyedlimit:
        return true;
    case no_filter:
        return filterIsKeyed(expr);
    case no_hqlproject:
    case no_newusertable:
    case no_aggregate:
    case no_newaggregate:
        return expr->hasAttribute(keyedAtom);
    }
    return false;
}

extern HQL_API bool isSteppedDataset(IHqlExpression * expr)
{
    switch (expr->getOperator())
    {
    case no_stepped:
    case no_mergejoin:
    case no_nwayjoin:
        return true;
    }
    return false;
}

extern HQL_API IHqlExpression * queryFieldFromExpr(IHqlExpression * expr)
{
    for (;;)
    {
        switch (expr->getOperator())
        {
        case no_field:
            return expr;
        case no_indirect:
            expr = expr->queryChild(0);
            break;
        case no_select:
            expr = expr->queryChild(1);
            break;
        default:
            return expr;
        }
    }
}


extern HQL_API IHqlExpression * queryFieldFromSelect(IHqlExpression * expr)
{
    IHqlExpression * ret = queryFieldFromExpr(expr);
    assertex(ret->getOperator() == no_field);
    return ret;
}


extern HQL_API bool isValidFieldReference(IHqlExpression * expr)
{
    switch (expr->getOperator())
    {
    case no_select:
    case no_field:
    case no_indirect:
        return true;
    case no_param:
        return expr->hasAttribute(fieldAtom);
    }
    return false;
}


extern HQL_API bool isFieldSelectedFromRecord(IHqlExpression * expr)
{
    switch (expr->getOperator())
    {
    case no_select:
    case no_indirect:
        expr = expr->queryChild(0);
        break;
    default:
        return false;
    }

    for (;;)
    {
        switch (expr->getOperator())
        {
        case no_record:
            return true;
        case no_select:
        case no_indirect:
            expr = expr->queryChild(0);
            break;
        default:
            return false;
        }
    }
}

void createClearAssigns(HqlExprArray & assigns, IHqlExpression * record, IHqlExpression * targetSelector)
{
    ForEachChild(idx, record)
    {
        IHqlExpression * field = record->queryChild(idx);

        switch (field->getOperator())
        {
        case no_ifblock:
            createClearAssigns(assigns, field->queryChild(1), targetSelector);
            break;
        case no_record:
            createClearAssigns(assigns, field, targetSelector);
            break;
        case no_field:
            {
                OwnedHqlExpr newTargetSelector = createSelectExpr(LINK(targetSelector), LINK(field));
                IHqlExpression * value = createNullExpr(newTargetSelector);
                assigns.append(*createAssign(LINK(newTargetSelector), value));
                break;
            }
        case no_attr:
        case no_attr_link:
        case no_attr_expr:
            break;
        }
    }
}

IHqlExpression * createClearTransform(IHqlExpression * record)
{
    HqlExprArray assigns;
    OwnedHqlExpr self = getSelf(record);
    createClearAssigns(assigns, record, self);
    return createValue(no_transform, makeTransformType(record->getType()), assigns);
}

IHqlExpression * createDefaultAssertMessage(IHqlExpression * cond)
{
    if (cond->getOperator() == no_assertconstant)
    {
        OwnedHqlExpr msg = createDefaultAssertMessage(cond->queryChild(0));
        return createWrapper(no_assertconstant, msg.getClear());
    }

    StringBuffer suffix;
    getExprECL(cond, suffix, true);

    node_operator op = cond->getOperator();
    StringBuffer temp;
    switch (op)
    {
    case no_eq:
    case no_ne:
    case no_gt:
    case no_ge:
    case no_lt:
    case no_le:
        break;
    default:
        return createConstant(temp.append("Assert failed: ").append(suffix));
    }

    IHqlExpression * lhs = cond->queryChild(0);
    IHqlExpression * rhs = cond->queryChild(1);
    if (!lhs->queryType()->isScalar() || !rhs->queryType()->isScalar())
        return createConstant(temp.append("Assert failed: ").append(suffix));
    if (lhs->queryType()->getTypeCode() == type_data || rhs->queryType()->getTypeCode() == type_data)
        return createConstant(temp.append("Assert failed: ").append(suffix));

    StringBuffer prefix;
    prefix.append("Assert (");
    suffix.insert(0, ") failed [");
    suffix.append("]");

    StringBuffer cmpText;
    cmpText.append(" ").append(getOpString(op)).append(" ");

    OwnedITypeInfo utf8Type = makeUtf8Type(UNKNOWN_LENGTH, NULL);
    HqlExprArray args;
    args.append(*createUtf8Constant(prefix));
    args.append(*ensureExprType(lhs, utf8Type));
    args.append(*createUtf8Constant(cmpText));
    args.append(*ensureExprType(rhs, utf8Type));
    args.append(*createUtf8Constant(suffix));
    // Really what we want to do is
    // return createBalanced(no_concat, utf8Type, args);
    // and declare the param to the assert helper as varutf8 - but there is no such type so we have to fool it into passing it as a string without conversion
    OwnedITypeInfo unknownStringType = makeStringType(UNKNOWN_LENGTH);
    OwnedITypeInfo unknownVarStringType = makeVarStringType(UNKNOWN_LENGTH);
    OwnedHqlExpr transfer = createValue(no_typetransfer, LINK(unknownStringType), createBalanced(no_concat, utf8Type, args));
    return ensureExprType(transfer, unknownVarStringType);
}

//-------------------------------------------------------------------------------------------------------------------

static char const gccMangledIntegers[2][8] = {
    { 'h', 't', 'j', 'j', 'y', 'y', 'y', 'y' },
    { 'c', 's', 'i', 'i', 'x', 'x', 'x', 'x' }
};

// gcc see http://www.codesourcery.com/public/cxx-abi/abi.html#mangling
class GccCppNameMangler
{
public:
    bool mangleFunctionName(StringBuffer & mangled, IHqlExpression * funcdef)
    {
        IHqlExpression *body = funcdef->queryChild(0);
        IHqlExpression *formals = funcdef->queryChild(1);
        ITypeInfo * retType = funcdef->queryType()->queryChildType();

        enum { ServiceApi, RtlApi, BcdApi, CApi, CppApi, LocalApi } api = ServiceApi;
        if (body->hasAttribute(eclrtlAtom))
            api = RtlApi;
        else if (body->hasAttribute(bcdAtom))
            api = BcdApi;
        else if (body->hasAttribute(cAtom))
            api = CApi;
        else if (body->hasAttribute(cppAtom))
            api = CppApi;
        else if (body->hasAttribute(localAtom))
            api = LocalApi;

        StringBuffer entrypoint;
        getAttribute(body, entrypointAtom, entrypoint);
        if (entrypoint.length() == 0)
            return false;

        if ((api == ServiceApi) || api == CApi)
        {
            mangled.append(entrypoint); // extern "C"
            return true;
        }

        if (body->hasAttribute(oldSetFormatAtom))
            return false;

        mangled.append("_Z");
        StringBuffer namespaceValue;
        getAttribute(body, namespaceAtom, namespaceValue);
        if (namespaceValue.length())
            mangled.append("N").append(namespaceValue.length()).append(namespaceValue);
        mangled.append(entrypoint.length()).append(entrypoint);
        if (namespaceValue.length())
            mangled.append("E");

        StringBuffer mangledReturn;
        StringBuffer mangledReturnParameters;
        mangleFunctionReturnType(mangledReturn, mangledReturnParameters, retType);

        if (functionBodyUsesContext(body))
            mangled.append("P12ICodeContext");
        else if (body->hasAttribute(globalContextAtom) )
            mangled.append("P18IGlobalCodeContext");
        else if (body->hasAttribute(userMatchFunctionAtom))
            mangled.append("P12IMatchWalker");
        if (functionBodyIsActivity(body))
            mangled.append("P20IThorActivityContext");

        mangled.append(mangledReturnParameters);

        if (formals->numChildren())
        {
<<<<<<< HEAD
            bool hasMeta = getBoolAttribute(body, passParameterMetaAtom, false);
=======
            IHqlExpression* passParamAttr = getFunctionBodyAttribute(body, passParameterMetaAtom);
            bool hasMeta = getBoolAttributeValue(passParamAttr);

>>>>>>> 6921f478
            ForEachChild(i, formals)
            {
                IHqlExpression * param = formals->queryChild(i);
                ITypeInfo *paramType = param->queryType();

                bool isOut = param->hasAttribute(outAtom);
                bool isConst = !param->hasAttribute(noConstAtom);

                if (isOut)
                    mangled.append("R");
                if (!mangleSimpleType(mangled, paramType, isConst, hasMeta))
                    return false;
            }
        }
        else
            mangled.append('v');
        return true;
    }

protected:
    bool mangleSimpleType(StringBuffer & result, ITypeInfo * type, bool hasConst, bool hasMeta)
    {
        if (!type)
            return false;

        switch (type->getTypeCode())
        {
        case type_boolean:
            result.append("b");
            return true;
        case type_int:
        case type_swapint:
            result.append(gccMangledIntegers[type->isSigned() ? 1 : 0][type->getSize()-1]);
            return true;
        case type_real:
            result.append(type->getSize() == 4 ? "f" : "d");
            return true;
        case type_decimal:
            //Should really define this properly  (size, precision, ptr)
            return false;
        case type_string:
        case type_qstring:
        case type_utf8:
            if (type->getSize() == UNKNOWN_LENGTH)
                result.append("j");
            result.append(lookupRepeat(hasConst ? "PKc" : "Pc"));
            return true;
        case type_varstring:
            result.append(lookupRepeat(hasConst ? "PKc" : "Pc"));
            return true;
        case type_data:
            if (type->getSize() == UNKNOWN_LENGTH)
                result.append("j");
            result.append(lookupRepeat(hasConst ? "PKv" : "Pv"));
            return true;
        case type_unicode:
            if (type->getSize() == UNKNOWN_LENGTH)
                result.append("j");
            result.append(lookupRepeat(hasConst ? "PKt" : "Pt"));
            return true;
        case type_varunicode:
            result.append(lookupRepeat(hasConst ? "PKt" : "Pt"));
            return true;
        case type_char:
            result.append("c");
            return true;
        case type_enumerated:
            return mangleSimpleType(result, type->queryChildType(), hasConst, hasMeta);
        case type_pointer:
            result.append("P");
            return mangleSimpleType(result, type->queryChildType(), hasConst, hasMeta);
        case type_array:
            result.append("A").append(type->getSize()).append("_");;
            return mangleSimpleType(result, type->queryChildType(), hasConst, hasMeta);
        case type_table:
        case type_groupedtable:
            result.append("j"); // size32_t
            result.append(lookupRepeat(hasConst ? "PKv" : "Pv")); // [const] void *
            return true;
        case type_set:
            result.append("b"); // bool
            result.append("j"); // unsigned
            result.append(lookupRepeat(hasConst ? "PKv" : "Pv")); // *
            return true;
        case type_row:
            if (hasMeta)
                result.append(lookupRepeat("R15IOutputMetaData"));
            result.append(lookupRepeat("PKh"));  // Does not seem to depend on const
            return true;
        case type_void:
            result.append("v");
            return true;
        case type_scope:
        case type_transform:
        case type_function:
        case type_any:
        case type_packedint:
        case type_alien:
        case type_class:
        case type_date:
            //may possibly have some support in the future, but not yet...
            return false;
        case type_record:
            result.append(lookupRepeat("R15IOutputMetaData"));
            return true;
        }
        throwUnexpected();
    }

    StringArray repeatsSeen;
    StringBuffer thisRepeat;
    const char *lookupRepeat(const char *typeStr)
    {
        ForEachItemIn(idx, repeatsSeen)
        {
            if (streq(repeatsSeen.item(idx), typeStr))
                return thisRepeat.appendf("S%d_", idx).str();
        }
        repeatsSeen.append(typeStr);
        return typeStr;
    }

    bool mangleFunctionReturnType(StringBuffer & returnType, StringBuffer & params, ITypeInfo * retType)
    {
        type_t tc = retType->getTypeCode();
        switch (tc)
        {
        case type_varstring:
            if (retType->getSize() == UNKNOWN_LENGTH)
                returnType.append("Pc");    // char *
            else
                params.append("Pc");        // char *
            break;
        case type_varunicode:
            if (retType->getSize() == UNKNOWN_LENGTH)
                returnType.append("Pt");    // ushort *
            else
                params.append("Pt");        // ushort *
            break;
        case type_qstring:
        case type_string:
        case type_utf8:
            if (retType->getSize() == UNKNOWN_LENGTH)
            {
                params.append("Rj");    // size32_t &
                params.append("RPc");   // char * &
            }
            else
                params.append("Pc");    // char *
            break;
        case type_data:
            if (retType->getSize() == UNKNOWN_LENGTH)
            {
                params.append("Rj");    // size32_t &
                params.append("RPv");   // void * &
            }
            else
                params.append("Pv");    // void *
            break;
        case type_unicode:
            if (retType->getSize() == UNKNOWN_LENGTH)
            {
                params.append("Rj");    // size32_t &
                params.append("RPt");   // UChar * &
            }
            else
                params.append("Pt");    // UChar *
            break;
        case type_table:
        case type_groupedtable:
            params.append("Rj");    // size32_t &
            params.append("RPv");   // void * &
            break;
        case type_set:
            params.append("Rb");    // bool &
            params.append("Rj");    // size32_t &
            params.append("RPv");   // void * &
            break;
        case type_row:
            params.append("Ph");        // byte *
            break;
        }
        return true;
    }
};

//-------------------------------------------------------------------------------------------------------------------

//See http://www.kegel.com/mangle.html for details
//See http://www.agner.org/optimize/calling_conventions.pdf for details

static const char * const vs6MangledIntegers[2][8] = {
    { "E", "G", "I", "I", "_K", "_K", "_K", "_K" },
    { "D", "F", "H", "H", "_J", "_J", "_J", "_J" }
};

class Vs6CppNameMangler
{
public:
    Vs6CppNameMangler()
    {
// Assuming Windows on ARM64 will have the same mangling
#ifdef __64BIT__
        pointerBaseCode.set("E");
#endif
    }

    bool mangle(StringBuffer & mangled, IHqlExpression * funcdef)
    {
        IHqlExpression *body = funcdef->queryChild(0);
        IHqlExpression *formals = funcdef->queryChild(1);

        enum { ServiceApi, RtlApi, BcdApi, CApi, LocalApi } api = ServiceApi;
        if (body->hasAttribute(eclrtlAtom))
            api = RtlApi;
        else if (body->hasAttribute(bcdAtom))
            api = BcdApi;
        else if (body->hasAttribute(cAtom))
            api = CApi;
        else if (body->hasAttribute(localAtom))
            api = LocalApi;

        StringBuffer entrypoint;
        getAttribute(body, entrypointAtom, entrypoint);
        if (entrypoint.length() == 0)
            return false;

        if ((api == ServiceApi) || api == CApi)
        {
            mangled.append(entrypoint); // extern "C"
            return true;
        }

        if (body->hasAttribute(oldSetFormatAtom))
            return false;

        mangled.append("?").append(entrypoint).append("@@").append("Y");
        switch (api)
        {
        case CApi:
            mangled.append("A");    // _cdecl
            break;
        case BcdApi:
            mangled.append("T");    //  __fastcall"
            break;
        default:
            mangled.append("A");    // _cdecl
            break;
        //  mangled.append("G");    // __stdcall
        }

        StringBuffer mangledReturn;
        StringBuffer mangledReturnParameters;
        ITypeInfo * retType = funcdef->queryType()->queryChildType();
        mangleFunctionReturnType(mangledReturn, mangledReturnParameters, retType);

        mangled.append(mangledReturn);

        if (functionBodyUsesContext(body))
            mangled.append("PVICodeContext@@");
        else if (body->hasAttribute(globalContextAtom) )
            mangled.append("PVIGlobalCodeContext@@");
        else if (body->hasAttribute(userMatchFunctionAtom))
            mangled.append("PVIMatchWalker@@");
        if (functionBodyIsActivity(body))
            mangled.append("PVIThorActivityContext@@");

        if (mangledReturnParameters.length())
            mangled.append(mangledReturnParameters);

        ForEachChild(i, formals)
        {
            IHqlExpression * param = formals->queryChild(i);
            ITypeInfo *paramType = param->queryType();

            bool isOut = param->hasAttribute(outAtom);
            bool isConst = !param->hasAttribute(noConstAtom);

            if (isOut)
                appendRef(mangled, false);
            if (!mangleSimpleType(mangled, paramType, isConst))
                return false;
        }

        mangled.append("@Z");
        return true;
    }

protected:
    bool mangleSimpleType(StringBuffer & result, ITypeInfo * type, bool hasConst)
    {
        if (!type)
            return false;

        switch (type->getTypeCode())
        {
        case type_boolean:
            result.append("_N");
            return true;
        case type_int:
        case type_swapint:
            result.append(vs6MangledIntegers[type->isSigned() ? 1 : 0][type->getSize()-1]);
            return true;
        case type_real:
            result.append(type->getSize() == 4 ? "M" : "N");
            return true;
        case type_decimal:
            //Should really define this properly  (size, precision, ptr)
            return false;
        case type_string:
        case type_qstring:
        case type_utf8:
            if (type->getSize() == UNKNOWN_LENGTH)
                result.append("I");
            appendPtr(result, hasConst).append("D");
            return true;
        case type_varstring:
            appendPtr(result, hasConst).append("D");
            return true;
        case type_data:
            if (type->getSize() == UNKNOWN_LENGTH)
                result.append("I");
            appendPtr(result, hasConst).append("X");
            return true;
        case type_unicode:
            if (type->getSize() == UNKNOWN_LENGTH)
                result.append("I");
            appendPtr(result, hasConst).append("G");
            return true;
        case type_varunicode:
            appendPtr(result, hasConst).append("G");
            return true;
        case type_char:
            result.append("D");
            return true;
        case type_enumerated:
            return mangleSimpleType(result, type->queryChildType(), hasConst);
        case type_pointer:
            result.append("PEB");
            return mangleSimpleType(result, type->queryChildType(), hasConst);
        case type_array:
            return false;       // QEA???
        case type_table:
        case type_groupedtable:
            result.append("I"); // size32_t
            appendPtr(result, hasConst).append("X");
            return true;
        case type_set:
            result.append("_N");    // bool
            result.append("I"); // unsigned
            appendPtr(result, hasConst).append("X");
            return true;
        case type_row:
            appendPtr(result, hasConst).append("E");
            return true;
        case type_void:
            result.append("X");
            return true;
        case type_scope:
        case type_transform:
        case type_function:
        case type_any:
        case type_packedint:
        case type_alien:
        case type_class:
        case type_date:
            //may possibly have some support in the future, but not yet...
            return false;
        }
        throwUnexpected();
    }


    bool mangleFunctionReturnType(StringBuffer & returnType, StringBuffer & params, ITypeInfo * retType)
    {
        type_t tc = retType->getTypeCode();
        bool hasConst = false;
        switch (tc)
        {
        case type_varstring:
            if (retType->getSize() == UNKNOWN_LENGTH)
            {
                appendPtr(returnType, hasConst).append("D");    // char *
            }
            else
            {
                returnType.append("X");
                appendPtr(params, hasConst).append("D");        // char *
            }
            break;
        case type_varunicode:
            if (retType->getSize() == UNKNOWN_LENGTH)
            {
                appendPtr(returnType, hasConst).append("G");    // char *
            }
            else
            {
                returnType.append("X");
                appendPtr(params, hasConst).append("G");        // char *
            }
            break;
        case type_qstring:
        case type_string:
        case type_utf8:
            returnType.append("X");
            appendString(params, retType, "D");
            break;
        case type_data:
            returnType.append("X");
            appendString(params, retType, "X");
            break;
        case type_unicode:
            returnType.append("X");
            appendString(params, retType, "G");
            break;
        case type_table:
        case type_groupedtable:
            returnType.append("X");
            appendRef(params, false).append("I");   // size32_t &
            appendRef(params, false);
            appendPtr(params, false).append("X");   // void * &
            break;
        case type_set:
            returnType.append("X");
            appendRef(params, false).append("_N");  // bool &
            appendRef(params, false).append("I");   // size32_t &
            appendRef(params, false);
            appendPtr(params, false).append("X");   // void * &
            break;
        case type_row:
            returnType.append("X");
            appendPtr(params, false).append("E");   // byte *
            break;
        default:
            return mangleSimpleType(returnType, retType, false);
        }
        return true;
    }

    StringBuffer & appendPtr(StringBuffer & s, bool hasConst) { return s.append("P").append(pointerBaseCode).append(hasConst ? "B" : "A"); }
    StringBuffer & appendRef(StringBuffer & s, bool hasConst) { return s.append("A").append(pointerBaseCode).append(hasConst ? "B" : "A"); }

    StringBuffer & appendString(StringBuffer & params, ITypeInfo * type, const char * suffix)
    {
        if (type->getSize() == UNKNOWN_LENGTH)
        {
            appendRef(params, false).append("I");   // size32_t &
            appendRef(params, false);
            appendPtr(params, false).append(suffix);    // X * &
        }
        else
            appendPtr(params, false).append(suffix);    // X *
        return params;
    }

protected:
    StringAttr pointerBaseCode;
};

//-------------------------------------------------------------------------------------------------------------------


//This code is provisional, and needs a lot more testing.  However it seems to work on my limited examples.
bool createMangledFunctionName(StringBuffer & mangled, IHqlExpression * funcdef, CompilerType compiler)
{
    switch (compiler)
    {
    case GccCppCompiler:
        {
            GccCppNameMangler mangler;
            return mangler.mangleFunctionName(mangled, funcdef);
        }
    case Vs6CppCompiler:
        {
            Vs6CppNameMangler mangler;
            return mangler.mangle(mangled, funcdef);
        }
    }
    return false;
}

bool createMangledFunctionName(StringBuffer & mangled, IHqlExpression * funcdef)
{
    return createMangledFunctionName(mangled, funcdef, DEFAULT_COMPILER);
}

//-------------------------------------------------------------------------------------------------------------------

static void trimSlash(StringBuffer & name)
{
    unsigned len = name.length();
    if (len && name.charAt(len-1) == '/')
        name.setLength(len-1);
}

void extractXmlName(StringBuffer & name, StringBuffer * itemName, StringBuffer * valueName, IHqlExpression * field, const char * defaultItemName, bool reading)
{
    IHqlExpression * xpathAttr = field->queryAttribute(xpathAtom);
    if (xpathAttr)
    {
        StringBuffer tagName;
        IHqlExpression * xpath = xpathAttr->queryChild(0);
        xpath->queryValue()->getStringValue(tagName);

        unsigned lenContents = strlen(XPATH_CONTENTS_TEXT);
        unsigned lenTagName = tagName.length();
        if ((lenTagName >= lenContents) && (memcmp(tagName.str() + (lenTagName - lenContents), XPATH_CONTENTS_TEXT, lenContents) == 0))
            tagName.setLength(lenTagName - lenContents);

        //Only take the xpath if it isn't an attribute, sub element, or a filtered element.
        //we should probably think about handling attributes as a special case.
        //would probably mean two passes.
        if (!tagName.length())
            return;

        const char * text = tagName.str();
        if (reading || !strchr(text, '['))
        {
            const char * sep = strchr(text, '/');
            if (valueName && sep)
            {
                const char * sep2 = strchr(sep+1, '/');
                if (sep2)
                {
                    valueName->append(sep2+1);
                    itemName->append(sep2-(sep+1), (sep+1));
                    name.append(sep-text, text);
                    trimSlash(name);
                    return;
                }
            }

            trimSlash(tagName);
            const char * text = tagName.str();
            if (reading || !strchr(text+1, '@'))
            {
                if (itemName)
                {
                    const char * sep = strrchr(text, '/');
                    if (sep)
                    {
                        name.append(sep-text, text);
                        itemName->append(strlen(sep+1), sep+1);
                    }
                    else
                        itemName->append(tagName);
                    return;
                }
                else
                {
                    name.append(tagName);
                }
            }
        }
    }
    else
    {
        IHqlExpression * namedAttr = field->queryAttribute(namedAtom);
        if (namedAttr)
            namedAttr->queryChild(0)->queryValue()->getStringValue(name);
    }


    bool useDefaultName = (name.length() == 0);
    if (useDefaultName)
    {
        StringBuffer tagName;
        tagName.append(field->queryName()).toLowerCase();
        name.append(tagName);
    }

    if (itemName && itemName->length() == 0)
    {
        if (useDefaultName)
            itemName->append(defaultItemName);
        else
        {
            itemName->append(name);
            name.clear();
        }
    }
}


void extractXmlName(SharedHqlExpr & name, OwnedHqlExpr * itemName, OwnedHqlExpr * valueName, IHqlExpression * field, const char * defaultItemName, bool reading)
{
    StringBuffer nameText, itemNameText, valueNameText;

    extractXmlName(nameText, itemName ? &itemNameText : NULL, valueName ? &valueNameText : NULL, field, defaultItemName, reading);

    if (valueNameText.length())
        valueName->setown(createConstant(constUnknownVarStringType->castFrom(valueNameText.length(), valueNameText.str())));
    if (itemNameText.length())
        itemName->setown(createConstant(constUnknownVarStringType->castFrom(itemNameText.length(), itemNameText.str())));
    if (nameText.length())
        name.setown(createConstant(constUnknownVarStringType->castFrom(nameText.length(), nameText.str())));
}


//-------------------------------------------------------------------------------------------------------------------

/*

* the xml schema is being generated
* there is a dataset with a single element (with xpaths for the element and the row)
* that element has an xpath of ''
then generate a simplified schema

*/


static ITypeInfo * containsSingleSimpleFieldBlankXPath(IHqlExpression * record)
{
    if (record->numChildren() != 1)
        return NULL;

    IHqlExpression * field = record->queryChild(0);
    if (field->getOperator() != no_field)
        return NULL;

    IHqlExpression * xpath = field->queryAttribute(xpathAtom);
    if (!xpath)
        return NULL;

    StringBuffer xpathText;
    if (getStringValue(xpathText, xpath->queryChild(0)).length() != 0)
        return NULL;

    ITypeInfo * type = field->queryType();
    if (type->getTypeCode() == type_alien)
        type = queryAlienType(type)->queryLogicalType();
    return type;
}


class EclXmlSchemaBuilder
{
public:
    EclXmlSchemaBuilder(ISchemaBuilder & _builder, bool _useXPath) 
        : builder(_builder), useXPath(_useXPath)
    {
    }

    void build(IHqlExpression * record, bool &hasMixedContent, unsigned keyedCount) const;
    void build(IHqlExpression * record, unsigned keyedCount) const {bool mixed; build(record, mixed, keyedCount);}


protected:
    void extractName(StringBuffer & name, StringBuffer * itemName, StringBuffer * valueName, IHqlExpression * field, const char * defaultItemName) const;

protected:
    ISchemaBuilder & builder;
    bool useXPath;
};



void EclXmlSchemaBuilder::build(IHqlExpression * record, bool &hasMixedContent, unsigned keyedCount) const
{
    StringBuffer name, childName;
    ForEachChild(i, record)
    {
        IHqlExpression * cur = record->queryChild(i);

        switch (cur->getOperator())
        {
        case no_field:
            {
                ITypeInfo * type = cur->queryType();
                switch (cur->queryType()->getTypeCode())
                {
                case type_row:
                    {
                        extractName(name.clear(), NULL, NULL, cur, NULL);
                        unsigned updateMixed=0;
                        builder.beginRecord(name, false, &updateMixed);
                        bool mixed = false;
                        build(cur->queryRecord(), (name.length()) ? mixed : hasMixedContent, 0);
                        if (mixed)
                            builder.updateMixedRecord(updateMixed, true);
                        builder.endRecord(name);
                        break;
                    }
                case type_set:
                    {
                        extractName(name.clear(), &childName.clear(), NULL, cur, "Item");
                        if (name.length())
                            builder.addSetField(name, childName, *type);
                        else
                            hasMixedContent = true;
                        break;
                    }
                case type_dictionary:
                case type_table:
                case type_groupedtable:
                    {
                        extractName(name.clear(), &childName.clear(), NULL, cur, "Row");
                        ITypeInfo * singleFieldType = (useXPath && name.length() && childName.length()) ? containsSingleSimpleFieldBlankXPath(cur->queryRecord()) : NULL;
                        if (!singleFieldType || !builder.addSingleFieldDataset(name, childName, *singleFieldType))
                        {
                            unsigned updateMixed = 0;
                            bool mixed = false;
                            if (builder.beginDataset(name, childName, false, &updateMixed))
                            {
                                build(cur->queryRecord(), (name.length()) ? mixed : hasMixedContent, 0);
                                if (mixed)
                                    builder.updateMixedRecord(updateMixed, true);
                            }
                            builder.endDataset(name, childName);
                        }
                        break;
                    }
                case type_alien:
                    type = queryAlienType(type)->queryLogicalType();
                    //fallthrough
                default:
                    extractName(name.clear(), NULL, NULL, cur, NULL);
                    if (name.length())
                        builder.addField(name, *type, i < keyedCount);
                    else
                        hasMixedContent = true;
                    break;
                }
                break;
            }
        case no_ifblock:
            builder.beginIfBlock();
            build(cur->queryChild(1), hasMixedContent, 0);
            builder.endIfBlock();
            break;
        case no_record:
            build(cur, hasMixedContent, 0);
            break;
        }
    }
}

void EclXmlSchemaBuilder::extractName(StringBuffer & name, StringBuffer * itemName, StringBuffer * valueName, IHqlExpression * field, const char * defaultItemName) const
{
    if (useXPath)
    {
        ::extractXmlName(name, itemName, valueName, field, defaultItemName, false);
    }
    else
    {
        name.append(field->queryName()).toLowerCase();
        if (itemName)
            itemName->append(defaultItemName);
    }
}


void getRecordXmlSchema(StringBuffer & result, IHqlExpression * record, bool useXPath, unsigned keyedCount)
{
    XmlSchemaBuilder xmlbuilder(false);
    EclXmlSchemaBuilder builder(xmlbuilder, useXPath);
    builder.build(record, keyedCount);
    xmlbuilder.getXml(result);
}

//---------------------------------------------------------------------------

static IHqlExpression * simplifyInExpr(IHqlExpression * expr)
{
    IHqlExpression * ret = querySimplifyInExpr(expr);
    if (ret)
        return ret;
    return LINK(expr);
}

IHqlExpression * querySimplifyInExpr(IHqlExpression * expr)
{
    node_operator op = expr->getOperator();
    switch (op)
    {
    case no_in:
    case no_notin:
        break;
    default:
        return NULL;
    }

    IHqlExpression * lhs = expr->queryChild(0);
    IHqlExpression * rhs = expr->queryChild(1);
    HqlExprArray args;
    OwnedHqlExpr ret;
    switch (rhs->getOperator())
    {
    case no_addsets:
        {
            OwnedHqlExpr newLeft = createBoolExpr(op, LINK(lhs), LINK(rhs->queryChild(0)));
            OwnedHqlExpr newRight = createBoolExpr(op, LINK(lhs), LINK(rhs->queryChild(1)));
            args.append(*simplifyInExpr(newLeft));
            args.append(*simplifyInExpr(newRight));
            ret.setown(createValue((op == no_in) ? no_or : no_and, makeBoolType(), args));
            break;
        }
    case no_if:
        {
            OwnedHqlExpr newLeft = createBoolExpr(op, LINK(lhs), LINK(rhs->queryChild(1)));
            OwnedHqlExpr newRight = createBoolExpr(op, LINK(lhs), LINK(rhs->queryChild(2)));
            args.append(*LINK(rhs->queryChild(0)));
            args.append(*simplifyInExpr(newLeft));
            args.append(*simplifyInExpr(newRight));
            ret.setown(createValue(no_if, makeBoolType(), args));
            break;
        }
    }
    if (ret)
        return expr->cloneAllAnnotations(ret);
    return NULL;
}

bool canSetBeAll(IHqlExpression * expr)
{
    if (!expr)
        return false;
    switch (expr->getOperator())
    {
    case no_createset:
    case no_list:
        return false;
        //more: no_addsets, no_if
    case no_if:
        return canSetBeAll(expr->queryChild(1)) || canSetBeAll(expr->queryChild(2));
    case no_cast:
    case no_implicitcast:
        return canSetBeAll(expr->queryChild(0));
    }
    return true;
}

extern HQL_API bool hasNonNullRecord(ITypeInfo * type)
{
    IHqlExpression * record = queryRecord(type);
    if (!record)
        return false;
    return record->numChildren() != 0;
}

extern HQL_API IHqlExpression * createSizeof(IHqlExpression * expr)
{
    return createValue(no_sizeof, LINK(sizetType), LINK(expr));
}

extern HQL_API bool allParametersHaveDefaults(IHqlExpression * function)
{
    assertex(function->isFunction());
    IHqlExpression * formals = queryFunctionParameters(function);
    IHqlExpression * defaults = queryFunctionDefaults(function);
    ForEachChild(idx, formals)
    {
        IHqlExpression * defvalue = queryDefaultValue(defaults, idx);
        if (!defvalue)
            return false;
    }
    return true;
}

extern HQL_API bool expandMissingDefaultsAsStoreds(HqlExprArray & args, IHqlExpression * function)
{
    assertex(function->isFunction());
    IHqlExpression * formals = queryFunctionParameters(function);
    IHqlExpression * defaults = queryFunctionDefaults(function);
    try
    {
        ForEachChild(idx, formals)
        {
            IHqlExpression *formal = formals->queryChild(idx);
            IHqlExpression * defvalue = queryDefaultValue(defaults, idx);
            if (defvalue)
            {
                args.append(*LINK(defvalue));
            }
            else
            {
                OwnedHqlExpr nullValue = createNullExpr(formal->queryType());
                OwnedHqlExpr storedName = createConstant(str(formal->queryName()));
                OwnedHqlExpr stored = createValue(no_stored, makeVoidType(), storedName.getClear());
                HqlExprArray colonArgs;
                colonArgs.append(*LINK(nullValue));
                colonArgs.append(*LINK(stored));
                args.append(*createWrapper(no_colon, formal->queryType(), colonArgs));
            }
        }
    }
    catch (IException * e)
    {
        e->Release();
        return false;
    }

    return true;
}

//--------------------------------------------------------------------------------------------------------------------

const unsigned maxSensibleInlineElementSize = 10000;
class ConstantRowCreator
{
public:
    ConstantRowCreator(MemoryBuffer & _out) : out(_out) { expectedIndex = 0; }

    bool buildTransformRow(IHqlExpression * transform);
    bool processFieldValue(IHqlExpression * optField, ITypeInfo * lhsType, IHqlExpression * rhs);

protected:
    bool expandAssignChildren(IHqlExpression * expr);
    bool expandAssignElement(IHqlExpression * expr);

    bool processElement(IHqlExpression * expr, IHqlExpression * parentSelector);
    bool processRecord(IHqlExpression * record, IHqlExpression * parentSelector);

    IHqlExpression * queryMatchingAssign(IHqlExpression * self, IHqlExpression * search);

protected:
    Owned<NestedHqlMapTransformer> mapper;
    MemoryBuffer & out;
    HqlExprCopyArray assigns;
    unsigned expectedIndex;
};

bool ConstantRowCreator::expandAssignChildren(IHqlExpression * expr)
{
    ForEachChild(i, expr)
    {
        IHqlExpression * cur = expr->queryChild(i);
        if (!expandAssignElement(cur))
            return false;
    }
    return true;
}


bool ConstantRowCreator::expandAssignElement(IHqlExpression * expr)
{
    switch (expr->getOperator())
    {
    case no_assignall:
    case no_transform:
    case no_newtransform:
        return expandAssignChildren(expr);
    case no_assign:
        assigns.append(*expr);
        return true;
    case no_skip:
        return false;
    case no_alias_scope:
        expandAssignElement(expr->queryChild(0));
        return true;
    case no_attr:
    case no_attr_link:
    case no_attr_expr:
        return true;
    default:
        return false;
    }
}


IHqlExpression * ConstantRowCreator::queryMatchingAssign(IHqlExpression * self, IHqlExpression * search)
{
    const unsigned endIndex = expectedIndex;
    unsigned searchIndex = expectedIndex;
    do
    {
        IHqlExpression & candidate = assigns.item(searchIndex);
        IHqlExpression * lhs = candidate.queryChild(0);
        IHqlExpression * candidateField = lhs->queryChild(1);
        searchIndex++;
        if (searchIndex == assigns.ordinality())
            searchIndex = 0;
        if (candidateField == search)
        {
            expectedIndex = searchIndex;
            return &candidate;
        }
    } while (searchIndex != endIndex);
    throwUnexpected();
}

bool ConstantRowCreator::processFieldValue(IHqlExpression * optLhs, ITypeInfo * lhsType, IHqlExpression * rhs)
{
    size32_t lenLhs = lhsType->getStringLen();
    size32_t sizeLhs  = lhsType->getSize();
    node_operator rhsOp = rhs->getOperator();

    switch (lhsType->getTypeCode())
    {
    case type_packedint:
    {
        if (!rhs->queryValue())
            return false;
        unsigned orig = out.length();
        void *tgt = out.reserve(9);
        if (lhsType->isSigned())
            rtlSetPackedSigned(tgt, rhs->queryValue()->getIntValue());
        else
            rtlSetPackedUnsigned(tgt, rhs->queryValue()->getIntValue());
        unsigned actualSize = rtlGetPackedSize(tgt);
        out.setLength(orig+actualSize);
        return true;
    }
    case type_set:
        if (isNullList(rhs))
        {
            out.append(false);
            rtlWriteSize32t(out.reserve(sizeof(size32_t)), 0);
            return true;
        }
        if (rhsOp == no_all)
        {
            out.append(true);
            rtlWriteSize32t(out.reserve(sizeof(size32_t)), 0);
            return true;
        }
        if (rhsOp == no_list)
        {
            ITypeInfo * elemType = lhsType->queryChildType();
            out.append(false);
            unsigned patchOffset = out.length();
            out.reserve(sizeof(size32_t));
            const size_t startOffset = out.length();
            ForEachChild(i, rhs)
            {
                if (!processFieldValue(NULL, elemType, rhs->queryChild(i)))
                    return false;
            }
            const size_t setLength = out.length() - startOffset;
            out.writeDirect(patchOffset, sizeof(size32_t), &setLength);
            byte * patchPos = (byte *)out.bufferBase() + patchOffset;
            rtlWriteSize32t(patchPos, setLength);
            return true;
        }
        return false;
    case type_row:
        if (rhsOp == no_null)
            return createConstantNullRow(out, queryOriginalRecord(lhsType));
        if (rhsOp == no_createrow)
            return createConstantRow(out, rhs->queryChild(0));
        return false;
    case type_dictionary:
    case type_table:
    case type_groupedtable:
        {
            assertex(optLhs);
            IHqlExpression * field = optLhs->getOperator() == no_select ? optLhs->queryChild(1) : optLhs;
            if (!field->hasAttribute(countAtom) && !field->hasAttribute(sizeofAtom))
            {
                if (field->hasAttribute(_linkCounted_Atom))
                {
                    if (rhsOp == no_null)
                    {
                        rtlWriteSize32t(out.reserve(sizeof(size32_t)), 0);
                        memset(out.reserve(sizeof(const byte * *)), 0, sizeof(const byte * *));
                        return true;
                    }
                }
                else
                {
                    switch (rhsOp)
                    {
                    case no_null:
                    {
                        rtlWriteSize32t(out.reserve(sizeof(size32_t)), 0);
                        return true;
                    }
                    case no_inlinetable:
                    {
                        unsigned patchOffset = out.length();
                        out.reserve(sizeof(size32_t));
                        unsigned startOffset = out.length();
                        IHqlExpression * transforms = rhs->queryChild(0);
                        ForEachChild(i, transforms)
                        {
                            if (!createConstantRow(out, transforms->queryChild(i)))
                                return false;
                        }
                        byte * patchPos = (byte *)out.bufferBase() + patchOffset;
                        rtlWriteSize32t(patchPos, out.length() - startOffset);
                        return true;
                    }
                    }
                }
            }
            return false;
        }
    }

    if ((lenLhs != UNKNOWN_LENGTH) && (lenLhs > maxSensibleInlineElementSize))
        return false;

    OwnedHqlExpr castRhs = ensureExprType(rhs, lhsType);
    IValue * castValue = castRhs->queryValue();
    if (!castValue)
        return false;
    
    if (optLhs && mapper)
        mapper->setMapping(optLhs, castRhs);

    ITypeInfo * castValueType = castValue->queryType();
    size32_t lenValue = castValueType->getStringLen();
    assertex(lenLhs == UNKNOWN_LENGTH || lenLhs == lenValue);

    switch (lhsType->getTypeCode())
    {
    case type_boolean:
    case type_int:
    case type_swapint:
    case type_real:
    case type_decimal:
        {
            void * temp = out.reserve(sizeLhs);
            castValue->toMem(temp);
            return true;
        }
    case type_data:
    case type_string:
        {
            if (lenLhs == UNKNOWN_LENGTH)
                rtlWriteInt4(out.reserve(sizeof(size32_t)), lenValue);
            castValue->toMem(out.reserve(lenValue));
            return true;
        }
    case type_varunicode:
    {
        if (sizeLhs == UNKNOWN_LENGTH)
        {
            void * target = out.reserve((lenValue+1)*sizeof(UChar));
            castValue->toMem(target);
        }
        else
        {
            UChar * target = (UChar *) out.reserve(sizeLhs);
            for (size32_t pos = 0; pos < sizeLhs/sizeof(UChar); pos++)
                target[pos] = (UChar) ' ';
            castValue->toMem(target);
        }
        return true;
    }
    case type_varstring:
        {
            //Move to else
            if (sizeLhs == UNKNOWN_LENGTH)
            {
                void * target = out.reserve(lenValue+1);
                castValue->toMem(target);
            }
            else
            {
                void * target = out.reserve(sizeLhs);
                memset(target, ' ', sizeLhs);   // spaces expand better in the c++
                castValue->toMem(target);
            }
            return true;
        }
    case type_utf8:
    case type_unicode:
    case type_qstring:
        {
            if (lenLhs == UNKNOWN_LENGTH)
                rtlWriteInt4(out.reserve(sizeof(size32_t)), lenValue);
            castValue->toMem(out.reserve(castValue->getSize()));
            return true;
        }
    }
    return false;
}

bool ConstantRowCreator::processElement(IHqlExpression * expr, IHqlExpression * parentSelector)
{
    switch (expr->getOperator())
    {
    case no_ifblock:
        {
            OwnedHqlExpr test = replaceSelector(expr->queryChild(0), querySelfReference(), parentSelector);
            OwnedHqlExpr foldedTest = mapper->transformRoot(test);
            foldedTest.setown(foldHqlExpression(foldedTest));           // can only contain references to self, so don't need to worry about other datasets in scope being messed up.

            IValue * foldedValue = foldedTest->queryValue();
            if (!foldedValue)
                return false;

            if (!foldedValue->getBoolValue())
                return true;

            return processRecord(expr->queryChild(1), parentSelector);
        }
        break;
    case no_record:
        return processRecord(expr, parentSelector);
    case no_field:
        {
            IHqlExpression * match = queryMatchingAssign(parentSelector, expr);
            if (!match || (match->getOperator() != no_assign))
                return false;

            return processFieldValue(match->queryChild(0), expr->queryType(), match->queryChild(1));
        }
    default:
        return true;
    }
}


bool ConstantRowCreator::processRecord(IHqlExpression * record, IHqlExpression * parentSelector)
{
    ForEachChild(idx, record)
    {
        if (!processElement(record->queryChild(idx), parentSelector))
            return false;
    }
    return true;
}


bool ConstantRowCreator::buildTransformRow(IHqlExpression * transform)
{
    expectedIndex = 0;
    if (!expandAssignChildren(transform))
        return false;

    if (recordContainsIfBlock(transform->queryRecord()))
        mapper.setown(new NestedHqlMapTransformer);

    unsigned savedLength = out.length();
    OwnedHqlExpr self = getSelf(transform);
    if (processRecord(transform->queryRecord(), self))
        return true;
    out.setLength(savedLength);
    return false;
}



bool createConstantRow(MemoryBuffer & target, IHqlExpression * transform)
{
    ConstantRowCreator builder(target);
    return builder.buildTransformRow(transform);
}

bool createConstantField(MemoryBuffer & target, IHqlExpression * field, IHqlExpression * value)
{
    ConstantRowCreator builder(target);
    return builder.processFieldValue(field, field->queryType(), value);
}

IHqlExpression * createConstantRowExpr(IHqlExpression * transform)
{
    MemoryBuffer rowData;
    if (!createConstantRow(rowData, transform))
        return NULL;
    Owned<IValue> value = createDataValue(rowData.toByteArray(), rowData.length());
    return createConstant(value.getClear());
}

bool createConstantNullRow(MemoryBuffer & target, IHqlExpression * record)
{
    //MORE: More efficient to not go via a temporary transform
    OwnedHqlExpr nullTransform = createClearTransform(record);
    return createConstantRow(target, nullTransform);
}

IHqlExpression * createConstantNullRowExpr(IHqlExpression * record)
{
    //MORE: optimize
    OwnedHqlExpr nullTransform = createClearTransform(record);
    return createConstantRowExpr(nullTransform);
}

IHqlExpression * ensureOwned(IHqlExpression * expr)
{
    if (expr->isDataset())
    {
        if (hasLinkCountedModifier(expr))
            return createDataset(no_owned_ds, LINK(expr));
    }
    return LINK(expr);
}


IError * annotateExceptionWithLocation(IException * e, IHqlExpression * location)
{
    StringBuffer errorMsg;
    e->errorMessage(errorMsg);
    unsigned code = e->errorCode();
    return createError(code, errorMsg.str(), str(location->querySourcePath()), location->getStartLine(), location->getStartColumn(), 0);
}

StringBuffer & appendLocation(StringBuffer & s, IHqlExpression * location, const char * suffix)
{
    if (location)
    {
        int line = location->getStartLine();
        int column = location->getStartColumn();
        s.append(str(location->querySourcePath()));
        if (line)
        {
            s.append("(").append(location->getStartLine());
            if (column)
                s.append(",").append(location->getStartColumn());
            s.append(")");
        }
        s.append(suffix);
    }
    return s;
}

//---------------------------------------------------------------------------------------------------------------------

static bool doReportDroppedFields(IHqlSimpleScope * newScope, IHqlExpression * oldRecord, IErrorReceiver &err, ECLlocation &location)
{
    bool allDropped = true; // until we find one that isn't
    ForEachChild(i, oldRecord)
    {
        IHqlExpression * cur = oldRecord->queryChild(i);
        switch (cur->getOperator())
        {
        case no_record:
            allDropped = doReportDroppedFields(newScope, cur, err, location) && allDropped;
            break;
        case no_ifblock:
            allDropped = doReportDroppedFields(newScope, cur->queryChild(1), err, location) && allDropped;
            break;
        case no_field:
            {
                OwnedHqlExpr newField = newScope->lookupSymbol(cur->queryId());
                if (!newField)
                {
                    VStringBuffer msg("Field %s is present in DFS file but not in ECL definition", str(cur->queryId()));
                    err.reportWarning(CategoryInformation, HQLINFO_FieldNotPresentInECL, msg.str(), str(location.sourcePath), location.lineno, location.column, location.position);
                }
                else
                {
                    allDropped = false;
                    if (newField->queryType() != cur->queryType())
                    {
                        VStringBuffer msg("Field %s type mismatch: DFS reports ", str(cur->queryId()));
                        cur->queryType()->getECLType(msg).append(" but ECL declared ");
                        newField->queryType()->getECLType(msg);
                        err.reportWarning(CategoryDFS, HQLWRN_DFSlookupTypeMismatch, msg.str(), str(location.sourcePath), location.lineno, location.column, location.position);
                    }
                }
            }
        }
    }
    return allDropped;
}

void reportDroppedFields(IHqlExpression * newRecord, IHqlExpression * oldRecord, IErrorReceiver &err, ECLlocation &location)
{
    if (doReportDroppedFields(newRecord->querySimpleScope(), oldRecord, err, location))
    {
        err.reportWarning(CategoryDFS, HQLWRN_NoFieldsMatch, "No matching fields found in ECL definition", str(location.sourcePath), location.lineno, location.column, location.position);
    }
}

//---------------------------------------------------------------------------------------------------------------------

static void createMappingAssigns(HqlExprArray & assigns, IHqlExpression * selfSelector, IHqlExpression * oldSelector, IHqlSimpleScope * oldScope, IHqlExpression * newRecord, bool replaceMissingWithDefault, IErrorReceiver &err, ECLlocation &location)
{
    ForEachChild(i, newRecord)
    {
        IHqlExpression * cur = newRecord->queryChild(i);
        switch (cur->getOperator())
        {
        case no_record:
            createMappingAssigns(assigns, selfSelector, oldSelector, oldScope, cur, replaceMissingWithDefault, err, location);
            break;
        case no_ifblock:
            createMappingAssigns(assigns, selfSelector, oldSelector, oldScope, cur->queryChild(1), replaceMissingWithDefault, err, location);
            break;
        case no_field:
            {
                OwnedHqlExpr oldSelected;
                OwnedHqlExpr oldField = oldScope->lookupSymbol(cur->queryId());
                if (!oldField)
                {
                    assertex(replaceMissingWithDefault);
                    oldSelected.setown(createNullExpr(cur));
                    VStringBuffer msg("Field %s is not present in DFS file - default value will be used", str(cur->queryId()));
                    err.reportWarning(CategoryInformation, HQLWRN_FieldNotPresentInDFS, msg.str(), str(location.sourcePath), location.lineno, location.column, location.position);
                }
                else
                {
                    oldSelected.setown(createSelectExpr(LINK(oldSelector), LINK(oldField)));
                }
                OwnedHqlExpr selfSelected = createSelectExpr(LINK(selfSelector), LINK(cur));
                if (selfSelected->queryRecord() != oldSelected->queryRecord())
                {
                    if (!oldSelected->isDatarow())
                    {
                        assertex(replaceMissingWithDefault);
                        VStringBuffer msg("Field %s cannot be mapped - incompatible type ", str(cur->queryId()));
                        cur->queryType()->getECLType(msg).append(" (expected ");
                        getFriendlyTypeStr(oldSelected->queryType(),msg).append(')');
                        err.reportError(HQLERR_DFSlookupIncompatible, msg.str(), str(location.sourcePath), location.lineno, location.column, location.position);
                    }
                    OwnedHqlExpr childSelf = getSelf(cur);
                    OwnedHqlExpr childTransform = createMappingTransform(childSelf, oldSelected, replaceMissingWithDefault, err, location);
                    OwnedHqlExpr createRowExpr = createRow(no_createrow, childTransform.getClear());
                    assigns.append(*createAssign(selfSelected.getClear(), createRowExpr.getClear()));
                }
                else
                {
                    if (!cur->queryType()->assignableFrom(oldSelected->queryType()))
                    {
                        assertex(replaceMissingWithDefault);
                        VStringBuffer msg("Field %s cannot be mapped - incompatible type ", str(cur->queryId()));
                        cur->queryType()->getECLType(msg).append(" (expected ");
                        getFriendlyTypeStr(oldSelected->queryType(),msg).append(')');
                        err.reportError(HQLERR_DFSlookupIncompatible, msg.str(), str(location.sourcePath), location.lineno, location.column, location.position);
                    }
                    assigns.append(*createAssign(selfSelected.getClear(), oldSelected.getClear()));
                }
            }
        }
    }
}

IHqlExpression * createMappingTransform(IHqlExpression * selfSelector, IHqlExpression * inSelector, bool replaceMissingWithDefault, IErrorReceiver &err, ECLlocation &location)
{
    HqlExprArray assigns;
    IHqlExpression * selfRecord = selfSelector->queryRecord();
    IHqlExpression * inRecord = inSelector->queryRecord();
    createMappingAssigns(assigns, selfSelector, inSelector, inRecord->querySimpleScope(), selfRecord, replaceMissingWithDefault, err, location);
    return createValue(no_transform, makeTransformType(selfRecord->getType()), assigns);

}


//---------------------------------------------------------------------------------------------------------------------

IHqlExpression * expandMacroDefinition(IHqlExpression * expr, HqlLookupContext & ctx, bool reportError)
{
    assertex(expr->isMacro());

    Owned<IProperties> macroParms = createProperties();
    IHqlExpression * macroBodyExpr;
    if (expr->getOperator() == no_funcdef)
    {
        IHqlExpression * formals = expr->queryChild(1);
        IHqlExpression * defaults = expr->queryChild(2);
        ForEachChild(i, formals)
        {
            IHqlExpression* formal = formals->queryChild(i);
            IHqlExpression* def = queryDefaultValue(defaults, i);

            StringBuffer curParam;
            if (!def || !getFoldedConstantText(curParam, def))
            {
                if (reportError)
                    ctx.errs->reportError(HQLERR_CannotSubmitMacroX, "Cannot submit a MACRO with parameters that do not have default values", NULL, 1, 0, 0);
                return NULL;
            }
            macroParms->setProp(str(formal->queryName()), curParam.str());
        }
        macroBodyExpr = expr->queryChild(0);
    }
    else
        macroBodyExpr = expr;

    IFileContents * macroContents = static_cast<IFileContents *>(macroBodyExpr->queryUnknownExtra());
    size32_t len = macroContents->length();

    //Strangely some macros still have the ENDMACRO on the end, and others don't.  This should be removed really.
    StringBuffer macroText;
    macroText.append(len, macroContents->getText());
    if ((len >= 8) && strieq(macroText.str()+(len-8),"ENDMACRO"))
        macroText.setLength(len-8);
    //Now append a semi colon since that is how macros are normally called.
    macroText.append(";");

    //This might be cleaner if it was implemented by parsing the text myModule.myAttribute().
    //It would make implementing default parameters easy.  However it could introduce other problems
    //with implicitly importing myModule.
    Owned<IFileContents> mappedContents = createFileContentsFromText(macroText.length(), macroText.str(), macroContents->querySourcePath(), false, NULL, 0);
    Owned<IHqlScope> scope = createPrivateScope();
    return parseQuery(scope, mappedContents, ctx, NULL, macroParms, true, true);
}

static IHqlExpression * transformAttributeToQuery(IHqlExpression * expr, HqlLookupContext & ctx, bool syntaxCheck)
{
    if (expr->isMacro())
        return expandMacroDefinition(expr, ctx, !syntaxCheck);

    if (expr->isFunction())
    {
        //If a scope with parameters then assume we are building a library.
        if (expr->isScope())
            return LINK(expr);

        HqlExprArray actuals;
        if (!allParametersHaveDefaults(expr))
        {
            if (!expandMissingDefaultsAsStoreds(actuals, expr))
            {
                //For each parameter that doesn't have a default, create a stored variable of the appropriate type
                //with a null value as the default value, and use that.
                const char * name = str(expr->queryName());
                StringBuffer msg;
                msg.appendf("Definition %s() does not supply default values for all parameters", name ? name : "");
                ctx.errs->reportError(HQLERR_CannotSubmitFunction, msg.str(), NULL, 1, 0, 0);
                return NULL;
            }
        }

        return createBoundFunction(ctx.errs, expr, actuals, ctx.functionCache, ctx.queryExpandCallsWhenBound());
    }

    if (expr->isScope())
    {
        IHqlScope * scope = expr->queryScope();
        OwnedHqlExpr main = scope->lookupSymbol(createIdAtom("main"), LSFpublic, ctx);
        if (main)
            return main.getClear();

        if (!syntaxCheck)
        {
            StringBuffer msg;
            const char * name = scope->queryFullName();
            msg.appendf("Module %s does not EXPORT an attribute main()", name ? name : "");
            ctx.errs->reportError(HQLERR_CannotSubmitModule, msg.str(), NULL, 1, 0, 0);
            return NULL;
        }
    }

    return LINK(expr);
}

IHqlExpression * convertAttributeToQuery(IHqlExpression * expr, HqlLookupContext & ctx, bool syntaxCheck)
{
    OwnedHqlExpr query = LINK(expr);
    for (;;)
    {
        OwnedHqlExpr transformed = transformAttributeToQuery(query, ctx, syntaxCheck);
        if (!transformed || transformed == query)
            return transformed.getClear();
        query.set(transformed);
    }
}

bool isSetWithUnknownElementSize(ITypeInfo * type)
{
    switch (type->getTypeCode())
    {
    case type_set:
    case type_array:
        return isUnknownSize(type->queryChildType());
    }
    return false;
}

IHqlExpression * replaceParameters(IHqlExpression * body, IHqlExpression * oldParams, IHqlExpression * newParams)
{
    HqlMapTransformer simpleTransformer;
    ForEachChild(i, oldParams)
    {
        IHqlExpression * from = oldParams->queryChild(i);
        IHqlExpression * to = newParams->queryChild(i);
        simpleTransformer.setMapping(from, to);
    }

    return simpleTransformer.transformRoot(body);
}

//---------------------------------------------------------------------------------------------------------------------

/*
Aliases are nasty...they can occur in two different situations
i) The user specifies TABLE(x) to create an alias
ii) The scope checking spots that an alias is being implicitly created.

1) exists(join(ds, ds, left.id*3=right.id));
ds_1 := table(ds);
ds(exists(ds_1(ds_1.id=ds.id*3)));

a) ds is a table
b) ds is a filtered table.
c) ds is an implicitly normalized dataset (ds.child);
d) ds is a projected table
e) ds is a filtered projected table.

2) ds(exists(join(child, child, left.id*3=right.id)));
child_1 = table(ds.child);
ds(exists(child(exists(child1(child_1.id = child.id*3)));

a) ds is a table
b) ds is a filtered table.
c) ds is an implicitly normalized dataset (ds.child);
d) ds is a projected table
e) ds is a filtered projected table.

When either of these occurs a no_dataset_alias node is added to the tree with a unique id.  We don't want to modify
any of the input datasets - because we want them to stay common as long as possible - otherwise code like
ds(field in ds(filter))  would cause ds to become split in two - and it should mean the same thing.

For implicit aliases they will be added around the dataset that is ambiguous.
- It would be simpler to add them around the table that is ambiguous (Table is a dataset that defines a column list)
  but that means that sort, filters etc. aren't commoned up.
- When the code is actually generated the base table is modified - which ensures no ambiguous expressions are
  actually present when generating.

E.g,
x := ds(a <> 0);
x(b in set(x(c <> 0), b))
becomes
x := ds(a <> 0);
x' = table(x);
x'(b in set(x(c <> 0), b))

To avoid that the aliases is not added around a dataset that has already been aliased in the dataset that uses it.

When the expression comes to be generated/evaluated, the underlying table of the dataset expression is modified to
include a unique id.  The root table doesn't need to be modified because no selectors for that can be in scope.

*/

IHqlExpression * queryTableOrSplitter(IHqlExpression * expr)
{
    for (;;)
    {
        node_operator op = expr->getOperator();
        if (op == no_compound)
            expr = expr->queryChild(1);
        else if (definesColumnList(expr))
            return expr;
        else if (op == no_split)
            return expr;
        else
            expr = expr->queryChild(0);
    }
}

//Convert no_dataset_alias(expr, uid) to expr'
IHqlExpression * normalizeDatasetAlias(IHqlExpression * expr)
{
    IHqlExpression * uid = expr->queryAttribute(_uid_Atom);
    assertex(uid);
    IHqlExpression * dataset = expr->queryChild(0);
    IHqlExpression * table = queryTableOrSplitter(dataset);

    //If the alias is based on a splitter then we need to ensure the splitter expression stays the same - otherwise
    //if won't be commoned up.  So add a alias with a _normalized_Atom to ensure everything followed that will be
    //unique.  Otherwise add a unique id onto the underlying table to ensure unique expressions.
    OwnedHqlExpr newTable;
    node_operator tableOp = table->getOperator();
    if ((tableOp == no_split) || (tableOp == no_rows))
        newTable.setown(createDataset(no_dataset_alias, LINK(table), createComma(createUniqueId(), createAttribute(_normalized_Atom))));
    else
        newTable.setown(appendOwnedOperand(table, LINK(uid)));
    return replaceDataset(dataset, table, newTable);
}

//---------------------------------------------------------------------------------------------------------------------

//This should only be called on source activities, and on inline datasets.
IHqlExpression * normalizeAnyDatasetAliases(IHqlExpression * expr)
{
    //It is useful to also be able to call this on no_sum(aliased-dataset)
    if (!containsDatasetAliasLocally(expr) && !expr->isAggregate())
        return LINK(expr);

    node_operator op = expr->getOperator();
    IHqlExpression * selector = NULL;
    switch (getChildDatasetType(expr))
    {
    case childdataset_none:
        if ((op == no_select) && isNewSelector(expr))
            break;
        return LINK(expr);
    case childdataset_dataset:
    case childdataset_dataset_noscope:
    case childdataset_datasetleft:
    case childdataset_top_left_right:
        selector = expr->queryChild(0)->queryNormalizedSelector();
        break;
    case childdataset_left:
    case childdataset_leftright:
    case childdataset_many:
    case childdataset_many_noscope:
        break;
    default:
        return LINK(expr);
        throwUnexpected();
    }

    bool same = true;
    HqlExprArray args;
    unsigned max = getNumChildTables(expr);
    for (unsigned i=0; i < max; i++)
    {
        IHqlExpression * dataset = expr->queryChild(i);
        OwnedHqlExpr newDataset = normalizeAnyDatasetAliases(dataset);
        if (dataset != newDataset)
            same = false;
        args.append(*newDataset.getClear());
    }

    OwnedHqlExpr transformed;
    if (same)
        transformed.set(expr);
    else
    {
        if (selector)
        {
            assertex(max == 1);
            replaceSelectors(args, expr, max, selector, args.item(0).queryNormalizedSelector());
        }
        else
            unwindChildren(args, expr, max);
        transformed.setown(expr->clone(args));
    }

    if ((op == no_dataset_alias) && !transformed->hasAttribute(_normalized_Atom))
        return normalizeDatasetAlias(transformed);
    return transformed.getClear();
}

bool userPreventsSort(IHqlExpression * noSortAttr, node_operator side)
{
    if (!noSortAttr)
        return false;

    IHqlExpression * child = noSortAttr->queryChild(0);
    if (!child)
        return true;

    IAtom * name = child->queryName();
    if (side == no_left)
        return name == leftAtom;
    if (side == no_right)
        return name == rightAtom;
    throwUnexpected();
}

//-------------------------------------------------------------------------------------------------

IHqlExpression * queryTransformAssign(IHqlExpression * transform, IHqlExpression * searchField)
{
    while (transform->getOperator() == no_alias_scope)
        transform = transform->queryChild(0);

    ForEachChild(i, transform)
    {
        IHqlExpression * cur = transform->queryChild(i);
        if (cur->getOperator() == no_alias_scope)
            cur = cur->queryChild(0);
        switch (cur->getOperator())
        {
        case no_assignall:
            {
                IHqlExpression * ret = queryTransformAssign(cur, searchField);
                if (ret)
                    return ret;
                break;
            }
        case no_assign:
            {
                IHqlExpression * lhs = cur->queryChild(0)->queryChild(1);
                if (lhs == searchField)
                    return cur;
                if (lhs->queryId() == searchField->queryId())
                    return cur;
                break;
            }
        }
    }
    return NULL;
}

IHqlExpression * queryTransformAssignValue(IHqlExpression * transform, IHqlExpression * searchField)
{
    IHqlExpression * value = queryTransformAssign(transform, searchField);
    if (value)
        return value->queryChild(1);
    return NULL;
}

//-------------------------------------------------------------------------------------------------

IHqlExpression * convertSetToExpression(bool isAll, size32_t len, const void * ptr, ITypeInfo * setType)
{
    HqlExprArray results;
    const byte *presult = (const byte *) ptr;
    const byte *presult_end = presult + len;

    if (isAll)
        return createValue(no_all, LINK(setType));

    ITypeInfo * elementType = setType->queryChildType();
    switch(elementType->getTypeCode())
    {
        case type_unicode:
            while (presult < presult_end)
            {
                const size32_t numUChars = *((size32_t *) presult);
                presult += sizeof(size32_t);
                results.append(*createConstant(createUnicodeValue(numUChars, presult, LINK(elementType))));
                presult += numUChars*sizeof(UChar);
            };
            break;
        case type_string:
            while (presult < presult_end)
            {
                const size32_t numUChars = *((size32_t *) presult);
                presult += sizeof(size32_t);
                results.append(*createConstant(createStringValue( (const char*)presult, (unsigned)numUChars)));
                presult += numUChars;
            };
            break;
        default:
            UNIMPLEMENTED;
    }
    return createValue(no_list, LINK(setType), results);
}

//-------------------------------------------------------------------------------------------------

void getFieldTypeInfo(FieldTypeInfoStruct &out, ITypeInfo *type)
{
    assertex(type);
    type_t tc = type->getTypeCode();
    if (tc == type_record)
        type = queryUnqualifiedType(type);

    if (tc == type_alien)
    {
        ITypeInfo * physicalType = queryAlienType(type)->queryPhysicalType();
        if (physicalType->getSize() != UNKNOWN_LENGTH)
        {
            //Don't use the generated class for xml generation since it will generate physical rather than logical
            out.fieldType |= (RFTMalien|RFTMcannotinterpret|RFTMnoserialize);
            type = physicalType;
            tc = type->getTypeCode();
        }
        else
        {
            out.fieldType |= (RFTMalien|RFTMcannotinterpret|RFTMnoserialize);
            out.fieldType |= RFTMunknownsize;
            //can't work out the size of the field - so keep it as unknown for the moment.
            //until the alien field type is supported
        }
    }
    out.fieldType |= tc;
    out.length = type->getSize();
    out.locale = nullptr;
    out.className = nullptr;
    if (out.length == UNKNOWN_LENGTH)
    {
        out.fieldType |= RFTMunknownsize;
        out.length = 0;
    }

    switch (tc)
    {
    case type_boolean:
        out.className = "RtlBoolTypeInfo";
        break;
    case type_real:
        out.className ="RtlRealTypeInfo";
        break;
    case type_date:
    case type_enumerated:
    case type_int:
        out.className = "RtlIntTypeInfo";
        if (!type->isSigned())
            out.fieldType |= RFTMunsigned;
        break;
    case type_keyedint:
        out.className = "RtlKeyedIntTypeInfo";
        if (!type->isSigned())
            out.fieldType |= RFTMunsigned;
        break;
    case type_filepos:
        out.className = "RtlSwapIntTypeInfo";
        out.length = sizeof(offset_t);
        if (!type->isSigned())
            out.fieldType |= RFTMunsigned;
        break;
    case type_blob:
        out.className = "RtlBlobTypeInfo";
        break;
    case type_swapint:
        out.className = "RtlSwapIntTypeInfo";
        if (!type->isSigned())
            out.fieldType |= RFTMunsigned;
        break;
    case type_packedint:
        out.className = "RtlPackedIntTypeInfo";
        if (!type->isSigned())
            out.fieldType |= RFTMunsigned;
        break;
    case type_decimal:
        out.className = "RtlDecimalTypeInfo";
        if (!type->isSigned())
            out.fieldType |= RFTMunsigned;
        out.length = type->getDigits() | (type->getPrecision() << 16);
        break;
    case type_char:
        out.className = "RtlCharTypeInfo";
        break;
    case type_data:
        out.className = "RtlDataTypeInfo";
        break;
    case type_qstring:
        out.className = "RtlQStringTypeInfo";
        out.length = type->getStringLen();
        break;
    case type_varstring:
        out.className = "RtlVarStringTypeInfo";
        if (type->queryCharset() && type->queryCharset()->queryName()==ebcdicAtom)
            out.fieldType |= RFTMebcdic;
        out.length = type->getStringLen();
        break;
    case type_string:
        out.className = "RtlStringTypeInfo";
        if (type->queryCharset() && type->queryCharset()->queryName()==ebcdicAtom)
            out.fieldType |= RFTMebcdic;
        break;
    case type_bitfield:
        {
        out.className = "RtlBitfieldTypeInfo";
        unsigned size = type->queryChildType()->getSize();
        unsigned bitsize = type->getBitSize();
        unsigned offset = (unsigned)getIntValue(queryAttributeChild(type, bitfieldOffsetAtom, 0),-1);
        bool isLastBitfield = (queryAttribute(type, isLastBitfieldAtom) != NULL);
        if (isLastBitfield)
            out.fieldType |= RFTMislastbitfield;
        if (!type->isSigned())
            out.fieldType |= RFTMunsigned;
        out.length = size | (bitsize << 8) | (offset << 16);
        break;
        }
    case type_record:
        {
            IHqlExpression * record = ::queryRecord(type);
            out.className = "RtlRecordTypeInfo";
            out.length = getMinRecordSize(record);
            if (!isFixedSizeRecord(record))
                out.fieldType |= RFTMunknownsize;
            break;
        }
    case type_row:
        {
            out.className = "RtlRowTypeInfo";
            if (hasLinkCountedModifier(type))
                out.fieldType |= RFTMlinkcounted;
            break;
        }
    case type_table:
    case type_groupedtable:
        {
            out.className = "RtlDatasetTypeInfo";
            if (hasLinkCountedModifier(type))
            {
                out.fieldType |= RFTMlinkcounted;
                out.fieldType &= ~RFTMunknownsize;
            }
            break;
        }
    case type_dictionary:
        {
            out.className = "RtlDictionaryTypeInfo";
            if (hasLinkCountedModifier(type))
            {
                out.fieldType |= RFTMlinkcounted;
                out.fieldType &= ~RFTMunknownsize;
            }
            break;
        }
    case type_set:
        out.className = "RtlSetTypeInfo";
        break;
    case type_unicode:
        out.className = "RtlUnicodeTypeInfo";
        out.locale = str(type->queryLocale());
        out.length = type->getStringLen();
        break;
    case type_varunicode:
        out.className = "RtlVarUnicodeTypeInfo";
        out.locale = str(type->queryLocale());
        out.length = type->getStringLen();
        break;
    case type_utf8:
        out.className = "RtlUtf8TypeInfo";
        out.locale = str(type->queryLocale());
        out.length = type->getStringLen();
        break;
    case type_alien:
        out.className = "RtlAlienTypeInfo";
        out.fieldType |= (RFTMcontainsunknown|RFTMcannotinterpret|RFTMnoserialize);
        break;
    case type_pointer:
    case type_class:
    case type_array:
    case type_void:
    case type_none:
    case type_any:
    case type_pattern:
    case type_rule:
    case type_token:
    case type_feature:
    case type_event:
    case type_null:
    case type_scope:
    case type_transform:
    default:
        //Type information should not be generated for records containing any of the types above.
        throwUnexpected();
    }
}

bool checkXpathIsNonScalar(const char *xpath)
{
    return (strpbrk(xpath, "/?*[]<>")!=NULL); //anything other than a single tag/attr name cannot name a scalar field
}

static IFieldFilter * createIfBlockFilter(IRtlFieldTypeDeserializer &deserializer, IHqlExpression *rowRecord, IHqlExpression * ifblock)
{
    //See if the condition can be matched to a simple field filter
    OwnedHqlExpr dummyDataset = createDataset(no_anon, LINK(rowRecord));
    IHqlExpression * cond = ifblock->queryChild(0);
    OwnedHqlExpr mappedCondition = replaceSelector(cond, querySelfReference(), dummyDataset);
    Owned <IErrorReceiver> errorReceiver = createThrowingErrorReceiver();

    FilterExtractor extractor(*errorReceiver, dummyDataset, rowRecord->numChildren(), true, true);
    OwnedHqlExpr extraFilter;
    extractor.extractFilters(mappedCondition, extraFilter);

    bool isComplex = extraFilter || !extractor.isSingleMatchCondition();
    if (isComplex)
    {
        StringBuffer ecl;
        getExprECL(cond, ecl);
        throwError1(HQLERR_ExprTooComplexForValueSet, ecl.str());
    }

    return extractor.createSingleFieldFilter(deserializer);
}


unsigned buildRtlRecordFields(IRtlFieldTypeDeserializer &deserializer, unsigned &idx, const RtlFieldInfo * * fieldsArray, IHqlExpression *record, IHqlExpression *rowRecord)
{
    unsigned typeFlags = 0;
    unsigned numPayload = 0;
    unsigned firstPayload = 0;
    IHqlExpression * payloadAttr = record->queryAttribute(_payload_Atom);
    if (payloadAttr)
    {
        numPayload = (unsigned)getIntValue(payloadAttr->queryChild(0));
        firstPayload = firstPayloadField(record, numPayload);
    }
    ForEachChild(i, record)
    {
        unsigned fieldFlags = 0;
        if (numPayload && i >= firstPayload)
            fieldFlags |= RFTMispayloadfield;
        IHqlExpression * field = record->queryChild(i);
        switch (field->getOperator())
        {
        case no_ifblock:
        {
            OwnedHqlExpr key = createValue(no_comma, LINK(rowRecord), LINK(field));
            const RtlTypeInfo * type = deserializer.lookupType(key);
            if (!type)
            {
                FieldTypeInfoStruct info;
                info.fieldType = type_ifblock|RFTMunknownsize;
                info.className = "RtlDynamicIfBlockTypeInfo";

                IHqlExpression * record = field->queryChild(1);
                unsigned numFields = getFlatFieldCount(record);
                info.fieldsArray = new const RtlFieldInfo * [numFields+1];
                unsigned idx = 0;
                info.fieldType |= buildRtlRecordFields(deserializer, idx, info.fieldsArray, record, record);
                info.fieldsArray[idx] = nullptr;

                info.filter = createIfBlockFilter(deserializer, rowRecord, field);

                type = deserializer.addType(info, key);
            }
            fieldsArray[idx] = deserializer.addFieldInfo(nullptr, nullptr, type, fieldFlags, nullptr);
            typeFlags |= fieldFlags & RFTMinherited;
            idx++;
            break;
        }
        case no_field:
        {
            ITypeInfo *fieldType = field->queryType();
            switch (fieldType->getTypeCode())
            {
            case type_alien:
                //MORE:::
                break;
            case type_row:
                //Backward compatibility - should revisit
                fieldType = fieldType->queryChildType();
                break;
            case type_bitfield:
                UNIMPLEMENTED;
                break;
            }

            const RtlTypeInfo *type = buildRtlType(deserializer, fieldType);
            typeFlags |= type->fieldType & RFTMinherited;
            StringBuffer lowerName;
            lowerName.append(field->queryName()).toLowerCase();

            StringBuffer xpathName, xpathItem;
            switch (field->queryType()->getTypeCode())
            {
            case type_set:
                extractXmlName(xpathName, &xpathItem, NULL, field, "Item", false);
                break;
            case type_dictionary:
            case type_table:
            case type_groupedtable:
                extractXmlName(xpathName, &xpathItem, NULL, field, "Row", false);
                //Following should be in the type processing, and the type should include the information
                if (field->hasAttribute(sizeAtom) || field->hasAttribute(countAtom))
                    fieldFlags |= RFTMcannotinterpret;
                break;
            default:
                extractXmlName(xpathName, NULL, NULL, field, NULL, false);
                break;
            }
            //Format of the xpath field is (nested-item 0x01 repeated-item)
            if (xpathItem.length())
                xpathName.append(xpathCompoundSeparatorChar).append(xpathItem);
            if (xpathName.charAt(0) == '@')
                fieldFlags |= RFTMhasxmlattr;
            if (checkXpathIsNonScalar(xpathName))
                fieldFlags |= RFTMhasnonscalarxpath;
            const char *xpath = xpathName.str();
            if (strcmp(lowerName, xpath)==0)
                xpath = nullptr;

            MemoryBuffer defaultInitializer;
            const char * initializer = nullptr;
            IHqlExpression * virtualAttr = queryAttributeChild(field, virtualAtom, 0);
            IHqlExpression *defaultValue = queryAttributeChild(field, defaultAtom, 0);
            if (virtualAttr)
            {
                IAtom * virtualKind = virtualAttr->queryName();
                if (virtualKind == filepositionAtom)
                    initializer = (const char *)(memsize_t)FVirtualFilePosition;
                else if (virtualKind == localFilePositionAtom)
                    initializer = (const char *)(memsize_t)FVirtualLocalFilePosition;
                else if (virtualKind == sizeofAtom)
                    initializer = (const char *)(memsize_t)FVirtualRowSize;
                else if (virtualKind == logicalFilenameAtom)
                    initializer = (const char *)(memsize_t)FVirtualFilename;
                else
                    throwUnexpected();
            }
            else if (defaultValue)
            {
                LinkedHqlExpr targetField = field;
                if (fieldType->getTypeCode() == type_bitfield)
                    targetField.setown(createField(field->queryId(), LINK(fieldType->queryChildType()), NULL));

                if (!createConstantField(defaultInitializer, targetField, defaultValue))
                    UNIMPLEMENTED;  // MORE - fail more gracefully!
                initializer = (const char *) defaultInitializer.detach();
            }
            fieldsArray[idx] = deserializer.addFieldInfo(lowerName, xpath, type, fieldFlags, initializer);
            typeFlags |= fieldFlags & RFTMinherited;
            idx++;
            break;
        }
        case no_record:
            typeFlags |= buildRtlRecordFields(deserializer, idx, fieldsArray, field, rowRecord);
            break;
        }
    }
    return typeFlags;
}

const RtlTypeInfo *buildRtlType(IRtlFieldTypeDeserializer &deserializer, ITypeInfo *type)
{
    assertex(type);
    switch (type->getTypeCode())
    {
    case type_alien:
        //MORE:::
        break;
    case type_row:
        //Backward compatibility - should revisit
        return buildRtlType(deserializer, type->queryChildType());
    //case type_bitfield:
        //fieldKey contains a field with a type annotated with offsets/isLastBitfield
        //OwnedHqlExpr fieldKey = getRtlFieldKey(field, rowRecord);
        //return buildRtlType(deserializer, fieldKey->queryType());
    }

    const RtlTypeInfo * found = deserializer.lookupType(type);
    if (found)
        return found;

    FieldTypeInfoStruct info;
    getFieldTypeInfo(info, type);

    switch (info.fieldType & RFTMkind)
    {
    case type_record:
        {
            IHqlExpression * record = ::queryRecord(type);
            unsigned numFields = getFlatFieldCount(record);
            info.fieldsArray = new const RtlFieldInfo * [numFields+1];
            unsigned idx = 0;
            info.fieldType |= buildRtlRecordFields(deserializer, idx, info.fieldsArray, record, record);
            info.fieldsArray[idx] = nullptr;
            break;
        }
    case type_row:
        {
            info.childType = buildRtlType(deserializer, ::queryRecordType(type));
            break;
        }
    case type_table:
    case type_groupedtable:
        {
            info.childType = buildRtlType(deserializer, ::queryRecordType(type));
            break;
        }
    case type_dictionary:
        return nullptr;  // MORE - does this leak?
    case type_blob:
    case type_set:
    case type_keyedint:
        info.childType = buildRtlType(deserializer, type->queryChildType());
        break;
    case type_alien:
    {
        ITypeInfo * physicalType = queryAlienType(type)->queryPhysicalType();
        info.childType = buildRtlType(deserializer, physicalType);
        break;
    }
    }
    if (info.childType)
        info.fieldType |= info.childType->fieldType & RFTMinherited;

    return deserializer.addType(info, type);
}

<|MERGE_RESOLUTION|>--- conflicted
+++ resolved
@@ -347,8 +347,6 @@
     return ensureExprType(value, hozedType);
 }
 
-<<<<<<< HEAD
-=======
 IHqlExpression * convertIndexPhysical2LogicalValue(IHqlExpression * cur, IHqlExpression * physicalSelect, bool allowTranslate)
 {
     if (cur->hasAttribute(blobAtom))
@@ -508,7 +506,6 @@
     return LINK(record);
 }
 
->>>>>>> 6921f478
 //---------------------------------------------------------------------------
 
 bool containsAggregate(IHqlExpression * expr)
@@ -8083,13 +8080,9 @@
 
         if (formals->numChildren())
         {
-<<<<<<< HEAD
-            bool hasMeta = getBoolAttribute(body, passParameterMetaAtom, false);
-=======
             IHqlExpression* passParamAttr = getFunctionBodyAttribute(body, passParameterMetaAtom);
             bool hasMeta = getBoolAttributeValue(passParamAttr);
 
->>>>>>> 6921f478
             ForEachChild(i, formals)
             {
                 IHqlExpression * param = formals->queryChild(i);
