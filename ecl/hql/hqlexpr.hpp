--- conflicted
+++ resolved
@@ -820,11 +820,8 @@
     virtual size32_t length() = 0;
     virtual bool isImplicitlySigned() = 0;
     virtual IHqlExpression * queryGpgSignature() = 0;
-<<<<<<< HEAD
     virtual timestamp_type getTimeStamp() = 0;
-=======
     virtual bool isDirty() = 0;
->>>>>>> 7939166c
 };
 
 //This class ensures that the pointer to the owner is cleared before both links are released, which allows
