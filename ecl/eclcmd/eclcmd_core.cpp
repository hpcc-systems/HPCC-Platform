/*##############################################################################

    Copyright (C) 2011 HPCC Systems.

    All rights reserved. This program is free software: you can redistribute it and/or modify
    it under the terms of the GNU Affero General Public License as
    published by the Free Software Foundation, either version 3 of the
    License, or (at your option) any later version.

    This program is distributed in the hope that it will be useful,
    but WITHOUT ANY WARRANTY; without even the implied warranty of
    MERCHANTABILITY or FITNESS FOR A PARTICULAR PURPOSE.  See the
    GNU Affero General Public License for more details.

    You should have received a copy of the GNU Affero General Public License
    along with this program.  If not, see <http://www.gnu.org/licenses/>.
############################################################################## */

#include <stdio.h>
#include "jlog.hpp"
#include "jfile.hpp"
#include "jargv.hpp"
#include "build-config.h"

#include "workunit.hpp"
#include "ws_workunits.hpp"
#include "eclcmd_common.hpp"
#include "eclcmd_core.hpp"

<<<<<<< HEAD
void outputMultiExceptions(const IMultiException &me)
{
    fprintf(stderr, "\nException(s):\n");
    aindex_t count = me.ordinality();
    for (aindex_t i=0; i<count; i++)
    {
        IException& e = me.item(i);
        StringBuffer msg;
        fprintf(stderr, "%d: %s\n", e.errorCode(), e.errorMessage(msg).str());
    }
    fprintf(stderr, "\n");
}

bool doDeploy(EclCmdWithEclTarget &cmd, IClientWsWorkunits *client, const char *cluster, const char *name, StringBuffer *wuid, bool noarchive, bool displayWuid=true)
=======
class ConvertEclParameterToArchive
{
public:
    ConvertEclParameterToArchive(EclCmdWithEclTarget &_cmd) : cmd(_cmd)
    {
    }

    void appendOptPath(StringBuffer &cmdLine, const char opt, const char *path)
    {
        if (!path || !*path)
            return;
        if (*path==';')
            path++;
        cmdLine.append(" -").append(opt).append(path);
    }

    void buildCmd(StringBuffer &cmdLine)
    {
        cmdLine.set("eclcc -E");
        appendOptPath(cmdLine, 'I', cmd.optImpPath.str());
        appendOptPath(cmdLine, 'L', cmd.optLibPath.str());
        if (cmd.optManifest.length())
            cmdLine.append(" -manifest ").append(cmd.optManifest.get());
        if (streq(cmd.optObj.value.sget(), "stdin"))
            cmdLine.append(" - ");
        else
            cmdLine.append(" ").append(cmd.optObj.value.get());
    }

    bool eclcc(StringBuffer &out)
    {
        StringBuffer cmdLine;
        buildCmd(cmdLine);

        Owned<IPipeProcess> pipe = createPipeProcess();
        bool hasInput = streq(cmd.optObj.value.sget(), "stdin");
        pipe->run(cmd.optVerbose ? "EXEC" : NULL, cmdLine.str(), NULL, hasInput, true, true);

        StringBuffer errors;
        Owned<EclCmdErrorReader> errorReader = new EclCmdErrorReader(pipe, errors);
        errorReader->start();

        if (pipe->hasInput())
        {
            pipe->write(cmd.optObj.mb.length(), cmd.optObj.mb.toByteArray());
            pipe->closeInput();
        }
        if (pipe->hasOutput())
        {
           byte buf[4096];
           loop
           {
                size32_t read = pipe->read(sizeof(buf),buf);
                if (!read)
                    break;
                out.append(read, (const char *) buf);
            }
        }
        int retcode = pipe->wait();
        errorReader->join();

        if (errors.length())
            fprintf(stderr, "%s\n", errors.str());

        return (retcode == 0);
    }

    bool process()
    {
        if (cmd.optObj.type!=eclObjSource || cmd.optObj.value.isEmpty())
            return false;

        StringBuffer output;
        if (eclcc(output) && output.length() && isArchiveQuery(output.str()))
        {
            cmd.optObj.type = eclObjArchive;
            cmd.optObj.mb.clear().append(output.str());
            return true;
        }
        fprintf(stderr,"\nError creating archive\n");
        return false;
    }

private:
    EclCmdWithEclTarget &cmd;

    class EclCmdErrorReader : public Thread
    {
    public:
        EclCmdErrorReader(IPipeProcess *_pipe, StringBuffer &_errs)
            : Thread("EclToArchive::ErrorReader"), pipe(_pipe), errs(_errs)
        {
        }

        virtual int run()
        {
           byte buf[4096];
           loop
           {
                size32_t read = pipe->readError(sizeof(buf), buf);
                if (!read)
                    break;
                errs.append(read, (const char *) buf);
            }
            return 0;
        }
    private:
        IPipeProcess *pipe;
        StringBuffer &errs;
    };
};



bool doDeploy(EclCmdWithEclTarget &cmd, IClientWsWorkunits *client, const char *cluster, const char *name, StringBuffer *wuid, bool displayWuid=true)
>>>>>>> d62f4cbf
{
    StringBuffer s;
    if (cmd.optVerbose)
        fprintf(stdout, "\nDeploying %s\n", cmd.optObj.getDescription(s).str());

    Owned<IClientWUDeployWorkunitRequest> req = client->createWUDeployWorkunitRequest();
    switch (cmd.optObj.type)
    {
        case eclObjArchive:
            req->setObjType("archive");
            break;
        case eclObjSharedObject:
            req->setObjType("shared_object");
            break;
        case eclObjSource:
        {
            if (noarchive)
                req->setObjType("ecl_text");
            else
            {
                fprintf(stderr, "Failed to create archive from ECL Text\n");
                return false;
            }
            break;
        }
        default:
            fprintf(stderr, "Cannot deploy %s\n", cmd.optObj.queryTypeName());
            return false;
    }

    if (name && *name)
        req->setName(name);
    if (cluster && *cluster)
        req->setCluster(cluster);
    req->setObject(cmd.optObj.mb);
    req->setFileName(cmd.optObj.value.sget());

    Owned<IClientWUDeployWorkunitResponse> resp = client->WUDeployWorkunit(req);
    if (resp->getExceptions().ordinality())
        outputMultiExceptions(resp->getExceptions());
    const char *w = resp->getWorkunit().getWuid();
    if (w && *w)
    {
        if (wuid)
            wuid->append(w);
        fprintf(stdout, "\n");
        if (cmd.optVerbose)
            fprintf(stdout, "Deployed\n   wuid: ");
        if (displayWuid || cmd.optVerbose)
            fprintf(stdout, "%s\n", w);
        const char *state = resp->getWorkunit().getState();
        if (cmd.optVerbose)
            fprintf(stdout, "   state: %s\n", state);
        return streq(resp->getWorkunit().getState(), state);
    }
    return false;
}


class EclCmdDeploy : public EclCmdWithEclTarget
{
public:
    EclCmdDeploy()
    {
        optObj.accept = eclObjWuid | eclObjArchive | eclObjSharedObject;
    }
    virtual bool parseCommandLineOptions(ArgvIterator &iter)
    {
        if (iter.done())
        {
            usage();
            return false;
        }

        for (; !iter.done(); iter.next())
        {
            const char *arg = iter.query();
            if (iter.matchOption(optCluster, ECLOPT_CLUSTER)||iter.matchOption(optCluster, ECLOPT_CLUSTER_S))
                continue;
            if (iter.matchOption(optName, ECLOPT_NAME)||iter.matchOption(optName, ECLOPT_NAME_S))
                continue;
            if (EclCmdWithEclTarget::matchCommandLineOption(iter, true)!=EclCmdOptionMatch)
                return false;
        }
        return true;
    }
    virtual bool finalizeOptions(IProperties *globals)
    {
        if (!EclCmdWithEclTarget::finalizeOptions(globals))
            return false;
        if (optObj.value.isEmpty())
        {
            fprintf(stderr, "\nNo ECL Source, Archive, or DLL specified for deployment\n");
            return false;
        }
        if (optObj.type==eclObjTypeUnknown)
        {
            fprintf(stderr, "\nCan't determine content type of argument %s\n", optObj.value.sget());
            return false;
        }
        if (optObj.type==eclObjWuid)
        {
            StringBuffer s;
            fprintf(stderr, "\nWUID (%s) cannot be the target for deployment\n", optObj.getDescription(s).str());
            return false;
        }
        if ((optObj.type==eclObjSource || optObj.type==eclObjArchive) && optCluster.isEmpty())
        {
            fprintf(stderr, "\nCluster must be specified when deploying from ECL Source or Archive\n");
            return false;
        }
        return true;
    }
    virtual int processCMD()
    {
        Owned<IClientWsWorkunits> client = createWsWorkunitsClient();
        VStringBuffer url("http://%s:%s/WsWorkunits", optServer.sget(), optPort.sget());
        client->addServiceUrl(url.str());
        if (optUsername.length())
            client->setUsernameToken(optUsername.get(), optPassword.sget(), NULL);
        return doDeploy(*this, client, optCluster.get(), optName.get(), NULL, optNoArchive) ? 0 : 1;
    }
    virtual void usage()
    {
        fprintf(stdout,"\nUsage:\n\n"
            "ecl deploy --cluster=<val> --name=<val> <ecl_file|->\n"
            "ecl deploy --cluster=<val> --name=<val> <archive|->\n"
            "ecl deploy [--cluster=<val>] [--name=<val>] <so|dll|->\n\n"
            "   -                      specifies object should be read from stdin\n"
            "   <ecl_file|->           ecl text file to deploy\n"
            "   <archive|->            ecl archive to deploy\n"
            "   <so|dll|->             workunit dll or shared object to deploy\n"
            " Options:\n"
            "   -cl, --cluster=<val>   cluster to associate workunit with\n"
            "   -n, --name=<val>       workunit job name\n"
        );
        EclCmdWithEclTarget::usage();
    }
private:
    StringAttr optCluster;
    StringAttr optName;
};

class EclCmdPublish : public EclCmdWithEclTarget
{
public:
    EclCmdPublish() : optActivate(false), activateSet(false)
    {
        optObj.accept = eclObjWuid | eclObjArchive | eclObjSharedObject;
    }
    virtual bool parseCommandLineOptions(ArgvIterator &iter)
    {
        if (iter.done())
        {
            usage();
            return false;
        }

        for (; !iter.done(); iter.next())
        {
            if (iter.matchOption(optObj.value, ECLOPT_WUID)||iter.matchOption(optObj.value, ECLOPT_WUID_S))
                continue;
            if (iter.matchOption(optName, ECLOPT_NAME)||iter.matchOption(optName, ECLOPT_NAME_S))
                continue;
            if (iter.matchOption(optCluster, ECLOPT_CLUSTER)||iter.matchOption(optCluster, ECLOPT_CLUSTER_S))
                continue;
            if (iter.matchFlag(optActivate, ECLOPT_ACTIVATE)||iter.matchFlag(optActivate, ECLOPT_ACTIVATE_S))
            {
                activateSet=true;
                continue;
            }
            if (EclCmdWithEclTarget::matchCommandLineOption(iter, true)!=EclCmdOptionMatch)
                return false;
        }
        return true;
    }
    virtual bool finalizeOptions(IProperties *globals)
    {
        if (!EclCmdWithEclTarget::finalizeOptions(globals))
            return false;
        if (!activateSet)
            extractEclCmdOption(optActivate, globals, ECLOPT_ACTIVATE_ENV, ECLOPT_ACTIVATE_INI, false);
        if (optObj.value.isEmpty())
        {
            fprintf(stderr, "\nMust specify a WUID, ECL File, Archive, or shared object to publish\n");
            return false;
        }
        if (optObj.type==eclObjTypeUnknown)
        {
            fprintf(stderr, "\nCan't determine content type of argument %s\n", optObj.value.sget());
            return false;
        }
        if (optObj.type==eclObjArchive || optObj.type==eclObjSource)
        {
            if (optCluster.isEmpty())
            {
                fprintf(stderr, "\nCluster must be specified when publishing ECL Text or Archive\n");
                return false;
            }
        }
        return true;
    }
    virtual int processCMD()
    {
        Owned<IClientWsWorkunits> client = createWsWorkunitsClient();
        VStringBuffer url("http://%s:%s/WsWorkunits", optServer.sget(), optPort.sget());
        client->addServiceUrl(url.str());
        if (optUsername.length())
            client->setUsernameToken(optUsername.get(), optPassword.sget(), NULL);

        StringBuffer wuid;
        if (optObj.type==eclObjWuid)
            wuid.set(optObj.value.get());
        else if (!doDeploy(*this, client, optCluster.get(), optName.get(), &wuid, optNoArchive))
            return 1;

        StringBuffer descr;
        if (optVerbose)
            fprintf(stdout, "\nPublishing %s\n", wuid.str());

        Owned<IClientWUPublishWorkunitRequest> req = client->createWUPublishWorkunitRequest();
        req->setWuid(wuid.str());
        req->setActivate(optActivate);
        if (optName.length())
            req->setJobName(optName.get());
        if (optCluster.length())
            req->setCluster(optCluster.get());

        Owned<IClientWUPublishWorkunitResponse> resp = client->WUPublishWorkunit(req);
        if (resp->getExceptions().ordinality())
            outputMultiExceptions(resp->getExceptions());
        const char *id = resp->getQueryId();
        if (id && *id)
        {
            const char *qs = resp->getQuerySet();
            fprintf(stdout, "\n%s/%s\n", qs ? qs : "", resp->getQueryId());
        }

        return 0;
    }
    virtual void usage()
    {
        fprintf(stdout,"\nUsage:\n\n"
            "ecl publish [--cluster=<val>] [--name=<val>] [--activate] <wuid>\n"
            "ecl publish [--cluster=<val>] [--name=<val>] [--activate] <so|dll|->\n"
            "ecl publish --cluster=<val> --name=<val> [--activate] <archive|->\n\n"
            "ecl publish --cluster=<val> --name=<val> [--activate] <ecl_file|->\n\n"
            "   -                      specifies object should be read from stdin\n"
            "   <wuid>                 workunit to publish\n"
            "   <archive|->            archive to publish\n"
            "   <ecl_file|->           ECL text file to publish\n"
            "   <so|dll|->             workunit dll or shared object to publish\n"
            " Options:\n"
            "   -cl, --cluster=<val>   cluster to publish workunit to\n"
            "                          (defaults to cluster defined inside workunit)\n"
            "   -n, --name=<val>       query name to use for published workunit\n"
            "   -A, --activate         activates query when published\n"
        );
        EclCmdWithEclTarget::usage();
    }
private:
    StringAttr optCluster;
    StringAttr optName;
    bool optActivate;
    bool activateSet;
};

class EclCmdRun : public EclCmdWithEclTarget
{
public:
    EclCmdRun() : optWaitTime((unsigned)-1)
    {
        optObj.accept = eclObjWuid | eclObjArchive | eclObjSharedObject | eclObjWuid | eclObjQuery;
    }
    virtual bool parseCommandLineOptions(ArgvIterator &iter)
    {
        if (iter.done())
        {
            usage();
            return false;
        }

        for (; !iter.done(); iter.next())
        {
            if (iter.matchOption(optObj.value, ECLOPT_WUID)||iter.matchOption(optObj.value, ECLOPT_WUID_S))
                continue;
            if (iter.matchOption(optName, ECLOPT_NAME)||iter.matchOption(optName, ECLOPT_NAME_S))
                continue;
            if (iter.matchOption(optCluster, ECLOPT_CLUSTER)||iter.matchOption(optCluster, ECLOPT_CLUSTER_S))
                continue;
            if (iter.matchOption(optInput, ECLOPT_INPUT)||iter.matchOption(optInput, ECLOPT_INPUT_S))
                continue;
            if (iter.matchOption(optWaitTime, ECLOPT_WAIT))
                continue;
            if (EclCmdWithEclTarget::matchCommandLineOption(iter, true)!=EclCmdOptionMatch)
                return false;
        }
        return true;
    }
    virtual bool finalizeOptions(IProperties *globals)
    {
        if (!EclCmdWithEclTarget::finalizeOptions(globals))
            return false;
        if (optObj.value.isEmpty())
        {
            fprintf(stderr, "\nMust specify a Query, WUID, ECL File, Archive, or shared object to run\n");
            return false;
        }
        if (optObj.type==eclObjTypeUnknown)
        {
            fprintf(stderr, "\nCan't determine content type of argument %s\n", optObj.value.sget());
            return false;
        }
        if (optObj.type==eclObjArchive || optObj.type==eclObjSource)
        {
            if (optCluster.isEmpty())
            {
                fprintf(stderr, "\nCluster must be specified when running ECL Text or Archive\n");
                return false;
            }
        }
        if (optInput.length())
        {
            const char *in = optInput.get();
            while (*in && isspace(*in)) in++;
            if (*in!='<')
            {
                StringBuffer content;
                content.loadFile(in);
                optInput.set(content.str());
            }
        }
        return true;
    }
    virtual int processCMD()
    {
        Owned<IClientWsWorkunits> client = createWsWorkunitsClient();
        VStringBuffer url("http://%s:%s/WsWorkunits", optServer.sget(), optPort.sget());
        client->addServiceUrl(url.str());
        if (optUsername.length())
            client->setUsernameToken(optUsername.get(), optPassword.sget(), NULL);

        Owned<IClientWURunRequest> req = client->createWURunRequest();
        req->setCloneWorkunit(true);

        StringBuffer wuid;
        StringBuffer queryset;
        StringBuffer query;

        if (optObj.type==eclObjWuid)
        {
            req->setWuid(wuid.set(optObj.value.get()).str());
            if (optVerbose)
                fprintf(stdout, "Running workunit %s\n", wuid.str());
        }
        else if (optObj.type==eclObjQuery)
        {
            req->setQuerySet(queryset.set(optObj.value.get()).str());
            req->setQuery(query.set(optObj.query.get()).str());
            if (optVerbose)
                fprintf(stdout, "Running query %s/%s\n", queryset.str(), query.str());
        }
        else
        {
            req->setCloneWorkunit(false);
            if (!doDeploy(*this, client, optCluster.get(), optName.get(), &wuid, optNoArchive, optVerbose))
                return 1;
            req->setWuid(wuid.str());
            if (optVerbose)
                fprintf(stdout, "Running deployed workunit %s\n", wuid.str());
        }

        if (optCluster.length())
            req->setCluster(optCluster.get());
        req->setWait((int)optWaitTime);
        if (optInput.length())
            req->setInput(optInput.get());

        Owned<IClientWURunResponse> resp = client->WURun(req);
        if (resp->getExceptions().ordinality())
            outputMultiExceptions(resp->getExceptions());

        StringBuffer respwuid(resp->getWuid());
        if (optVerbose && respwuid.length() && !streq(wuid.str(), respwuid.str()))
            fprintf(stdout, "As %s\n", respwuid.str());
        if (!streq(resp->getState(), "completed"))
            fprintf(stderr, "%s %s\n", respwuid.str(), resp->getState());
        if (resp->getResults())
            fprintf(stdout, "%s\n", resp->getResults());

        return 0;
    }
    virtual void usage()
    {
        fprintf(stdout,"\nUsage:\n\n"
            "ecl run [--cluster=<val>][--input=<file|xml>][--wait=<ms>] <wuid>\n"
            "ecl run [--cluster=<c>][--input=<file|xml>][--wait=<ms>] <queryset> <query>\n"
            "ecl run [--cluster=<c>][--name=<nm>][--input=<file|xml>][--wait=<i>] <dll|->\n"
            "ecl run --cluster=<c> --name=<nm> [--input=<file|xml>][--wait=<i>] <archive|->\n"
            "ecl run --cluster=<c> --name=<nm> [--input=<file|xml>][--wait=<i>] <eclfile|->\n\n"
            "   -                      specifies object should be read from stdin\n"
            "   <wuid>                 workunit to publish\n"
            "   <archive|->            archive to publish\n"
            "   <ecl_file|->           ECL text file to publish\n"
            "   <so|dll|->             workunit dll or shared object to publish\n"
            " Options:\n"
            "   -cl, --cluster=<val>   cluster to run job on\n"
            "                          (defaults to cluster defined inside workunit)\n"
            "   -n, --name=<val>       job name\n"
            "   -in,--input=<file|xml> file or xml content to use as query input\n"
            "   --wait=<ms>            time to wait for completion\n"
        );
        EclCmdWithEclTarget::usage();
    }
private:
    StringAttr optCluster;
    StringAttr optName;
    StringAttr optInput;
    unsigned optWaitTime;
};

class EclCmdActivate : public EclCmdWithQueryTarget
{
public:
    EclCmdActivate()
    {
    }

    virtual int processCMD()
    {
        Owned<IClientWsWorkunits> client = createWsWorkunitsClient();
        VStringBuffer url("http://%s:%s/WsWorkunits", optServer.sget(), optPort.sget());
        client->addServiceUrl(url.str());
        if (optUsername.length())
            client->setUsernameToken(optUsername.get(), optPassword.sget(), NULL);

        Owned<IClientWUQuerySetQueryActionRequest> req = client->createWUQuerysetQueryActionRequest();
        IArrayOf<IEspQuerySetQueryActionItem> queries;
        Owned<IEspQuerySetQueryActionItem> item = createQuerySetQueryActionItem();
        item->setQueryId(optQuery.get());
        queries.append(*item.getClear());
        req->setQueries(queries);

        req->setAction("Activate");
        req->setQuerySetName(optQuerySet.get());

        Owned<IClientWUQuerySetQueryActionResponse> resp = client->WUQuerysetQueryAction(req);
        IArrayOf<IConstQuerySetQueryActionResult> &results = resp->getResults();
        if (resp->getExceptions().ordinality())
            outputMultiExceptions(resp->getExceptions());
        else if (results.empty())
            fprintf(stderr, "\nError Empty Result!\n");
        else
        {
            IConstQuerySetQueryActionResult &item = results.item(0);
            if (item.getSuccess())
                fprintf(stdout, "\nActivated %s/%s\n", optQuerySet.sget(), optQuery.sget());
            else if (item.getCode()|| item.getMessage())
                fprintf(stderr, "Error (%d) %s\n", item.getCode(), item.getMessage());
        }
        return 0;
    }
    virtual void usage()
    {
        fprintf(stdout,"\nUsage:\n\n"
            "ecl activate <queryset> <query>\n"
            " Options:\n"
            "   <queryset>             name of queryset containing query to activate\n"
            "   <query>                query to activate\n"
        );
        EclCmdWithQueryTarget::usage();
    }
};

class EclCmdUnPublish : public EclCmdWithQueryTarget
{
public:
    EclCmdUnPublish()
    {
    }

    virtual int processCMD()
    {
        Owned<IClientWsWorkunits> client = createWsWorkunitsClient();
        VStringBuffer url("http://%s:%s/WsWorkunits", optServer.sget(), optPort.sget());
        client->addServiceUrl(url.str());
        if (optUsername.length())
            client->setUsernameToken(optUsername.get(), optPassword.sget(), NULL);

        Owned<IClientWUQuerySetQueryActionRequest> req = client->createWUQuerysetQueryActionRequest();

        req->setQuerySetName(optQuerySet.get());
        req->setAction("Delete");

        IArrayOf<IEspQuerySetQueryActionItem> queries;
        Owned<IEspQuerySetQueryActionItem> item = createQuerySetQueryActionItem();
        item->setQueryId(optQuery.get());
        queries.append(*item.getClear());
        req->setQueries(queries);

        Owned<IClientWUQuerySetQueryActionResponse> resp = client->WUQuerysetQueryAction(req);
        IArrayOf<IConstQuerySetQueryActionResult> &results = resp->getResults();
        if (resp->getExceptions().ordinality())
            outputMultiExceptions(resp->getExceptions());
        else if (results.empty())
            fprintf(stderr, "\nError Empty Result!\n");
        else
        {
            IConstQuerySetQueryActionResult &item = results.item(0);
            if (item.getSuccess())
                fprintf(stdout, "\nUnpublished %s/%s\n", optQuerySet.sget(), optQuery.sget());
            else if (item.getCode()|| item.getMessage())
                fprintf(stderr, "Error (%d) %s\n", item.getCode(), item.getMessage());
        }
        return 0;
    }
    virtual void usage()
    {
        fprintf(stdout,"\nUsage:\n\n"
            "ecl unpublish <queryset> <query>\n"
            " Options:\n"
            "   <queryset>             name of queryset containing query to unpublish\n"
            "   <query>                query to remove from query set\n"
        );
        EclCmdWithQueryTarget::usage();
    }
};

class EclCmdDeactivate : public EclCmdWithQueryTarget
{
public:
    EclCmdDeactivate()
    {
    }

    virtual int processCMD()
    {
        StringBuffer s;
        Owned<IClientWsWorkunits> client = createWsWorkunitsClient();
        VStringBuffer url("http://%s:%s/WsWorkunits", optServer.sget(), optPort.sget());
        client->addServiceUrl(url.str());
        if (optUsername.length())
            client->setUsernameToken(optUsername.get(), optPassword.sget(), NULL);

        Owned<IClientWUQuerySetAliasActionRequest> req = client->createWUQuerysetAliasActionRequest();
        IArrayOf<IEspQuerySetAliasActionItem> aliases;
        Owned<IEspQuerySetAliasActionItem> item = createQuerySetAliasActionItem();
        item->setName(optQuery.get());
        aliases.append(*item.getClear());
        req->setAliases(aliases);

        req->setAction("Deactivate");
        req->setQuerySetName(optQuerySet.get());

        Owned<IClientWUQuerySetAliasActionResponse> resp = client->WUQuerysetAliasAction(req);
        IArrayOf<IConstQuerySetAliasActionResult> &results = resp->getResults();
        if (resp->getExceptions().ordinality())
            outputMultiExceptions(resp->getExceptions());
        else if (results.empty())
            fprintf(stderr, "\nError Empty Result!\n");
        else
        {
            IConstQuerySetAliasActionResult &item = results.item(0);
            if (item.getSuccess())
                fprintf(stdout, "Deactivated alias %s/%s\n", optQuerySet.sget(), optQuery.sget());
            else if (item.getCode()|| item.getMessage())
                fprintf(stderr, "Error (%d) %s\n", item.getCode(), item.getMessage());
        }
        return 0;
    }
    virtual void usage()
    {
        fprintf(stdout,"\nUsage:\n\n"
            "ecl deactivate <queryset> <query>\n"
            " Options:\n"
            "   <queryset>             queryset containing alias to deactivate\n"
            "   <query>                query to deactivate (delete)\n"
        );
        EclCmdWithQueryTarget::usage();
    }
};

//=========================================================================================

IEclCommand *createCoreEclCommand(const char *cmdname)
{
    if (!cmdname || !*cmdname)
        return NULL;
    if (strieq(cmdname, "deploy"))
        return new EclCmdDeploy();
    if (strieq(cmdname, "publish"))
        return new EclCmdPublish();
    if (strieq(cmdname, "unpublish"))
        return new EclCmdUnPublish();
    if (strieq(cmdname, "run"))
        return new EclCmdRun();
    if (strieq(cmdname, "activate"))
        return new EclCmdActivate();
    if (strieq(cmdname, "deactivate"))
        return new EclCmdDeactivate();
    return NULL;
}<|MERGE_RESOLUTION|>--- conflicted
+++ resolved
@@ -27,7 +27,6 @@
 #include "eclcmd_common.hpp"
 #include "eclcmd_core.hpp"
 
-<<<<<<< HEAD
 void outputMultiExceptions(const IMultiException &me)
 {
     fprintf(stderr, "\nException(s):\n");
@@ -41,8 +40,6 @@
     fprintf(stderr, "\n");
 }
 
-bool doDeploy(EclCmdWithEclTarget &cmd, IClientWsWorkunits *client, const char *cluster, const char *name, StringBuffer *wuid, bool noarchive, bool displayWuid=true)
-=======
 class ConvertEclParameterToArchive
 {
 public:
@@ -157,8 +154,7 @@
 
 
 
-bool doDeploy(EclCmdWithEclTarget &cmd, IClientWsWorkunits *client, const char *cluster, const char *name, StringBuffer *wuid, bool displayWuid=true)
->>>>>>> d62f4cbf
+bool doDeploy(EclCmdWithEclTarget &cmd, IClientWsWorkunits *client, const char *cluster, const char *name, StringBuffer *wuid, bool noarchive, bool displayWuid=true)
 {
     StringBuffer s;
     if (cmd.optVerbose)
