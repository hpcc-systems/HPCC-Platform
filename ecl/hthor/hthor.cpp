--- conflicted
+++ resolved
@@ -761,11 +761,7 @@
         {
             StringBuffer clusterName;
             file->getClusterName(0, clusterName);
-<<<<<<< HEAD
-            diskAccessCost = money2cost_type(calcFileCost(clusterName, 0, 0, numDiskWrites, 0));
-=======
             diskAccessCost = money2cost_type(calcFileAccessCost(clusterName, numDiskWrites, 0));
->>>>>>> 84f3ef08
         }
         file->attach(logicalName.get(), agent.queryCodeContext()->queryUserDescriptor());
         agent.logFileAccess(file, "HThor", "CREATED", graph);
@@ -1361,11 +1357,7 @@
 
         StringBuffer clusterName;
         dfile->getClusterName(0, clusterName);
-<<<<<<< HEAD
-        diskAccessCost = money2cost_type(calcFileCost(clusterName, 0, 0, numDiskWrites, 0));
-=======
         diskAccessCost = money2cost_type(calcFileAccessCost(clusterName, numDiskWrites, 0));
->>>>>>> 84f3ef08
     }
     else
         lfn = filename;
@@ -8468,11 +8460,7 @@
                 dFile->addAttrValue("@numDiskReads", curDiskReads);
                 StringBuffer clusterName;
                 dFile->getClusterName(0, clusterName);
-<<<<<<< HEAD
-                diskAccessCost += money2cost_type(calcFileCost(clusterName, 0, 0, 0, curDiskReads));
-=======
                 diskAccessCost = money2cost_type(calcFileAccessCost(clusterName, 0, curDiskReads));
->>>>>>> 84f3ef08
             }
             numDiskReads += curDiskReads;
         }
