/*##############################################################################

    HPCC SYSTEMS software Copyright (C) 2012 HPCC Systems®.

    Licensed under the Apache License, Version 2.0 (the "License");
    you may not use this file except in compliance with the License.
    You may obtain a copy of the License at

       http://www.apache.org/licenses/LICENSE-2.0

    Unless required by applicable law or agreed to in writing, software
    distributed under the License is distributed on an "AS IS" BASIS,
    WITHOUT WARRANTIES OR CONDITIONS OF ANY KIND, either express or implied.
    See the License for the specific language governing permissions and
    limitations under the License.
############################################################################## */
#include <algorithm>
#include "hthor.ipp"
#include "jexcept.hpp"
#include "jmisc.hpp"
#include "jthread.hpp"
#include "jsocket.hpp"
#include "jprop.hpp"
#include "jdebug.hpp"
#include "jlzw.hpp"
#include "jisem.hpp"
#include "roxiedebug.hpp"
#include "roxierow.hpp"
#include "roxiemem.hpp"
#include "eclhelper.hpp"
#include "workunit.hpp"
#include "jfile.hpp"
#include "keybuild.hpp"

#include "rmtclient.hpp"

#include "hrpc.hpp"
#include "hrpcsock.hpp"

#include "dafdesc.hpp"
#include "dautils.hpp"
#include "dasess.hpp"
#include "dadfs.hpp"
#include "thorfile.hpp"
#include "thorsort.hpp"
#include "thorparse.ipp"
#include "thorxmlwrite.hpp"
#include "rtlformat.hpp"
#include "thorcommon.hpp"
#include "jsmartsock.hpp"
#include "thorstep.hpp"
#include "eclagent.ipp"
#include "roxierowbuff.hpp"
#include "ftbase.ipp"
#include "rtldynfield.hpp"
#include "rtlnewkey.hpp"

#include "thorread.hpp"

#include "ws_dfsclient.hpp"
#include "hthorerr.hpp"


#define EMPTY_LOOP_LIMIT 1000

static unsigned const hthorReadBufferSize = 0x100000;
static offset_t const defaultHThorDiskWriteSizeLimit = I64C(10*1024*1024*1024); //10 GB, per Nigel

using roxiemem::IRowManager;
using roxiemem::OwnedRoxieRow;
using roxiemem::OwnedRoxieString;
using roxiemem::OwnedConstRoxieRow;

IRowManager * theRowManager;

void setHThorRowManager(IRowManager * manager)
{
    theRowManager = manager;
}

IRowManager * queryRowManager()
{
    return theRowManager;
}

void throwOOMException(size_t size, char const * label)
{
    throw MakeStringException(0, "Out of Memory in hthor: trying to allocate %" I64F "u bytes for %s", (unsigned __int64) size, label);
}

void * checked_malloc(size_t size, char const * label)
{
    void * ret = malloc(size);
    if(!ret)
        throwOOMException(size, label);
    return ret;
}

void * checked_calloc(size_t size, size_t num, char const * label)
{
    void * ret = calloc(size, num);
    if(!ret)
        throwOOMException(size*num, label);
    return ret;
}

inline bool checkWriteIsCompressed(unsigned int flags, size32_t fixedSize, bool grouped)
{
    return ((flags & TDWnewcompress) || ((flags & TDXcompress) && ((0 == fixedSize) || (fixedSize+(grouped?1:0) >= MIN_ROWCOMPRESS_RECSIZE))));
}

inline bool checkReadIsCompressed(unsigned int flags, size32_t fixedSize, bool grouped)
{
    return ((flags & TDXcompress) && ((0 == fixedSize) || (fixedSize+(grouped?1:0) >= MIN_ROWCOMPRESS_RECSIZE)));
}

//=====================================================================================================

//=====================================================================================================

CRowBuffer::CRowBuffer(IRecordSize * _recsize, bool _grouped) : recsize(_recsize), grouped(_grouped)
{
    fixsize = recsize->getFixedSize();
    count = 0;
    index = 0;
}

void CRowBuffer::insert(const void * next)
{
    buff.append(next);
    count++;
}

bool CRowBuffer::pull(IHThorInput * input, unsigned __int64 rowLimit)
{
    while(true)
    {
        OwnedConstRoxieRow next(input->nextRow());
        if(!next)
        {
            next.setown(input->nextRow());
            if(!next)
                break;
            if(grouped)
                buff.append(NULL);
        }
        insert(next.getClear());
        if(count > rowLimit)
            return false;
    }
    return true;
}

void CRowBuffer::clear()
{
    buff.clear();
    index = 0;
    count = 0;
}

const void * CRowBuffer::next()
{
    if(buff.isItem(index))
        return buff.itemClear(index++);
    else
        return NULL;
}


ILocalOrDistributedFile *resolveLFNFlat(IAgentContext &agent, const char *logicalName, const char *errorTxt, bool optional, bool isPrivilegedUser)
{
    Owned<ILocalOrDistributedFile> ldFile = agent.resolveLFN(logicalName, errorTxt, optional, true, AccessMode::tbdRead, nullptr, isPrivilegedUser);
    if (!ldFile)
        return nullptr;
    IDistributedFile *dFile = ldFile->queryDistributedFile();
    if (dFile && isFileKey(dFile))
        throw MakeStringException(0, "Attempting to read index as a flat file: %s", logicalName);
    return ldFile.getClear();
}

bool isRemoteReadCandidate(const IAgentContext &agent, const RemoteFilename &rfn)
{
#ifndef _CONTAINERIZED
    if (!agent.queryWorkUnit()->getDebugValueBool("forceRemoteDisabled", false))
    {
        if (!rfn.isLocal())
            return true;
        StringBuffer localPath;
        rfn.getLocalPath(localPath);
        if (agent.queryWorkUnit()->getDebugValueBool("forceRemoteRead", testForceRemote(localPath)))
            return true;
    }
#endif
    return false;
}

//=====================================================================================================

CHThorActivityBase::CHThorActivityBase(IAgentContext &_agent, unsigned _activityId, unsigned _subgraphId, IHThorArg & _help, ThorActivityKind _kind, EclGraph & _graph)
: help(_help), kind(_kind), graph(_graph), agent(_agent), outputMeta(help.queryOutputMeta()), activityId(_activityId), subgraphId(_subgraphId)
{
}

void CHThorActivityBase::setInput(unsigned index, IHThorInput *_input)
{
    assertex(index == 0);
    input = _input;
}

IHThorInput *CHThorActivityBase::queryOutput(unsigned index)
{
    agent.fail(255, "internal logic error: CHThorActivityBase::queryOutput");
    // never returns....
    return NULL;
}

void CHThorActivityBase::ready()
{
    if (input)
        input->ready();
    if (needsAllocator())       
        createRowAllocator();   
    initialProcessed = processed;
}

CHThorActivityBase::~CHThorActivityBase()
{
    ::Release(rowAllocator);
}
void CHThorActivityBase::createRowAllocator()
{
    if (!rowAllocator) 
        rowAllocator = agent.queryCodeContext()->getRowAllocator(outputMeta.queryOriginal(), activityId);
}

__int64 CHThorActivityBase::getCount()
{
    throw MakeStringException(2, "Internal error: CHThorActivityBase::getCount");
    return 0;
}

void CHThorActivityBase::execute()
{
    agent.fail(255, "internal logic error: CHThorActivityBase::execute");
}

void CHThorActivityBase::extractResult(unsigned & len, void * & ret)
{
    agent.fail(255, "internal logic error: CHThorActivityBase::extractResult");
}

void CHThorActivityBase::stop()
{
    if (input)
        input->stop();
}

void CHThorActivityBase::resetEOF()
{
    if (input)
        input->resetEOF();
}

void CHThorActivityBase::updateProgress(IStatisticGatherer &progress) const
{
    if (queryOutputs()>0)
        updateProgressForOther(progress, activityId, subgraphId);
    if (input)
        input->updateProgress(progress);
}

void CHThorActivityBase::updateProgressForOther(IStatisticGatherer &progress, unsigned otherActivity, unsigned otherSubgraph) const
{
    updateProgressForOther(progress, otherActivity, otherSubgraph, 0, processed);
}

void CHThorActivityBase::updateProgressForOther(IStatisticGatherer &progress, unsigned otherActivity, unsigned otherSubgraph, unsigned whichOutput, unsigned __int64 numProcessed) const
{
    StatsEdgeScope scope(progress, otherActivity, whichOutput);
    progress.addStatistic(StNumRowsProcessed, numProcessed);
    progress.addStatistic(StNumStarts, 1);  // wrong for an activity in a subquery
    progress.addStatistic(StNumStops, 1);
    progress.addStatistic(StNumSlaves, 1);  // MORE: A bit pointless for an hthor graph
}

ILocalEclGraphResults * CHThorActivityBase::resolveLocalQuery(__int64 graphId)
{
    return static_cast<ILocalEclGraphResults *>(agent.queryCodeContext()->resolveLocalQuery(graphId));
}

IException * CHThorActivityBase::makeWrappedException(IException * e) const
{
    if(dynamic_cast<IHThorException *>(e) ||  dynamic_cast<IUserException *>(e))
        return e;
    else
        return makeHThorException(kind, activityId, subgraphId, e);
}

IException * CHThorActivityBase::makeWrappedException(IException * e, char const * extra) const
{
    if(dynamic_cast<IHThorException *>(e) ||  dynamic_cast<IUserException *>(e))
        return e;
    else
        return makeHThorException(kind, activityId, subgraphId, e, extra);
}

bool CHThorActivityBase::isPassThrough()
{
    return false;
}

//=====================================================================================================

CHThorSimpleActivityBase::CHThorSimpleActivityBase(IAgentContext &_agent, unsigned _activityId, unsigned _subgraphId, IHThorArg & _help, ThorActivityKind _kind, EclGraph & _graph) : CHThorActivityBase(_agent, _activityId, _subgraphId, _help, _kind, _graph)
{
}

IHThorInput * CHThorSimpleActivityBase::queryOutput(unsigned index) 
{ 
    assertex(index == 0);
    return this; 
}

bool CHThorSimpleActivityBase::isGrouped()
{ 
    return input ? input->isGrouped() : outputMeta.isGrouped();
}

IOutputMetaData * CHThorSimpleActivityBase::queryOutputMeta() const
{
    return outputMeta;
}

//=====================================================================================================

class CHThorClusterWriteHandler : public ClusterWriteHandler
{
    IAgentContext &agent;
public:
    CHThorClusterWriteHandler(char const * _logicalName, char const * _activityType, IAgentContext &_agent) 
        : ClusterWriteHandler(_logicalName, _activityType), agent(_agent)
    {
    }

private:
    virtual void getTempFilename(StringAttr & out) const
    {
        StringBuffer buff;
        agent.getTempfileBase(buff).append(PATHSEPCHAR).appendf("cluster_write_%p.%" I64F "d_%u", this, (__int64)GetCurrentThreadId(), GetCurrentProcessId());
        out.set(buff.str());
    }
};

ClusterWriteHandler *createClusterWriteHandler(IAgentContext &agent, IHThorIndexWriteArg *iwHelper, IHThorGenericDiskWriteArg *dwHelper, const char * lfn, StringAttr &fn, bool extend)
{
    //In the containerized system, the default data plane for this component is in the configuration
    StringBuffer defaultCluster;
    if (iwHelper)
        getDefaultIndexBuildStoragePlane(defaultCluster);
    else
    {
        dbgassertex(dwHelper); // NB: either iwHelper, or dwHelper must be non-null
        if (TDWpersist & dwHelper->getFlags())
            getDefaultPersistPlane(defaultCluster);
        else
            getDefaultStoragePlane(defaultCluster);
    }
    Owned<CHThorClusterWriteHandler> clusterHandler;
    unsigned clusterIdx = 0;

    while(true)
    {
        OwnedRoxieString helperCluster(iwHelper ? iwHelper->getCluster(clusterIdx++) : dwHelper->getCluster(clusterIdx++));
        const char *cluster = helperCluster;
        if (!helperCluster && (clusterIdx == 1))
        {
            if (defaultCluster.length())
                cluster = defaultCluster;
        }
        if (!cluster)
            break;
        if (!clusterHandler)
        {
            if (extend)
                throw makeStringExceptionV(ENGINEERR_EXTEND_CLUSTER_WRITE, "Cannot combine EXTEND and CLUSTER flags on disk write of file %s", lfn);
            clusterHandler.setown(new CHThorClusterWriteHandler(lfn, "OUTPUT", agent));
        }
        clusterHandler->addCluster(cluster);
    }
    if(clusterHandler)
    {
        clusterHandler->getLocalPhysicalFilename(fn);
    }
    else if (!agent.queryResolveFilesLocally())
    {
        StringBuffer filenameText;
        bool wasDFS;
        makeSinglePhysicalPartName(lfn, filenameText, true, wasDFS);
        fn.set(filenameText.str());
    }
    else
    {
        fn.set(lfn);
    }
    StringBuffer dir;
    splitFilename(fn, &dir, &dir, NULL, NULL);
    recursiveCreateDirectory(dir.str());
    return clusterHandler.getClear();
}

//=====================================================================================================

CHThorDiskWriteActivity::CHThorDiskWriteActivity(IAgentContext &_agent, unsigned _activityId, unsigned _subgraphId, IHThorGenericDiskWriteArg &_arg, ThorActivityKind _kind, EclGraph & _graph) : CHThorActivityBase(_agent, _activityId, _subgraphId, _arg, _kind, _graph), helper(_arg)
{
    helperFlags = helper.getFlags();
    grouped = (helperFlags & TDXgrouped) != 0;
    extend = (helperFlags & TDWextend) != 0;
    overwrite = (helperFlags & TDWoverwrite) != 0;
}

CHThorDiskWriteActivity::~CHThorDiskWriteActivity()
{
    diskout.clear();
    if(incomplete)
    {
        PROGLOG("Disk write incomplete, deleting physical file: %s", filename.get());
        diskout.clear();
        outSeq.clear();
        file->remove();
    }
}

void CHThorDiskWriteActivity::ready()       
{ 
    CHThorActivityBase::ready(); 
    resolve();
    uncompressedBytesWritten = 0;
    numRecords = 0;
    sizeLimit = agent.queryWorkUnit()->getDebugValueInt64("hthorDiskWriteSizeLimit", defaultHThorDiskWriteSizeLimit);
    rowIf.setown(createRowInterfaces(input->queryOutputMeta(), activityId, 0, agent.queryCodeContext()));
    open();
}

void CHThorDiskWriteActivity::execute()
{
    // Loop thru the results
    numRecords = 0;
    while (next()) 
        numRecords++;
    finishOutput();
}

void CHThorDiskWriteActivity::stop()
{
    outSeq->flush(NULL);
    if(blockcompressed)
        uncompressedBytesWritten = outSeq->getPosition();
    close();
    updateWorkUnitResult(numRecords);
    if((helper.getFlags() & (TDXtemporary | TDXjobtemp) ) == 0 && !agent.queryResolveFilesLocally())
        publish();
    incomplete = false;
    if(clusterHandler)
        clusterHandler->finish(file);
    CHThorActivityBase::stop();
    if (helper.getFlags() & TDXvarfilename)
        filename.clear();
}

void CHThorDiskWriteActivity::resolve()
{
    OwnedRoxieString rawname = helper.getFileName();
    mangleHelperFileName(mangledHelperFileName, rawname, agent.queryWuid(), helper.getFlags());
    assertex(mangledHelperFileName.str());
    if((helper.getFlags() & (TDXtemporary | TDXjobtemp)) == 0)
    {
        Owned<ILocalOrDistributedFile> f = agent.resolveLFN(mangledHelperFileName.str(),"Cannot write, invalid logical name",true,false,AccessMode::tbdWrite,&lfn,defaultPrivilegedUser);
        if (f)
        {
            if (f->queryDistributedFile())
            {
                // An already existing dali file
                if(extend)
                    agent.logFileAccess(f->queryDistributedFile(), "HThor", "EXTENDED", graph);
                else if(overwrite) {
                    LOG(MCoperatorInfo, "Removing %s from DFS", lfn.str());
                    agent.logFileAccess(f->queryDistributedFile(), "HThor", "DELETED", graph);
                    if (!agent.queryResolveFilesLocally())
                        f->queryDistributedFile()->detach();
                    else
                    {
                        Owned<IFile> file = createIFile(lfn);
                        if (file->exists())
                            file->remove();
                    }
                }
                else
                    throw MakeStringException(99, "Cannot write %s, file already exists (missing OVERWRITE attribute?)", lfn.str());
            }
            else if (f->exists() || f->isExternalFile() || agent.queryResolveFilesLocally())
            {
                // special/local/external file
                if (f->numParts()!=1)
                    throw MakeStringException(99, "Cannot write %s, external file has multiple parts)", lfn.str());
                RemoteFilename rfn;
                f->getPartFilename(rfn,0);
                StringBuffer full;
                if (rfn.isLocal())
                    rfn.getLocalPath(full);
                else
                    rfn.getRemotePath(full);
                filename.set(full);
                if (isSpecialPath(filename))
                {
                    PROGLOG("Writing to query %s", filename.get());
                    return;
                }
                if (stdIoHandle(filename)>=0) {
                    PROGLOG("Writing to %s", filename.get());
                    return;
                }
                Owned<IFile> file = createIFile(filename);
                if (file->exists())
                {
                    if (!overwrite) 
                        throw MakeStringException(99, "Cannot write %s, file already exists (missing OVERWRITE attribute?)", full.str());
                    file->remove();
                }

                //Ensure target folder exists
                if (!recursiveCreateDirectoryForFile(filename.get()))
                {
                    throw MakeStringException(99, "Cannot create file folder for %s", filename.str());
                }

                PROGLOG("Writing to file %s", filename.get());
            }
            f.clear();
        }
        if (filename.isEmpty())  // wasn't local or special (i.e. DFS file)
        {
            CDfsLogicalFileName dfsLogicalName;
            dfsLogicalName.allowOsPath(agent.queryResolveFilesLocally());
            if (!dfsLogicalName.setValidate(lfn.str()))
            {
                throw MakeStringException(99, "Could not resolve DFS Logical file %s", lfn.str());
            }

            clusterHandler.setown(createClusterWriteHandler(agent, NULL, &helper, dfsLogicalName.get(), filename, extend));
            StringBuffer planeName;
            if (clusterHandler)
            {
                StringArray clusterNames;
                clusterHandler->getClusters(clusterNames);
                planeName.set(clusterNames.item(0)); // NB: only bother with 1st, if multiple createClusterWriteHandler validates if same
            }
            else
                getDefaultStoragePlane(planeName);
            bool outputCompressionDefault = agent.queryWorkUnit()->getDebugValueBool("compressAllOutputs", isContainerized());
            outputPlaneCompressed = outputCompressionDefault;
            Owned<IPropertyTree> plane = getStoragePlane(planeName);
            if (plane)
                outputPlaneCompressed = plane->getPropBool("@compressLogicalFiles", outputCompressionDefault);
        }
    }
    else
    {
        StringBuffer mangledName;
        mangleLocalTempFilename(mangledName, mangledHelperFileName.str(), nullptr);
        filename.set(agent.noteTemporaryFile(mangledName.str()));
        PROGLOG("DISKWRITE: using temporary filename %s", filename.get());
    }
}

void CHThorDiskWriteActivity::open()
{
    // Open an output file...
    file.setown(createIFile(filename));
    serializedOutputMeta.set(input->queryOutputMeta()->querySerializedDiskMeta());//returns outputMeta if serialization not needed

    Linked<IRecordSize> groupedMeta = input->queryOutputMeta()->querySerializedDiskMeta();
    if (grouped)
        groupedMeta.setown(createDeltaRecordSize(groupedMeta, +1));
    blockcompressed=false;
    if (0 == (helper.getFlags() & TDWnocompress))
    {
        blockcompressed = checkWriteIsCompressed(helper.getFlags(), serializedOutputMeta.getFixedSize(), grouped);//TDWnewcompress for new compression, else check for row compression
        if (!blockcompressed) // if ECL doesn't specify, default to plane definition
            blockcompressed = outputPlaneCompressed;
    }
    void *ekey;
    size32_t ekeylen;
    helper.getEncryptKey(ekeylen,ekey);
    encrypted = false;
    Owned<ICompressor> ecomp;
    if (ekeylen!=0)
    {
        ecomp.setown(createAESCompressor256(ekeylen,ekey));
        memset(ekey,0,ekeylen);
        rtlFree(ekey);
        encrypted = true;
        blockcompressed = true;
    }
    if(blockcompressed)
    {
        size32_t compBlockSize = 0; // i.e. default
        size32_t blockedIoSize = -1; // i.e. default
        io.setown(createCompressedFileWriter(file, groupedMeta->getFixedSize(), extend, true, ecomp, COMPRESS_METHOD_LZ4, compBlockSize, blockedIoSize, IFEnone));
    }
    else
        io.setown(file->open(extend ? IFOwrite : IFOcreate));
    if(!io)
        throw MakeStringException(errno, "Failed to create%s file %s for writing", (encrypted ? " encrypted" : (blockcompressed ? " compressed" : "")), filename.get());
    incomplete = true;

    diskout.setown(createBufferedIOStream(io));
    if(extend)
        diskout->seek(0, IFSend);

    unsigned rwFlags = rw_autoflush;
    if (grouped)
        rwFlags |= rw_grouped;
    if (true) // MORE: Should this be controlled by an activity hint/flag?
        rwFlags |= rw_crc;
    IExtRowWriter * writer = createRowWriter(diskout, rowIf, rwFlags);
    outSeq.setown(writer);

}


const void * CHThorDiskWriteActivity::getNext()
{   // through operation (writes and returns row)
    // needs a one row lookahead to preserve group
    if (!nextrow.get()) 
    {
        nextrow.setown(input->nextRow());
        if (!nextrow.get())
        {
            nextrow.setown(input->nextRow());
            if (nextrow.get()&&grouped)  // only write eog if not at eof
                outSeq->putRow(NULL);
            return NULL;
        }
    }
    outSeq->putRow(nextrow.getLink());
    checkSizeLimit();
    return nextrow.getClear();
}

bool CHThorDiskWriteActivity::next()
{
    if (!nextrow.get())
    {
        OwnedConstRoxieRow row(input->nextRow());
        if (!row.get()) 
        {
            row.setown(input->nextRow());
            if (!row.get())
                return false; // we are done        
            if (grouped)
                outSeq->putRow(NULL);
        }
        outSeq->putRow(row.getClear());
    }
    else
        outSeq->putRow(nextrow.getClear());
    checkSizeLimit();
    return true;
}


void CHThorDiskWriteActivity::finishOutput()
{
}


void CHThorDiskWriteActivity::close()
{
    diskout.clear();
    outSeq.clear();
    if (io)
    {
        io->flush();
        numDiskWrites = io->getStatistic(StNumDiskWrites);
        io->close();
        io.clear();
    }
    if(clusterHandler)
        clusterHandler->copyPhysical(file, agent.queryWorkUnit()->getDebugValueBool("__output_cluster_no_copy_physical", false));
}

void CHThorDiskWriteActivity::publish()
{
    StringBuffer dir,base;
    offset_t fileSize = file->size();
    if(clusterHandler)
        clusterHandler->getDirAndFilename(dir, base);
    else
        splitFilename(filename, &dir, &dir, &base, &base);

    Owned<IFileDescriptor> desc = createFileDescriptor();
    desc->setDefaultDir(dir.str());

    Owned<IPropertyTree> attrs;
    if(clusterHandler)
        attrs.setown(createPTree("Part")); // clusterHandler is going to set attributes
    else
    {
        // add cluster
        StringBuffer mygroupname;
        Owned<IGroup> mygrp;
        if (isContainerized())
        {
            queryNamedGroupStore().getNasGroupName(mygroupname, 1);
            mygrp.setown(queryNamedGroupStore().lookup(mygroupname));
        }
        else
        {
            if (!agent.queryResolveFilesLocally())
                mygrp.setown(agent.getHThorGroup(mygroupname));
        }
        ClusterPartDiskMapSpec partmap; // will get this from group at some point
        partmap.defaultCopies = 1;
        desc->setNumParts(1);
        desc->setPartMask(base.str());
        desc->addCluster(mygroupname.str(),mygrp, partmap);
        attrs.set(&desc->queryPart(0)->queryProperties());
    }
    //properties of the first file part.
    if(blockcompressed)
    {
        attrs->setPropInt64("@size", uncompressedBytesWritten);
        attrs->setPropInt64("@compressedSize", fileSize);
    }
    else
        attrs->setPropInt64("@size", fileSize);
    attrs->setPropInt64("@recordCount", numRecords);
    CDateTime createTime, modifiedTime, accessedTime;
    file->getTime(&createTime, &modifiedTime, &accessedTime);
    // round file time down to nearest sec. Nanosec accurancy is not preserved elsewhere and can lead to mismatch later.
    unsigned hour, min, sec, nanosec;
    modifiedTime.getTime(hour, min, sec, nanosec);
    modifiedTime.setTime(hour, min, sec, 0);
    StringBuffer timestr;
    modifiedTime.getString(timestr);
    if(timestr.length())
        attrs->setProp("@modified", timestr.str());
    if(clusterHandler)
        clusterHandler->setDescriptorParts(desc, base.str(), attrs);

    // properties of the logical file
    IPropertyTree & properties = desc->queryProperties();
    properties.setPropInt64("@size", (blockcompressed) ? uncompressedBytesWritten : fileSize);
    if (encrypted)
        properties.setPropBool("@encrypted", true);
    if (blockcompressed)
        properties.setPropBool("@blockCompressed", true);
    if (helper.getFlags() & TDWpersist)
        properties.setPropBool("@persistent", true);
    if (grouped)
        properties.setPropBool("@grouped", true);
    properties.setPropInt64("@recordCount", numRecords);
    properties.setProp("@owner", agent.queryWorkUnit()->queryUser());
    if (helper.getFlags() & (TDWowned|TDXjobtemp|TDXtemporary))
        properties.setPropBool("@owned", true);
    if (helper.getFlags() & TDWresult)
        properties.setPropBool("@result", true);

    properties.setProp("@workunit", agent.queryWorkUnit()->queryWuid());
    properties.setProp("@job", agent.queryWorkUnit()->queryJobName());
    setFormat(desc);

    if (helper.getFlags() & TDWexpires)
        setExpiryTime(properties, helper.getExpiryDays());
    if (helper.getFlags() & TDWupdate)
    {
        unsigned eclCRC;
        unsigned __int64 totalCRC;
        helper.getUpdateCRCs(eclCRC, totalCRC);
        properties.setPropInt("@eclCRC", eclCRC);
        properties.setPropInt64("@totalCRC", totalCRC);
    }
    properties.setPropInt("@formatCrc", helper.getFormatCrc());
    if (helper.getFlags() & TDWrestricted)
        properties.setPropBool("restricted", true);

    properties.setPropInt64(getDFUQResultFieldName(DFUQRFnumDiskWrites), numDiskWrites);
    StringBuffer lfn;
    expandLogicalFilename(lfn, mangledHelperFileName.str(), agent.queryWorkUnit(), agent.queryResolveFilesLocally(), false);
    CDfsLogicalFileName logicalName;
    if (agent.queryResolveFilesLocally())
        logicalName.allowOsPath(true);
    if (!logicalName.setValidate(lfn.str()))
        throw MakeStringException(99, "Cannot publish %s, invalid logical name", lfn.str());
    if (!logicalName.isExternal()) // no need to publish externals
    {
        Owned<IDistributedFile> file = queryDistributedFileDirectory().createNew(desc);
        if ((helper.getFlags() & TDXtemporary) == 0)
        {
            StringBuffer clusterName;
            file->getClusterName(0, clusterName);
            diskAccessCost = calcFileAccessCost(clusterName, numDiskWrites, 0);
            properties.setPropInt64(getDFUQResultFieldName(DFUQRFwriteCost), diskAccessCost);
        }
        file->attach(logicalName.get(), agent.queryCodeContext()->queryUserDescriptor());
        agent.logFileAccess(file, "HThor", "CREATED", graph);
    }
}

void CHThorDiskWriteActivity::updateProgress(IStatisticGatherer &progress) const
{
    CHThorActivityBase::updateProgress(progress);
    StatsActivityScope scope(progress, activityId);
    progress.addStatistic(StNumDiskWrites, numDiskWrites);
    if ((helper.getFlags() & TDXtemporary) == 0)
        progress.addStatistic(StCostFileAccess, diskAccessCost);
}

void CHThorDiskWriteActivity::updateWorkUnitResult(unsigned __int64 reccount)
{
    if(lfn.length()) //this is required as long as temp files don't get a name which can be stored in the WU and automatically deleted by the WU
    {
        WorkunitUpdate wu = agent.updateWorkUnit();
        StringArray clusters;
        if (clusterHandler)
            clusterHandler->getClusters(clusters);
        else
            clusters.append(wu->queryClusterName());
        unsigned flags = helper.getFlags();
        if (!agent.queryResolveFilesLocally())
        {
            WUFileKind fileKind;
            if (TDXtemporary & flags)
                fileKind = WUFileTemporary;
            else if(TDXjobtemp & flags)
                fileKind = WUFileJobOwned;
            else if(TDWowned & flags)
                fileKind = WUFileOwned;
            else
                fileKind = WUFileStandard;
            wu->addFile(lfn.str(), &clusters, helper.getTempUsageCount(), fileKind, NULL);
        }
        else if ((TDXtemporary | TDXjobtemp) & flags)
            agent.noteTemporaryFilespec(filename);//note for later deletion
        if (!(flags & TDXtemporary) && helper.getSequence() >= 0)
        {
            Owned<IWUResult> result = wu->updateResultBySequence(helper.getSequence());
            if (result)
            {
                result->setResultTotalRowCount(reccount);
                result->setResultStatus(ResultStatusCalculated);
                if (helper.getFlags() & TDWresult)
                    result->setResultFilename(lfn.str());
                else
                    result->setResultLogicalName(lfn.str());
            }
        }
    }
}

void CHThorDiskWriteActivity::setFormat(IFileDescriptor * desc)
{
    if ((serializedOutputMeta.isFixedSize()) && !isOutputTransformed())
        desc->queryProperties().setPropInt("@recordSize", serializedOutputMeta.getFixedSize() + (grouped ? 1 : 0));

    const char *recordECL = helper.queryRecordECL();
    if (recordECL && *recordECL)
        desc->queryProperties().setProp("ECL", recordECL);

    setRtlFormat(desc->queryProperties(), helper.queryDiskRecordSize());
    desc->queryProperties().setProp("@kind", "flat");
}

void CHThorDiskWriteActivity::checkSizeLimit()
{
    if(sizeLimit && outSeq && (outSeq->getPosition() > sizeLimit))
    {
        StringBuffer msg;
        msg.append("Exceeded disk write size limit of ").append(sizeLimit).append(" while writing file ").append(mangledHelperFileName.str());
        throw MakeStringExceptionDirect(0, msg.str());
    }
}

//=====================================================================================================

CHThorSpillActivity::CHThorSpillActivity(IAgentContext &_agent, unsigned _activityId, unsigned _subgraphId, IHThorSpillArg &_arg, ThorActivityKind _kind, EclGraph & _graph) : CHThorDiskWriteActivity(_agent, _activityId, _subgraphId, _arg, _kind, _graph)
{
}

void CHThorSpillActivity::setInput(unsigned index, IHThorInput *_input)
{
    CHThorActivityBase::setInput(index, _input);

}

void CHThorSpillActivity::ready()
{
    CHThorDiskWriteActivity::ready();
}

void CHThorSpillActivity::execute()
{
    UNIMPLEMENTED;
}

const void *CHThorSpillActivity::nextRow()
{
    const void *nextrec = getNext();
    if (nextrec)
    {
        numRecords++;
        processed++;
    }
    return nextrec;
}

void CHThorSpillActivity::stop()
{
    for (;;)
    {
        OwnedConstRoxieRow nextrec(nextRow());
        if (!nextrec) 
        {
            nextrec.setown(nextRow());
            if (!nextrec)
                break;
        }   
    }
    finishOutput();
    CHThorDiskWriteActivity::stop();
}

//=====================================================================================================


CHThorCsvWriteActivity::CHThorCsvWriteActivity(IAgentContext &_agent, unsigned _activityId, unsigned _subgraphId, IHThorCsvWriteArg &_arg, ThorActivityKind _kind, EclGraph & _graph) : CHThorDiskWriteActivity(_agent, _activityId, _subgraphId, (IHThorGenericDiskWriteArg &)_arg, _kind, _graph), helper(_arg)
{
    csvOutput.init(helper.queryCsvParameters(),agent.queryWorkUnit()->getDebugValueBool("oldCSVoutputFormat", false));
}

void CHThorCsvWriteActivity::execute()
{
    OwnedRoxieString header(helper.queryCsvParameters()->getHeader());
    if (header) {
        csvOutput.beginLine();
        csvOutput.writeHeaderLn(strlen(header), header);
        diskout->write(csvOutput.length(), csvOutput.str());
    }

    // Loop thru the results
    numRecords = 0;
    for (;;)
    {
        OwnedConstRoxieRow nextrec(input->nextRow());
        if (!nextrec)
        {
            nextrec.setown(input->nextRow());
            if (!nextrec)
                break;
        }

        try
        {
            csvOutput.beginLine();
            helper.writeRow((const byte *)nextrec.get(), &csvOutput);
            csvOutput.endLine();
        }
        catch(IException * e)
        {
            throw makeWrappedException(e);
        }
        diskout->write(csvOutput.length(), csvOutput.str());
        numRecords++;
    }

    OwnedRoxieString footer(helper.queryCsvParameters()->getFooter());
    if (footer) {
        csvOutput.beginLine();
        csvOutput.writeHeaderLn(strlen(footer), footer);
        diskout->write(csvOutput.length(), csvOutput.str());
    }
}

void CHThorCsvWriteActivity::setFormat(IFileDescriptor * desc)
{
    // MORE - should call parent's setFormat too?
    ICsvParameters * csvInfo = helper.queryCsvParameters();
    OwnedRoxieString rs(csvInfo->getSeparator(0));
    StringBuffer separator;
    const char *s = rs;
    while (s && *s)
    {
        if (',' == *s)
            separator.append("\\,");
        else
            separator.append(*s);
        ++s;
    }
    desc->queryProperties().setProp("@csvSeparate", separator.str());
    desc->queryProperties().setProp("@csvQuote", rs.setown(csvInfo->getQuote(0)));
    desc->queryProperties().setProp("@csvTerminate", rs.setown(csvInfo->getTerminator(0)));
    desc->queryProperties().setProp("@csvEscape", rs.setown(csvInfo->getEscape(0)));
    desc->queryProperties().setProp("@format","utf8n");
    desc->queryProperties().setProp("@kind", "csv");
    const char *recordECL = helper.queryRecordECL();
    if (recordECL && *recordECL)
        desc->queryProperties().setProp("ECL", recordECL);
    setRtlFormat(desc->queryProperties(), helper.queryDiskRecordSize());
}

//=====================================================================================================

CHThorXmlWriteActivity::CHThorXmlWriteActivity(IAgentContext &_agent, unsigned _activityId, unsigned _subgraphId, IHThorXmlWriteArg &_arg, ThorActivityKind _kind, EclGraph & _graph) : CHThorDiskWriteActivity(_agent, _activityId, _subgraphId, (IHThorGenericDiskWriteArg &)_arg, _kind, _graph), helper(_arg), headerLength(0), footerLength(0)
{
    OwnedRoxieString xmlpath(helper.getXmlIteratorPath());
    if (!xmlpath)
        rowTag.append(DEFAULTXMLROWTAG);
    else
    {
        const char *path = xmlpath;
        if (*path == '/') path++;
        if (strchr(path, '/')) UNIMPLEMENTED;               // more what do we do with /mydata/row
        rowTag.append(path);
    }
}

void CHThorXmlWriteActivity::execute()
{
    // Loop thru the results
    numRecords = 0;
    StringBuffer header;
    OwnedRoxieString suppliedHeader(helper.getHeader());
    if (kind==TAKjsonwrite)
        buildJsonHeader(header, suppliedHeader, rowTag);
    else if (suppliedHeader)
        header.set(suppliedHeader);
    else
        header.append(DEFAULTXMLHEADER).newline();

    headerLength = header.length();
    diskout->write(headerLength, header.str());

    unsigned xwflags = helper.getXmlFlags();
    if (kind==TAKjsonwrite)
        xwflags |= XWFonlyindentroot;
    Owned<IXmlWriterExt> writer = createIXmlWriterExt(xwflags, 0, NULL, (kind==TAKjsonwrite) ? WTJSONRootless : WTStandard);
    writer->outputBeginArray(rowTag); //need to set up the array
    writer->clear(); //but not output it

    for (;;)
    {
        OwnedConstRoxieRow nextrec(input->nextRow());
        if (!nextrec)
        {
            nextrec.setown(input->nextRow());
            if (!nextrec)
                break;
        }

        try
        {
            writer->clear().outputBeginNested(rowTag, false);
            helper.toXML((const byte *)nextrec.get(), *writer);
            writer->outputEndNested(rowTag);
        }
        catch(IException * e)
        {
            throw makeWrappedException(e);
        }

        diskout->write(writer->length(), writer->str());
        numRecords++;
    }

    OwnedRoxieString suppliedFooter(helper.getFooter());
    StringBuffer footer;
    if (kind==TAKjsonwrite)
        buildJsonFooter(footer.newline(), suppliedFooter, rowTag);
    else if (suppliedFooter)
        footer.append(suppliedFooter);
    else
        footer.append(DEFAULTXMLFOOTER).newline();

    footerLength=footer.length();
    diskout->write(footerLength, footer);
}

void CHThorXmlWriteActivity::setFormat(IFileDescriptor * desc)
{
    desc->queryProperties().setProp("@format","utf8n");
    desc->queryProperties().setProp("@rowTag",rowTag.str());
    desc->queryProperties().setProp("@kind", (kind==TAKjsonwrite) ? "json" : "xml");

    desc->queryProperties().setPropInt(FPheaderLength, headerLength);
    desc->queryProperties().setPropInt(FPfooterLength, footerLength);

    const char *recordECL = helper.queryRecordECL();
    if (recordECL && *recordECL)
        desc->queryProperties().setProp("ECL", recordECL);
    setRtlFormat(desc->queryProperties(), helper.queryDiskRecordSize());
}

//=====================================================================================================

void throwPipeProcessError(unsigned err, char const * preposition, char const * program, IPipeProcess * pipe)
{
    StringBuffer msg;
    msg.append("Error piping ").append(preposition).append(" (").append(program).append("): ");
    if (START_FAILURE == err) // PIPE process didn't start at all, START_FAILURE is our own error code
        msg.append("process failed to start");
    else
        msg.append("process failed with code ").append(err);
    if(pipe->hasError())
    {
        try
        {
            char error[512];
            size32_t sz = pipe->readError(sizeof(error), error);
            if(sz && sz!=(size32_t)-1)
                msg.append(", stderr: '").append(sz, error).append("'");
        }
        catch (IException *e)
        {
            EXCLOG(e, "Error reading pipe stderr");
            e->Release();
        }
    }
    throw MakeStringExceptionDirect(2, msg.str());
}

//=====================================================================================================

CHThorIndexWriteActivity::CHThorIndexWriteActivity(IAgentContext &_agent, unsigned _activityId, unsigned _subgraphId, IHThorIndexWriteArg &_arg, ThorActivityKind _kind, EclGraph & _graph) : CHThorActivityBase(_agent, _activityId, _subgraphId, _arg, _kind, _graph), helper(_arg)
{
    incomplete = false;
    StringBuffer lfn;
    OwnedRoxieString fname(helper.getFileName());
    expandLogicalFilename(lfn, fname, agent.queryWorkUnit(), agent.queryResolveFilesLocally(), false);
    if (!agent.queryResolveFilesLocally())
    {
        Owned<IDistributedFile> f = wsdfs::lookup(lfn, agent.queryCodeContext()->queryUserDescriptor(), AccessMode::tbdWrite, false, false, nullptr, defaultNonPrivilegedUser, INFINITE);

        if (f)
        {
            if (TIWoverwrite & helper.getFlags()) 
            {
                LOG(MCuserInfo, "Removing %s from DFS", lfn.str());
                agent.logFileAccess(f, "HThor", "DELETED", _graph);
                f->detach();
            }
            else // not quite sure about raising exceptions in constructors
                throw MakeStringException(99, "Cannot write %s, file already exists (missing OVERWRITE attribute?)", lfn.str());
        }
    }
    clusterHandler.setown(createClusterWriteHandler(agent, &helper, NULL, lfn, filename, false));
    sizeLimit = agent.queryWorkUnit()->getDebugValueInt64("hthorDiskWriteSizeLimit", defaultHThorDiskWriteSizeLimit);
    defaultNoSeek = agent.queryWorkUnit()->getDebugValueBool("noSeekBuildIndex", isContainerized());
    agent.queryWorkUnit()->getDebugValue("defaultIndexCompression", StringBufferAdaptor(defaultIndexCompression));
}

CHThorIndexWriteActivity::~CHThorIndexWriteActivity()
{
    if(incomplete)
    {
        PROGLOG("Index write incomplete, deleting physical file: %s", filename.get());
        file->remove();
    }
}

void CHThorIndexWriteActivity::execute()
{
    size32_t maxDiskRecordSize;
    if (helper.queryDiskRecordSize()->isVariableSize())
    {
        if (helper.getFlags() & TIWmaxlength)
            maxDiskRecordSize = helper.getMaxKeySize();
        else
            maxDiskRecordSize = KEYBUILD_MAXLENGTH; // Current default behaviour, could be improved in the future
    }
    else
        maxDiskRecordSize = helper.queryDiskRecordSize()->getFixedSize();

    if (maxDiskRecordSize > KEYBUILD_MAXLENGTH)
        throw MakeStringException(99, "Index maximum record length (%d) exceeds 32K internal limit", maxDiskRecordSize);

    OwnedMalloc<char> rowBuffer(maxDiskRecordSize, true);

    // Loop thru the results
    unsigned __int64 reccount = 0;
    unsigned int fileCrc = -1;
    offset_t offsetBranches = 0;
    offset_t uncompressedSize = 0;
    unsigned __int64 numLeafNodes = 0;
    unsigned __int64 numBlobNodes = 0;
    unsigned __int64 numBranchNodes = 0;
    offset_t originalBlobSize = 0;
    offset_t branchMemorySize = 0;
    offset_t leafMemorySize = 0;
    unsigned nodeSize = 0;

    file.setown(createIFile(filename.get()));
    {
        OwnedIFileIO io;
        try
        {
            io.setown(file->open(IFOcreate));
        }
        catch(IException * e)
        {
            e->Release();
            clearKeyStoreCache(false);
            io.setown(file->open(IFOcreate));
        }
        incomplete = true;
        bool needsSeek = true;
        bool isVariable = helper.queryDiskRecordSize()->isVariableSize();
        unsigned flags = COL_PREFIX | HTREE_FULLSORT_KEY;
        if (helper.getFlags() & TIWrowcompress)
            flags |= HTREE_COMPRESSED_KEY|HTREE_QUICK_COMPRESSED_KEY;
        else if (!(helper.getFlags() & TIWnolzwcompress))
            flags |= HTREE_COMPRESSED_KEY;
        if (isVariable)
            flags |= HTREE_VARSIZE;
        Owned<IPropertyTree> metadata;
        buildUserMetadata(metadata, helper);
        buildLayoutMetadata(metadata);
        nodeSize = metadata->getPropInt("_nodeSize", NODESIZE);
        if (metadata->getPropBool("_noSeek", defaultNoSeek))
        {
            flags |= TRAILING_HEADER_ONLY;
            needsSeek = false;
        }
        if (metadata->getPropBool("_useTrailingHeader", true))
            flags |= USE_TRAILING_HEADER;

        size32_t keyMaxSize = helper.queryDiskRecordSize()->getRecordSize(NULL);
        if (hasTrailingFileposition(helper.queryDiskRecordSize()->queryTypeInfo()))
            keyMaxSize -= sizeof(offset_t);

        Owned<IFileIOStream> out = createBufferedIOStream(io, 0x100000);
        if (!needsSeek)
            out.setown(createNoSeekIOStream(out));

        Owned<IKeyBuilder> builder = createKeyBuilder(out, flags, keyMaxSize, nodeSize, helper.getKeyedSize(), 0, &helper, defaultIndexCompression, true, false);
        class BcWrapper : implements IBlobCreator
        {
            IKeyBuilder *builder;
            offset_t totalSize = 0;
        public:
            BcWrapper(IKeyBuilder *_builder) : builder(_builder) {}
            virtual unsigned __int64 createBlob(size32_t size, const void * ptr)
            {
                totalSize += size;
                return builder->createBlob(size, (const char *) ptr);
            }
            offset_t queryTotalSize() const { return totalSize; }
        } bc(builder);
        size32_t maxRecordSizeSeen = 0;
        for (;;)
        {
            OwnedConstRoxieRow nextrec(input->nextRow());
            if (!nextrec)
            {
                nextrec.setown(input->nextRow());
                if (!nextrec)
                    break;
            }
            try
            {
                unsigned __int64 fpos;
                RtlStaticRowBuilder rowBuilder(rowBuffer, maxDiskRecordSize);
                size32_t thisSize = helper.transform(rowBuilder, nextrec, &bc, fpos);
                builder->processKeyData(rowBuffer, fpos, thisSize);
                uncompressedSize += (thisSize + sizeof(offset_t)); // Fileposition is always stored.....
                if (thisSize > maxRecordSizeSeen)
                    maxRecordSizeSeen = thisSize;
            }
            catch(IException * e)
            {
                throw makeWrappedException(e);
            }
            if(sizeLimit && (out->tell() > sizeLimit))
            {
                StringBuffer msg;
                OwnedRoxieString fname(helper.getFileName());
                msg.append("Exceeded disk write size limit of ").append(sizeLimit).append(" while writing index ").append(fname);
                throw MakeStringExceptionDirect(0, msg.str());
            }
            reccount++;
        }
        builder->finish(metadata, &fileCrc, maxRecordSizeSeen, nullptr);
        duplicateKeyCount = builder->getStatistic(StNumDuplicateKeys);
        cummulativeDuplicateKeyCount += duplicateKeyCount;
        numLeafNodes = builder->getStatistic(StNumLeafCacheAdds);
        numBranchNodes = builder->getStatistic(StNumNodeCacheAdds);
        numBlobNodes = builder->getStatistic(StNumBlobCacheAdds);
        originalBlobSize = bc.queryTotalSize();
        branchMemorySize = builder->getStatistic(StSizeBranchMemory);
        leafMemorySize = builder->getStatistic(StSizeLeafMemory);

        totalLeafNodes += numLeafNodes;
        totalBranchNodes += numBranchNodes;
        totalBlobNodes += numBlobNodes;
        numDiskWrites = io->getStatistic(StNumDiskWrites);
        offsetBranches = builder->getStatistic(StSizeOffsetBranches);
        out->flush();
        out.clear();
        io->close();

        stat_type maxLeafSize = builder->getStatistic(StSizeLargestExpandedLeaf);
        DBGLOG("Maximum size of expanded leaf = %llu compression ratio = %.2fx", maxLeafSize, ((double)maxLeafSize / nodeSize));
    }

    if(clusterHandler)
        clusterHandler->copyPhysical(file, agent.queryWorkUnit()->getDebugValueBool("__output_cluster_no_copy_physical", false));
    clearKeyStoreCacheEntry(file->queryFilename());

    // Now publish to name services
    StringBuffer dir,base;
    offset_t indexFileSize = file->size();
    if(clusterHandler)
        clusterHandler->getDirAndFilename(dir, base);
    else
        splitFilename(filename, &dir, &dir, &base, &base);

    Owned<IFileDescriptor> desc = createFileDescriptor();
    desc->setDefaultDir(dir.str());

    //properties of the first file part.
    Owned<IPropertyTree> attrs;
    if(clusterHandler)
        attrs.setown(createPTree("Part"));  // clusterHandler is going to set attributes
    else
    {
        // add cluster
        StringBuffer mygroupname;
        Owned<IGroup> mygrp = NULL;
        if (isContainerized())
        {
            queryNamedGroupStore().getNasGroupName(mygroupname, 1);
            mygrp.setown(queryNamedGroupStore().lookup(mygroupname));
        }
        else
        {
            if (!agent.queryResolveFilesLocally())
                mygrp.setown(agent.getHThorGroup(mygroupname));
        }
        ClusterPartDiskMapSpec partmap; // will get this from group at some point
        partmap.defaultCopies = 1;
        desc->setNumParts(1);
        desc->setPartMask(base.str());
        desc->addCluster(mygroupname.str(),mygrp, partmap);
        attrs.set(&desc->queryPart(0)->queryProperties());
    }
    attrs->setPropInt64("@uncompressedSize", uncompressedSize + originalBlobSize);
    attrs->setPropInt64("@size", indexFileSize);
    attrs->setPropInt64("@recordCount", reccount);
    attrs->setPropInt64("@offsetBranches", offsetBranches);

    CDateTime createTime, modifiedTime, accessedTime;
    file->getTime(&createTime, &modifiedTime, &accessedTime);
    // round file time down to nearest sec. Nanosec accurancy is not preserved elsewhere and can lead to mismatch later.
    unsigned hour, min, sec, nanosec;
    modifiedTime.getTime(hour, min, sec, nanosec);
    modifiedTime.setTime(hour, min, sec, 0);
    StringBuffer timestr;
    modifiedTime.getString(timestr);
    if(timestr.length())
        attrs->setProp("@modified", timestr.str());

    if(clusterHandler)
        clusterHandler->setDescriptorParts(desc, base.str(), attrs);

    // properties of the logical file
    IPropertyTree & properties = desc->queryProperties();
    properties.setProp("@kind", "key");
    properties.setPropInt64("@uncompressedSize", uncompressedSize + originalBlobSize);
    properties.setPropInt64("@size", indexFileSize);
    properties.setPropInt64("@recordCount", reccount);
    properties.setProp("@owner", agent.queryWorkUnit()->queryUser());
    properties.setProp("@workunit", agent.queryWorkUnit()->queryWuid());
    properties.setProp("@job", agent.queryWorkUnit()->queryJobName());
    properties.setPropInt64("@duplicateKeyCount",duplicateKeyCount);
    properties.setPropInt64(getDFUQResultFieldName(DFUQRFnumDiskWrites), numDiskWrites);
    properties.setPropInt64("@numLeafNodes", numLeafNodes);
    properties.setPropInt64("@numBranchNodes", numBranchNodes);
    properties.setPropInt64("@numBlobNodes", numBlobNodes);
    if (numBlobNodes)
        properties.setPropInt64("@originalBlobSize", originalBlobSize);
    if (branchMemorySize)
        properties.setPropInt64("@branchMemorySize", branchMemorySize);
    if (leafMemorySize)
        properties.setPropInt64("@leafMemorySize", leafMemorySize);

    size32_t keyedSize = helper.getKeyedSize();
    if (keyedSize == (size32_t)-1)
        keyedSize = helper.queryDiskRecordSize()->getFixedSize();
    properties.setPropInt64("@keyedSize", keyedSize);
    properties.setPropInt("@nodeSize", nodeSize);

    char const * rececl = helper.queryRecordECL();
    if(rececl && *rececl)
        properties.setProp("ECL", rececl);

    if (helper.getFlags() & TIWexpires)
        setExpiryTime(properties, helper.getExpiryDays());
    if (helper.getFlags() & TIWupdate)
    {
        unsigned eclCRC;
        unsigned __int64 totalCRC;
        helper.getUpdateCRCs(eclCRC, totalCRC);
        properties.setPropInt("@eclCRC", eclCRC);
        properties.setPropInt64("@totalCRC", totalCRC);
    }

    properties.setPropInt("@fileCrc", fileCrc);
    properties.setPropInt("@formatCrc", helper.getFormatCrc());
    // Legacy record layout info
    void * layoutMetaBuff;
    size32_t layoutMetaSize;
    if(helper.getIndexLayout(layoutMetaSize, layoutMetaBuff))
    {
        properties.setPropBin("_record_layout", layoutMetaSize, layoutMetaBuff);
        rtlFree(layoutMetaBuff);
    }
    if (helper.getFlags() & TIWrestricted)
        properties.setPropBool("restricted", true);
    // New record layout info
    setRtlFormat(properties, helper.queryDiskRecordSize());
    // Bloom info
    const IBloomBuilderInfo * const *bloomFilters = helper.queryBloomInfo();
    while (bloomFilters && *bloomFilters)
    {
        const IBloomBuilderInfo *info = *bloomFilters++;
        IPropertyTree *bloom = properties.addPropTree("Bloom");
        bloom->setPropInt64("@bloomFieldMask", info->getBloomFields());
        bloom->setPropInt64("@bloomLimit", info->getBloomLimit());  // MORE - if we didn't actually build because of the limit that might be interesting. Though that's going to vary by part.
        VStringBuffer pval("%f", info->getBloomProbability());
        bloom->setProp("@bloomProbability", pval.str());
    }

    StringBuffer lfn;
    Owned<IDistributedFile> dfile = NULL;
    if (!agent.queryResolveFilesLocally())
    {
        dfile.setown(queryDistributedFileDirectory().createNew(desc));
        OwnedRoxieString fname(helper.getFileName());
        expandLogicalFilename(lfn, fname, agent.queryWorkUnit(), agent.queryResolveFilesLocally(), false);
        dfile->attach(lfn.str(),agent.queryCodeContext()->queryUserDescriptor());
        agent.logFileAccess(dfile, "HThor", "CREATED", graph);

        StringBuffer clusterName;
        dfile->getClusterName(0, clusterName);
        diskAccessCost = calcFileAccessCost(clusterName, numDiskWrites, 0);
        properties.setPropInt64(getDFUQResultFieldName(DFUQRFwriteCost), diskAccessCost);
    }
    else
        lfn = filename;

    incomplete = false;

    if(clusterHandler)
        clusterHandler->finish(file);

    // and update wu info
    if (helper.getSequence() >= 0)
    {
        WorkunitUpdate wu = agent.updateWorkUnit();
        Owned<IWUResult> result = wu->updateResultBySequence(helper.getSequence());
        if (result)
        {
            result->setResultTotalRowCount(reccount); 
            result->setResultStatus(ResultStatusCalculated);
            result->setResultLogicalName(lfn.str());
        }
    }
}

void CHThorIndexWriteActivity::buildLayoutMetadata(Owned<IPropertyTree> & metadata)
{
    if(!metadata) metadata.setown(createPTree("metadata"));
    metadata->setProp("_record_ECL", helper.queryRecordECL());

    setRtlFormat(*metadata, helper.queryDiskRecordSize());
}

//=====================================================================================================

class CHThorPipeReadActivity : public CHThorSimpleActivityBase
{
    IHThorPipeReadArg &helper;
    Owned<IPipeProcess> pipe;
    StringAttr pipeCommand;
    Owned<IOutputRowDeserializer> rowDeserializer;
    Owned<IReadRowStream> readTransformer;
    bool groupSignalled;
public:
    CHThorPipeReadActivity(IAgentContext &_agent, unsigned _activityId, unsigned _subgraphId, IHThorPipeReadArg &_arg, ThorActivityKind _kind, EclGraph & _graph)
        : CHThorSimpleActivityBase(_agent, _activityId, _subgraphId, _arg, _kind, _graph), helper(_arg)
    {
        groupSignalled = true;
    }

    virtual bool needsAllocator() const { return true; }

    virtual void ready()
    {
        groupSignalled = true; // i.e. don't start with a NULL row
        CHThorSimpleActivityBase::ready();
        rowDeserializer.setown(rowAllocator->createDiskDeserializer(agent.queryCodeContext()));
        OwnedRoxieString xmlIteratorPath(helper.getXmlIteratorPath());
        readTransformer.setown(createReadRowStream(rowAllocator, rowDeserializer, helper.queryXmlTransformer(), helper.queryCsvTransformer(), xmlIteratorPath, helper.getPipeFlags()));
        OwnedRoxieString pipeProgram(helper.getPipeProgram());
        openPipe(pipeProgram);
    }

    virtual void stop()
    {
        //Need to close the output (or read it in its entirety), otherwise we might wait forever for the
        //program to finish
        if (pipe)
            pipe->closeOutput();
        pipe.clear();
        readTransformer->setStream(NULL);
        CHThorSimpleActivityBase::stop();
    }

    virtual const void *nextRow()
    {
        while (!waitForPipe())
        {
            if (!pipe)
                return NULL;
            if (helper.getPipeFlags() & TPFgroupeachrow)
            {
                if (!groupSignalled)
                {
                    groupSignalled = true;
                    return NULL;
                }
            }
        }
        const void *ret = readTransformer->next();
        assertex(ret != NULL); // if ret can ever be NULL then we need to recode this logic
        processed++;
        groupSignalled = false;
        return ret;
    }

protected:
    bool waitForPipe()
    {
        if (!pipe)
            return false;  // done
        if (!readTransformer->eos())
            return true;
        verifyPipe();
        return false;
    }

    void openPipe(char const * cmd)
    {
        pipeCommand.setown(cmd);
        pipe.setown(createPipeProcess(agent.queryAllowedPipePrograms()));
        if(!pipe->run(NULL, cmd, ".", false, true, true, 0x10000))
        {
            // NB: pipe->run can't rely on the child process failing fast enough to return false here, failure picked up later with stderr context.
            WARNLOG(2, "Could not run pipe process %s", cmd);
        }
        Owned<ISimpleReadStream> pipeReader = pipe->getOutputStream();
        readTransformer->setStream(pipeReader.get());
    }

    void verifyPipe()
    {
        if (pipe)
        {
            unsigned err = pipe->wait();
            if(err && !(helper.getPipeFlags() & TPFnofail))
                throwPipeProcessError(err, "from", pipeCommand.get(), pipe);
            pipe.clear();
        }
    }
};

//=====================================================================================================

// Through pipe code - taken from Roxie implementation

interface IPipeRecordPullerCallback : extends IExceptionHandler
{
    virtual void processRow(const void *row) = 0;
    virtual void processDone() = 0;
    virtual const void *nextInput() = 0;
};

class CPipeRecordPullerThread : public Thread
{
protected:
    IPipeRecordPullerCallback *helper;
    bool eog;

public:
    CPipeRecordPullerThread() : Thread("PipeRecordPullerThread")
    {
        helper = NULL;
        eog = false;
    }

    void setInput(IPipeRecordPullerCallback *_helper)
    {
        helper = _helper;
    }

    virtual int run()
    {
        try
        {
            for (;;)
            {
                const void * row = helper->nextInput();
                if (row)
                {
                    eog = false;
                    helper->processRow(row);
                }
                else if (!eog)
                {
                    eog = true;
                }
                else
                {
                    break;
                }
            }
            helper->processDone();
        }
        catch (IException *e)
        {
            helper->fireException(e);
        }
        catch (...)
        {
            helper->fireException(MakeStringException(2, "Unexpected exception caught in PipeRecordPullerThread::run"));
        }
        return 0;
    }
};

class CHThorPipeThroughActivity : public CHThorSimpleActivityBase, implements IPipeRecordPullerCallback
{
    IHThorPipeThroughArg &helper;
    CPipeRecordPullerThread puller;
    Owned<IPipeProcess> pipe;
    StringAttr pipeCommand;
    InterruptableSemaphore pipeVerified;
    InterruptableSemaphore pipeOpened;
    CachedOutputMetaData inputMeta;
    Owned<IOutputRowSerializer> rowSerializer;
    Owned<IOutputRowDeserializer> rowDeserializer;
    Owned<IPipeWriteXformHelper> writeTransformer;
    Owned<IReadRowStream> readTransformer;
    bool firstRead;
    bool recreate;
    bool inputExhausted;
    bool groupSignalled;

public:
    CHThorPipeThroughActivity(IAgentContext &_agent, unsigned _activityId, unsigned _subgraphId, IHThorPipeThroughArg &_arg, ThorActivityKind _kind, EclGraph & _graph)
        : CHThorSimpleActivityBase(_agent, _activityId, _subgraphId, _arg, _kind, _graph), helper(_arg)
    {
        recreate = helper.recreateEachRow();
        groupSignalled = true;
        firstRead = false;
        inputExhausted = false;
        puller.setInput(this);
    }

    virtual void ready()
    {
        CHThorSimpleActivityBase::ready();
        // From the create() in roxie

        inputMeta.set(input->queryOutputMeta());
        rowSerializer.setown(inputMeta.createDiskSerializer(agent.queryCodeContext(), activityId));
        rowDeserializer.setown(rowAllocator->createDiskDeserializer(agent.queryCodeContext()));
        writeTransformer.setown(createPipeWriteXformHelper(helper.getPipeFlags(), helper.queryXmlOutput(), helper.queryCsvOutput(), rowSerializer));

        // From the start() in roxie
        firstRead = true;
        inputExhausted = false;
        groupSignalled = true; // i.e. don't start with a NULL row
        pipeVerified.reinit();
        pipeOpened.reinit();
        writeTransformer->ready();

        if (!readTransformer)
        {
            OwnedRoxieString xmlIterator(helper.getXmlIteratorPath());
            readTransformer.setown(createReadRowStream(rowAllocator, rowDeserializer, helper.queryXmlTransformer(), helper.queryCsvTransformer(), xmlIterator, helper.getPipeFlags()));
        }
        if(!recreate)
        {
            OwnedRoxieString pipeProgram(helper.getPipeProgram());
            openPipe(pipeProgram);
        }
        puller.start(true);
    }

    void stop()
    {
        //Need to close the output (or read it in its entirety), otherwise we might wait forever for the
        //program to finish
        if (pipe)
            pipe->closeOutput();
        pipeVerified.interrupt(NULL);
        pipeOpened.interrupt(NULL);
        puller.join();
        CHThorSimpleActivityBase::stop();
        pipe.clear();
        readTransformer->setStream(NULL);
    }

    virtual bool needsAllocator() const { return true; }

    virtual const void *nextRow()
    {
        while (!waitForPipe())
        {
            if (!pipe)
                return NULL;
            if (helper.getPipeFlags() & TPFgroupeachrow)
            {
                if (!groupSignalled)
                {
                    groupSignalled = true;
                    return NULL;
                }
            }
        }
        const void *ret = readTransformer->next();
        assertex(ret != NULL); // if ret can ever be NULL then we need to recode this logic
        processed++;
        groupSignalled = false;
        return ret;
    }

    virtual bool isGrouped()
    {
        return outputMeta.isGrouped();
    }

    virtual void processRow(const void *row)
    {
        // called from puller thread
        if(recreate)
            openPipe(helper.getNameFromRow(row));
        try
        {
            writeTransformer->writeTranslatedText(row, pipe);
        }
        catch (IException *)
        {
            ReleaseRoxieRow(row);
            throw;
        }
        ReleaseRoxieRow(row);
        if(recreate)
        {
            closePipe();
            pipeVerified.wait();
        }
    }

    virtual void processDone()
    {
        // called from puller thread
        if(recreate)
        {
            inputExhausted = true;
            pipeOpened.signal();
        }
        else
        {
            closePipe();
            pipeVerified.wait();
        }
    }

    virtual const void *nextInput()
    {
        return input->nextRow();
    }

    virtual bool fireException(IException *e)
    {
        inputExhausted = true;
        pipeOpened.interrupt(LINK(e));
        pipeVerified.interrupt(e);
        return true;
    }

private:
    bool waitForPipe()
    {
        Owned<IException> pipeException;
        try
        {
            if (firstRead)
            {
                pipeOpened.wait();
                firstRead = false;
            }
            if (!pipe)
                return false;  // done
            if (!readTransformer->eos())
                return true;
        }
        catch (IException *e)
        {
            // NB: the original exception is probably a IPipeProcessException, but because InterruptableSemaphore rethrows it, we must catch it as an IException
            pipeException.setown(e);
        }
        verifyPipe();
        if (pipeException) // NB: verifyPipe may throw error based on pipe prog. output 1st.
            throw pipeException.getClear();
        if (recreate && !inputExhausted)
            pipeOpened.wait();
        return false;
    }
    void openPipe(char const * cmd)
    {
        pipeCommand.setown(cmd);
        pipe.setown(createPipeProcess(agent.queryAllowedPipePrograms()));
        if(!pipe->run(NULL, cmd, ".", true, true, true, 0x10000))
        {
            // NB: pipe->run can't rely on the child process failing fast enough to return false here, failure picked up later with stderr context.
            WARNLOG(2, "Could not run pipe process %s", cmd);
        }
        else
            writeTransformer->writeHeader(pipe);

        Owned<ISimpleReadStream> pipeReader = pipe->getOutputStream();
        readTransformer->setStream(pipeReader.get());
        pipeOpened.signal();
    }

    void closePipe()
    {
        writeTransformer->writeFooter(pipe);
        pipe->closeInput();
    }

    void verifyPipe()
    {
        if (pipe)
        {
            unsigned err = pipe->wait();
            if(err && !(helper.getPipeFlags() & TPFnofail))
                throwPipeProcessError(err, "through", pipeCommand.get(), pipe);
            pipe.clear();
            pipeVerified.signal();
        }
    }
};

class CHThorPipeWriteActivity : public CHThorActivityBase
{
    IHThorPipeWriteArg &helper;
    Owned<IPipeProcess> pipe;
    StringAttr pipeCommand;
    CachedOutputMetaData inputMeta;
    Owned<IOutputRowSerializer> rowSerializer;
    Owned<IPipeWriteXformHelper> writeTransformer;
    bool firstRead;
    bool recreate;
    bool inputExhausted;
public:
    IMPLEMENT_SINKACTIVITY;

    CHThorPipeWriteActivity(IAgentContext &_agent, unsigned _activityId, unsigned _subgraphId, IHThorPipeWriteArg &_arg, ThorActivityKind _kind, EclGraph & _graph)
        : CHThorActivityBase(_agent, _activityId, _subgraphId, _arg, _kind, _graph), helper(_arg)
    {
        recreate = helper.recreateEachRow();
        firstRead = false;
        inputExhausted = false;
    }

    virtual bool needsAllocator() const { return true; }

    virtual void ready()
    {
        CHThorActivityBase::ready();
        inputMeta.set(input->queryOutputMeta());
        rowSerializer.setown(inputMeta.createDiskSerializer(agent.queryCodeContext(), activityId));
        writeTransformer.setown(createPipeWriteXformHelper(helper.getPipeFlags(), helper.queryXmlOutput(), helper.queryCsvOutput(), rowSerializer));

        firstRead = true;
        inputExhausted = false;
        writeTransformer->ready();
        if(!recreate)
        {
            OwnedRoxieString pipeProgram(helper.getPipeProgram());
            openPipe(pipeProgram);
        }
    }

    virtual void execute()
    {
        Owned<IException> pipeException;
        try
        {
            for (;;)
            {
                OwnedConstRoxieRow row(input->nextRow());
                if (!row)
                {
                    row.setown(input->nextRow());
                    if (!row)
                        break;
                }
                processed++;
                if (recreate)
                    openPipe(helper.getNameFromRow(row));
                writeTransformer->writeTranslatedText(row, pipe);
                if (recreate)
                {
                    closePipe();
                    verifyPipe();
                }
            }
            if (!recreate)
                closePipe();
        }
        catch (IException *e)
        {
            // NB: the original exception is probably a IPipeProcessException, but because InterruptableSemaphore rethrows it, we must catch it as an IException
            pipeException.setown(e);
        }
        verifyPipe();
        if (pipeException) // NB: verifyPipe may throw error based on pipe prog. output 1st.
            throw pipeException.getClear();
        if (helper.getSequence() >= 0)
        {
            WorkunitUpdate wu = agent.updateWorkUnit();
            Owned<IWUResult> result = wu->updateResultBySequence(helper.getSequence());
            if (result)
            {
                result->setResultTotalRowCount(processed);
                result->setResultStatus(ResultStatusCalculated);
            }
        }
    }

private:
    void openPipe(char const * cmd)
    {
        pipeCommand.setown(cmd);
        pipe.setown(createPipeProcess(agent.queryAllowedPipePrograms()));
        if (!pipe->run(NULL, cmd, ".", true, false, true, 0x10000))
        {
            // NB: pipe->run can't rely on the child process failing fast enough to return false here, failure picked up later with stderr context.
            WARNLOG(2, "Could not run pipe process %s", cmd);
        }
        else
            writeTransformer->writeHeader(pipe);
    }

    void closePipe()
    {
        writeTransformer->writeFooter(pipe);
        pipe->closeInput();
    }

    void verifyPipe()
    {
        if (pipe)
        {
            unsigned err = pipe->wait();
            if(err && !(helper.getPipeFlags() & TPFnofail))
                throwPipeProcessError(err, "to", pipeCommand.get(), pipe);
            pipe.clear();
        }
    }
};

//=====================================================================================================

CHThorIterateActivity::CHThorIterateActivity(IAgentContext &_agent, unsigned _activityId, unsigned _subgraphId, IHThorIterateArg &_arg, ThorActivityKind _kind, EclGraph & _graph) : CHThorSimpleActivityBase(_agent, _activityId, _subgraphId, _arg, _kind, _graph), helper(_arg)
{
}

void CHThorIterateActivity::stop()
{
    CHThorSimpleActivityBase::stop();
    right.clear();
    left.clear();
}

void CHThorIterateActivity::ready()
{
    CHThorSimpleActivityBase::ready();
    if (!defaultRecord)
    {
        RtlDynamicRowBuilder rowBuilder(rowAllocator);
        size32_t thisSize = helper.createDefault(rowBuilder);
        defaultRecord.setown(rowBuilder.finalizeRowClear(thisSize));
    }
    counter = 0;
}

const void *CHThorIterateActivity::nextRow()
{
    for (;;)
    {
        right.setown(input->nextRow());
        if(!right)
        {
            bool skippedGroup = (!left) && (counter > 0); //we have just skipped entire group, but shouldn't output a double null
            left.clear();
            counter = 0;
            if(skippedGroup) continue;
            return NULL;
        }
        try
        {
            RtlDynamicRowBuilder rowBuilder(rowAllocator);
            unsigned outSize = helper.transform(rowBuilder, left ? left : defaultRecord, right, ++counter);
            if (outSize)
            {
                left.setown(rowBuilder.finalizeRowClear(outSize));  
                processed++;
                return left.getLink();
            }
        }
        catch(IException * e)
        {
            throw makeWrappedException(e);
        }
    }
}

//=====================================================================================================

CHThorProcessActivity::CHThorProcessActivity(IAgentContext &_agent, unsigned _activityId, unsigned _subgraphId, IHThorProcessArg &_arg, ThorActivityKind _kind, EclGraph & _graph) : CHThorSimpleActivityBase(_agent, _activityId, _subgraphId, _arg, _kind, _graph), helper(_arg)
{
}

CHThorProcessActivity::~CHThorProcessActivity()
{
}


void CHThorProcessActivity::ready()
{
    CHThorSimpleActivityBase::ready();
    rightRowAllocator.setown(agent.queryCodeContext()->getRowAllocator( helper.queryRightRecordSize(), activityId));

    RtlDynamicRowBuilder rowBuilder(rightRowAllocator);
    size32_t thisSize = helper.createInitialRight(rowBuilder);
    initialRight.setown(rowBuilder.finalizeRowClear(thisSize));

    curRight.set(initialRight);
    counter = 0;
}

const void *CHThorProcessActivity::nextRow()
{
    try
    {
        for (;;)
        {
            OwnedConstRoxieRow next(input->nextRow());
            if (!next)
            {
                bool eog = (curRight != initialRight);          // processed any records?
                counter = 0;
                curRight.set(initialRight);
                if (eog)
                    return NULL;
                next.setown(input->nextRow());
                if (!next)
                    return NULL;
            }

            RtlDynamicRowBuilder rowBuilder(rowAllocator);
            RtlDynamicRowBuilder rightRowBuilder(rightRowAllocator);
            size32_t outSize = helper.transform(rowBuilder, rightRowBuilder, next, curRight, ++counter);

            if (outSize)
            {
                size32_t rightSize = rightRowAllocator->queryOutputMeta()->getRecordSize(rightRowBuilder.getSelf());    // yuk
                curRight.setown(rightRowBuilder.finalizeRowClear(rightSize));
                processed++;
                return rowBuilder.finalizeRowClear(outSize);
            }
        }
    }
    catch(IException * e)
    {
        throw makeWrappedException(e);
    }
}

//=====================================================================================================

CHThorNormalizeActivity::CHThorNormalizeActivity(IAgentContext &_agent, unsigned _activityId, unsigned _subgraphId, IHThorNormalizeArg &_arg, ThorActivityKind _kind, EclGraph & _graph) : CHThorSimpleActivityBase(_agent, _activityId, _subgraphId, _arg, _kind, _graph), helper(_arg)
{
    IRecordSize* recSize = outputMeta;
    if (recSize == NULL)
        throw MakeStringException(2, "Unexpected null pointer from helper.queryOutputMeta()");
}

CHThorNormalizeActivity::~CHThorNormalizeActivity()
{
}

void CHThorNormalizeActivity::ready()
{
    CHThorSimpleActivityBase::ready();
    numThisRow = 0;
    curRow = 0;
    numProcessedLastGroup = processed;
}

const void *CHThorNormalizeActivity::nextRow()
{
    for (;;)
    {
        while (curRow == numThisRow)
        {
            inbuff.setown(input->nextRow());
            if (!inbuff && (processed == numProcessedLastGroup))
                inbuff.setown(input->nextRow());
            if (!inbuff)
            {
                numProcessedLastGroup = processed;
                return NULL;
            }

            curRow = 0;
            numThisRow = helper.numExpandedRows(inbuff);
        }


        try
        {
            RtlDynamicRowBuilder rowBuilder(rowAllocator);
            memsize_t thisSize = helper.transform(rowBuilder, inbuff, ++curRow);
            if(thisSize != 0)
            {
                processed++;
                return rowBuilder.finalizeRowClear(thisSize);
            }
        }
        catch(IException * e)
        {
            throw makeWrappedException(e);
        }
    }
}


//=====================================================================================================

CHThorNormalizeChildActivity::CHThorNormalizeChildActivity(IAgentContext &_agent, unsigned _activityId, unsigned _subgraphId, IHThorNormalizeChildArg &_arg, ThorActivityKind _kind, EclGraph & _graph) : CHThorSimpleActivityBase(_agent, _activityId, _subgraphId, _arg, _kind, _graph), helper(_arg)
{
}

CHThorNormalizeChildActivity::~CHThorNormalizeChildActivity()
{
}

bool CHThorNormalizeChildActivity::advanceInput()
{
    for (;;)
    {
        inbuff.setown(input->nextRow());
        if (!inbuff && (processed == numProcessedLastGroup))
            inbuff.setown(input->nextRow());
        if (!inbuff)
        {
            numProcessedLastGroup = processed;
            return false;
        }

        curChildRow = cursor->first(inbuff);
        if (curChildRow)
        {
            curRow = 0;
            return true;
        }
    }
}

void CHThorNormalizeChildActivity::stop()
{
    inbuff.clear();
    CHThorSimpleActivityBase::stop();
}

void CHThorNormalizeChildActivity::ready()
{
    CHThorSimpleActivityBase::ready();
    curRow = 0;
    numProcessedLastGroup = processed;
    cursor = helper.queryIterator();
    curChildRow = NULL;
}

const void *CHThorNormalizeChildActivity::nextRow()
{
    for (;;)
    {
        if (!inbuff)
        {
            if (!advanceInput())
                return NULL;
        }

        try
        {
            RtlDynamicRowBuilder rowBuilder(rowAllocator);
            size32_t outSize = helper.transform(rowBuilder, inbuff, curChildRow, ++curRow);
            curChildRow = cursor->next();
            if (!curChildRow)
                inbuff.clear();
            if (outSize != 0)
            {
                processed++;
                return rowBuilder.finalizeRowClear(outSize);
            }
        }
        catch(IException * e)
        {
            throw makeWrappedException(e);
        }
    }
}

//=================================================================================
bool CHThorNormalizeLinkedChildActivity::advanceInput()
{
    for (;;)
    {
        curParent.setown(input->nextRow());
        if (!curParent && (processed == numProcessedLastGroup))
            curParent.setown(input->nextRow());
        if (!curParent)
        {
            numProcessedLastGroup = processed;
            return false;
        }

        curChild.set(helper.first(curParent));
        if (curChild)
            return true;
    }
}

CHThorNormalizeLinkedChildActivity::CHThorNormalizeLinkedChildActivity(IAgentContext &_agent, unsigned _activityId, unsigned _subgraphId, IHThorNormalizeLinkedChildArg &_arg, ThorActivityKind _kind, EclGraph & _graph)
    : CHThorSimpleActivityBase(_agent, _activityId, _subgraphId, _arg, _kind, _graph), helper(_arg)
{
}
CHThorNormalizeLinkedChildActivity::~CHThorNormalizeLinkedChildActivity()
{
}

void CHThorNormalizeLinkedChildActivity::ready()
{
    numProcessedLastGroup = 0;
    CHThorSimpleActivityBase::ready();
}

void CHThorNormalizeLinkedChildActivity::stop()
{
    curParent.clear();
    curChild.clear();
    CHThorSimpleActivityBase::stop(); 
}

const void * CHThorNormalizeLinkedChildActivity::nextRow()
{
    for (;;)
    {
        if (!curParent)
        {
            if (!advanceInput())
                return NULL;
        }
        try
        {
            const void *ret = curChild.getClear();
            curChild.set(helper.next());
            if (!curChild)
                curParent.clear();
            if (ret)
            {
                processed++;
                return ret;
            }
        }
        catch (IException *E)
        {
            throw makeWrappedException(E);
        }
    }
}

//=====================================================================================================
CHThorProjectActivity::CHThorProjectActivity(IAgentContext &_agent, unsigned _activityId, unsigned _subgraphId, IHThorProjectArg &_arg, ThorActivityKind _kind, EclGraph & _graph) : CHThorSimpleActivityBase(_agent, _activityId, _subgraphId, _arg, _kind, _graph), helper(_arg)
{
}

CHThorProjectActivity::~CHThorProjectActivity()
{
}

void CHThorProjectActivity::ready()
{
    CHThorSimpleActivityBase::ready();
    numProcessedLastGroup = processed;
}


const void * CHThorProjectActivity::nextRow()
{
    for (;;)
    {
        OwnedConstRoxieRow in(input->nextRow());
        if (!in)
        {
            if (numProcessedLastGroup == processed)
                in.setown(input->nextRow());
            if (!in)
            {
                numProcessedLastGroup = processed;
                return NULL;
            }
        }

        try
        {
            RtlDynamicRowBuilder rowBuilder(rowAllocator);
            size32_t outSize = helper.transform(rowBuilder, in);
            if (outSize)
            {
                processed++;
                return rowBuilder.finalizeRowClear(outSize);
            }
        }
        catch(IException * e)
        {
            throw makeWrappedException(e);
        }
    }
}

//=====================================================================================================
CHThorPrefetchProjectActivity::CHThorPrefetchProjectActivity(IAgentContext &_agent, unsigned _activityId, unsigned _subgraphId, IHThorPrefetchProjectArg &_arg, ThorActivityKind _kind, EclGraph & _graph) : CHThorSimpleActivityBase(_agent, _activityId, _subgraphId, _arg, _kind, _graph), helper(_arg)
{
}

void CHThorPrefetchProjectActivity::ready()
{
    CHThorSimpleActivityBase::ready();
    recordCount = 0;
    numProcessedLastGroup = processed;
    eof = !helper.canMatchAny();
    child = helper.queryChild();
}

const void * CHThorPrefetchProjectActivity::nextRow()
{
    if (eof)
        return NULL;
    for (;;)
    {
        try
        {
            OwnedConstRoxieRow row(input->nextRow());
            if (!row)
            {
                if (numProcessedLastGroup == processed)
                    row.setown(input->nextRow());
                if (!row)
                {
                    numProcessedLastGroup = processed;
                    return NULL;
                }
            }

            ++recordCount;
            rtlRowBuilder extract;
            if (helper.preTransform(extract,row,recordCount))
            {
                Owned<IEclGraphResults> results;
                if (child)
                {
                    results.setown(child->evaluate(extract.size(), extract.getbytes()));
                }
                RtlDynamicRowBuilder rowBuilder(rowAllocator);
                size32_t outSize = helper.transform(rowBuilder, row, results, recordCount);
                if (outSize)
                {
                    processed++;
                    return rowBuilder.finalizeRowClear(outSize);
                }
            }
        }
        catch(IException * e)
        {
            throw makeWrappedException(e);
        }
    }
}

//=====================================================================================================
CHThorFilterProjectActivity::CHThorFilterProjectActivity(IAgentContext &_agent, unsigned _activityId, unsigned _subgraphId, IHThorFilterProjectArg &_arg, ThorActivityKind _kind, EclGraph & _graph) : CHThorSimpleActivityBase(_agent, _activityId, _subgraphId, _arg, _kind, _graph), helper(_arg)
{
}

CHThorFilterProjectActivity::~CHThorFilterProjectActivity()
{
}

void CHThorFilterProjectActivity::ready()
{
    CHThorSimpleActivityBase::ready();
    recordCount = 0;
    numProcessedLastGroup = processed;
    eof = !helper.canMatchAny();
}


const void * CHThorFilterProjectActivity::nextRow()
{
    if (eof)
        return NULL;
    for (;;)
    {
        OwnedConstRoxieRow in = input->nextRow();
        if (!in)
        {
            recordCount = 0;
            if (numProcessedLastGroup == processed)
                in.setown(input->nextRow());
            if (!in)
            {
                numProcessedLastGroup = processed;
                return NULL;
            }
        }

        try
        {
            RtlDynamicRowBuilder rowBuilder(rowAllocator);
            size32_t outSize = helper.transform(rowBuilder, in, ++recordCount);
            if (outSize)
            {
                processed++;
                return rowBuilder.finalizeRowClear(outSize);    
            }
        }
        catch(IException * e)
        {
            throw makeWrappedException(e);
        }
    }
}
//=====================================================================================================

CHThorCountProjectActivity::CHThorCountProjectActivity(IAgentContext &_agent, unsigned _activityId, unsigned _subgraphId, IHThorCountProjectArg &_arg, ThorActivityKind _kind, EclGraph & _graph) : CHThorSimpleActivityBase(_agent, _activityId, _subgraphId, _arg, _kind, _graph), helper(_arg)
{
}

CHThorCountProjectActivity::~CHThorCountProjectActivity()
{
}

void CHThorCountProjectActivity::ready()
{
    CHThorSimpleActivityBase::ready();
    recordCount = 0;
    numProcessedLastGroup = processed;
}


const void * CHThorCountProjectActivity::nextRow()
{
    for (;;)
    {
        OwnedConstRoxieRow in = input->nextRow();
        if (!in)
        {
            recordCount = 0;
            if (numProcessedLastGroup == processed)
                in.setown(input->nextRow());
            if (!in)
            {
                numProcessedLastGroup = processed;
                return NULL;
            }
        }

        try
        {
            RtlDynamicRowBuilder rowBuilder(rowAllocator);
            size32_t outSize = helper.transform(rowBuilder, in, ++recordCount);
            if (outSize)
            {
                processed++;
                return rowBuilder.finalizeRowClear(outSize);
            }
        }
        catch(IException * e)
        {
            throw makeWrappedException(e);
        }
    }
}

//=====================================================================================================

CHThorRollupActivity::CHThorRollupActivity(IAgentContext &_agent, unsigned _activityId, unsigned _subgraphId, IHThorRollupArg &_arg, ThorActivityKind _kind, EclGraph & _graph) : CHThorSimpleActivityBase(_agent, _activityId, _subgraphId, _arg, _kind, _graph), helper(_arg)
{
}

CHThorRollupActivity::~CHThorRollupActivity()
{
}

void CHThorRollupActivity::ready()
{
    CHThorSimpleActivityBase::ready();
    left.setown(input->nextRow());
    prev.set(left);
}

void CHThorRollupActivity::stop()
{
    left.clear();
    prev.clear();
    right.clear();
    CHThorSimpleActivityBase::stop();
}

const void *CHThorRollupActivity::nextRow()
{
    for (;;)
    {
        right.setown(input->nextRow());
        if(!prev || !right || !helper.matches(prev,right))
        {
            const void * ret = left.getClear();
            if(ret)
            {
                processed++;
            }
            left.setown(right.getClear());
            prev.set(left);
            return ret;
        }
        try
        {
            //MORE: could optimise by reusing buffer, but would have to make sure to call destructor on previous contents before overwriting
            RtlDynamicRowBuilder rowBuilder(rowAllocator);
            if(unsigned outSize = helper.transform(rowBuilder, left, right))
            {
                left.setown(rowBuilder.finalizeRowClear(outSize));
            }
            if (helper.getFlags() & RFrolledismatchleft)
                prev.set(left);
            else
                prev.set(right);
        }
        catch(IException * e)
        {
            throw makeWrappedException(e);
        }
    }
}

//=====================================================================================================

CHThorGroupDedupActivity::CHThorGroupDedupActivity(IAgentContext &_agent, unsigned _activityId, unsigned _subgraphId, IHThorDedupArg &_arg, ThorActivityKind _kind, EclGraph & _graph) : CHThorSimpleActivityBase(_agent, _activityId, _subgraphId, _arg, _kind, _graph), helper(_arg)
{
}

void CHThorGroupDedupActivity::ready()
{
    CHThorSimpleActivityBase::ready();
    numToKeep = helper.numToKeep();
    numKept = 0;
}

//=====================================================================================================

CHThorGroupDedupKeepLeftActivity::CHThorGroupDedupKeepLeftActivity(IAgentContext &_agent, unsigned _activityId, unsigned _subgraphId, IHThorDedupArg &_arg, ThorActivityKind _kind, EclGraph & _graph) : CHThorGroupDedupActivity(_agent, _activityId, _subgraphId, _arg, _kind, _graph)
{
}

void CHThorGroupDedupKeepLeftActivity::ready()
{
    CHThorGroupDedupActivity::ready();
    prev.clear();
}

void CHThorGroupDedupKeepLeftActivity::stop()
{
    prev.clear();
    CHThorSimpleActivityBase::stop();
}

const void *CHThorGroupDedupKeepLeftActivity::nextRow()
{
    OwnedConstRoxieRow next;
    for (;;)
    {
        next.setown(input->nextRow());
        if (!prev || !next || !helper.matches(prev,next))
        {
            numKept = 0;
            break;
        }

        if (numKept < numToKeep-1)
        {
            numKept++;
            break;
        }
    }

    const void * ret = next.getClear();
    prev.set(ret);
    if(ret)
        processed++;
    return ret;
}

const void * CHThorGroupDedupKeepLeftActivity::nextRowGE(const void * seek, unsigned numFields, bool &wasCompleteMatch, const SmartStepExtra &stepExtra)
{
    OwnedConstRoxieRow next;
    for (;;)
    {
        next.setown(input->nextRowGE(seek, numFields, wasCompleteMatch, stepExtra));
        if (!prev || !next || !helper.matches(prev,next))
        {
            numKept = 0;
            break;
        }

        if (numKept < numToKeep-1)
        {
            numKept++;
            break;
        }
    }

    const void * ret = next.getClear();
    prev.set(ret);
    if(ret)
        processed++;
    return ret;
}

void CHThorGroupDedupKeepLeftActivity::setInput(unsigned index, IHThorInput *_input)
{
    CHThorGroupDedupActivity::setInput(index, _input);
    if (input)
        inputStepping = input->querySteppingMeta();
}

IInputSteppingMeta * CHThorGroupDedupKeepLeftActivity::querySteppingMeta()
{
    return inputStepping;
}

bool CHThorGroupDedupKeepLeftActivity::gatherConjunctions(ISteppedConjunctionCollector & collector)
{
    return input->gatherConjunctions(collector);
}

void CHThorGroupDedupKeepLeftActivity::resetEOF()
{
    input->resetEOF();
}


//=====================================================================================================

CHThorGroupDedupKeepRightActivity::CHThorGroupDedupKeepRightActivity(IAgentContext &_agent, unsigned _activityId, unsigned _subgraphId, IHThorDedupArg &_arg, ThorActivityKind _kind, EclGraph & _graph) : CHThorGroupDedupActivity(_agent, _activityId, _subgraphId, _arg, _kind, _graph), compareBest(nullptr)
{
}

void CHThorGroupDedupKeepRightActivity::ready()
{
    CHThorGroupDedupActivity::ready();
    assertex(numToKeep==1);
    firstDone = false;
    if (helper.keepBest())
        compareBest = helper.queryCompareBest();
}

void CHThorGroupDedupKeepRightActivity::stop()
{
    kept.clear();
    CHThorGroupDedupActivity::stop();
}

const void *CHThorGroupDedupKeepRightActivity::nextRow()
{
    if (!firstDone)
    {
        firstDone = true;
        kept.setown(input->nextRow());
    }

    OwnedConstRoxieRow next;
    for (;;)
    {
        next.setown(input->nextRow());
        if (!kept || !next || !helper.matches(kept,next))
        {
            numKept = 0;
            break;
        }

        if (compareBest)
        {
            if (compareBest->docompare(kept,next) > 0)
                kept.setown(next.getClear());
        }
        else
        {
            if (numKept < numToKeep-1)
            {
                numKept++;
                break;
            }

            kept.setown(next.getClear());
        }
    }

    const void * ret = kept.getClear();
    kept.setown(next.getClear());
    if(ret)
        processed++;
    return ret;
}

//=====================================================================================================

CHThorGroupDedupAllActivity::CHThorGroupDedupAllActivity(IAgentContext &_agent, unsigned _activityId, unsigned _subgraphId, IHThorDedupArg &_arg, ThorActivityKind _kind, EclGraph & _graph) : CHThorSimpleActivityBase(_agent, _activityId, _subgraphId, _arg, _kind, _graph), helper(_arg)
{
}

void CHThorGroupDedupAllActivity::ready()
{
    CHThorSimpleActivityBase::ready();
    keepLeft = helper.keepLeft();
    primaryCompare = helper.queryComparePrimary();
    assertex(helper.numToKeep() == 1);
    firstDone = false;
    survivorIndex = 0;
}

void CHThorGroupDedupAllActivity::stop()
{
    survivors.clear();
    CHThorSimpleActivityBase::stop();
}

bool CHThorGroupDedupAllActivity::calcNextDedupAll()
{
    survivors.clear();
    survivorIndex = 0;

    OwnedRowArray group;
    const void * next;
    while((next = input->nextRow()) != NULL)
        group.append(next);
    if(group.ordinality() == 0)
        return false;

    unsigned max = group.ordinality();
    if (primaryCompare)
    {
        //hard, if not impossible, to hit this code once optimisations in place
        MemoryAttr indexbuff(max*sizeof(void *));
        void ** temp = (void **)indexbuff.bufferBase();
        void ** rows = (void * *)group.getArray();
        msortvecstableinplace(rows, max, *primaryCompare, temp);
        unsigned first = 0;
        for (unsigned idx = 1; idx < max; idx++)
        {
            if (primaryCompare->docompare(rows[first], rows[idx]) != 0)
            {
                dedupRange(first, idx, group);
                first = idx;
            }
        }
        dedupRange(first, max, group);

        for(unsigned idx2=0; idx2<max; ++idx2)
        {
            void * cur = rows[idx2];
            if(cur)
            {
                LinkRoxieRow(cur);
                survivors.append(cur);
            }
        }
    }
    else
    {
        dedupRange(0, max, group);
        for(unsigned idx=0; idx<max; ++idx)
        {
            const void * cur = group.itemClear(idx);
            if(cur)
                survivors.append(cur);
        }
    }

    return true;
}

void CHThorGroupDedupAllActivity::dedupRange(unsigned first, unsigned last, OwnedRowArray & group)
{
    for (unsigned idxL = first; idxL < last; idxL++)
    {
        const void * left = group.item(idxL);
        if (left)
        {
            for (unsigned idxR = first; idxR < last; idxR++)
            {
                const void * right = group.item(idxR);
                if ((idxL != idxR) && right)
                {
                    if (helper.matches(left, right))
                    {
                        if (keepLeft)
                        {
                            group.replace(NULL, idxR);
                        }
                        else
                        {
                            group.replace(NULL, idxL);
                            break;
                        }
                    }
                }
            }
        }
    }
}

const void *CHThorGroupDedupAllActivity::nextRow()
{
    if (!firstDone)
    {
        firstDone = true;
        calcNextDedupAll();
    }

    if(survivors.isItem(survivorIndex))
    {
        processed++;
        return survivors.itemClear(survivorIndex++);
    }
    calcNextDedupAll();
    return NULL;
}

//=====================================================================================================
bool HashDedupTable::insert(const void * row)
{
    unsigned hash = helper.queryHash()->hash(row);
    RtlDynamicRowBuilder keyRowBuilder(keyRowAllocator, true);
    size32_t thisKeySize = helper.recordToKey(keyRowBuilder, row);
    OwnedConstRoxieRow keyRow = keyRowBuilder.finalizeRowClear(thisKeySize);
    if (find(hash, keyRow.get()))
        return false;
    addNew(new HashDedupElement(hash, keyRow.getClear()), hash);
    return true;
}
bool HashDedupTable::insertBest(const void * nextrow)
{
    unsigned hash = helper.queryHash()->hash(nextrow);
    const void *et = find(hash, nextrow);
    if (et)
    {
        const HashDedupElement *element = reinterpret_cast<const HashDedupElement *>(et);
        const void * row = element->queryRow();
        if (queryBestCompare->docompare(row,nextrow) <= 0)
            return false;
        removeExact( const_cast<void *>(et));
        // drop-through to add new row
    }
    LinkRoxieRow(nextrow);
    addNew(new HashDedupElement(hash, nextrow), hash);
    return true;
}

CHThorHashDedupActivity::CHThorHashDedupActivity(IAgentContext & _agent, unsigned _activityId, unsigned _subgraphId, IHThorHashDedupArg & _arg, ThorActivityKind _kind, EclGraph & _graph)
: CHThorSimpleActivityBase(_agent, _activityId, _subgraphId, _arg, _kind, _graph), helper(_arg), table(_arg), hashTableFilled(false), hashDedupTableIter(table)
{
    keepBest = helper.keepBest();
}

void CHThorHashDedupActivity::ready()
{
    CHThorSimpleActivityBase::ready();
    table.setRowAllocator(agent.queryCodeContext()->getRowAllocator(helper.queryKeySize(), activityId));
}

void CHThorHashDedupActivity::stop()
{
    table.kill();
    CHThorSimpleActivityBase::stop();
}

const void * CHThorHashDedupActivity::nextRow()
{
    if (keepBest)
    {
        // Populate hash table with best rows
        if (!hashTableFilled)
        {
            OwnedConstRoxieRow next(input->nextRow());
            while(next)
            {
                table.insertBest(next);
                next.setown(input->nextRow());
            }
            hashTableFilled = true;
            hashDedupTableIter.first();
        }

        // Iterate through hash table returning rows
        if (hashDedupTableIter.isValid())
        {
            HashDedupElement &el = hashDedupTableIter.query();

            OwnedConstRoxieRow row(el.getRow());
            hashDedupTableIter.next();
            return row.getClear();
        }
        table.kill();
        hashTableFilled = false;
        return NULL;
    }
    else
    {
        while(true)
        {
            OwnedConstRoxieRow next(input->nextRow());
            if(!next)
            {
                table.kill();
                return NULL;
            }
            if(table.insert(next))
                return next.getClear();
        }
    }
}

//=====================================================================================================

CHThorSteppableActivityBase::CHThorSteppableActivityBase(IAgentContext &_agent, unsigned _activityId, unsigned _subgraphId, IHThorArg & _help, ThorActivityKind _kind, EclGraph & _graph) : CHThorSimpleActivityBase(_agent, _activityId, _subgraphId, _help, _kind, _graph)
{
    inputStepping = NULL;
    stepCompare = NULL;
}

void CHThorSteppableActivityBase::setInput(unsigned index, IHThorInput *_input)
{
    CHThorSimpleActivityBase::setInput(index, _input);
    if (input && index == 0)
    {
        inputStepping = input->querySteppingMeta();
        if (inputStepping)
            stepCompare = inputStepping->queryCompare();
    }
}

IInputSteppingMeta * CHThorSteppableActivityBase::querySteppingMeta()
{
    return inputStepping;
}

//=====================================================================================================

CHThorFilterActivity::CHThorFilterActivity(IAgentContext &_agent, unsigned _activityId, unsigned _subgraphId, IHThorFilterArg &_arg, ThorActivityKind _kind, EclGraph & _graph) : CHThorSteppableActivityBase(_agent, _activityId, _subgraphId, _arg, _kind, _graph), helper(_arg)
{
}

void CHThorFilterActivity::ready()
{
    CHThorSimpleActivityBase::ready();
    anyThisGroup = false;
    eof = !helper.canMatchAny();
}

const void * CHThorFilterActivity::nextRow()
{
    if (eof)
        return NULL;

    for (;;)
    {
        OwnedConstRoxieRow ret(input->nextRow());
        if (!ret)
        {
            //stop returning two NULLs in a row.
            if (anyThisGroup)
            {
                anyThisGroup = false;
                return NULL;
            }
            ret.setown(input->nextRow());
            if (!ret)
                return NULL;                // eof...
        }

        if (helper.isValid(ret))
        {
            anyThisGroup = true;
            processed++;
            return ret.getClear();
        }
    }
}

const void * CHThorFilterActivity::nextRowGE(const void * seek, unsigned numFields, bool &wasCompleteMatch, const SmartStepExtra &stepExtra)
{
    if (eof)
        return NULL;

    OwnedConstRoxieRow ret(input->nextRowGE(seek, numFields, wasCompleteMatch, stepExtra));
    if (!ret)
        return NULL;

    if (helper.isValid(ret))
    {
        anyThisGroup = true;
        processed++;
        return ret.getClear();
    }

    return ungroupedNextRow();
}

bool CHThorFilterActivity::gatherConjunctions(ISteppedConjunctionCollector & collector) 
{ 
    return input->gatherConjunctions(collector); 
}

void CHThorFilterActivity::resetEOF() 
{ 
    //Sometimes the smart stepping code returns a premature eof indicator (two nulls) and will
    //therefore call resetEOF so the activity can reset its eof without resetting the activity itself.
    //Note that resetEOF only needs to be implemented by activities that implement gatherConjunctions()
    //and that cache eof.
    eof = false;
    anyThisGroup = false;
    input->resetEOF(); 
}

//=====================================================================================================

CHThorFilterGroupActivity::CHThorFilterGroupActivity(IAgentContext &_agent, unsigned _activityId, unsigned _subgraphId, IHThorFilterGroupArg &_arg, ThorActivityKind _kind, EclGraph & _graph) : CHThorSteppableActivityBase(_agent, _activityId, _subgraphId, _arg, _kind, _graph), helper(_arg)
{
}

void CHThorFilterGroupActivity::ready()
{
    CHThorSimpleActivityBase::ready();
    eof = !helper.canMatchAny();
    nextIndex = 0;
}

void CHThorFilterGroupActivity::stop()
{
    CHThorSimpleActivityBase::stop();
    pending.clear();
}

const void * CHThorFilterGroupActivity::nextRow()
{
    for (;;)
    {
        if (eof)
            return NULL;

        if (pending.ordinality())
        {
            if (pending.isItem(nextIndex))
            {
                processed++;
                return pending.itemClear(nextIndex++);
            }
            nextIndex = 0;
            pending.clear();
            return NULL;
        }

        const void * ret = input->nextRow();
        while (ret)
        {
            pending.append(ret);
            ret = input->nextRow();
        }

        unsigned num = pending.ordinality();
        if (num != 0)
        {
            if (!helper.isValid(num, (const void * *)pending.getArray()))
                pending.clear();        // read next group
        }
        else
            eof = true;
    }
}

const void * CHThorFilterGroupActivity::nextRowGE(const void * seek, unsigned numFields, bool &wasCompleteMatch, const SmartStepExtra &stepExtra)
{
    if (eof)
        return NULL;

    if (pending.ordinality())
    {
        while (pending.isItem(nextIndex))
        {
            OwnedConstRoxieRow ret(pending.itemClear(nextIndex++));
            if (stepCompare->docompare(ret, seek, numFields) >= 0)
            {
                processed++;
                return ret.getClear();
            }
        }
        nextIndex = 0;
        pending.clear();
    }

    const void * ret = input->nextRowGE(seek, numFields, wasCompleteMatch, stepExtra);
    while (ret)
    {
        pending.append(ret);
        ret = input->nextRow();
    }

    unsigned num = pending.ordinality();
    if (num != 0)
    {
        if (!helper.isValid(num, (const void * *)pending.getArray()))
            pending.clear();        // read next group
    }
    else
        eof = true;

    return ungroupedNextRow();
}


//=====================================================================================================

CHThorLimitActivity::CHThorLimitActivity(IAgentContext &_agent, unsigned _activityId, unsigned _subgraphId, IHThorLimitArg &_arg, ThorActivityKind _kind, EclGraph & _graph) : CHThorSteppableActivityBase(_agent, _activityId, _subgraphId, _arg, _kind, _graph), helper(_arg)
{
}

void CHThorLimitActivity::ready()
{
    CHThorSimpleActivityBase::ready();
    rowLimit = helper.getRowLimit();
    numGot = 0;
}

const void * CHThorLimitActivity::nextRow()
{
    OwnedConstRoxieRow ret(input->nextRow());
    if (ret)
    {
        if (++numGot > rowLimit)
        {
            if ( agent.queryCodeContext()->queryDebugContext())
                agent.queryCodeContext()->queryDebugContext()->checkBreakpoint(DebugStateLimit, NULL, static_cast<IActivityBase *>(this));
            helper.onLimitExceeded();
            return NULL;
        }
        processed++;
    }
    
    return ret.getClear();
}

const void * CHThorLimitActivity::nextRowGE(const void * seek, unsigned numFields, bool &wasCompleteMatch, const SmartStepExtra &stepExtra)
{
    OwnedConstRoxieRow ret(input->nextRowGE(seek, numFields, wasCompleteMatch, stepExtra));
    if (ret)
    {
        if (++numGot > rowLimit)
        {
            if ( agent.queryCodeContext()->queryDebugContext())
                agent.queryCodeContext()->queryDebugContext()->checkBreakpoint(DebugStateLimit, NULL, static_cast<IActivityBase *>(this));
            helper.onLimitExceeded();
            return NULL;
        }
        processed++;
    }
    
    return ret.getClear();
}

//=====================================================================================================

CHThorSkipLimitActivity::CHThorSkipLimitActivity(IAgentContext &_agent, unsigned _activityId, unsigned _subgraphId, IHThorLimitArg &_arg, ThorActivityKind _kind, EclGraph & _graph) : CHThorSimpleActivityBase(_agent, _activityId, _subgraphId, _arg, _kind, _graph), helper(_arg)
{
}

void CHThorSkipLimitActivity::ready()
{
    CHThorSimpleActivityBase::ready();
    rowLimit = helper.getRowLimit();
}

void CHThorSkipLimitActivity::stop()
{
    CHThorSimpleActivityBase::stop();
    buffer.clear();
}

const void * CHThorSkipLimitActivity::nextRow()
{
    if(!buffer)
    {
        buffer.setown(new CRowBuffer(input->queryOutputMeta(), true));
        if(!buffer->pull(input, rowLimit))
        {
            if ( agent.queryCodeContext()->queryDebugContext())
                agent.queryCodeContext()->queryDebugContext()->checkBreakpoint(DebugStateLimit, NULL, static_cast<IActivityBase *>(this));
            onLimitExceeded();
        }
    }
    const void * next = buffer->next();
    if(next)
        processed++;
    return next;
}

//=====================================================================================================

CHThorCatchActivity::CHThorCatchActivity(IAgentContext &_agent, unsigned _activityId, unsigned _subgraphId, IHThorCatchArg &_arg, ThorActivityKind _kind, EclGraph & _graph) : CHThorSteppableActivityBase(_agent, _activityId, _subgraphId, _arg, _kind, _graph), helper(_arg)
{
}

const void * CHThorCatchActivity::nextRow()
{
    try
    {
        OwnedConstRoxieRow ret(input->nextRow());
        if (ret)
            processed++;
        return ret.getClear();
    }
    catch (IException *E)
    {
        E->Release();
        helper.onExceptionCaught();
    }
    catch (...)
    {
        helper.onExceptionCaught();
    }
    throwUnexpected(); // onExceptionCaught should have thrown something
}

const void * CHThorCatchActivity::nextRowGE(const void * seek, unsigned numFields, bool &wasCompleteMatch, const SmartStepExtra &stepExtra)
{
    try
    {
        OwnedConstRoxieRow ret(input->nextRowGE(seek, numFields, wasCompleteMatch, stepExtra));
        if (ret)
            processed++;
        return ret.getClear();
    }
    catch (IException *E)
    {
        E->Release();
        helper.onExceptionCaught();
    }
    catch (...)
    {
        helper.onExceptionCaught();
    }
    throwUnexpected(); // onExceptionCaught should have thrown something
}

//=====================================================================================================

CHThorSkipCatchActivity::CHThorSkipCatchActivity(IAgentContext &_agent, unsigned _activityId, unsigned _subgraphId, IHThorCatchArg &_arg, ThorActivityKind _kind, EclGraph & _graph) : CHThorSimpleActivityBase(_agent, _activityId, _subgraphId, _arg, _kind, _graph), helper(_arg)
{
}

void CHThorSkipCatchActivity::stop()
{
    CHThorSimpleActivityBase::stop();
    buffer.clear();
}

void CHThorSkipCatchActivity::onException(IException *E)
{
    buffer->clear();
    if (kind == TAKcreaterowcatch)
    {
        createRowAllocator();
        RtlDynamicRowBuilder rowBuilder(rowAllocator);
        size32_t newSize = helper.transformOnExceptionCaught(rowBuilder, E);
        if (newSize)
            buffer->insert(rowBuilder.finalizeRowClear(newSize));
    }
    E->Release();
}


const void * CHThorSkipCatchActivity::nextRow()
{
    if(!buffer)
    {
        buffer.setown(new CRowBuffer(input->queryOutputMeta(), true));
        try
        {
            buffer->pull(input, (unsigned __int64) -1);
        }
        catch (IException *E)
        {
            onException(E);
        }
        catch (...)
        {
            onException(MakeStringException(2, "Unknown exception caught"));
        }
    }
    const void * next = buffer->next();
    if(next)
        processed++;
    return next;
}

//=====================================================================================================

CHThorOnFailLimitActivity::CHThorOnFailLimitActivity(IAgentContext &_agent, unsigned _activityId, unsigned _subgraphId, IHThorLimitArg &_arg, ThorActivityKind _kind, EclGraph & _graph) : CHThorSkipLimitActivity(_agent, _activityId, _subgraphId, _arg, _kind, _graph)
{
}

void CHThorOnFailLimitActivity::onLimitExceeded() 
{ 
    buffer->clear(); 

    RtlDynamicRowBuilder rowBuilder(rowAllocator);
    size32_t newSize = helper.transformOnLimitExceeded(rowBuilder);
    if (newSize)
        buffer->insert(rowBuilder.finalizeRowClear(newSize));
}

//=====================================================================================================

CHThorIfActivity::CHThorIfActivity(IAgentContext &_agent, unsigned _activityId, unsigned _subgraphId, IHThorIfArg &_arg, ThorActivityKind _kind, EclGraph & _graph) : CHThorSimpleActivityBase(_agent, _activityId, _subgraphId, _arg, _kind, _graph), helper(_arg)
{
    inputTrue = NULL;
    inputFalse = NULL;
    selectedInput = NULL;
}


void CHThorIfActivity::stop()
{
    if (selectedInput)
        selectedInput->stop();
    CHThorSimpleActivityBase::stop();
}


void CHThorIfActivity::ready()
{
    CHThorSimpleActivityBase::ready();
    selectedInput = helper.getCondition() ? inputTrue : inputFalse;
    if (selectedInput)
        selectedInput->ready();
}


void CHThorIfActivity::setInput(unsigned index, IHThorInput *_input)
{
    if (index==0)
        inputTrue = _input;
    else if (index == 1)
        inputFalse = _input;
    else
        CHThorActivityBase::setInput(index, _input);
}

const void * CHThorIfActivity::nextRow()
{
    if (!selectedInput)
        return NULL;

    const void *ret = selectedInput->nextRow();
    if (ret)
        processed++;
    return ret;
}

//=====================================================================================================

CHThorCaseActivity::CHThorCaseActivity(IAgentContext &_agent, unsigned _activityId, unsigned _subgraphId, IHThorCaseArg &_arg, ThorActivityKind _kind, EclGraph & _graph) : CHThorMultiInputActivity(_agent, _activityId, _subgraphId, _arg, _kind, _graph), helper(_arg)
{
}

void CHThorCaseActivity::ready()
{
    //Evaluate the condition here to avoid calling ready() on the unused branch?
    initialProcessed = processed;
    selectedInput = NULL;
    unsigned whichBranch = helper.getBranch();
    if (whichBranch >= inputs.ordinality())
        whichBranch = inputs.ordinality()-1;
    selectedInput = inputs.item(whichBranch);
    selectedInput->ready();
}

void CHThorCaseActivity::stop()
{
    if (selectedInput)
        selectedInput->stop();
}

const void *CHThorCaseActivity::nextRow()
{
    if (!selectedInput)
        return NULL;

    const void *ret = selectedInput->nextRow();
    if (ret)
        processed++;
    return ret;
}


//=====================================================================================================

CHThorSampleActivity::CHThorSampleActivity(IAgentContext &_agent, unsigned _activityId, unsigned _subgraphId, IHThorSampleArg &_arg, ThorActivityKind _kind, EclGraph & _graph) : CHThorSimpleActivityBase(_agent, _activityId, _subgraphId, _arg, _kind, _graph), helper(_arg)
{
}

void CHThorSampleActivity::ready()
{
    CHThorSimpleActivityBase::ready();
    numSamples = helper.getProportion();
    whichSample = helper.getSampleNumber();
    numToSkip = (whichSample ? whichSample-1 : 0);
    anyThisGroup = false;
}

const void * CHThorSampleActivity::nextRow()
{
    for (;;)
    {
        OwnedConstRoxieRow ret(input->nextRow());
        if (!ret)
        {
            //this does work with groups - may or may not be useful...
            //reset the sample for each group.... probably best.
            numToSkip = (whichSample ? whichSample-1 : 0);
            if (anyThisGroup)
            {
                anyThisGroup = false;
                return NULL;
            }
            ret.setown(input->nextRow());
            if (!ret)
                return NULL;                // eof...
        }

        if (numToSkip == 0)
        {
            anyThisGroup = true;
            numToSkip = numSamples-1;
            processed++;
            return ret.getClear();
        }
        numToSkip--;
    }
}

//=====================================================================================================

CHThorAggregateActivity::CHThorAggregateActivity(IAgentContext &_agent, unsigned _activityId, unsigned _subgraphId, IHThorAggregateArg &_arg, ThorActivityKind _kind, EclGraph & _graph) : CHThorSimpleActivityBase(_agent, _activityId, _subgraphId, _arg, _kind, _graph), helper(_arg)
{
}

void CHThorAggregateActivity::ready()
{
    CHThorSimpleActivityBase::ready();
    eof = false;
}

const void * CHThorAggregateActivity::nextRow()
{
    if (eof)
        return NULL;
    const void * next = input->nextRow();
    if (!next && input->isGrouped())
    {
        eof = true;
        return NULL;
    }
    
    RtlDynamicRowBuilder rowBuilder(rowAllocator);
    helper.clearAggregate(rowBuilder);
    
    if (next)
    {
        helper.processFirst(rowBuilder, next);
        ReleaseRoxieRow(next);
        
        bool abortEarly = (kind == TAKexistsaggregate) && !input->isGrouped();
        if (!abortEarly)
        {
            for (;;)
            {
                next = input->nextRow();
                if (!next)
                    break;

                helper.processNext(rowBuilder, next);
                ReleaseRoxieRow(next);
            }
        }
    }
    
    if (!input->isGrouped())        // either read all, or aborted early
        eof = true;
    
    processed++;
    size32_t finalSize = outputMeta.getRecordSize(rowBuilder.getSelf());
    return rowBuilder.finalizeRowClear(finalSize);
}

//=====================================================================================================

CHThorHashAggregateActivity::CHThorHashAggregateActivity(IAgentContext &_agent, unsigned _activityId, unsigned _subgraphId, IHThorHashAggregateArg &_arg, ThorActivityKind _kind, EclGraph & _graph, bool _isGroupedAggregate)
: CHThorSimpleActivityBase(_agent, _activityId, _subgraphId, _arg, _kind, _graph),
  aggregated(_arg, _arg),
  isGroupedAggregate(_isGroupedAggregate)
{
}

void CHThorHashAggregateActivity::ready()
{
    CHThorSimpleActivityBase::ready();
    eof = false;
    gathered = false;
}

void CHThorHashAggregateActivity::stop()
{
    aggregated.reset();
    CHThorSimpleActivityBase::stop();
}


const void * CHThorHashAggregateActivity::nextRow()
{
    if (eof)
        return NULL;

    if (!gathered)
    {
        bool eog = true;
        aggregated.start(rowAllocator, agent.queryCodeContext(), activityId);
        for (;;)
        {
            OwnedConstRoxieRow next(input->nextRow());
            if (!next)
            {
                if (isGroupedAggregate)
                {
                    if (eog)
                        eof = true;
                    break;
                }
                next.setown(input->nextRow());
                if (!next)
                    break;
            }
            eog = false;
            try
            {
                aggregated.addRow(next);
            }
            catch(IException * e)
            {
                throw makeWrappedException(e);
            }
        }
        gathered = true;
    }

    Owned<AggregateRowBuilder> next = aggregated.nextResult();
    if (next)
    {
        processed++;
        return next->finalizeRowClear();
    }

    if (!isGroupedAggregate)
        eof = true;

    aggregated.reset();
    gathered = false;
    return NULL;
}

//=====================================================================================================

CHThorSelectNActivity::CHThorSelectNActivity(IAgentContext &_agent, unsigned _activityId, unsigned _subgraphId, IHThorSelectNArg &_arg, ThorActivityKind _kind, EclGraph & _graph) : CHThorSimpleActivityBase(_agent, _activityId, _subgraphId, _arg, _kind, _graph), helper(_arg)
{
}

const void * CHThorSelectNActivity::defaultRow()
{
    if (!rowAllocator)                  
        createRowAllocator();            //We delay as often not needed...
    RtlDynamicRowBuilder rowBuilder(rowAllocator);
    size32_t thisSize = helper.createDefault(rowBuilder);
    return rowBuilder.finalizeRowClear(thisSize);
}

void CHThorSelectNActivity::ready()
{
    CHThorSimpleActivityBase::ready();
    finished = false;
}

const void * CHThorSelectNActivity::nextRow()
{
    if (finished)
        return NULL;

    finished = true;
    unsigned __int64 index = helper.getRowToSelect();
    while (--index)
    {
        OwnedConstRoxieRow next(input->nextRow());
        if (!next)
            next.setown(input->nextRow());
        if (!next)
        {
            processed++;
            return defaultRow();
        }
    }

    OwnedConstRoxieRow next(input->nextRow());
    if (!next)
        next.setown(input->nextRow());
    if (!next)
        next.setown(defaultRow());

    processed++;
    return next.getClear();
}

//=====================================================================================================

CHThorFirstNActivity::CHThorFirstNActivity(IAgentContext &_agent, unsigned _activityId, unsigned _subgraphId, IHThorFirstNArg &_arg, ThorActivityKind _kind, EclGraph & _graph) : CHThorSimpleActivityBase(_agent, _activityId, _subgraphId, _arg, _kind, _graph), helper(_arg)
{
    grouped = outputMeta.isGrouped();
}

void CHThorFirstNActivity::ready()
{
    CHThorSimpleActivityBase::ready();
    skip = helper.numToSkip();
    limit = helper.getLimit();
    doneThisGroup = 0;
    finished = (limit == 0);
    if (limit + skip >= limit)
        limit += skip;
}

const void * CHThorFirstNActivity::nextRow()
{
    if (finished)
        return NULL;

    OwnedConstRoxieRow ret;
    for (;;)
    {
        ret.setown(input->nextRow());
        if (!ret)
        {
            if (grouped)
            {
                if (doneThisGroup > skip)
                {
                    doneThisGroup = 0;
                    return NULL;
                }
                doneThisGroup = 0;
            }

            ret.setown(input->nextRow());
            if (!ret)
            {
                finished = true;
                return NULL;
            }

        }
        doneThisGroup++;
        if (doneThisGroup > skip)
            break;
    }

    if (doneThisGroup <= limit)
    {
        processed++;
        return ret.getClear();
    }

    if (grouped)
    {
        ret.setown(input->nextRow());
        while (ret)
            ret.setown(input->nextRow());
        doneThisGroup = 0;
    }
    else
        finished = true;
    return NULL;
}

//=====================================================================================================

CHThorChooseSetsActivity::CHThorChooseSetsActivity(IAgentContext &_agent, unsigned _activityId, unsigned _subgraphId, IHThorChooseSetsArg &_arg, ThorActivityKind _kind, EclGraph & _graph) : CHThorSimpleActivityBase(_agent, _activityId, _subgraphId, _arg, _kind, _graph), helper(_arg)
{
    numSets = helper.getNumSets();
    setCounts = new unsigned[numSets];
}

CHThorChooseSetsActivity::~CHThorChooseSetsActivity()
{
    delete [] setCounts;
}

void CHThorChooseSetsActivity::ready()
{
    CHThorSimpleActivityBase::ready();
    finished = false;
    memset(setCounts, 0, sizeof(unsigned)*numSets);
    helper.setCounts(setCounts);
}

const void * CHThorChooseSetsActivity::nextRow()
{
    if (finished)
        return NULL;

    for (;;)
    {
        OwnedConstRoxieRow ret(input->nextRow());
        if (!ret)
        {
            ret.setown(input->nextRow());
            if (!ret)
                return NULL;
        }
        processed++;
        switch (helper.getRecordAction(ret))
        {
        case 2:
            finished = true;
            return ret.getClear();
        case 1:
            return ret.getClear();
        }
    }
}

//=====================================================================================================

CHThorChooseSetsExActivity::CHThorChooseSetsExActivity(IAgentContext &_agent, unsigned _activityId, unsigned _subgraphId, IHThorChooseSetsExArg &_arg, ThorActivityKind _kind, EclGraph & _graph) : CHThorSimpleActivityBase(_agent, _activityId, _subgraphId, _arg, _kind, _graph), helper(_arg)
{
    numSets = helper.getNumSets();
    setCounts = new unsigned[numSets];
    memset(setCounts, 0, sizeof(unsigned)*numSets);
    limits = (count_t *)checked_calloc(sizeof(count_t), numSets, "choose sets ex");
    helper.getLimits(limits);
}

CHThorChooseSetsExActivity::~CHThorChooseSetsExActivity()
{
    delete [] setCounts;
    free(limits);
}

void CHThorChooseSetsExActivity::ready()
{
    CHThorSimpleActivityBase::ready();
    finished = false;
    curIndex = 0;
    memset(setCounts, 0, sizeof(unsigned)*numSets);
}

void CHThorChooseSetsExActivity::stop()
{
    gathered.clear();
    CHThorSimpleActivityBase::stop();
}

const void * CHThorChooseSetsExActivity::nextRow()
{
    if (gathered.ordinality() == 0)
    {
        curIndex = 0;
        const void * next = input->nextRow();
        while(next)
        {
            gathered.append(next);
            next = input->nextRow();
        }
        if(gathered.ordinality() == 0)
        {
            finished = true;
            return NULL;
        }

        ForEachItemIn(idx1, gathered)
        {
            unsigned category = helper.getCategory(gathered.item(idx1));
            if (category)
                setCounts[category-1]++;
        }
        calculateSelection();
    }

    while (gathered.isItem(curIndex))
    {
        OwnedConstRoxieRow row(gathered.itemClear(curIndex++));
        if (includeRow(row))
        {
            processed++;
            return row.getClear();
        }
    }

    gathered.clear();
    return NULL;
}


//=====================================================================================================

CHThorChooseSetsLastActivity::CHThorChooseSetsLastActivity(IAgentContext &_agent, unsigned _activityId, unsigned _subgraphId, IHThorChooseSetsExArg &_arg, ThorActivityKind _kind, EclGraph & _graph) : CHThorChooseSetsExActivity(_agent, _activityId, _subgraphId, _arg, _kind, _graph)
{ 
    numToSkip = (unsigned *)checked_calloc(sizeof(unsigned), numSets, "choose sets last");
}

CHThorChooseSetsLastActivity::~CHThorChooseSetsLastActivity() 
{ 
    free(numToSkip); 
}

void CHThorChooseSetsLastActivity::ready()
{
    CHThorChooseSetsExActivity::ready();
    memset(numToSkip, 0, sizeof(unsigned) * numSets);
}

void CHThorChooseSetsLastActivity::calculateSelection()
{
    for (unsigned idx=0; idx < numSets; idx++)
    {
        if (setCounts[idx] < limits[idx])
            numToSkip[idx] = 0;
        else
            numToSkip[idx] = (unsigned)(setCounts[idx] - limits[idx]);
    }
}


bool CHThorChooseSetsLastActivity::includeRow(const void * row)
{
    unsigned category = helper.getCategory(row);
    if (category)
    {
        if (numToSkip[category-1] == 0)
            return true;
        numToSkip[category-1]--;
    }
    return false;       
}


//=====================================================================================================

CHThorChooseSetsEnthActivity::CHThorChooseSetsEnthActivity(IAgentContext &_agent, unsigned _activityId, unsigned _subgraphId, IHThorChooseSetsExArg &_arg, ThorActivityKind _kind, EclGraph & _graph) : CHThorChooseSetsExActivity(_agent, _activityId, _subgraphId, _arg, _kind, _graph)
{ 
    counter = (unsigned __int64 *)checked_calloc(sizeof(unsigned __int64), numSets, "choose sets enth");
}

CHThorChooseSetsEnthActivity::~CHThorChooseSetsEnthActivity() 
{ 
    free(counter); 
}

void CHThorChooseSetsEnthActivity::ready()
{
    CHThorChooseSetsExActivity::ready();
    memset(counter, 0, sizeof(unsigned __int64) * numSets);
}

void CHThorChooseSetsEnthActivity::calculateSelection()
{
}


bool CHThorChooseSetsEnthActivity::includeRow(const void * row)
{
    unsigned category = helper.getCategory(row);
    if (category)
    {
        counter[category-1] += limits[category-1];
        if(counter[category-1] >= setCounts[category-1])
        {
            counter[category-1] -= setCounts[category-1];
            return true;
        }       
    }
    return false;       
}


//=====================================================================================================

CHThorDegroupActivity::CHThorDegroupActivity(IAgentContext &_agent, unsigned _activityId, unsigned _subgraphId, IHThorDegroupArg &_arg, ThorActivityKind _kind, EclGraph & _graph) : CHThorSteppableActivityBase(_agent, _activityId, _subgraphId, _arg, _kind, _graph)
{
}

const void * CHThorDegroupActivity::nextRow()
{
    const void * ret = input->ungroupedNextRow();
    if (ret)
        processed++;
    return ret;
}

const void * CHThorDegroupActivity::nextRowGE(const void * seek, unsigned numFields, bool &wasCompleteMatch, const SmartStepExtra &stepExtra)
{
    const void * ret = input->nextRowGE(seek, numFields, wasCompleteMatch, stepExtra);
    if (ret)
        processed++;
    return ret;
}


bool CHThorDegroupActivity::isGrouped()
{
    return false;
}

//=====================================================================================================

CHThorGroupActivity::CHThorGroupActivity(IAgentContext &_agent, unsigned _activityId, unsigned _subgraphId, IHThorGroupArg &_arg, ThorActivityKind _kind, EclGraph & _graph) : CHThorSteppableActivityBase(_agent, _activityId, _subgraphId, _arg, _kind, _graph), helper(_arg)
{
}

bool CHThorGroupActivity::isGrouped()
{
    return true;
}

void CHThorGroupActivity::ready()
{
    CHThorSimpleActivityBase::ready();
    next.clear();
    endPending = false;
    firstDone = false;
}

void CHThorGroupActivity::stop()
{
    CHThorSimpleActivityBase::stop();
    next.clear();
}

const void *CHThorGroupActivity::nextRow()
{
    if (!firstDone)
    {
        firstDone = true;
        next.setown(input->nextRow());
    }

    if (endPending)
    {
        endPending = false;
        return NULL;
    }

    OwnedConstRoxieRow prev(next.getClear());
    next.setown(input->nextRow());
    if (!next)  // skip incoming groups. (should it sub-group??)
        next.setown(input->nextRow());

    if (next)
    {
        assertex(prev);  // If this fails, you have an initial empty group. That is not legal.
        if (!helper.isSameGroup(prev, next))
            endPending = true;
    }
    if (prev)
        processed++;
    return prev.getClear();
}

const void * CHThorGroupActivity::nextRowGE(const void * seek, unsigned numFields, bool &wasCompleteMatch, const SmartStepExtra &stepExtra)
{
    if (firstDone)
    {
        if (next)
        {
            if (stepCompare->docompare(next, seek, numFields) >= 0)
                return nextRow();
        }
    }
    next.setown(input->nextRowGE(seek, numFields, wasCompleteMatch, stepExtra));
    firstDone = true;
    return nextRow();
}

//=====================================================================================================

CHThorGroupSortActivity::CHThorGroupSortActivity(IAgentContext &_agent, unsigned _activityId, unsigned _subgraphId, IHThorSortArg &_arg, ThorActivityKind _kind, EclGraph & _graph) : CHThorSimpleActivityBase(_agent, _activityId, _subgraphId, _arg, _kind, _graph), helper(_arg)
{
    gotSorted = false;
}

void CHThorGroupSortActivity::ready()
{
    CHThorSimpleActivityBase::ready();
    if(!sorter)
        createSorter();
}

void CHThorGroupSortActivity::stop()
{
    if(sorter)
    {
        if(sorterIsConst)
            sorter->killSorted();
        else
            sorter.clear();
    }
    gotSorted = false;
    diskReader.clear();
    CHThorSimpleActivityBase::stop();
}

const void *CHThorGroupSortActivity::nextRow()
{
    if(!gotSorted)
        getSorted();

    if(diskReader)
    {
        const void *row = diskReader->nextRow();
        if (row)
            return row;
        diskReader.clear();
    }
    else
    {
        const void * ret = sorter->getNextSorted();
        if(ret)
        {
            processed++;
            return ret;
        }
    }
    sorter->killSorted();
    gotSorted = false;
    return NULL;
}

void CHThorGroupSortActivity::createSorter()
{
    unsigned flags = helper.getAlgorithmFlags();
    sorterIsConst = ((flags & TAFconstant) != 0);
    OwnedRoxieString algoname(helper.getAlgorithm());
    if(!algoname)
    {
        if((flags & TAFunstable) != 0)
            sorter.setown(new CQuickSorter(helper.queryCompare(), queryRowManager(), InitialSortElements, CommitStep));
        else
            sorter.setown(new CHeapSorter(helper.queryCompare(), queryRowManager(), InitialSortElements, CommitStep));
        return;
    }
    if(stricmp(algoname, "quicksort") == 0)
    {
        if((flags & TAFstable) != 0)
            sorter.setown(new CStableQuickSorter(helper.queryCompare(), queryRowManager(), InitialSortElements, CommitStep, this));
        else
            sorter.setown(new CQuickSorter(helper.queryCompare(), queryRowManager(), InitialSortElements, CommitStep));
    }
    else if(stricmp(algoname, "parquicksort") == 0)
    {
        if((flags & TAFstable) != 0)
            sorter.setown(new CParallelStableQuickSorter(helper.queryCompare(), queryRowManager(), InitialSortElements, CommitStep, this));
        else
            sorter.setown(new CParallelQuickSorter(helper.queryCompare(), queryRowManager(), InitialSortElements, CommitStep));
    }
    else if(stricmp(algoname, "taskquicksort") == 0)
    {
        if((flags & TAFstable) != 0)
            sorter.setown(new CParallelTaskStableQuickSorter(helper.queryCompare(), queryRowManager(), InitialSortElements, CommitStep, this));
        else
            sorter.setown(new CParallelTaskQuickSorter(helper.queryCompare(), queryRowManager(), InitialSortElements, CommitStep));
    }
    else if(stricmp(algoname, "mergesort") == 0)
    {
        if((flags & TAFparallel) != 0)
            sorter.setown(new CParallelStableMergeSorter(helper.queryCompare(), queryRowManager(), InitialSortElements, CommitStep, this));
        else
            sorter.setown(new CStableMergeSorter(helper.queryCompare(), queryRowManager(), InitialSortElements, CommitStep, this));
    }
    else if(stricmp(algoname, "parmergesort") == 0)
        sorter.setown(new CParallelStableMergeSorter(helper.queryCompare(), queryRowManager(), InitialSortElements, CommitStep, this));
    else if(stricmp(algoname, "heapsort") == 0)
        sorter.setown(new CHeapSorter(helper.queryCompare(), queryRowManager(), InitialSortElements, CommitStep));
    else if(stricmp(algoname, "insertionsort") == 0)
    {
        if((flags & TAFstable) != 0)
            sorter.setown(new CStableInsertionSorter(helper.queryCompare(), queryRowManager(), InitialSortElements, CommitStep));
        else
            sorter.setown(new CInsertionSorter(helper.queryCompare(), queryRowManager(), InitialSortElements, CommitStep));
    }
    else
    {
        StringBuffer sb;
        sb.appendf("Ignoring unsupported sort order algorithm '%s', using default", algoname.get());
        agent.addWuExceptionEx(sb.str(),WRN_UnsupportedAlgorithm,SeverityWarning,MSGAUD_user,"hthor");
        if((flags & TAFunstable) != 0)
            sorter.setown(new CQuickSorter(helper.queryCompare(), queryRowManager(), InitialSortElements, CommitStep));
        else
            sorter.setown(new CHeapSorter(helper.queryCompare(), queryRowManager(), InitialSortElements, CommitStep));
    }
    sorter->setActivityId(activityId);
}

void CHThorGroupSortActivity::getSorted()
{
    diskMerger.clear();
    diskReader.clear();
    queryRowManager()->addRowBuffer(this);//register for OOM callbacks
    const void * next;
    while((next = input->nextRow()) != NULL)
    {
        if (!sorter->addRow(next))
        {
            {
                //Unlikely that this code will ever be executed but added for comfort
                roxiemem::RoxieOutputRowArrayLock block(sorter->getRowArray());
                sorter->flushRows();
                sortAndSpillRows();
                //Ensure new rows are written to the head of the array.  It needs to be a separate call because
                //performSort() cannot shift active row pointer since it can be called from any thread
                sorter->flushRows();
            }
            if (!sorter->addRow(next))
            {
                ReleaseRoxieRow(next);
                throw MakeStringException(0, "Insufficient memory to append sort row");
            }
        }
    }
    queryRowManager()->removeRowBuffer(this);//unregister for OOM callbacks
    sorter->flushRows();

    if(diskMerger)
    {
        sortAndSpillRows();
        sorter->killSorted();
        ICompare *compare = helper.queryCompare();
        diskReader.setown(diskMerger->merge(compare));
    }
    else
    {
        sorter->performSort();
    }
    gotSorted = true;
}

//interface roxiemem::IBufferedRowCallback
unsigned CHThorGroupSortActivity::getSpillCost() const
{
    return 10;
}


unsigned CHThorGroupSortActivity::getActivityId() const
{
    return activityId;
}

bool CHThorGroupSortActivity::freeBufferedRows(bool critical)
{
    roxiemem::RoxieOutputRowArrayLock block(sorter->getRowArray());
    return sortAndSpillRows();
}



bool CHThorGroupSortActivity::sortAndSpillRows()
{
    if (0 == sorter->numCommitted())
        return false;
    if(!diskMerger)
    {
        StringBuffer fbase;
        agent.getTempfileBase(fbase).append(PATHSEPCHAR).appendf("spill_sort_%p", this);
        PROGLOG("SORT: spilling to disk, filename base %s", fbase.str());
        class CHThorRowLinkCounter : implements IRowLinkCounter, public CSimpleInterface
        {
        public:
            IMPLEMENT_IINTERFACE_USING(CSimpleInterface);
            virtual void releaseRow(const void *row)
            {
                ReleaseRoxieRow(row);
            }
            virtual void linkRow(const void *row)
            {
                LinkRoxieRow(row);
            }
        };
        Owned<IRowLinkCounter> linker = new CHThorRowLinkCounter();
        Owned<IRowInterfaces> rowInterfaces = createRowInterfaces(input->queryOutputMeta(), activityId, 0, agent.queryCodeContext());
        diskMerger.setown(createDiskMerger(rowInterfaces, linker, fbase.str()));
    }
    sorter->performSort();
    sorter->spillSortedToDisk(diskMerger);
    return true;
}

// Base for Quick sort and both Insertion sorts

void CSimpleSorterBase::spillSortedToDisk(IDiskMerger * merger)
{
    Owned<IRowWriter> out = merger->createWriteBlock();
    for (;;)
    {
        const void *row = getNextSorted();
        if (!row)
            break;
        out->putRow(row);
    }
    finger = 0;
    out->flush();
    rowsToSort.noteSpilled(rowsToSort.numCommitted());
}

// Quick sort

void CQuickSorter::performSort()
{
    size32_t numRows = rowsToSort.numCommitted();
    if (numRows)
    {
        const void * * rows = rowsToSort.getBlock(numRows);
        qsortvec((void * *)rows, numRows, *compare);
        finger = 0;
    }
}

// Quick sort

void CParallelQuickSorter::performSort()
{
    size32_t numRows = rowsToSort.numCommitted();
    if (numRows)
    {
        const void * * rows = rowsToSort.getBlock(numRows);
        parqsortvec((void * *)rows, numRows, *compare);
        finger = 0;
    }
}

void CParallelTaskQuickSorter::performSort()
{
    size32_t numRows = rowsToSort.numCommitted();
    if (numRows)
    {
        const void * * rows = rowsToSort.getBlock(numRows);
        taskqsortvec((void * *)rows, numRows, *compare);
        finger = 0;
    }
}

// StableQuick sort

bool CStableSorter::addRow(const void * next)
{
    roxiemem::rowidx_t nextRowCapacity = rowsToSort.rowCapacity() + 1;//increment capacity for the row we are about to add
    if (nextRowCapacity > indexCapacity)
    {
        void *** newIndex = (void ***)rowManager->allocate(nextRowCapacity * sizeof(void*), activityId);//could force an OOM callback
        if (newIndex)
        {
            roxiemem::RoxieOutputRowArrayLock block(getRowArray());//could force an OOM callback after index is freed but before index,indexCapacity is updated
            ReleaseRoxieRow(index);
            index = newIndex;
            indexCapacity = RoxieRowCapacity(index) / sizeof(void*);
        }
        else
        {
            killSorted();
            ReleaseRoxieRow(next);
            throw MakeStringException(0, "Insufficient memory to allocate StableQuickSorter index");
        }
    }
    return CSimpleSorterBase::addRow(next);
}

void CStableSorter::spillSortedToDisk(IDiskMerger * merger)
{
    CSimpleSorterBase::spillSortedToDisk(merger);
    ReleaseRoxieRow(index);
    index = NULL;
    indexCapacity = 0;
}

void CStableSorter::killSorted()
{
    CSimpleSorterBase::killSorted();
    ReleaseRoxieRow(index);
    index = NULL;
    indexCapacity = 0;
}

// StableQuick sort

void CStableQuickSorter::performSort()
{
    size32_t numRows = rowsToSort.numCommitted();
    if (numRows)
    {
        const void * * rows = rowsToSort.getBlock(numRows);
        qsortvecstableinplace((void * *)rows, numRows, *compare, (void * *)index);
        finger = 0;
    }
}

void CParallelStableQuickSorter::performSort()
{
    size32_t numRows = rowsToSort.numCommitted();
    if (numRows)
    {
        const void * * rows = rowsToSort.getBlock(numRows);
        parqsortvecstableinplace((void * *)rows, numRows, *compare, (void * *)index);
        finger = 0;
    }
}

void CParallelTaskStableQuickSorter::performSort()
{
    size32_t numRows = rowsToSort.numCommitted();
    if (numRows)
    {
        const void * * rows = rowsToSort.getBlock(numRows);
        taskqsortvecstableinplace((void * *)rows, numRows, *compare, (void * *)index);
        finger = 0;
    }
}

// StableMerge sort

void CStableMergeSorter::performSort()
{
    size32_t numRows = rowsToSort.numCommitted();
    if (numRows)
    {
        const void * * rows = rowsToSort.getBlock(numRows);
        msortvecstableinplace((void * *)rows, numRows, *compare, (void * *)index);
        finger = 0;
    }
}

void CParallelStableMergeSorter::performSort()
{
    size32_t numRows = rowsToSort.numCommitted();
    if (numRows)
    {
        const void * * rows = rowsToSort.getBlock(numRows);
        parmsortvecstableinplace((void * *)rows, numRows, *compare, (void * *)index);
        finger = 0;
    }
}

// Heap sort

void CHeapSorter::performSort()
{
    size32_t numRows = rowsToSort.numCommitted();
    if (numRows)
    {
        const void * * rows = rowsToSort.getBlock(numRows);
        heapsize = numRows;
        for (unsigned i = 0; i < numRows; i++)
        {
            heap.append(i);
            heap_push_up(i, heap.getArray(), rows, compare);
        }
    }
}

void CHeapSorter::spillSortedToDisk(IDiskMerger * merger)
{
    CSimpleSorterBase::spillSortedToDisk(merger);
    heap.kill();
    heapsize = 0;
}

const void * CHeapSorter::getNextSorted()
{
    if(heapsize)
    {
        size32_t numRows = rowsToSort.numCommitted();
        if (numRows)
        {
            const void * * rows = rowsToSort.getBlock(numRows);
            unsigned top = heap.item(0);
            --heapsize;
            heap.replace(heap.item(heapsize), 0);
            heap_push_down(0, heapsize, heap.getArray(), rows, compare);
            const void * row = rows[top];
            rows[top] = NULL;
            return row;
        }
    }
    return NULL;
}

void CHeapSorter::killSorted()
{
    CSimpleSorterBase::killSorted();
    heap.kill();
    heapsize = 0;
}

// Insertion sorts

void CInsertionSorter::performSort()
{
    size32_t numRows = rowsToSort.numCommitted();
    if (numRows)
    {
        const void * * rows = rowsToSort.getBlock(numRows);
        for (unsigned i = 0; i < numRows; i++)
        {
            binary_vec_insert(rowsToSort.query(i), rows, i, *compare);
        }
        finger = 0;
    }
}

void CStableInsertionSorter::performSort()
{
    size32_t numRows = rowsToSort.numCommitted();
    if (numRows)
    {
        const void * * rows = rowsToSort.getBlock(numRows);
        for (unsigned i = 0; i < numRows; i++)
        {
            binary_vec_insert_stable(rowsToSort.query(i), rows, i, *compare);
        }
        finger = 0;
    }
}

//=====================================================================================================

CHThorGroupedActivity::CHThorGroupedActivity(IAgentContext &_agent, unsigned _activityId, unsigned _subgraphId, IHThorGroupedArg &_arg, ThorActivityKind _kind, EclGraph & _graph) : CHThorSimpleActivityBase(_agent, _activityId, _subgraphId, _arg, _kind, _graph), helper(_arg)
{
}

void CHThorGroupedActivity::ready()
{
    CHThorSimpleActivityBase::ready();
    firstDone = false;
    nextRowIndex = 0;
}

void CHThorGroupedActivity::stop()
{
    CHThorSimpleActivityBase::stop();
    next[0].clear();
    next[1].clear();
    next[2].clear();
}

const void *CHThorGroupedActivity::nextRow()
{
    if (!firstDone)
    {
        next[0].setown(input->nextRow());
        next[1].setown(input->nextRow());
        nextRowIndex = 0;
    }

    unsigned nextToCompare = (nextRowIndex + 1) % 3;
    unsigned nextToFill  = (nextRowIndex + 2) % 3;
    next[nextToFill].setown(input->nextRow());

    OwnedConstRoxieRow ret(next[nextRowIndex].getClear());
    if (ret)
    {
        if (next[nextToCompare]) 
        {
            if (!helper.isSameGroup(ret, next[nextToCompare]))
                throw MakeStringException(100, "GROUPED(%u), expected a group break between adjacent rows (rows %" I64F "d, %" I64F "d) ", activityId, processed+1, processed+2);
        }
        else if (next[nextToFill])
        {
            if (helper.isSameGroup(ret, next[nextToFill]))
                throw MakeStringException(100, "GROUPED(%u), unexpected group break found between rows %" I64F "d and %" I64F "d)", activityId, processed+1, processed+2);
        }
        processed++;
    }
    nextRowIndex = nextToCompare;
    return ret.getClear();
}

//=====================================================================================================

CHThorSortedActivity::CHThorSortedActivity(IAgentContext &_agent, unsigned _activityId, unsigned _subgraphId, IHThorSortedArg &_arg, ThorActivityKind _kind, EclGraph & _graph) : CHThorSteppableActivityBase(_agent, _activityId, _subgraphId, _arg, _kind, _graph), helper(_arg)
{
    //MORE: Should probably have a inter group and intra group sort functions
    compare = helper.queryCompare();
}

void CHThorSortedActivity::ready()
{
    CHThorSimpleActivityBase::ready();
    firstDone = false;
}

void CHThorSortedActivity::stop()
{
    CHThorSimpleActivityBase::stop();
    next.clear();
}

const void *CHThorSortedActivity::nextRow()
{
    if (!firstDone)
    {
        firstDone = true;
        next.setown(input->nextRow());
    }

    OwnedConstRoxieRow prev(next.getClear());
    next.setown(input->nextRow());
    if (prev && next)
        if (compare->docompare(prev, next) > 0)
            throw MakeStringException(100, "SORTED(%u) detected incorrectly sorted rows  (row %" I64F "d,  %" I64F "d))", activityId, processed+1, processed+2);
    if (prev)
        processed++;
    return prev.getClear();
}

const void * CHThorSortedActivity::nextRowGE(const void * seek, unsigned numFields, bool &wasCompleteMatch, const SmartStepExtra &stepExtra)
{
    if (next)
    {
        if (stepCompare->docompare(next, seek, numFields) >= 0)
            return nextRow();
    }

    firstDone = true;
    next.setown(input->nextRowGE(seek, numFields, wasCompleteMatch, stepExtra));
    return nextRow();
}


//=====================================================================================================

CHThorTraceActivity::CHThorTraceActivity(IAgentContext &_agent, unsigned _activityId, unsigned _subgraphId, IHThorTraceArg &_arg, ThorActivityKind _kind, EclGraph & _graph)
: CHThorSteppableActivityBase(_agent, _activityId, _subgraphId, _arg, _kind, _graph),
  helper(_arg),  keepLimit(0), skip(0), sample(0), traceEnabled(false)
{
}

void CHThorTraceActivity::ready()
{
    CHThorSimpleActivityBase::ready();
    traceEnabled = agent.queryWorkUnit()->getDebugValueBool("traceEnabled", false);
    if (traceEnabled && helper.canMatchAny())
    {
        keepLimit = helper.getKeepLimit();
        if (keepLimit==(unsigned) -1)
            keepLimit = agent.queryWorkUnit()->getDebugValueInt("traceLimit", 10);
        skip = helper.getSkip();
        sample = helper.getSample();
        if (sample)
            sample--;
        name.setown(helper.getName());
        if (!name)
            name.set("Row");
    }
    else
        keepLimit = 0;
}

void CHThorTraceActivity::stop()
{
    CHThorSimpleActivityBase::stop();
    name.clear();
}

const void *CHThorTraceActivity::nextRow()
{
    OwnedConstRoxieRow ret(input->nextRow());
    if (!ret)
        return NULL;
    onTrace(ret);
    processed++;
    return ret.getClear();
}

const void * CHThorTraceActivity::nextRowGE(const void * seek, unsigned numFields, bool &wasCompleteMatch, const SmartStepExtra &stepExtra)
{
    OwnedConstRoxieRow ret(input->nextRowGE(seek, numFields, wasCompleteMatch, stepExtra));
    if (ret)
    {
        onTrace(ret);
        processed++;
    }
    return ret.getClear();
}

void CHThorTraceActivity::onTrace(const void *row)
{
    if (keepLimit && helper.isValid(row))
    {
        if (skip)
            skip--;
        else if (sample)
            sample--;
        else
        {
            CommonXmlWriter xmlwrite(XWFnoindent);
            outputMeta.toXML((const byte *) row, xmlwrite);
            DBGLOG("TRACE: <%s>%s<%s>", name.get(), xmlwrite.str(), name.get());
            keepLimit--;
            sample = helper.getSample();
            if (sample)
                sample--;
        }
    }
}

//=====================================================================================================

void getLimitType(unsigned flags, bool & limitFail, bool & limitOnFail)
{
    if((flags & JFmatchAbortLimitSkips) != 0)
    {
        limitFail = false;
        limitOnFail = false;
    }
    else
    {
        limitOnFail = ((flags & JFonfail) != 0);
        limitFail = !limitOnFail;
    }
}

CHThorJoinActivity::CHThorJoinActivity(IAgentContext &_agent, unsigned _activityId, unsigned _subgraphId, IHThorJoinArg &_arg, ThorActivityKind _kind, EclGraph & _graph)
                : CHThorActivityBase(_agent, _activityId, _subgraphId, _arg, _kind, _graph), helper(_arg), outBuilder(NULL)
{
}

void CHThorJoinActivity::ready()
{
    CHThorActivityBase::ready();
    input1->ready();
    bool isStable = (helper.getJoinFlags() & JFunstable) == 0;
    RoxieSortAlgorithm sortAlgorithm = isStable ? stableSpillingQuickSortAlgorithm : spillingQuickSortAlgorithm;
    StringBuffer tempBase;
    agent.getTempfileBase(tempBase);
    if (helper.isLeftAlreadySorted())
        sortedLeftInput.setown(createDegroupedInputReader(&input->queryStream()));
    else
        sortedLeftInput.setown(createSortedInputReader(&input->queryStream(), createSortAlgorithm(sortAlgorithm, helper.queryCompareLeft(), *queryRowManager(), input->queryOutputMeta(), agent.queryCodeContext(), tempBase, activityId)));
    ICompare *compareRight = helper.queryCompareRight();
    if (helper.isRightAlreadySorted())
        groupedSortedRightInput.setown(createGroupedInputReader(&input1->queryStream(), compareRight));
    else
        groupedSortedRightInput.setown(createSortedGroupedInputReader(&input1->queryStream(), compareRight, createSortAlgorithm(sortAlgorithm, compareRight, *queryRowManager(), input1->queryOutputMeta(), agent.queryCodeContext(), tempBase, activityId)));
    outBuilder.setAllocator(rowAllocator);
    leftOuterJoin = (helper.getJoinFlags() & JFleftouter) != 0;
    rightOuterJoin = (helper.getJoinFlags() & JFrightouter) != 0;
    exclude = (helper.getJoinFlags() & JFexclude) != 0;
    getLimitType(helper.getJoinFlags(), limitFail, limitOnFail);
    if (rightOuterJoin && !defaultLeft)
        createDefaultLeft();    
    if ((leftOuterJoin || limitOnFail) && !defaultRight)
        createDefaultRight();   
    betweenjoin = ((helper.getJoinFlags() & JFslidingmatch) != 0);
    assertex(!(betweenjoin && rightOuterJoin));

    keepLimit = helper.getKeepLimit();
    if (keepLimit == 0)
        keepLimit = (unsigned)-1;
    atmostLimit = helper.getJoinLimit();
    if(atmostLimit == 0)
        atmostLimit = (unsigned)-1;
    else
        assertex(!rightOuterJoin && !betweenjoin);
    abortLimit = helper.getMatchAbortLimit();
    if (abortLimit == 0) 
        abortLimit = (unsigned)-1;

    assertex((helper.getJoinFlags() & (JFfirst | JFfirstleft | JFfirstright)) == 0); // no longer supported

    if(betweenjoin)
    {
        collate = helper.queryCompareLeftRightLower();
        collateupper = helper.queryCompareLeftRightUpper();
    }
    else
    {
        collate = collateupper = helper.queryCompareLeftRight();
    }

    rightIndex = 0;
    joinCounter = 0;
    failingLimit.clear();
    state = JSfill;
    if ((helper.getJoinFlags() & JFlimitedprefixjoin) && helper.getJoinLimit()) 
    {   //Limited Match Join (s[1..n])
        limitedhelper.setown(createRHLimitedCompareHelper());
        limitedhelper->init( helper.getJoinLimit(), groupedSortedRightInput, collate, helper.queryPrefixCompare() );
    }
}

void CHThorJoinActivity::stop()
{
    outBuilder.clear();
    right.clear();
    left.clear();
    pendingRight.clear();
    sortedLeftInput.clear();
    groupedSortedRightInput.clear();
    CHThorActivityBase::stop();
    input1->stop();
}

void CHThorJoinActivity::setInput(unsigned index, IHThorInput *_input)
{
    if (index==1)
        input1 = _input;
    else
        CHThorActivityBase::setInput(index, _input);
}

void CHThorJoinActivity::createDefaultLeft()
{
    if (!defaultLeft)
    {
        if (!defaultLeftAllocator)
            defaultLeftAllocator.setown(agent.queryCodeContext()->getRowAllocator(input->queryOutputMeta(), activityId));

        RtlDynamicRowBuilder rowBuilder(defaultLeftAllocator);
        size32_t thisSize = helper.createDefaultLeft(rowBuilder);
        defaultLeft.setown(rowBuilder.finalizeRowClear(thisSize));
    }
}

void CHThorJoinActivity::createDefaultRight()
{
    if (!defaultRight)
    {
        if (!defaultRightAllocator)
            defaultRightAllocator.setown(agent.queryCodeContext()->getRowAllocator(input1->queryOutputMeta(), activityId));

        RtlDynamicRowBuilder rowBuilder(defaultRightAllocator);
        size32_t thisSize = helper.createDefaultRight(rowBuilder);
        defaultRight.setown(rowBuilder.finalizeRowClear(thisSize));
    }
}


void CHThorJoinActivity::fillLeft()
{
    matchedLeft = false;
    left.setown(sortedLeftInput->nextRow()); // NOTE: already degrouped
    if(betweenjoin && left && pendingRight && (collate->docompare(left, pendingRight) >= 0))
        fillRight();
    if (limitedhelper && 0==rightIndex)
    {
        rightIndex = 0;
        joinCounter = 0;
        right.clear();
        matchedRight.kill();
        if (left)
        {
            limitedhelper->getGroup(right,left);
            ForEachItemIn(idx, right)
                matchedRight.append(false);
        }
    }
}

void CHThorJoinActivity::fillRight()
{
    if (limitedhelper)
        return;
    failingLimit.clear();
    if(betweenjoin && left)
    {
        aindex_t start = 0;
        while(right.isItem(start) && (collateupper->docompare(left, right.item(start)) > 0))
            start++;
        if(start>0)
            right.clearPart(0, start);
    }
    else
        right.clear();
    rightIndex = 0;
    joinCounter = 0;
    unsigned groupCount = 0;
    while(true)
    {
        OwnedConstRoxieRow next;
        if(pendingRight)
        {
            next.setown(pendingRight.getClear());
        }
        else
        {
            next.setown(groupedSortedRightInput->nextRow());
        }
        if(!rightOuterJoin && next && (!left || (collateupper->docompare(left, next) > 0))) // if right is less than left, and not right outer, can skip group
        {
            while(next) 
                next.setown(groupedSortedRightInput->nextRow());
            continue;
        }
        while(next)
        {
            if(groupCount==abortLimit)
            {
                if(limitFail)
                    failLimit();
                if ( agent.queryCodeContext()->queryDebugContext())
                    agent.queryCodeContext()->queryDebugContext()->checkBreakpoint(DebugStateLimit, NULL, static_cast<IActivityBase *>(this));
                if(limitOnFail)
                {
                    assertex(!failingLimit);
                    try
                    {
                        failLimit();
                    }
                    catch(IException * except)
                    {
                        failingLimit.setown(except);
                    }
                    assertex(failingLimit);
                }
                right.append(next.getClear());
                do
                {
                    next.setown(groupedSortedRightInput->nextRow());
                } while(next);
                break;
            }
            else if(groupCount==atmostLimit)
            {
                right.clear();
                groupCount = 0;
                while(next) 
                {
                    next.setown(groupedSortedRightInput->nextRow());
                }
            }
            else
            {
                right.append(next.getClear());
                groupCount++;
            }
            next.setown(groupedSortedRightInput->nextRow());
            
        }
        // normally only want to read one right group, but if is between join and next right group is in window for left, need to continue
        if(betweenjoin && left)
        {
            pendingRight.setown(groupedSortedRightInput->nextRow());
            if(!pendingRight || (collate->docompare(left, pendingRight) < 0))
                break;
        }
        else
            break;
    }

    matchedRight.kill();
    ForEachItemIn(idx, right)
        matchedRight.append(false);
}

const void * CHThorJoinActivity::joinRecords(const void * curLeft, const void * curRight, unsigned counter, unsigned flags)
{
    try
    {
        outBuilder.ensureRow();
        size32_t thisSize = helper.transform(outBuilder, curLeft, curRight, counter, flags);
        if(thisSize)
            return outBuilder.finalizeRowClear(thisSize);
        else
            return NULL;
    }
    catch(IException * e)
    {
        throw makeWrappedException(e);
    }
}

const void * CHThorJoinActivity::groupDenormalizeRecords(const void * curLeft, ConstPointerArray & rows, unsigned flags)
{
    try
    {
        outBuilder.ensureRow();
        unsigned numRows = rows.ordinality();
        const void * rhs = numRows ? rows.item(0) : defaultRight.get();
        if (numRows>0)
            flags |= JTFmatchedright;
        memsize_t thisSize = helper.transform(outBuilder, curLeft, rhs, numRows, (const void * *)rows.getArray(), flags);
        if(thisSize)
            return outBuilder.finalizeRowClear(thisSize);
        else
            return NULL;
    }
    catch(IException * e)
    {
        throw makeWrappedException(e);
    }
}

const void * CHThorJoinActivity::joinException(const void * curLeft, IException * except)
{
    try
    {
        outBuilder.ensureRow();
        size32_t thisSize = helper.onFailTransform(outBuilder, curLeft, defaultRight, except, JTFmatchedleft);
        if(thisSize)
            return outBuilder.finalizeRowClear(thisSize);
        else
            return NULL;
    }
    catch(IException * e)
    {
        throw makeWrappedException(e);
    }
}

void CHThorJoinActivity::failLimit()
{
    helper.onMatchAbortLimitExceeded();
    CommonXmlWriter xmlwrite(0);
    if (input->queryOutputMeta() && input->queryOutputMeta()->hasXML())
    {
        input->queryOutputMeta()->toXML((byte *)left.get(), xmlwrite);
    }
    throw MakeStringException(0, "More than %d match candidates in join for row %s", abortLimit, xmlwrite.str());
}

const void *CHThorJoinActivity::nextRow()
{
    for (;;)
    {
        switch (state)
        {
        case JSfill:
            fillLeft();
            state = JSfillright;
            break;

        case JSfillright:
            fillRight();
            state = JScollate;
            break;

        case JSfillleft:
            fillLeft();
            state = JScollate;
            break;

        case JScollate:
            if (right.ordinality() == 0)
            {
                if (!left)
                    return NULL;
                state = JSleftonly;
            }
            else
            {
                if (!left)
                    state = JSrightonly;
                else
                {
                    int diff;
                    if(betweenjoin)
                        diff = ((collate->docompare(left, right.item(0)) < 0) ? -1 : ((collateupper->docompare(left, right.item(right.ordinality()-1)) > 0) ? +1 : 0));
                    else
                        diff = collate->docompare(left, right.item(0));
                    bool limitExceeded =  right.ordinality()>abortLimit;
                    if (diff == 0)
                    {
                        if (limitExceeded)
                        {
                            const void * ret = NULL;
                            if(failingLimit)
                            {
                                if ( agent.queryCodeContext()->queryDebugContext())
                                    agent.queryCodeContext()->queryDebugContext()->checkBreakpoint(DebugStateLimit, NULL, static_cast<IActivityBase *>(this));
                                ret = joinException(left, failingLimit);
                            }
                            left.clear();
                            state = JSfillleft;
                            ForEachItemIn(idx, right)
                                matchedRight.replace(true, idx);
                            if(ret)
                            {
                                processed++;
                                return ret;
                            }
                        }
                        else
                        {
                            state = JScompare;
                            joinLimit = keepLimit;
                        }
                    }
                    else if (diff < 0)
                        state = JSleftonly;
                    else if (limitExceeded)
                    {
                        // MORE - Roxie code seems to think there should be a destroyRowset(right) here....
                        state = JSfillright;
                    }
                    else
                        state = JSrightonly;
                }
            }
            break;

        case JSrightonly:
            if (rightOuterJoin)
            {
                switch (kind)
                {
                case TAKjoin:
                    {
                        while (right.isItem(rightIndex))
                        {
                            if (!matchedRight.item(rightIndex))
                            {
                                const void * rhs = right.item(rightIndex++);
                                const void * ret = joinRecords(defaultLeft, rhs, 0, JTFmatchedright);
                                if (ret)
                                {
                                    processed++;
                                    return ret;
                                }
                            }
                            else
                                rightIndex++;
                        }
                        break;
                    }
                //Probably excessive to implement the following, but possibly useful
                case TAKdenormalize:
                    {
                        OwnedConstRoxieRow newLeft(defaultLeft.getLink());
                        unsigned rowSize = 0;
                        unsigned leftCount = 0;
                        while (right.isItem(rightIndex))
                        {
                            if (!matchedRight.item(rightIndex))
                            {
                                const void * rhs = right.item(rightIndex);
                                try
                                {
                                    RtlDynamicRowBuilder rowBuilder(rowAllocator);
                                    size32_t thisSize = helper.transform(rowBuilder, newLeft, rhs, ++leftCount, JTFmatchedright);
                                    if (thisSize)
                                    {
                                        rowSize = thisSize;
                                        newLeft.setown(rowBuilder.finalizeRowClear(rowSize));
                                    }
                                }
                                catch(IException * e)
                                {
                                    throw makeWrappedException(e);
                                }
                            }
                            rightIndex++;
                        }
                        state = JSfillright;
                        if (rowSize)
                        {
                            processed++;
                            return newLeft.getClear();
                        }
                        break;
                    }
                case TAKdenormalizegroup:
                    {
                        filteredRight.kill();
                        while (right.isItem(rightIndex))
                        {
                            if (!matchedRight.item(rightIndex))
                                filteredRight.append(right.item(rightIndex));
                            rightIndex++;
                        }
                        state = JSfillright;
                        if (filteredRight.ordinality())
                        {
                            const void * ret = groupDenormalizeRecords(defaultLeft, filteredRight, 0);
                            filteredRight.kill();

                            if (ret)
                            {
                                processed++;
                                return ret;
                            }
                        }
                        break;
                    }
                default:
                    throwUnexpected();
                }
            }
            state = JSfillright;
            break;
            
        case JSleftonly:
        {
            const void * ret = NULL;
            if (!matchedLeft && leftOuterJoin)
            {
                switch (kind)
                {
                case TAKjoin:
                    ret = joinRecords(left, defaultRight, 0, JTFmatchedleft);
                    break;
                case TAKdenormalize:
                    ret = left.getClear();
                    break;
                case TAKdenormalizegroup:
                    filteredRight.kill();
                    ret = groupDenormalizeRecords(left, filteredRight, JTFmatchedleft);
                    break;
                default:
                    throwUnexpected();
                }
            }
            left.clear();
            state = JSfillleft;
            if (ret)
            {
                processed++;
                return ret;
            }
            break;
        }

        case JScompare:
            if (joinLimit != 0)
            {
                switch (kind)
                {
                case TAKjoin:
                    {
                        while (right.isItem(rightIndex))
                        {
                            const void * rhs = right.item(rightIndex++);
                            if (helper.match(left, rhs))
                            {
                                matchedRight.replace(true, rightIndex-1);
                                matchedLeft = true;
                                if (!exclude)
                                {
                                    const void *ret = joinRecords(left, rhs, ++joinCounter, JTFmatchedleft|JTFmatchedright);
                                    if (ret)
                                    {
                                        processed++;
                                        joinLimit--;
                                        return ret;
                                    }
                                }
                            }
                        }
                        break;
                    }
                case TAKdenormalize:
                    {
                        OwnedConstRoxieRow newLeft;
                        newLeft.set(left);
                        unsigned rowSize = 0;
                        unsigned leftCount = 0;
                        while (right.isItem(rightIndex) && joinLimit)
                        {
                            const void * rhs = right.item(rightIndex++);
                            if (helper.match(left, rhs))
                            {
                                matchedRight.replace(true, rightIndex-1);
                                matchedLeft = true;
                                if (!exclude)
                                {
                                    try
                                    {
                                        RtlDynamicRowBuilder rowBuilder(rowAllocator);
                                        unsigned thisSize = helper.transform(rowBuilder, newLeft, rhs, ++leftCount, JTFmatchedleft|JTFmatchedright);
                                        if (thisSize)
                                        {
                                            rowSize = thisSize;
                                            newLeft.setown(rowBuilder.finalizeRowClear(rowSize));
                                            joinLimit--;
                                        }
                                    }
                                    catch(IException * e)
                                    {
                                        throw makeWrappedException(e);
                                    }
                                }
                            }
                        }
                        state = JSleftonly;
                        rightIndex = 0;
                        if (rowSize)
                        {
                            processed++;
                            return newLeft.getClear();
                        }
                        break;
                    }
                case TAKdenormalizegroup:
                    {
                        filteredRight.kill();
                        while (right.isItem(rightIndex))
                        {
                            const void * rhs = right.item(rightIndex++);
                            if (helper.match(left, rhs))
                            {
                                matchedRight.replace(true, rightIndex-1);
                                filteredRight.append(rhs);
                                matchedLeft = true;
                                if (filteredRight.ordinality()==joinLimit)
                                    break;
                            }
                        }
                        state = JSleftonly;
                        rightIndex = 0;

                        if (!exclude && filteredRight.ordinality())
                        {
                            const void * ret = groupDenormalizeRecords(left, filteredRight, JTFmatchedleft);
                            filteredRight.kill();

                            if (ret)
                            {
                                processed++;
                                return ret;
                            }
                        }
                        break;
                    }
                default:
                    throwUnexpected();
                }
            }
            state = JSleftonly;
            rightIndex = 0;
            joinCounter = 0;
            break;
        }
    }
}

bool CHThorJoinActivity::isGrouped()
{
    return false;
}

//=====================================================================================================

CHThorSelfJoinActivity::CHThorSelfJoinActivity(IAgentContext &_agent, unsigned _activityId, unsigned _subgraphId, IHThorJoinArg &_arg, ThorActivityKind _kind, EclGraph & _graph)
        : CHThorActivityBase(_agent, _activityId, _subgraphId, _arg, _kind, _graph), helper(_arg), outBuilder(NULL)
{
    dualCacheInput = NULL;
}

void CHThorSelfJoinActivity::ready()
{
    CHThorActivityBase::ready();
    outBuilder.setAllocator(rowAllocator);
    ICompare *compareLeft = helper.queryCompareLeft();
    if (helper.isLeftAlreadySorted())
        groupedInput.setown(createGroupedInputReader(&input->queryStream(), compareLeft));
    else
    {
        bool isStable = (helper.getJoinFlags() & JFunstable) == 0;
        RoxieSortAlgorithm sortAlgorithm = isStable ? stableSpillingQuickSortAlgorithm : spillingQuickSortAlgorithm;
        StringBuffer tempBase;
        agent.getTempfileBase(tempBase);
        groupedInput.setown(createSortedGroupedInputReader(&input->queryStream(), compareLeft, createSortAlgorithm(sortAlgorithm, compareLeft, *queryRowManager(), input->queryOutputMeta(), agent.queryCodeContext(), tempBase, activityId)));
    }
    leftOuterJoin = (helper.getJoinFlags() & JFleftouter) != 0;
    rightOuterJoin = (helper.getJoinFlags() & JFrightouter) != 0;
    exclude = (helper.getJoinFlags() & JFexclude) != 0;
    getLimitType(helper.getJoinFlags(), limitFail, limitOnFail);
    if (rightOuterJoin && !defaultLeft)
    {
        if (!defaultAllocator)                          
            defaultAllocator.setown(agent.queryCodeContext()->getRowAllocator(input->queryOutputMeta(), activityId));

        RtlDynamicRowBuilder rowBuilder(defaultAllocator);
        size32_t thisSize = helper.createDefaultLeft(rowBuilder);
        defaultLeft.setown(rowBuilder.finalizeRowClear(thisSize));
    }
    if ((leftOuterJoin || limitOnFail) && !defaultRight)
    {
        if (!defaultAllocator)                          
            defaultAllocator.setown(agent.queryCodeContext()->getRowAllocator(input->queryOutputMeta(), activityId));

        RtlDynamicRowBuilder rowBuilder(defaultAllocator);
        size32_t thisSize = helper.createDefaultRight(rowBuilder);
        defaultRight.setown(rowBuilder.finalizeRowClear(thisSize));
    }

    if((helper.getJoinFlags() & JFslidingmatch) != 0)
        throw MakeStringException(99, "Sliding self join not supported");
    keepLimit = helper.getKeepLimit();
    if(keepLimit == 0)
        keepLimit = (unsigned)-1;
    atmostLimit = helper.getJoinLimit();
    if(atmostLimit == 0)
        atmostLimit = (unsigned)-1;
    else
        assertex(!rightOuterJoin);
    abortLimit = helper.getMatchAbortLimit();
    if (abortLimit == 0) 
        abortLimit = (unsigned)-1;

    assertex((helper.getJoinFlags() & (JFfirst | JFfirstleft | JFfirstright)) == 0); // no longer supported

    collate = helper.queryCompareLeftRight();

    eof = false;
    doneFirstFill = false;
    failingLimit.clear();
    if ((helper.getJoinFlags() & JFlimitedprefixjoin) && helper.getJoinLimit()) 
    {   //Limited Match Join (s[1..n])
        dualcache.setown(new CRHDualCache());
        dualcache->init(groupedInput);
        dualCacheInput = dualcache->queryOut1();
        failingOuterAtmost = false;
        matchedLeft = false;
        leftIndex = 0;
        rightOuterIndex = 0;

        limitedhelper.setown(createRHLimitedCompareHelper());
        limitedhelper->init( helper.getJoinLimit(), dualcache->queryOut2(), collate, helper.queryPrefixCompare() );
    }
    joinCounter = 0;
}

void CHThorSelfJoinActivity::stop()
{
    outBuilder.clear();
    group.clear();
    groupedInput.clear();
    CHThorActivityBase::stop();
}

bool CHThorSelfJoinActivity::fillGroup()
{
    group.clear();
    matchedLeft = false;
    matchedRight.kill();
    failingOuterAtmost = false;
    OwnedConstRoxieRow next;
    unsigned groupCount = 0;
    next.setown(groupedInput->nextRow());
    while(next)
    {
        if(groupCount==abortLimit)
        {
            if(limitFail)
                failLimit(next);
            if ( agent.queryCodeContext()->queryDebugContext())
                agent.queryCodeContext()->queryDebugContext()->checkBreakpoint(DebugStateLimit, NULL, static_cast<IActivityBase *>(this));
            if(limitOnFail)
            {
                assertex(!failingLimit);
                try
                {
                    failLimit(next);
                }
                catch(IException * except)
                {
                    failingLimit.setown(except);
                }
                assertex(failingLimit);
                group.append(next.getClear());
                groupCount++;
                break;
            }
            group.clear();
            groupCount = 0;
            while(next) 
                next.setown(groupedInput->nextRow());
        }
        else if(groupCount==atmostLimit)
        {
            if(leftOuterJoin)
            {
                group.append(next.getClear());
                groupCount++;
                failingOuterAtmost = true;
                break;
            }
            else
            {
                group.clear();
                groupCount = 0;
                while(next) 
                    next.setown(groupedInput->nextRow());
            }
        }
        else
        {
            group.append(next.getClear());
            groupCount++;
        }
        next.setown(groupedInput->nextRow());
    }
    if(group.ordinality()==0)
    {
        eof = true;
        return false;
    }
    leftIndex = 0;
    rightIndex = 0;
    joinCounter = 0;
    rightOuterIndex = 0;
    joinLimit = keepLimit;
    ForEachItemIn(idx, group)
        matchedRight.append(false);
    return true;
}

const void * CHThorSelfJoinActivity::nextRow()
{
    if (limitedhelper)  {
        while(!eof) //limited match join
        {
            if (!group.isItem(rightIndex))
            {
                lhs.setown(dualCacheInput->nextRow());
                if (lhs)
                {
                    rightIndex = 0;
                    joinCounter = 0;
                    group.clear();
                    limitedhelper->getGroup(group,lhs);
                }
                else 
                    eof = true;
            }

            if (group.isItem(rightIndex))
            {
                const void * rhs = group.item(rightIndex++);
                if(helper.match(lhs, rhs))
                {
                    const void * ret = joinRecords(lhs, rhs, ++joinCounter, JTFmatchedleft|JTFmatchedright, NULL);
                    if(ret)
                    {
                        processed++;
                        return ret;
                    }
                }
            }
        }
        return NULL;
    }

    if(!doneFirstFill)
    {
        fillGroup();
        doneFirstFill = true;
    }
    while(!eof)
    {
        if(failingOuterAtmost)
            while(group.isItem(leftIndex))
            {
                const void * ret = joinRecords(group.item(leftIndex++), defaultRight, 0, JTFmatchedleft, NULL);
                if(ret)
                {
                    processed++;
                    return ret;
                }
            }
        if((joinLimit == 0) || !group.isItem(rightIndex))
        {
            if(leftOuterJoin && !matchedLeft && !failingLimit)
            {
                const void * ret = joinRecords(group.item(leftIndex), defaultRight, 0, JTFmatchedleft, NULL);
                if(ret)
                {
                    matchedLeft = true;
                    processed++;
                    return ret;
                }
            }
            leftIndex++;
            matchedLeft = false;
            rightIndex = 0;
            joinCounter = 0;
            joinLimit = keepLimit;
        }
        if(!group.isItem(leftIndex))
        {
            if(failingLimit || failingOuterAtmost)
            {
                OwnedConstRoxieRow lhs(groupedInput->nextRow());  // dualCache never active here
                while(lhs)
                {
                    const void * ret = joinRecords(lhs, defaultRight, 0, JTFmatchedleft, failingLimit);
                    if(ret)
                    {
                        processed++;
                        return ret;
                    }
                    lhs.setown(groupedInput->nextRow());
                }
                failingLimit.clear();
            }
            if(rightOuterJoin && !failingLimit)
                while(group.isItem(rightOuterIndex))
                    if(!matchedRight.item(rightOuterIndex++))
                    {
                        const void * ret = joinRecords(defaultLeft, group.item(rightOuterIndex-1), 0, JTFmatchedright, NULL);
                        if(ret)
                        {
                            processed++;
                            return ret;
                        }
                    }
            if(!fillGroup())
                return NULL;
            continue;
        }
        const void * lhs = group.item(leftIndex);
        if(failingLimit)
        {
            leftIndex++;
            const void * ret = joinRecords(lhs, defaultRight, 0, JTFmatchedleft, failingLimit);
            if(ret)
            {
                processed++;
                return ret;
            }
        }
        else
        {
            const void * rhs = group.item(rightIndex++);
            if(helper.match(lhs, rhs))
            {
                matchedLeft = true;
                matchedRight.replace(true, rightIndex-1);
                if(!exclude)
                {
                    const void * ret = joinRecords(lhs, rhs, ++joinCounter, JTFmatchedleft|JTFmatchedright, NULL);
                    if(ret)
                    {
                        processed++;
                        joinLimit--;
                        return ret;
                    }
                }
            }
        }
    }
    return NULL;
}

const void * CHThorSelfJoinActivity::joinRecords(const void * curLeft, const void * curRight, unsigned counter, unsigned flags, IException * except)
{
    outBuilder.ensureRow();
    try
    {
            size32_t thisSize = (except ? helper.onFailTransform(outBuilder, curLeft, curRight, except, flags) : helper.transform(outBuilder, curLeft, curRight, counter, flags));
            if(thisSize){
                return outBuilder.finalizeRowClear(thisSize);   
            }
            else
                return NULL;
    }
    catch(IException * e)
    {
        throw makeWrappedException(e);
    }
}

void CHThorSelfJoinActivity::failLimit(const void * next)
{
    helper.onMatchAbortLimitExceeded();
    CommonXmlWriter xmlwrite(0);
    if (input->queryOutputMeta() && input->queryOutputMeta()->hasXML())
    {
        input->queryOutputMeta()->toXML((byte *) next, xmlwrite);
    }
    throw MakeStringException(0, "More than %d match candidates in self-join for row %s", abortLimit, xmlwrite.str());
}

bool CHThorSelfJoinActivity::isGrouped()
{
    return false;
}

//=====================================================================================================

CHThorLookupJoinActivity::LookupTable::LookupTable(unsigned _size, ICompare * _leftRightCompare, ICompare * _rightCompare, IHash * _leftHash, IHash * _rightHash, bool _dedupOnAdd)
    : leftRightCompare(_leftRightCompare), rightCompare(_rightCompare), leftHash(_leftHash), rightHash(_rightHash), dedupOnAdd(_dedupOnAdd)
{
    unsigned minsize = (4*_size)/3;
    size = 2;
    while((minsize >>= 1) > 0)
        size <<= 1;
    mask = size - 1;
    table = new OwnedConstRoxieRow[size];
    findex = BadIndex;
}

CHThorLookupJoinActivity::LookupTable::~LookupTable()
{
    delete [] table;
}

bool CHThorLookupJoinActivity::LookupTable::add(const void * _right)
{
    OwnedConstRoxieRow right(_right);
    findex = BadIndex;
    unsigned start = rightHash->hash(right) & mask;
    unsigned index = start;
    while(table[index])
    {
        if(dedupOnAdd && (rightCompare->docompare(table[index], right) == 0))
            return false;
        index++;
        if(index==size)
            index = 0;
        if(index==start)
            return false; //table is full, should never happen
    }
    table[index].setown(right.getClear());
    return true;
}

const void * CHThorLookupJoinActivity::LookupTable::find(const void * left) const
{
    fstart = leftHash->hash(left) & mask;
    findex = fstart;
    return doFind(left);
}

const void * CHThorLookupJoinActivity::LookupTable::findNext(const void * left) const
{
    if(findex == BadIndex)
        return NULL;
    advance();
    return doFind(left);
}

void CHThorLookupJoinActivity::LookupTable::advance() const
{
    findex++;
    if(findex==size)
        findex = 0;
    if(findex==fstart)
        throw MakeStringException(0, "Internal error hthor lookup join activity (hash table full on lookup)");
}

const void * CHThorLookupJoinActivity::LookupTable::doFind(const void * left) const
{
    while(table[findex])
    {
        if(leftRightCompare->docompare(left, table[findex]) == 0)
            return table[findex];
        advance();
    }
    findex = BadIndex;
    return NULL;
}

CHThorLookupJoinActivity::CHThorLookupJoinActivity(IAgentContext & _agent, unsigned _activityId, unsigned _subgraphId, IHThorHashJoinArg &_arg, ThorActivityKind _kind, EclGraph & _graph)
 : CHThorActivityBase(_agent, _activityId, _subgraphId, _arg, _kind, _graph), helper(_arg), outBuilder(NULL), table(0)
{
}

void CHThorLookupJoinActivity::ready()
{
    CHThorActivityBase::ready();
    input1->ready();
    outBuilder.setAllocator(rowAllocator);

    leftOuterJoin = (helper.getJoinFlags() & JFleftouter) != 0;
    assertex((helper.getJoinFlags() & JFrightouter) == 0);
    exclude = (helper.getJoinFlags() & JFexclude) != 0;
    many = (helper.getJoinFlags() & JFmanylookup) != 0;
    dedupRHS = (helper.getJoinFlags() & (JFmanylookup | JFmatchrequired | JFtransformMaySkip)) == 0; // optimisation: can implicitly dedup RHS unless is many lookup, or match required, or transform may skip
    if((helper.getJoinFlags() & (JFfirst | JFfirstleft | JFfirstright | JFslidingmatch)) != 0)
        throwUnexpected();  // compiler should have rejected

    keepLimit = helper.getKeepLimit();
    if(keepLimit==0)
        keepLimit = static_cast<unsigned>(-1);
    atmostLimit = helper.getJoinLimit();
    limitLimit = helper.getMatchAbortLimit();
    hasGroupLimit = ((atmostLimit > 0) || (limitLimit > 0));
    if(atmostLimit==0)
        atmostLimit = static_cast<unsigned>(-1);
    if(limitLimit==0)
        limitLimit = static_cast<unsigned>(-1);
    isSmartJoin = (helper.getJoinFlags() & JFsmart) != 0;
    getLimitType(helper.getJoinFlags(), limitFail, limitOnFail);

    if((leftOuterJoin || limitOnFail) && !defaultRight)
        createDefaultRight();   
    eog = false;
    matchedGroup = false;
    joinCounter = 0;
}

void CHThorLookupJoinActivity::stop()
{
    outBuilder.clear();
    left.clear();
    table.clear();
    CHThorActivityBase::stop();
    input1->stop();
}

void CHThorLookupJoinActivity::createDefaultRight()
{
    if (!defaultRight)
    {
        if (!defaultRightAllocator)
            defaultRightAllocator.setown(agent.queryCodeContext()->getRowAllocator(input1->queryOutputMeta(), activityId));

        RtlDynamicRowBuilder rowBuilder(defaultRightAllocator);
        size32_t thisSize = helper.createDefaultRight(rowBuilder);
        defaultRight.setown(rowBuilder.finalizeRowClear(thisSize));
    }
}

void CHThorLookupJoinActivity::loadRight()
{
    OwnedRowArray rightset;
    const void * next;
    while(true)
    {
        next = input1->nextRow();
        if(!next)
            next = input1->nextRow();
        if(!next)
            break;
        rightset.append(next);
    }

    unsigned rightord = rightset.ordinality();
    table.setown(new LookupTable(rightord, helper.queryCompareLeftRight(), helper.queryCompareRight(), helper.queryHashLeft(), helper.queryHashRight(), dedupRHS));

    unsigned i;
    for(i=0; i<rightord; i++)
        table->add(rightset.itemClear(i));
};

void CHThorLookupJoinActivity::setInput(unsigned index, IHThorInput * _input)
{
    if (index==1)
        input1 = _input;
    else
        CHThorActivityBase::setInput(index, _input);
}

//following are all copied from CHThorJoinActivity - should common up.
const void * CHThorLookupJoinActivity::joinRecords(const void * left, const void * right, unsigned counter, unsigned flags)
{
    try
    {
        outBuilder.ensureRow();
        size32_t thisSize = helper.transform(outBuilder, left, right, counter, flags);
        if(thisSize)
            return outBuilder.finalizeRowClear(thisSize);
        else
            return NULL;
    }
    catch(IException * e)
    {
        throw makeWrappedException(e);
    }
}

const void * CHThorLookupJoinActivity::joinException(const void * left, IException * except)
{
    try
    {
        outBuilder.ensureRow();
        memsize_t thisSize = helper.onFailTransform(outBuilder, left, defaultRight, except, JTFmatchedleft);
        if(thisSize)
            return outBuilder.finalizeRowClear(thisSize);
        else
            return NULL;
    }
    catch(IException * e)
    {
        throw makeWrappedException(e);
    }
}

const void * CHThorLookupJoinActivity::groupDenormalizeRecords(const void * left, ConstPointerArray & rows, unsigned flags)
{
    try
    {
        outBuilder.ensureRow();
        unsigned numRows = rows.ordinality();
        const void * right = numRows ? rows.item(0) : defaultRight.get();
        if (numRows>0)
            flags |= JTFmatchedright;
        memsize_t thisSize = helper.transform(outBuilder, left, right, numRows, (const void * *)rows.getArray(), flags);
        if(thisSize)
            return outBuilder.finalizeRowClear(thisSize);
        else
            return NULL;
    }
    catch(IException * e)
    {
        throw makeWrappedException(e);
    }
}

const void * CHThorLookupJoinActivity::nextRow()
{
    if(!table)
        loadRight();
    switch (kind)
    {
    case TAKlookupjoin:
    case TAKsmartjoin:
        return nextRowJoin();
    case TAKlookupdenormalize:
    case TAKlookupdenormalizegroup:
    case TAKsmartdenormalize:
    case TAKsmartdenormalizegroup:
        return nextRowDenormalize();
    }
    throwUnexpected();
}

const void * CHThorLookupJoinActivity::nextRowJoin()
{
    while(true)
    {
        const void * right = NULL;
        if(!left)
        {
            left.setown(input->nextRow());
            keepCount = keepLimit;
            if(!left)
            {
                if (isSmartJoin)
                    left.setown(input->nextRow());

                if(!left)
                {
                    if(matchedGroup || eog)
                    {
                        matchedGroup = false;
                        eog = true;
                        return NULL;
                    }
                    eog = true;
                    continue;
                }
            }
            eog = false;
            gotMatch = false;
            right = getRightFirst();
        }
        else
            right = getRightNext();
        const void * ret = NULL;
        if(failingLimit)
        {
            ret = joinException(left, failingLimit);
        }
        else
        {
            while(right)
            {
                if(helper.match(left, right))
                {
                    gotMatch = true;
                    if(exclude)
                        break;
                    ret = joinRecords(left, right, ++joinCounter, JTFmatchedleft|JTFmatchedright);
                    if(ret)
                    {
                        processed++;
                        break;
                    }
                }
                right = getRightNext();
                ret = NULL;
            }
            if(leftOuterJoin && !gotMatch)
            {
                ret = joinRecords(left, defaultRight, 0, JTFmatchedleft);
                gotMatch = true;
            }
        }
        if(ret)
        {
            matchedGroup = true;
            processed++;
            if(!many || (--keepCount == 0) || failingLimit)
            {
                left.clear();
                joinCounter = 0;
                failingLimit.clear();
            }
            return ret;
        }
        left.clear();
        joinCounter = 0;
    }
}

const void * CHThorLookupJoinActivity::nextRowDenormalize()
{
    while(true)
    {
        left.setown(input->nextRow());
        if(!left)
        {
            if (!matchedGroup || isSmartJoin)
                left.setown(input->nextRow());

            if (!left)
            {
                matchedGroup = false;
                return NULL;
            }
        }
        gotMatch = false;

        const void * right = getRightFirst();
        const void * ret = NULL;
        if (failingLimit)
            ret = joinException(left, failingLimit);
        else if (kind == TAKlookupdenormalize || kind == TAKsmartdenormalize)
        {
            OwnedConstRoxieRow newLeft(left.getLink());
            unsigned rowSize = 0;
            unsigned leftCount = 0;
            keepCount = keepLimit;
            while (right)
            {
                if (helper.match(left, right))
                {
                    gotMatch = true;
                    if (exclude)
                        break;

                    try
                    {
                        RtlDynamicRowBuilder rowBuilder(rowAllocator);
                        unsigned thisSize = helper.transform(rowBuilder, newLeft, right, ++leftCount, JTFmatchedleft|JTFmatchedright);
                        if (thisSize)
                        {
                            rowSize = thisSize;
                            newLeft.setown(rowBuilder.finalizeRowClear(rowSize));
                        }
                    }
                    catch(IException * e)
                    {
                        throw makeWrappedException(e);
                    }
                    if(!many || (--keepCount == 0))
                        break;
                }
                right = getRightNext();
            }
            //Is this rowSize test correct??  Is there any situation where it shouldn't just return newLeft?
            if (rowSize)
                ret = newLeft.getClear();
            else if (leftOuterJoin && !gotMatch)
                ret = left.getClear();
        }
        else
        {
            filteredRight.kill();
            keepCount = keepLimit;
            while (right)
            {
                if (helper.match(left, right))
                {
                    gotMatch = true;
                    if(exclude)
                        break;
                    filteredRight.append(right);
                    if(!many || (--keepCount == 0))
                        break;
                }
                right = getRightNext();
            }

            if((filteredRight.ordinality() > 0) || (leftOuterJoin && !gotMatch))
                ret = groupDenormalizeRecords(left, filteredRight, JTFmatchedleft);
            filteredRight.kill();
        }
        left.clear();
        failingLimit.clear();
        if(ret)
        {
            matchedGroup = true;
            processed++;
            return ret;
        }
    }
}


bool CHThorLookupJoinActivity::isGrouped()
{
    return input ? input->isGrouped() : false;
}

const void * CHThorLookupJoinActivity::fillRightGroup()
{
    rightGroup.kill();
    for(const void * right = table->find(left); right; right = table->findNext(left))
    {
        rightGroup.append(right);
        if(rightGroup.ordinality() > limitLimit)
        {
            if(limitFail)
                failLimit();
            if ( agent.queryCodeContext()->queryDebugContext())
                agent.queryCodeContext()->queryDebugContext()->checkBreakpoint(DebugStateLimit, NULL, static_cast<IActivityBase *>(this));
            gotMatch = true;
            if(limitOnFail)
            {
                assertex(!failingLimit);
                try
                {
                    failLimit();
                }
                catch(IException * e)
                {
                    failingLimit.setown(e);
                }
                assertex(failingLimit);
            }
            else
            {
                rightGroup.kill();
            }
            break;
        }
        if(rightGroup.ordinality() > atmostLimit)
        {
            rightGroup.kill();
            break;
        }
    }
    rightGroupIndex = 0;
    return readRightGroup();
}

void CHThorLookupJoinActivity::failLimit()
{
    helper.onMatchAbortLimitExceeded();
    CommonXmlWriter xmlwrite(0);
    if(input->queryOutputMeta() && input->queryOutputMeta()->hasXML())
    {
        input->queryOutputMeta()->toXML(static_cast<const unsigned char *>(left.get()), xmlwrite);
    }
    throw MakeStringException(0, "More than %u match candidates in join for row %s", limitLimit, xmlwrite.str());
}

unsigned const CHThorLookupJoinActivity::LookupTable::BadIndex(static_cast<unsigned>(-1));

//=====================================================================================================

CHThorAllJoinActivity::CHThorAllJoinActivity(IAgentContext & _agent, unsigned _activityId, unsigned _subgraphId, IHThorAllJoinArg &_arg, ThorActivityKind _kind, EclGraph & _graph) : CHThorActivityBase(_agent, _activityId, _subgraphId, _arg, _kind, _graph), helper(_arg), outBuilder(NULL)
{
}

void CHThorAllJoinActivity::ready()
{
    CHThorActivityBase::ready();
    input1->ready();
    outBuilder.setAllocator(rowAllocator);

    leftOuterJoin = (helper.getJoinFlags() & JFleftouter) != 0;
    exclude = (helper.getJoinFlags() & JFexclude) != 0;
    if(leftOuterJoin && !defaultRight)
        createDefaultRight();   
    if((helper.getJoinFlags() & (JFrightouter | JFfirst | JFfirstleft | JFfirstright)) != 0)
        throwUnexpected();

    keepLimit = helper.getKeepLimit();
    if(keepLimit==0)
        keepLimit = (unsigned)-1;

    started = false;
    countForLeft = keepLimit;
    matchedLeft = false;
    matchedGroup = false;
    eog = false;
    eos = false;
}

void CHThorAllJoinActivity::stop()
{
    outBuilder.clear();
    left.clear();
    rightset.clear();
    matchedRight.kill();
    CHThorActivityBase::stop();
    input1->stop();
}

void CHThorAllJoinActivity::createDefaultRight()
{
    if (!defaultRight)
    {
        if (!defaultRightAllocator)
            defaultRightAllocator.setown(agent.queryCodeContext()->getRowAllocator(input1->queryOutputMeta(), activityId));

        RtlDynamicRowBuilder rowBuilder(defaultRightAllocator);
        size32_t thisSize = helper.createDefaultRight(rowBuilder);
        defaultRight.setown(rowBuilder.finalizeRowClear(thisSize));
    }
}

void CHThorAllJoinActivity::loadRight()
{
    const void * next;
    while(true)
    {
        next = input1->nextRow();
        if(!next)
            next = input1->nextRow();
        if(!next)
            break;
        rightset.append(next);
        matchedRight.append(false);
    }
    rightIndex = 0;
    joinCounter = 0;
    rightOrdinality = rightset.ordinality();
}

const void * CHThorAllJoinActivity::joinRecords(const void * left, const void * right, unsigned counter, unsigned flags)
{
    try
    {
        outBuilder.ensureRow();
        memsize_t thisSize = helper.transform(outBuilder, left, right, counter, flags);
        if(thisSize)
            return outBuilder.finalizeRowClear(thisSize);
        else
            return NULL;
    }
    catch(IException * e)
    {
        throw makeWrappedException(e);
    }
}

const void * CHThorAllJoinActivity::groupDenormalizeRecords(const void * curLeft, ConstPointerArray & rows, unsigned flags)
{
    try
    {
        outBuilder.ensureRow();
        unsigned numRows = rows.ordinality();
        const void * right = numRows ? rows.item(0) : defaultRight.get();
        if (numRows>0)
            flags |= JTFmatchedright;
        memsize_t thisSize = helper.transform(outBuilder, curLeft, right, numRows, (const void * *)rows.getArray(), flags);
        if(thisSize)
            return outBuilder.finalizeRowClear(thisSize);
        else
            return NULL;
    }
    catch(IException * e)
    {
        throw makeWrappedException(e);
    }
}

void CHThorAllJoinActivity::setInput(unsigned index, IHThorInput * _input)
{
    if (index==1)
        input1 = _input;
    else
    {
        CHThorActivityBase::setInput(index, _input);
        leftIsGrouped = true; // input->isGrouped() is unreliable and it is just as good to always behave as if input is grouped
    }
}

const void * CHThorAllJoinActivity::nextRow()
{
    if(!started)
    {
        started = true;
        left.setown(input->nextRow());
        matchedLeft = false;
        countForLeft = keepLimit;
        if(!left)
        {
            eos = true;
            return NULL;
        }
        loadRight();
    }

    const void * ret;   
    const void * right;
    if(eos)
        return NULL;

    while(true)
    {
        ret = NULL;

        if((rightIndex == rightOrdinality) || (countForLeft==0))
        {
            if(leftOuterJoin && left && !matchedLeft)
            {
                switch(kind)
                {
                case TAKalljoin:
                    ret = joinRecords(left, defaultRight, 0, JTFmatchedleft);
                    break;
                case TAKalldenormalize:
                    ret = left.getClear();
                    break;
                case TAKalldenormalizegroup:
                    filteredRight.kill();
                    ret = groupDenormalizeRecords(left, filteredRight, JTFmatchedleft);
                    break;
                default:
                    throwUnexpected();
                }
            }
            rightIndex = 0;
            joinCounter = 0;
            left.clear();
            if(ret)
            {
                matchedGroup = true;
                processed++;
                return ret;
            }
        }

        if(!left)
        {
            left.setown(input->nextRow());
            matchedLeft = false;
            countForLeft = keepLimit;
        }
        if(!left)
        {
            if(eog)
            {
                eos = true;
                matchedGroup = false;
                return NULL;
            }
            eog = true;
            if(matchedGroup && leftIsGrouped)
            {
                matchedGroup = false;
                return NULL;
            }
            matchedGroup = false;
            continue;
        }

        eog = false;
        switch(kind)
        {
        case TAKalljoin:
            while(rightIndex < rightOrdinality)
            {
                right = rightset.item(rightIndex);
                if(helper.match(left, right))
                {
                    matchedLeft = true;
                    matchedRight.replace(true, rightIndex);
                    if(!exclude)
                        ret = joinRecords(left, right, ++joinCounter, JTFmatchedleft|JTFmatchedright);
                }
                rightIndex++;
                if(ret)
                {
                    countForLeft--;
                    matchedGroup = true;
                    processed++;
                    return ret;
                }
            }
            break;
        case TAKalldenormalize:
            {
                OwnedConstRoxieRow newLeft;
                newLeft.set(left);
                unsigned rowSize = 0;
                unsigned leftCount = 0;
                while((rightIndex < rightOrdinality) && countForLeft)
                {
                    right = rightset.item(rightIndex);
                    if(helper.match(left, right))
                    {
                        matchedLeft = true;
                        matchedRight.replace(true, rightIndex);
                        if(!exclude)
                        {
                            try
                            {
                                RtlDynamicRowBuilder rowBuilder(rowAllocator);
                                unsigned thisSize = helper.transform(rowBuilder, newLeft, right, ++leftCount, JTFmatchedleft|JTFmatchedright);
                                if(thisSize)
                                {
                                    rowSize = thisSize;
                                    newLeft.setown(rowBuilder.finalizeRowClear(rowSize));
                                    --countForLeft;
                                }
                            }
                            catch(IException * e)
                            {
                                throw makeWrappedException(e);
                            }
                        }
                    }
                    rightIndex++;
                }
                if(rowSize)
                {
                    processed++;
                    return newLeft.getClear();
                }
            }
            break;
        case TAKalldenormalizegroup:
            filteredRight.kill();
            while((rightIndex < rightOrdinality) && countForLeft)
            {
                right = rightset.item(rightIndex);
                if(helper.match(left, right))
                {
                    matchedLeft = true;
                    matchedRight.replace(true, rightIndex);
                    filteredRight.append(right);
                    --countForLeft;
                }
                ++rightIndex;
            }
            if(!exclude && filteredRight.ordinality())
            {
                const void * ret = groupDenormalizeRecords(left, filteredRight, JTFmatchedleft);
                filteredRight.kill();
                if(ret)
                {
                    processed++;
                    return ret;
                }
            }
            break;
        default:
            throwUnexpected();
        }
    }
}

bool CHThorAllJoinActivity::isGrouped()
{
    return input ? input->isGrouped() : false;
}

//=====================================================================================================
//=====================================================================================================

CHThorWorkUnitWriteActivity::CHThorWorkUnitWriteActivity(IAgentContext &_agent, unsigned _activityId, unsigned _subgraphId, IHThorWorkUnitWriteArg &_arg, ThorActivityKind _kind, EclGraph & _graph)
 : CHThorActivityBase(_agent, _activityId, _subgraphId, _arg, _kind, _graph), helper(_arg)
{
}

static void throwWuResultTooLarge(size32_t outputLimit, IHThorWorkUnitWriteArg &helper)
{
    StringBuffer errMsg("Dataset too large to output to workunit (limit "); 
    errMsg.append(outputLimit/0x100000).append(" megabytes), in result (");
    const char *name = helper.queryName();
    if (name)
        errMsg.append("name=").append(name);
    else
        errMsg.append("sequence=").append(helper.getSequence());
    errMsg.append(")");
    throw MakeStringExceptionDirect(0, errMsg.str());
}

void CHThorWorkUnitWriteActivity::execute()
{
    unsigned flags = helper.getFlags();
    grouped = (POFgrouped & flags) != 0;
    // In absense of OPT_OUTPUTLIMIT check pre 5.2 legacy name OPT_OUTPUTLIMIT_LEGACY
    size32_t outputLimit = agent.queryWorkUnit()->getDebugValueInt(OPT_OUTPUTLIMIT, agent.queryWorkUnit()->getDebugValueInt(OPT_OUTPUTLIMIT_LEGACY, defaultDaliResultLimit));
    if (flags & POFmaxsize)
        outputLimit = helper.getMaxSize();
    if (outputLimit>daliResultOutputMax)
        throw MakeStringException(0, "Dali result outputs are restricted to a maximum of %d MB, the current limit is %d MB. A huge dali result usually indicates the ECL needs altering.", daliResultOutputMax, defaultDaliResultLimit);
    assertex(outputLimit<=0x1000); // 32bit limit because MemoryBuffer/CMessageBuffers involved etc.
    outputLimit *= 0x100000;
    MemoryBuffer rowdata;
    __int64 rows = 0;
    IRecordSize * inputMeta = input->queryOutputMeta();
    if (0 != (POFextend & helper.getFlags()))
    {
        WorkunitUpdate w = agent.updateWorkUnit();
        Owned<IWUResult> result = updateWorkUnitResult(w, helper.queryName(), helper.getSequence());
        rows = result->getResultRowCount();
    }
    __int64 initialRows = rows;

    Owned<IOutputRowSerializer> rowSerializer;
    if (input->queryOutputMeta()->getMetaFlags() & MDFneedserializedisk)
        rowSerializer.setown( input->queryOutputMeta()->createDiskSerializer(agent.queryCodeContext(), activityId) );

    int seq = helper.getSequence();
    bool toStdout = (seq >= 0) && agent.queryWriteResultsToStdout();
    Owned<SimpleOutputWriter> writer;
    if (toStdout)
        writer.setown(new SimpleOutputWriter);

    if (agent.queryOutputFmt() == ofXML  && seq >= 0)
    {
        StringBuffer sb;
        const char *name = helper.queryName();
        if (name && *name)
            sb.appendf("<Dataset name='%s'>\n", name);
        else
            sb.appendf("<Dataset name='Result %d'>\n", seq+1);
        agent.queryOutputSerializer()->fwrite(seq, (const void*)sb.str(), 1, sb.length());
    }
    for (;;)
    {
        if ((unsigned __int64)rows >= agent.queryStopAfter())
            break;
        OwnedConstRoxieRow nextrec(input->nextRow());
        if (grouped && (rows != initialRows))
            rowdata.append(nextrec == NULL);
        if (!nextrec)
        {
            nextrec.setown(input->nextRow());
            if (!nextrec)
                break;
        }
        size32_t thisSize = inputMeta->getRecordSize(nextrec);
        if (outputLimit && ((rowdata.length() + thisSize) > outputLimit))
            throwWuResultTooLarge(outputLimit, helper);
        if (rowSerializer)
        {
            CThorDemoRowSerializer serializerTarget(rowdata);
            rowSerializer->serialize(serializerTarget, (const byte *) nextrec.get() );
        }
        else
            rowdata.append(thisSize, nextrec);
        if (toStdout && seq >= 0)
        {
            if (agent.queryOutputFmt() == ofSTD)
            {
                helper.serializeXml((byte *) nextrec.get(), *writer);
                writer->newline();
                agent.queryOutputSerializer()->fwrite(seq, (const void*)writer->str(), 1, writer->length());
                writer->clear();
            }
            else if (agent.queryOutputFmt() == ofXML)
            {
                CommonXmlWriter xmlwrite(0,1);
                xmlwrite.outputBeginNested(DEFAULTXMLROWTAG, false);
                helper.serializeXml((byte *) nextrec.get(), xmlwrite);
                xmlwrite.outputEndNested(DEFAULTXMLROWTAG);
                agent.queryOutputSerializer()->fwrite(seq, (const void*)xmlwrite.str(), 1, xmlwrite.length());
            }
        }
        rows++;
    }
    WorkunitUpdate w = agent.updateWorkUnit();
    Owned<IWUResult> result = updateWorkUnitResult(w, helper.queryName(), helper.getSequence());
    if (0 != (POFextend & helper.getFlags()))
    {
        __int64 existingSz = result->getResultRawSize(nullptr, nullptr);
        if (outputLimit && ((rowdata.length() + existingSz) > outputLimit))
            throwWuResultTooLarge(outputLimit, helper);
        result->addResultRaw(rowdata.length(), rowdata.toByteArray(), ResultFormatRaw);
    }
    else
        result->setResultRaw(rowdata.length(), rowdata.toByteArray(), ResultFormatRaw);
    result->setResultStatus(ResultStatusCalculated);
    result->setResultRowCount(rows);
    result->setResultTotalRowCount(rows); // Is this right??
    if (toStdout && seq >= 0)
    {
        if (agent.queryOutputFmt() == ofXML)
        {
            StringBuffer sb;
            sb.appendf(DEFAULTXMLFOOTER).newline();
            agent.queryOutputSerializer()->fwrite(seq, (const void*)sb.str(), 1, sb.length());
        }
        else if (agent.queryOutputFmt() != ofSTD)
            agent.outputFormattedResult(helper.queryName(), seq, false);

        if (!(POFextend & helper.getFlags()))//POextend results will never get closed, so wont flush until serializer dtor
            agent.queryOutputSerializer()->close(seq, false);
    }
}

//=====================================================================================================

CHThorDictionaryWorkUnitWriteActivity::CHThorDictionaryWorkUnitWriteActivity(IAgentContext &_agent, unsigned _activityId, unsigned _subgraphId, IHThorDictionaryWorkUnitWriteArg &_arg, ThorActivityKind _kind, EclGraph & _graph)
 : CHThorActivityBase(_agent, _activityId, _subgraphId, _arg, _kind, _graph), helper(_arg)
{
}

void CHThorDictionaryWorkUnitWriteActivity::execute()
{
    int sequence = helper.getSequence();
    const char *storedName = helper.queryName();
    assertex(storedName && *storedName);
    assertex(sequence < 0);

    RtlLinkedDictionaryBuilder builder(rowAllocator, helper.queryHashLookupInfo());
    for (;;)
    {
        const void *row = input->nextRow();
        if (!row)
        {
            row = input->nextRow();
            if (!row)
                break;
        }
        builder.appendOwn(row);
        processed++;
    }
    unsigned __int64 usedCount = rtlDictionaryCount(builder.getcount(), builder.queryrows());

    // In absense of OPT_OUTPUTLIMIT check pre 5.2 legacy name OPT_OUTPUTLIMIT_LEGACY
    size32_t outputLimit = agent.queryWorkUnit()->getDebugValueInt(OPT_OUTPUTLIMIT, agent.queryWorkUnit()->getDebugValueInt(OPT_OUTPUTLIMIT_LEGACY, defaultDaliResultLimit)) * 0x100000;
    MemoryBuffer rowdata;
    CThorDemoRowSerializer out(rowdata);
    Owned<IOutputRowSerializer> serializer = input->queryOutputMeta()->createDiskSerializer(agent.queryCodeContext(), activityId);
    rtlSerializeDictionary(out, serializer, builder.getcount(), builder.queryrows());
    if(outputLimit && (rowdata.length()  > outputLimit))
    {
        StringBuffer errMsg("Dictionary too large to output to workunit (limit ");
        errMsg.append(outputLimit/0x100000).append(" megabytes), in result (");
        const char *name = helper.queryName();
        if (name)
            errMsg.append("name=").append(name);
        else
            errMsg.append("sequence=").append(helper.getSequence());
        errMsg.append(")");
        throw MakeStringExceptionDirect(0, errMsg.str());
    }

    WorkunitUpdate w = agent.updateWorkUnit();
    Owned<IWUResult> result = updateWorkUnitResult(w, helper.queryName(), helper.getSequence());
    result->setResultRaw(rowdata.length(), rowdata.toByteArray(), ResultFormatRaw);
    result->setResultStatus(ResultStatusCalculated);
    result->setResultRowCount(usedCount);
    result->setResultTotalRowCount(usedCount); // Is this right??
}

//=====================================================================================================


CHThorRemoteResultActivity::CHThorRemoteResultActivity(IAgentContext &_agent, unsigned _activityId, unsigned _subgraphId, IHThorRemoteResultArg &_arg, ThorActivityKind _kind, EclGraph & _graph)
 : CHThorActivityBase(_agent, _activityId, _subgraphId, _arg, _kind, _graph), helper(_arg)
{
}

void CHThorRemoteResultActivity::execute()
{
    OwnedConstRoxieRow result(input->nextRow());
    helper.sendResult(result);
}


//=====================================================================================================

CHThorInlineTableActivity::CHThorInlineTableActivity(IAgentContext &_agent, unsigned _activityId, unsigned _subgraphId, IHThorInlineTableArg &_arg, ThorActivityKind _kind, EclGraph & _graph) :
                 CHThorSimpleActivityBase(_agent, _activityId, _subgraphId, _arg, _kind, _graph), helper(_arg)
{
}

void CHThorInlineTableActivity::ready()
{
    CHThorSimpleActivityBase::ready();
    curRow = 0;
    numRows = helper.numRows();
}


const void *CHThorInlineTableActivity::nextRow()
{
    // Filtering empty rows, returns the next valid row
    while (curRow < numRows)
    {
        RtlDynamicRowBuilder rowBuilder(rowAllocator);
        size32_t size = helper.getRow(rowBuilder, curRow++);
        if (size)
        {
            processed++;
            return rowBuilder.finalizeRowClear(size);
        }
    }
    return NULL;
}

//=====================================================================================================

CHThorNullActivity::CHThorNullActivity(IAgentContext &_agent, unsigned _activityId, unsigned _subgraphId, IHThorArg &_arg, ThorActivityKind _kind, EclGraph & _graph) : CHThorSimpleActivityBase(_agent, _activityId, _subgraphId, _arg, _kind, _graph)
{
}

const void *CHThorNullActivity::nextRow()
{
    return NULL;
}

//=====================================================================================================

CHThorActionActivity::CHThorActionActivity(IAgentContext &_agent, unsigned _activityId, unsigned _subgraphId, IHThorActionArg &_arg, ThorActivityKind _kind, EclGraph & _graph) : CHThorSimpleActivityBase(_agent, _activityId, _subgraphId, _arg, _kind, _graph), helper(_arg)
{
}

void CHThorActionActivity::execute()
{
    helper.action();
}

const void *CHThorActionActivity::nextRow()
{
    return NULL;
}
//=====================================================================================================

CHThorSideEffectActivity::CHThorSideEffectActivity(IAgentContext &_agent, unsigned _activityId, unsigned _subgraphId, IHThorSideEffectArg &_arg, ThorActivityKind _kind, EclGraph & _graph) : CHThorSimpleActivityBase(_agent, _activityId, _subgraphId, _arg, _kind, _graph), helper(_arg)
{
}

const void *CHThorSideEffectActivity::nextRow()
{
    try
    {
        helper.action();
    }
    catch(IException * e)
    {
        throw makeWrappedException(e);
    }

    return NULL;
}

//=====================================================================================================

CHThorDummyActivity::CHThorDummyActivity(IAgentContext &_agent, unsigned _activityId, unsigned _subgraphId, IHThorArg &_arg, ThorActivityKind _kind, EclGraph & _graph) : CHThorSimpleActivityBase(_agent, _activityId, _subgraphId, _arg, _kind, _graph)
{
}

void CHThorDummyActivity::execute()
{
}

const void *CHThorDummyActivity::nextRow()
{
    return input ? input->nextRow() : NULL;
}

//=====================================================================================================

CHThorWhenActionActivity::CHThorWhenActionActivity(IAgentContext &_agent, unsigned _activityId, unsigned _subgraphId, IHThorArg &_arg, ThorActivityKind _kind, EclGraph & _graph, EclGraphElement * _graphElement)
                         : CHThorSimpleActivityBase(_agent, _activityId, _subgraphId, _arg, _kind, _graph), graphElement(_graphElement)
{
}

void CHThorWhenActionActivity::ready()
{
    CHThorSimpleActivityBase::ready();
    graphElement->executeDependentActions(agent, graphElement->savedParentExtract, WhenBeforeId);
    graphElement->executeDependentActions(agent, graphElement->savedParentExtract, WhenParallelId);
}

void CHThorWhenActionActivity::execute()
{
    graphElement->executeDependentActions(agent, graphElement->savedParentExtract, 1);
}

const void * CHThorWhenActionActivity::nextRow()
{
    return input->nextRow();
}

void CHThorWhenActionActivity::stop()
{
    graphElement->executeDependentActions(agent, graphElement->savedParentExtract, WhenSuccessId);
    CHThorSimpleActivityBase::stop();
}

//=====================================================================================================

CHThorMultiInputActivity::CHThorMultiInputActivity(IAgentContext &_agent, unsigned _activityId, unsigned _subgraphId, IHThorArg &_arg, ThorActivityKind _kind, EclGraph & _graph) : CHThorSimpleActivityBase(_agent, _activityId, _subgraphId, _arg, _kind, _graph)
{
}

void CHThorMultiInputActivity::ready()
{
    CHThorSimpleActivityBase::ready();
    ForEachItemIn(idx, inputs)
        inputs.item(idx)->ready();
}

void CHThorMultiInputActivity::stop()
{
    CHThorSimpleActivityBase::stop();
    ForEachItemIn(idx, inputs)
        inputs.item(idx)->stop();
}

void CHThorMultiInputActivity::resetEOF()
{
    CHThorSimpleActivityBase::resetEOF();
    ForEachItemIn(idx, inputs)
        inputs.item(idx)->resetEOF();
}

void CHThorMultiInputActivity::setInput(unsigned index, IHThorInput *_input)
{
    if (index==inputs.length())
    {
        inputs.append(_input);
    }
    else
    {
        while (!inputs.isItem(index))
            inputs.append(NULL);
        inputs.replace(_input, index);
    }
}

void CHThorMultiInputActivity::updateProgress(IStatisticGatherer &progress) const
{
    CHThorSimpleActivityBase::updateProgress(progress);
    ForEachItemIn(idx, inputs)
    {
        IHThorInput *i = inputs.item(idx);
        if (i)
            i->updateProgress(progress);
    }
}   

//=====================================================================================================

CHThorConcatActivity::CHThorConcatActivity(IAgentContext &_agent, unsigned _activityId, unsigned _subgraphId, IHThorFunnelArg &_arg, ThorActivityKind _kind, EclGraph & _graph) : CHThorMultiInputActivity(_agent, _activityId, _subgraphId, _arg, _kind, _graph), helper(_arg)
{
}

void CHThorConcatActivity::ready()
{
    grouped = helper.queryOutputMeta()->isGrouped();
    inputIdx = 0;
    curInput = inputs.item(inputIdx);
    eogSeen = false;
    anyThisGroup = false;
    CHThorMultiInputActivity::ready();
}

const void *CHThorConcatActivity::nextRow()
{
    if (!curInput)
        return NULL;  // eof
    const void * next = curInput->nextRow();
    if (next)
    {
        anyThisGroup = true;
        eogSeen = false;
        processed++;
        return next;
    }
    else if (!eogSeen)
    {
        eogSeen = true;
        if (grouped)
        {
            if (anyThisGroup)
            {
                anyThisGroup = false;
                return NULL;
            }
            else
                return nextRow();
        }
        else
            return nextRow();
    }
    else if (inputIdx < inputs.length()-1)
    {
        inputIdx++;
        curInput = inputs.item(inputIdx);
        eogSeen = false;
        anyThisGroup = false;
        return nextRow();
    }
    else
    {
        curInput = NULL;
        return NULL;
    }
}


//=====================================================================================================

CHThorNonEmptyActivity::CHThorNonEmptyActivity(IAgentContext &_agent, unsigned _activityId, unsigned _subgraphId, IHThorNonEmptyArg &_arg, ThorActivityKind _kind, EclGraph & _graph) : CHThorMultiInputActivity(_agent, _activityId, _subgraphId, _arg, _kind, _graph), helper(_arg)
{
}

void CHThorNonEmptyActivity::ready()
{
    grouped = helper.queryOutputMeta()->isGrouped();
    selectedInput = NULL;
    CHThorMultiInputActivity::ready();
}

const void *CHThorNonEmptyActivity::nextRow()
{
    if (!selectedInput)
    {
        ForEachItemIn(i, inputs)
        {
            IHThorInput * cur = inputs.item(i);
            const void * next = cur->nextRow();
            if (next)
            {
                selectedInput = cur;
                processed++;
                return next;
            }
        }
        return NULL;
    }
    const void * next = selectedInput->nextRow();
    if (next)
        processed++;
    return next;
}


//=====================================================================================================

CHThorRegroupActivity::CHThorRegroupActivity(IAgentContext &_agent, unsigned _activityId, unsigned _subgraphId, IHThorRegroupArg &_arg, ThorActivityKind _kind, EclGraph & _graph) : CHThorMultiInputActivity(_agent, _activityId, _subgraphId, _arg, _kind, _graph)
{
}

void CHThorRegroupActivity::ready()
{
    inputIndex = 0;
    eof = false;
    numProcessedLastGroup = processed;
    CHThorMultiInputActivity::ready();
}


const void * CHThorRegroupActivity::nextFromInputs()
{
    unsigned initialInput = inputIndex;
    while (inputs.isItem(inputIndex))
    {
        OwnedConstRoxieRow next(inputs.item(inputIndex)->nextRow());
        if (next)
        {
            if ((inputIndex != initialInput) && (inputIndex != initialInput+1))
            {
                throw MakeStringException(100, "Mismatched groups supplied to regroup %u", activityId);
            }
            return next.getClear();
        }
        inputIndex++;
    }

    if ((initialInput != 0) && (initialInput+1 != inputs.ordinality()))
        throw MakeStringException(100, "Mismatched groups supplied to Regroup Activity(%u)", activityId);

    inputIndex = 0;
    return NULL;
}

const void * CHThorRegroupActivity::nextRow()
{
    if (eof)
        return NULL;

    const void * ret = nextFromInputs();
    if (ret)
    {
        processed++;
        return ret;
    }

    if (numProcessedLastGroup != processed)
    {
        numProcessedLastGroup = processed;
        return NULL;
    }

    eof = true;
    return NULL;
}

//=====================================================================================================

CHThorRollupGroupActivity::CHThorRollupGroupActivity(IAgentContext &_agent, unsigned _activityId, unsigned _subgraphId, IHThorRollupGroupArg &_arg, ThorActivityKind _kind, EclGraph & _graph) : CHThorSimpleActivityBase(_agent, _activityId, _subgraphId, _arg, _kind, _graph), helper(_arg)
{
}

void CHThorRollupGroupActivity::ready()
{
    CHThorSimpleActivityBase::ready();
    eof = false;
}


const void * CHThorRollupGroupActivity::nextRow()
{
    if (eof)
        return NULL;

    for (;;)
    {
        OwnedRowArray group;

        for (;;)
        {
            const void * in = input->nextRow();
            if (!in)
                break;
            group.append(in);
        }

        if (group.ordinality() == 0)
        {
            eof = true;
            return NULL;
        }

        try
        {
            RtlDynamicRowBuilder rowBuilder(rowAllocator);
            size32_t outSize = helper.transform(rowBuilder, group.ordinality(), (const void * *)group.getArray());
            if (outSize)
            {
                processed++;
                return rowBuilder.finalizeRowClear(outSize);
            }
        }
        catch(IException * e)
        {
            throw makeWrappedException(e);
        }
    }
}

//=====================================================================================================

CHThorCombineActivity::CHThorCombineActivity(IAgentContext &_agent, unsigned _activityId, unsigned _subgraphId, IHThorCombineArg &_arg, ThorActivityKind _kind, EclGraph & _graph) : CHThorMultiInputActivity(_agent, _activityId, _subgraphId, _arg, _kind, _graph), helper(_arg)
{
}

void CHThorCombineActivity::ready()
{
    numProcessedLastGroup = processed;
    CHThorMultiInputActivity::ready();
}

void CHThorCombineActivity::nextInputs(OwnedRowArray & out)
{
    ForEachItemIn(i, inputs)
    {
        const void * next = inputs.item(i)->nextRow();
        if (next)
            out.append(next);
    }
}


const void *CHThorCombineActivity::nextRow()
{
    for (;;)
    {
        OwnedRowArray group;
        nextInputs(group);
        if ((group.ordinality() == 0) && (numProcessedLastGroup == processed))
            nextInputs(group);
        if (group.ordinality() == 0)
        {
            numProcessedLastGroup = processed;
            return NULL;
        }
        else if (group.ordinality() != inputs.ordinality())
        {
            throw MakeStringException(101, "Mismatched group input for Combine Activity(%u)", activityId);
        }

        try
        {
            RtlDynamicRowBuilder rowBuilder(rowAllocator);
            size32_t outSize = helper.transform(rowBuilder, group.ordinality(), (const void * *)group.getArray());
            if (outSize)
            {
                processed++;
                return rowBuilder.finalizeRowClear(outSize);
            }
        }
        catch(IException * e)
        {
            throw makeWrappedException(e);
        }
    }
}

//=====================================================================================================

CHThorCombineGroupActivity::CHThorCombineGroupActivity(IAgentContext &_agent, unsigned _activityId, unsigned _subgraphId, IHThorCombineGroupArg &_arg, ThorActivityKind _kind, EclGraph & _graph) : CHThorSimpleActivityBase(_agent, _activityId, _subgraphId, _arg, _kind, _graph), helper(_arg)
{
}

void CHThorCombineGroupActivity::ready()
{
    numProcessedLastGroup = processed;
    CHThorSimpleActivityBase::ready();
    input1->ready();
}

void CHThorCombineGroupActivity::stop()
{
    CHThorSimpleActivityBase::stop();
    input1->stop();
}

void CHThorCombineGroupActivity::setInput(unsigned index, IHThorInput *_input)
{
    if (index==1)
        input1 = _input;
    else
        CHThorSimpleActivityBase::setInput(index, _input);
}


const void *CHThorCombineGroupActivity::nextRow()
{
    for (;;)
    {
        OwnedConstRoxieRow left(input->nextRow());
        if (!left && (numProcessedLastGroup == processed))
            left.setown(input->nextRow());

        if (!left)
        {
            if (numProcessedLastGroup == processed)
            {
                OwnedConstRoxieRow nextRight(input1->nextRow());
                if (nextRight)
                    throw MakeStringException(101, "Missing LEFT record for Combine group Activity(%u)", activityId);
            }
            else
                numProcessedLastGroup = processed;
            return NULL;
        }

        OwnedRowArray group;
        for (;;)
        {
            const void * in = input1->nextRow();
            if (!in)
                break;
            group.append(in);
        }

        if (group.ordinality() == 0)
        {
            throw MakeStringException(101, "Missing RIGHT group for Combine Group Activity(%u)", activityId);
        }

        try
        {
            RtlDynamicRowBuilder rowBuilder(rowAllocator);
            size32_t outSize = helper.transform(rowBuilder, left, group.ordinality(), (const void * *)group.getArray());
            if (outSize)
            {
                processed++;
                return rowBuilder.finalizeRowClear(outSize);
            }
        }
        catch(IException * e)
        {
            throw makeWrappedException(e);
        }
    }
}

//=====================================================================================================

CHThorApplyActivity::CHThorApplyActivity(IAgentContext &_agent, unsigned _activityId, unsigned _subgraphId, IHThorApplyArg &_arg, ThorActivityKind _kind, EclGraph & _graph) : CHThorActivityBase(_agent, _activityId, _subgraphId, _arg, _kind, _graph), helper(_arg)
{
}

void CHThorApplyActivity::execute()
{
    try
    {
        helper.start();
        for (;;)
        {
            OwnedConstRoxieRow next(input->nextRow());
            if (!next)
            {
                next.setown(input->nextRow());
                if (!next)
                    break;
            }
            helper.apply(next);
        }
        helper.end();
    }
    catch (IException *e)
    {
        throw makeWrappedException(e);
    }
}

//=====================================================================================================

CHThorDistributionActivity::CHThorDistributionActivity(IAgentContext &_agent, unsigned _activityId, unsigned _subgraphId, IHThorDistributionArg &_arg, ThorActivityKind _kind, EclGraph & _graph)
 : CHThorActivityBase(_agent, _activityId, _subgraphId, _arg, _kind, _graph), helper(_arg)
{
}


void CHThorDistributionActivity::execute()
{
    MemoryAttr ma;
    IDistributionTable * * accumulator = (IDistributionTable * *)ma.allocate(helper.queryInternalRecordSize()->getMinRecordSize());
    helper.clearAggregate(accumulator); 

    OwnedConstRoxieRow nextrec(input->nextRow());
    for (;;)
    {
        if (!nextrec)
        {
            nextrec.setown(input->nextRow());
            if (!nextrec)
                break;
        }
        helper.process(accumulator, nextrec);
        nextrec.setown(input->nextRow());
    }
    StringBuffer result;
    result.append("<XML>");
    helper.gatherResult(accumulator, result);
    result.append("</XML>");
    helper.sendResult(result.length(), result.str());
    helper.destruct(accumulator);
}

//---------------------------------------------------------------------------

CHThorWorkunitReadActivity::CHThorWorkunitReadActivity(IAgentContext &_agent, unsigned _activityId, unsigned _subgraphId, IHThorWorkunitReadArg &_arg, ThorActivityKind _kind, EclGraph & _graph) : CHThorSimpleActivityBase(_agent, _activityId, _subgraphId, _arg, _kind, _graph), helper(_arg)
{
    first = true;
    bufferStream.setown(createMemoryBufferSerialStream(resultBuffer));
    deserializer.setStream(bufferStream);
}

CHThorWorkunitReadActivity::~CHThorWorkunitReadActivity()
{
}

void CHThorWorkunitReadActivity::ready()
{
    CHThorSimpleActivityBase::ready();

    rowDeserializer.setown(rowAllocator->createDiskDeserializer(agent.queryCodeContext()));

    if(first)
    {
        checkForDiskRead();
        first = false;
    }
    if(diskread)
    {
        diskread->ready();
        return;
    }

    grouped = outputMeta.isGrouped();
    unsigned lenData;
    void * tempData;
    OwnedRoxieString fromWuid(helper.getWUID());
    ICsvToRowTransformer * csvTransformer = helper.queryCsvTransformer();
    IXmlToRowTransformer * xmlTransformer = helper.queryXmlTransformer();
    if (fromWuid)
        agent.queryCodeContext()->getExternalResultRaw(lenData, tempData, fromWuid, helper.queryName(), helper.querySequence(), xmlTransformer, csvTransformer);
    else
        agent.queryCodeContext()->getResultRaw(lenData, tempData, helper.queryName(), helper.querySequence(), xmlTransformer, csvTransformer);
    resultBuffer.setBuffer(lenData, tempData, true);
    eogPending = false;
}

void CHThorWorkunitReadActivity::checkForDiskRead()
{
    StringBuffer diskFilename;
    OwnedRoxieString fromWuid(helper.getWUID());
    if (agent.getWorkunitResultFilename(diskFilename, fromWuid, helper.queryName(), helper.querySequence()))
    {
        diskreadHelper.setown(createWorkUnitReadArg(diskFilename.str(), &helper));
        try
        {
            diskreadHelper->onCreate(agent.queryCodeContext(), NULL, NULL);
        }
        catch(IException * e)
        {
            throw makeWrappedException(e);
        }
        diskread.setown(new CHThorDiskReadActivity(agent, activityId, subgraphId, *diskreadHelper, TAKdiskread, graph, nullptr));
    }
}

void CHThorWorkunitReadActivity::stop()
{
    if(diskread)
        diskread->stop();
    resultBuffer.resetBuffer();
    CHThorSimpleActivityBase::stop();
}


const void *CHThorWorkunitReadActivity::nextRow()
{
    if(diskread)
    {
        const void * ret = diskread->nextRow();
        processed = diskread->queryProcessed();
        return ret;
    }
    if (deserializer.eos()) 
        return NULL;                    

    if (eogPending)
    {
        eogPending = false;
        return NULL;
    }
    RtlDynamicRowBuilder rowBuilder(rowAllocator);
    size32_t newSize = rowDeserializer->deserialize(rowBuilder, deserializer);
    
    if (grouped)
        deserializer.read(sizeof(bool), &eogPending);

    processed++;
    return rowBuilder.finalizeRowClear(newSize);                
}

//=====================================================================================================

CHThorParseActivity::CHThorParseActivity(IAgentContext &_agent, unsigned _activityId, unsigned _subgraphId, IHThorParseArg &_arg, ThorActivityKind _kind, EclGraph & _graph) : CHThorSimpleActivityBase(_agent, _activityId, _subgraphId, _arg, _kind, _graph), helper(_arg)
{
    //DebugBreak();
    anyThisGroup = false;
    curSearchTextLen = 0;
    curSearchText = NULL;

    algorithm = createThorParser(agent.queryCodeContext(), helper);
    parser = algorithm->createParser(agent.queryCodeContext(), activityId, helper.queryHelper(), &helper);
    rowIter = parser->queryResultIter();
}

CHThorParseActivity::~CHThorParseActivity()
{
    if (curSearchText && helper.searchTextNeedsFree())
        rtlFree(curSearchText);
    parser->Release();
    algorithm->Release();
}

void CHThorParseActivity::ready()
{
    CHThorSimpleActivityBase::ready();
    anyThisGroup = false;
    parser->reset();
}

void CHThorParseActivity::stop()
{
    CHThorSimpleActivityBase::stop();
    if (curSearchText && helper.searchTextNeedsFree())
        rtlFree(curSearchText);
    curSearchText = NULL;
    in.clear();
}

bool CHThorParseActivity::processRecord(const void * in)
{
    if (curSearchText && helper.searchTextNeedsFree())
        rtlFree(curSearchText);

    curSearchTextLen = 0;
    curSearchText = NULL;
    helper.getSearchText(curSearchTextLen, curSearchText, in);

    return parser->performMatch(*this, in, curSearchTextLen, curSearchText);
}


unsigned CHThorParseActivity::onMatch(ARowBuilder & self, const void * curRecord, IMatchedResults * results, IMatchWalker * walker)
{
    try
    {
        return helper.transform(self, curRecord, results, walker);
    }
    catch(IException * e)
    {
        throw makeWrappedException(e);
    }
}


const void * CHThorParseActivity::nextRow()
{
    for (;;)
    {
        if (rowIter->isValid())
        {
            anyThisGroup = true;
            OwnedConstRoxieRow out = rowIter->getRow();
            rowIter->next();
            processed++;
            return out.getClear();
        }

        in.setown(input->nextRow());
        if (!in)
        {
            if (anyThisGroup)
            {
                anyThisGroup = false;
                return NULL;
            }
            in.setown(input->nextRow());
            if (!in)
                return NULL;
        }

        processRecord(in);
        rowIter->first();
    }
}

//=====================================================================================================

CHThorEnthActivity::CHThorEnthActivity(IAgentContext & _agent, unsigned _activityId, unsigned _subgraphId, IHThorEnthArg & _arg, ThorActivityKind _kind, EclGraph & _graph) : CHThorSimpleActivityBase(_agent, _activityId, _subgraphId, _arg, _kind, _graph), helper(_arg), outBuilder(NULL)
{
}

void CHThorEnthActivity::ready()
{
    CHThorSimpleActivityBase::ready();
    outBuilder.setAllocator(rowAllocator);
    numerator = helper.getProportionNumerator();
    denominator = helper.getProportionDenominator();
    started = false;
}

void CHThorEnthActivity::stop()
{
    outBuilder.clear();
}

void CHThorEnthActivity::start()
{
    if(denominator == 0) denominator = 1;
    counter = (helper.getSampleNumber()-1) * greatestCommonDivisor(numerator, denominator);
    if (counter >= denominator)
        counter %= denominator;
    started = true;
}

const void * CHThorEnthActivity::nextRow()
{
    if(!started)
        start();
    OwnedConstRoxieRow ret;
    for (;;)
    {
        ret.setown(input->nextRow());
        if(!ret) //end of group
            ret.setown(input->nextRow());
        if(!ret) //eof
            return NULL;
        if (wanted())
        {
            processed++;
            return ret.getClear();
        }
    }
}

//=====================================================================================================

CHThorTopNActivity::CHThorTopNActivity(IAgentContext & _agent, unsigned _activityId, unsigned _subgraphId, IHThorTopNArg & _arg, ThorActivityKind _kind, EclGraph & _graph)
    : CHThorSimpleActivityBase(_agent, _activityId, _subgraphId, _arg, _kind, _graph), helper(_arg), compare(*helper.queryCompare())
{
    hasBest = helper.hasBest();
    grouped = outputMeta.isGrouped();
    curIndex = 0;
    sortedCount = 0;
    limit = 0;
    sorted = NULL;
}

CHThorTopNActivity::~CHThorTopNActivity()
{
    roxiemem::ReleaseRoxieRowRange(sorted, curIndex, sortedCount);
    free(sorted);
}

void CHThorTopNActivity::ready()
{
    CHThorSimpleActivityBase::ready();
    limit = helper.getLimit();
    assertex(limit == (__int64)(size_t)limit);
    sorted = (const void * *)checked_calloc((size_t)(limit+1), sizeof(void *), "topn");
    sortedCount = 0;
    curIndex = 0;
    eof = false;
    eoi = false;
}

void CHThorTopNActivity::stop()
{
    CHThorSimpleActivityBase::stop();
    roxiemem::ReleaseRoxieRowRange(sorted, curIndex, sortedCount);
    free(sorted);
    sorted = NULL;
    curIndex = 0;
    sortedCount = 0;
}

const void * CHThorTopNActivity::nextRow()
{
    if(eof)
        return NULL;
    if(curIndex >= sortedCount)
    {
        bool eog = sortedCount != 0;
        getSorted();
        if(sortedCount == 0)
        {
            eof = true;
            return NULL;
        }
        if (eog)
            return NULL;
    }
    processed++;
    return sorted[curIndex++];
}

bool CHThorTopNActivity::abortEarly()
{
    if (hasBest && (sortedCount == limit))
    {
        int compare = helper.compareBest(sorted[sortedCount-1]);
        if (compare == 0)
        {
            if (grouped)
            {
                //MORE: This would be more efficient if we had a away of skipping to the end of the incomming group.
                OwnedConstRoxieRow next;
                do
                {
                    next.setown(input->nextRow());
                } while(next);
            }
            else
                eoi = true;
            return true;
        }

        //This only checks the lowest element - we could check all elements inserted, but it would increase the number of compares
        if (compare < 0)
            throw MakeStringException(0, "TOPN: row found that exceeds the best value");
    }
    return false;
}


void CHThorTopNActivity::getSorted()
{
    curIndex = 0;
    sortedCount = 0;

    if (eoi)
        return;

    OwnedConstRoxieRow next(input->nextRow());
    while(next)
    {
        if(sortedCount < limit)
        {
            binary_vec_insert_stable(next.getClear(), sorted, sortedCount, compare);
            sortedCount++;
            if (abortEarly())
                return;
        }
        else
        {
            // do not bother with insertion sort if we know next will fall off the end
            if(limit && compare.docompare(sorted[sortedCount-1], next) > 0)
            {
                binary_vec_insert_stable(next.getClear(), sorted, sortedCount, compare);
                ReleaseRoxieRow(sorted[sortedCount]);
                if (abortEarly())
                    return;
            }
        }
        next.setown(input->nextRow());
    }
}

//=====================================================================================================

CHThorXmlParseActivity::CHThorXmlParseActivity(IAgentContext & _agent, unsigned _activityId, unsigned _subgraphId, IHThorXmlParseArg & _arg, ThorActivityKind _kind, EclGraph & _graph)
    : CHThorSimpleActivityBase(_agent, _activityId, _subgraphId, _arg, _kind, _graph), helper(_arg)
{
    srchStrNeedsFree = helper.searchTextNeedsFree();
    srchStr = NULL;
}

CHThorXmlParseActivity::~CHThorXmlParseActivity()
{
    if(srchStrNeedsFree) rtlFree(srchStr);
}

void CHThorXmlParseActivity::ready()
{
    CHThorSimpleActivityBase::ready();
    numProcessedLastGroup = processed;
}

void CHThorXmlParseActivity::stop()
{
    CHThorSimpleActivityBase::stop();
    if(srchStrNeedsFree) rtlFree(srchStr);
    srchStr = NULL;
    in.clear();
}


const void * CHThorXmlParseActivity::nextRow()
{
    for (;;)
    {
        if(xmlParser)
        {
            for (;;)
            {
                bool gotNext = false;
                try
                {
                    gotNext = xmlParser->next();
                }
                catch(IException * e)
                {
                    throw makeWrappedException(e);
                }
                if(!gotNext)
                {
                    if(srchStrNeedsFree)
                    {
                        rtlFree(srchStr);
                        srchStr = NULL;
                    }
                    xmlParser.clear();
                    break;
                }
                if(lastMatch)
                {
                    try
                    {
                        RtlDynamicRowBuilder rowBuilder(rowAllocator);
                        unsigned sizeGot = helper.transform(rowBuilder, in, lastMatch);
                        lastMatch.clear();
                        if (sizeGot)
                        {
                            processed++;
                            return rowBuilder.finalizeRowClear(sizeGot);
                        }
                    }
                    catch(IException * e)
                    {
                        throw makeWrappedException(e);
                    }
                }
            }
        }
        in.setown(input->nextRow());
        if(!in)
        {
            if(numProcessedLastGroup == processed)
                in.setown(input->nextRow());
            if(!in)
            {
                numProcessedLastGroup = processed;
                return NULL;
            }
        }
        size32_t srchLen;
        helper.getSearchText(srchLen, srchStr, in);
        OwnedRoxieString xmlIteratorPath(helper.getXmlIteratorPath());
        xmlParser.setown(createXMLParse(srchStr, srchLen, xmlIteratorPath, *this, ptr_noRoot, helper.requiresContents()));
    }
}

//=====================================================================================================

class CHThorMergeActivity : public CHThorMultiInputActivity
{
protected:
    IHThorMergeArg &helper;
    CHThorStreamMerger merger;

public:
    CHThorMergeActivity(IAgentContext &_agent, unsigned _activityId, unsigned _subgraphId, IHThorMergeArg &_arg, ThorActivityKind _kind, EclGraph & _graph) : CHThorMultiInputActivity(_agent, _activityId, _subgraphId, _arg, _kind, _graph), helper(_arg)
    {
        merger.init(helper.queryCompare(), helper.dedup(), NULL);       // can mass null for range because merger.nextGE() never called
    }

    ~CHThorMergeActivity()
    {
        merger.cleanup();
    }

    virtual void ready()
    {
        CHThorMultiInputActivity::ready();
        merger.initInputs(inputs.length(), inputs.getArray());
    }

    virtual void stop() 
    {
        merger.done();
        CHThorMultiInputActivity::stop(); 
    }

    virtual const void * nextRow()
    {
        const void * ret = merger.nextRow();
        if (ret)
            processed++;
        return ret;
    }
};

//=====================================================================================================
//Web Service Call base
CHThorWSCBaseActivity::CHThorWSCBaseActivity(IAgentContext &_agent, unsigned _activityId, unsigned _subgraphId, IHThorWebServiceCallArg &_arg, ThorActivityKind _kind, EclGraph & _graph) : CHThorSimpleActivityBase(_agent, _activityId, _subgraphId, _arg, _kind, _graph), helper(_arg)
{
    callHelper = &_arg;
    init();
}

CHThorWSCBaseActivity::CHThorWSCBaseActivity(IAgentContext &_agent, unsigned _activityId, unsigned _subgraphId, IHThorWebServiceCallActionArg &_arg, ThorActivityKind _kind, EclGraph & _graph) : CHThorSimpleActivityBase(_agent, _activityId, _subgraphId, _arg, _kind, _graph), helper(_arg)
{
    callHelper = NULL;
    init();
}

void CHThorWSCBaseActivity::stop()
{
    WSChelper.clear();//doesn't return until helper threads terminate
    CHThorSimpleActivityBase::stop();
}

void CHThorWSCBaseActivity::init()
{
    // Build authentication token
    StringBuffer uidpair;
    IUserDescriptor *userDesc = agent.queryCodeContext()->queryUserDescriptor();
    if (userDesc)//NULL if standalone
    {
        userDesc->getUserName(uidpair);
        uidpair.append(":");
        userDesc->getPassword(uidpair);
        JBASE64_Encode(uidpair.str(), uidpair.length(), authToken, false);
    }
    soapTraceLevel = agent.queryWorkUnit()->getDebugValueInt("soapTraceLevel", 1);
    StringBuffer soapSepStr;
    StringBufferAdaptor soapSepAdaptor(soapSepStr);
    agent.queryWorkUnit()->getDebugValue("soapLogSepString", soapSepAdaptor);
    setSoapSepString(soapSepStr.str());
}

//---------------------------------------------------------------------------

CHThorWSCRowCallActivity::CHThorWSCRowCallActivity(IAgentContext &_agent, unsigned _activityId, unsigned _subgraphId, IHThorWebServiceCallArg &_arg, ThorActivityKind _kind, EclGraph & _graph) : CHThorWSCBaseActivity(_agent, _activityId, _subgraphId, _arg, _kind, _graph)
{
}

const void *CHThorWSCRowCallActivity::nextRow()
{
    try
    {
        assertex(WSChelper);
        OwnedConstRoxieRow ret = WSChelper->getRow();
        if (!ret)
            return NULL;
        ++processed;
        return ret.getClear();
    }
    catch(IException * e)
    {
        throw makeWrappedException(e);
    }
}

//---------------------------------------------------------------------------

const void *CHThorHttpRowCallActivity::nextRow()
{
    try
    {
        if (WSChelper == NULL)
        {
            WSChelper.setown(createHttpCallHelper(this, rowAllocator, authToken.str(), SCrow, NULL, queryDummyContextLogger(),NULL));
            WSChelper->start();
        }
        return CHThorWSCRowCallActivity::nextRow();
    }
    catch(IException * e)
    {
        throw makeWrappedException(e);
    }
}

//---------------------------------------------------------------------------

const void *CHThorSoapRowCallActivity::nextRow()
{
    try
    {
        if (WSChelper == NULL)
        {
            WSChelper.setown(createSoapCallHelper(this, rowAllocator, authToken.str(), SCrow, NULL, queryDummyContextLogger(),NULL));
            WSChelper->start();
        }
        return CHThorWSCRowCallActivity::nextRow();
    }
    catch(IException * e)
    {
        throw makeWrappedException(e);
    }
}

//---------------------------------------------------------------------------
//---------------------------------------------------------------------------
//---------------------------------------------------------------------------

CHThorSoapRowActionActivity::CHThorSoapRowActionActivity(IAgentContext &_agent, unsigned _activityId, unsigned _subgraphId, IHThorSoapActionArg &_arg, ThorActivityKind _kind, EclGraph & _graph) : CHThorWSCBaseActivity(_agent, _activityId, _subgraphId, _arg, _kind, _graph)
{
}

void CHThorSoapRowActionActivity::execute()
{
    try
    {
        WSChelper.setown(createSoapCallHelper(this, NULL, authToken.str(), SCrow, NULL, queryDummyContextLogger(),NULL));
        WSChelper->start();
        WSChelper->waitUntilDone();
    }
    catch(IException * e)
    {
        throw makeWrappedException(e);
    }
    IException *e = WSChelper->getError();
    if(e)
        throw makeWrappedException(e);
}

//---------------------------------------------------------------------------

CHThorSoapDatasetCallActivity::CHThorSoapDatasetCallActivity(IAgentContext &_agent, unsigned _activityId, unsigned _subgraphId, IHThorSoapCallArg &_arg, ThorActivityKind _kind, EclGraph & _graph) : CHThorWSCBaseActivity(_agent, _activityId, _subgraphId, _arg, _kind, _graph)
{
}


const void * CHThorSoapDatasetCallActivity::nextRow()
{
    try
    {
        if (WSChelper == NULL)
        {
            WSChelper.setown(createSoapCallHelper(this, rowAllocator, authToken.str(), SCdataset, NULL, queryDummyContextLogger(),NULL));
            WSChelper->start();
        }
        OwnedConstRoxieRow ret = WSChelper->getRow();
        if (!ret)
            return NULL;
        ++processed;
        return ret.getClear();
    }
    catch(IException * e)
    {
        throw makeWrappedException(e);
    }
}

const void * CHThorSoapDatasetCallActivity::getNextRow()
{
    CriticalBlock b(crit);

    const void *nextrec = input->nextRow();
    if (!nextrec)
    {
        nextrec = input->nextRow();
    }

    return nextrec;
};

//---------------------------------------------------------------------------

CHThorSoapDatasetActionActivity::CHThorSoapDatasetActionActivity(IAgentContext &_agent, unsigned _activityId, unsigned _subgraphId, IHThorSoapActionArg &_arg, ThorActivityKind _kind, EclGraph & _graph) : CHThorWSCBaseActivity(_agent, _activityId, _subgraphId, _arg, _kind, _graph)
{
}

void CHThorSoapDatasetActionActivity::execute()
{
    try
    {
        WSChelper.setown(createSoapCallHelper(this, NULL, authToken.str(), SCdataset, NULL, queryDummyContextLogger(),NULL));
        WSChelper->start();
        WSChelper->waitUntilDone();
    }
    catch(IException * e)
    {
        throw makeWrappedException(e);
    }
    IException *e = WSChelper->getError();
    if(e)
        throw makeWrappedException(e);
}

const void * CHThorSoapDatasetActionActivity::getNextRow()
{
    CriticalBlock b(crit);

    const void *nextrec = input->nextRow();
    if (!nextrec)
    {
        nextrec = input->nextRow();
    }
    if (nextrec)
    {
        processed++;
    }

    return nextrec;
};

//=====================================================================================================

CHThorResultActivity::CHThorResultActivity(IAgentContext &_agent, unsigned _activityId, unsigned _subgraphId, IHThorArg &_arg, ThorActivityKind _kind, EclGraph & _graph)
 : CHThorActivityBase(_agent, _activityId, _subgraphId, _arg, _kind, _graph)
{
}

void CHThorResultActivity::extractResult(unsigned & retSize, void * & ret)
{
    unsigned len = rowdata.length();
    retSize = len;
    if (len)
    {
        void * temp = rtlMalloc(len);
        memcpy(temp, rowdata.toByteArray(), len);
        ret = temp;
    }
    else
        ret = NULL;
}

//=====================================================================================================

CHThorDatasetResultActivity::CHThorDatasetResultActivity(IAgentContext &_agent, unsigned _activityId, unsigned _subgraphId, IHThorDatasetResultArg &_arg, ThorActivityKind _kind, EclGraph & _graph)
 : CHThorResultActivity(_agent, _activityId, _subgraphId, _arg, _kind, _graph)
{
}

void CHThorDatasetResultActivity::execute()
{
    rowdata.clear();
    IRecordSize * inputMeta = input->queryOutputMeta();
    for (;;)
    {
        OwnedConstRoxieRow nextrec(input->nextRow());
        if (!nextrec)
        {
            nextrec.setown(input->nextRow());
            if (!nextrec)
                break;
        }
        rowdata.append(inputMeta->getRecordSize(nextrec), nextrec);
    }
}


//=====================================================================================================

CHThorRowResultActivity::CHThorRowResultActivity(IAgentContext &_agent, unsigned _activityId, unsigned _subgraphId, IHThorRowResultArg &_arg, ThorActivityKind _kind, EclGraph & _graph)
 : CHThorResultActivity(_agent, _activityId, _subgraphId, _arg, _kind, _graph)
{
}

void CHThorRowResultActivity::execute()
{
    OwnedConstRoxieRow nextrec(input->nextRow());
    assertex(nextrec);
    IRecordSize * inputMeta = input->queryOutputMeta();
    unsigned length = inputMeta->getRecordSize(nextrec);
    rowdata.clear().append(length, nextrec);
}

//=====================================================================================================

CHThorChildIteratorActivity::CHThorChildIteratorActivity(IAgentContext &_agent, unsigned _activityId, unsigned _subgraphId, IHThorChildIteratorArg &_arg, ThorActivityKind _kind, EclGraph & _graph) : CHThorSimpleActivityBase(_agent, _activityId, _subgraphId, _arg, _kind, _graph), helper(_arg)
{
}


const void *CHThorChildIteratorActivity::nextRow()
{
    if (eof)
        return NULL;

    bool ok;
    if (!started)
    {
        ok = helper.first();
        started = true;
    }
    else
        ok = helper.next();

    try
    {
        while(ok)
        {
            RtlDynamicRowBuilder rowBuilder(rowAllocator);
            size32_t outSize = helper.transform(rowBuilder);
            if(outSize)
            {
                processed++;
                return rowBuilder.finalizeRowClear(outSize);
            }
            ok = helper.next();
        }
    }
    catch(IException * e)
    {
        throw makeWrappedException(e);
    }

    eof = true;
    return NULL;
}

void CHThorChildIteratorActivity::ready()
{
    CHThorSimpleActivityBase::ready();
    started = false;
    eof = false;
}

//=====================================================================================================

CHThorLinkedRawIteratorActivity::CHThorLinkedRawIteratorActivity(IAgentContext &_agent, unsigned _activityId, unsigned _subgraphId, IHThorLinkedRawIteratorArg &_arg, ThorActivityKind _kind, EclGraph & _graph)
    : CHThorSimpleActivityBase(_agent, _activityId, _subgraphId, _arg, _kind, _graph), helper(_arg)
{
}

const void *CHThorLinkedRawIteratorActivity::nextRow()
{
    const void *ret =helper.next();
    if (ret)
    {
        LinkRoxieRow(ret);
        processed++;
    }
    return ret;
}
//=====================================================================================================

//=====================================================================================================
//== New implementations - none are currently used, created or tested =================================
//=====================================================================================================

CHThorChildNormalizeActivity::CHThorChildNormalizeActivity(IAgentContext &_agent, unsigned _activityId, unsigned _subgraphId, IHThorChildNormalizeArg &_arg, ThorActivityKind _kind, EclGraph & _graph) : CHThorSimpleActivityBase(_agent, _activityId, _subgraphId, _arg, _kind, _graph), helper(_arg)
{
}


const void *CHThorChildNormalizeActivity::nextRow()
{
    if (eof)
        return NULL;

    bool ok;
    if (!started)
    {
        ok = helper.first();
        started = true;
    }
    else
        ok = helper.next();

    try
    {
        if (ok)
        {
            RtlDynamicRowBuilder rowBuilder(rowAllocator);
            do {
                unsigned thisSize = helper.transform(rowBuilder);
                if (thisSize)
                {
                    processed++;
                    return rowBuilder.finalizeRowClear(thisSize);
                }
                ok = helper.next();
            }
            while (ok);
        }
    }
    catch(IException * e)
    {
        throw makeWrappedException(e);
    }

    eof = true;
    return NULL;
}

void CHThorChildNormalizeActivity::ready()
{
    CHThorSimpleActivityBase::ready();
    started = false;
    eof = false;
}

//=====================================================================================================

CHThorChildAggregateActivity::CHThorChildAggregateActivity(IAgentContext &_agent, unsigned _activityId, unsigned _subgraphId, IHThorChildAggregateArg &_arg, ThorActivityKind _kind, EclGraph & _graph) : CHThorSimpleActivityBase(_agent, _activityId, _subgraphId, _arg, _kind, _graph), helper(_arg)
{
}


const void *CHThorChildAggregateActivity::nextRow()
{
    if (eof)
        return NULL;

    eof = true;
    processed++;
    try
    {
        RtlDynamicRowBuilder rowBuilder(rowAllocator);
        helper.clearAggregate(rowBuilder);
        helper.processRows(rowBuilder);
        size32_t finalSize = outputMeta.getRecordSize(rowBuilder.getSelf());
        return rowBuilder.finalizeRowClear(finalSize);
    }
    catch(IException * e)
    {
        throw makeWrappedException(e);
    }
}

void CHThorChildAggregateActivity::ready()
{
    CHThorSimpleActivityBase::ready();
    eof = false;
}

//=====================================================================================================

CHThorChildGroupAggregateActivity::CHThorChildGroupAggregateActivity(IAgentContext &_agent, unsigned _activityId, unsigned _subgraphId, IHThorChildGroupAggregateArg &_arg, ThorActivityKind _kind, EclGraph & _graph)
  : CHThorSimpleActivityBase(_agent, _activityId, _subgraphId, _arg, _kind, _graph),
    helper(_arg), 
    aggregated(_arg, _arg)
{
}

void CHThorChildGroupAggregateActivity::ready()
{
    CHThorSimpleActivityBase::ready();
    eof = false;
    gathered = false;
    aggregated.start(rowAllocator, agent.queryCodeContext(), activityId);
}

void CHThorChildGroupAggregateActivity::stop()
{
    aggregated.reset();
    CHThorSimpleActivityBase::stop();
}


void CHThorChildGroupAggregateActivity::processRow(const void * next)
{
    aggregated.addRow(next);
}
        

const void * CHThorChildGroupAggregateActivity::nextRow()
{
    if (eof)
        return NULL;

    if (!gathered)
    {
        helper.processRows(this);
        gathered = true;
    }

    Owned<AggregateRowBuilder> next = aggregated.nextResult();
    if (next)
    {
        processed++;
        return next->finalizeRowClear();
    }
    eof = true;
    return NULL;
}


//=====================================================================================================

CHThorChildThroughNormalizeActivity::CHThorChildThroughNormalizeActivity(IAgentContext &_agent, unsigned _activityId, unsigned _subgraphId, IHThorChildThroughNormalizeArg &_arg, ThorActivityKind _kind, EclGraph & _graph) : CHThorSimpleActivityBase(_agent, _activityId, _subgraphId, _arg, _kind, _graph), helper(_arg), outBuilder(NULL)
{
}

void CHThorChildThroughNormalizeActivity::stop()
{
    outBuilder.clear();
    lastInput.clear();
    CHThorSimpleActivityBase::stop();
}

void CHThorChildThroughNormalizeActivity::ready()
{
    CHThorSimpleActivityBase::ready();
    outBuilder.setAllocator(rowAllocator);
    numProcessedLastGroup = processed;
    ok = false;
}


const void *CHThorChildThroughNormalizeActivity::nextRow()
{
    try
    {
        for (;;)
        {
            if (ok)
                ok = helper.next();

            while (!ok)
            {
                lastInput.setown(input->nextRow());
                if (!lastInput)
                {
                    if (numProcessedLastGroup != processed)
                    {
                        numProcessedLastGroup = processed;
                        return NULL;
                    }
                    lastInput.setown(input->nextRow());
                    if (!lastInput)
                        return NULL;
                }

                ok = helper.first(lastInput);
            }
            
            outBuilder.ensureRow();
            do 
            {
                size32_t thisSize = helper.transform(outBuilder);
                if (thisSize)
                {
                    processed++;
                    return outBuilder.finalizeRowClear(thisSize);
                }
                ok = helper.next();
            } while (ok);
        }
    }
    catch(IException * e)
    {
        throw makeWrappedException(e);
    }
}

//=====================================================================================================

CHThorDiskReadBaseActivity::CHThorDiskReadBaseActivity(IAgentContext &_agent, unsigned _activityId, unsigned _subgraphId, IHThorDiskReadBaseArg &_arg, ThorActivityKind _kind, IPropertyTree *_node, EclGraph & _graph) : CHThorActivityBase(_agent, _activityId, _subgraphId, _arg, _kind, _graph), helper(_arg)
{
    helper.setCallback(this);
    expectedDiskMeta = helper.queryDiskRecordSize();
    projectedDiskMeta = helper.queryProjectedDiskRecordSize();
    actualDiskMeta.set(helper.queryDiskRecordSize()->querySerializedDiskMeta());
    isCodeSigned = false;
    if (_node)
    {
        const char *recordTranslationModeHintText = _node->queryProp("hint[@name='layouttranslation']/@value");
        if (recordTranslationModeHintText)
            recordTranslationModeHint = getTranslationMode(recordTranslationModeHintText, true);
        isCodeSigned = isActivityCodeSigned(*_node);
    }
}

CHThorDiskReadBaseActivity::~CHThorDiskReadBaseActivity()
{
    close();
}

void CHThorDiskReadBaseActivity::ready()        
{ 
    CHThorActivityBase::ready(); 

    grouped = false;
    fixedDiskRecordSize = 0;
    eofseen = false;
    opened = false;
    compressed = false;
    rowcompressed = false;
    blockcompressed = false;
    persistent = false;
    localOffset = 0;
    offsetOfPart = 0;
    partNum = (unsigned)-1;

    resolve();

    unsigned expectedCrc = helper.getDiskFormatCrc();
    unsigned projectedCrc = helper.getProjectedFormatCrc();
    IDistributedFile *dFile = nullptr;
    if (ldFile)
        dFile = ldFile->queryDistributedFile();  // Null for local file usage

    Owned<IOutputMetaData> publishedMeta;
    unsigned publishedCrc = 0;
    RecordTranslationMode translationMode = getLayoutTranslationMode();
    StringBuffer traceName;
    if (dFile)
    {
        const char *kind = queryFileKind(dFile);
        if (strisame(kind, "flat") || (RecordTranslationMode::AlwaysDisk == translationMode))
        {
            IPropertyTree &props = dFile->queryAttributes();
            publishedMeta.setown(getDaliLayoutInfo(props));
            if (publishedMeta)
                publishedCrc = props.getPropInt("@formatCrc");
        }
        dFile->getLogicalName(traceName);
    }
    else
        traceName.set("hthor-diskread");
    translators.setown(::getTranslators(traceName.str(), expectedCrc, expectedDiskMeta, publishedCrc, publishedMeta, projectedCrc, projectedDiskMeta, translationMode));
    if (translators)
    {
        if (publishedCrc && expectedCrc && publishedCrc != expectedCrc)
        {
            VStringBuffer msg("Record layout translation required for %s", traceName.str());
            agent.addWuExceptionEx(msg.str(), WRN_UseLayoutTranslation, SeverityInformation, MSGAUD_user, "hthor");
        }
        translator = &translators->queryTranslator();
        keyedTranslator = translators->queryKeyedTranslator();
        actualDiskMeta.set(&translators->queryActualFormat());
    }
    else
    {
        translator = nullptr;
        keyedTranslator = nullptr;
        actualDiskMeta.set(helper.queryDiskRecordSize()->querySerializedDiskMeta());
    }
}

void CHThorDiskReadBaseActivity::stop()
{
    close();
    CHThorActivityBase::stop();
}

void CHThorDiskReadBaseActivity::checkFileType(IDistributedFile *file)
{
    if (rt_csv == readType)
        return; // CSV read is permitted to read any type
    if (!agent.queryWorkUnit()->getDebugValueInt(OPT_VALIDATE_FILE_TYPE, true))
        return;
    bool warningOnly = false;
    const char *expectedType = nullptr;
    switch (readType)
    {
        case rt_binary:
            if (fixedDiskRecordSize) // we allow fixed width reads of other formats
                return;
            expectedType = "flat";
            break;
        case rt_xml:
            expectedType = "xml";
            warningOnly = true;
            break;
        case rt_json:
            expectedType = "json";
            warningOnly = true;
            break;
        default:
            throwUnexpected();
    }
    const char *kind = queryFileKind(file);
    if (isEmptyString(kind)) // file has no published kind, can't validate
        return;
    if (!strieq(kind, expectedType))
    {        
        Owned<IException> e = makeStringExceptionV(ENGINEERR_FILE_TYPE_MISMATCH, "File format mismatch reading file: '%s'. Expected type '%s', but file is type '%s'", file->queryLogicalName(), expectedType, kind);
        if (!warningOnly)
            throw e.getClear();
        StringBuffer tmp;
        agent.addWuException(e->errorMessage(tmp), e->errorCode(), SeverityWarning, "eclagent");
    }
}

void CHThorDiskReadBaseActivity::resolve()
{
    OwnedRoxieString fileName(helper.getFileName());
    mangleHelperFileName(mangledHelperFileName, fileName, agent.queryWuid(), helper.getFlags());
    if (helper.getFlags() & (TDXtemporary | TDXjobtemp))
    {
        StringBuffer mangledFilename;
        mangleLocalTempFilename(mangledFilename, mangledHelperFileName.str(), nullptr);
        tempFileName.set(agent.queryTemporaryFile(mangledFilename.str()));
        logicalFileName.set(tempFileName);
        gatherInfo(NULL);
    }
    else
    {
        ldFile.setown(resolveLFNFlat(agent, mangledHelperFileName.str(), "Read", 0 != (helper.getFlags() & TDRoptional), isCodeSigned));
        if ( mangledHelperFileName.charAt(0) == '~')
            logicalFileName.set(mangledHelperFileName.str()+1);
        else
            logicalFileName.set(mangledHelperFileName.str());

        if (ldFile)
        {
            Owned<IFileDescriptor> fdesc;
            fdesc.setown(ldFile->getFileDescriptor());
            gatherInfo(fdesc);
            if (ldFile->isExternalFile())
                compressed = checkWriteIsCompressed(helper.getFlags(), fixedDiskRecordSize, false);//grouped=FALSE because fixedDiskRecordSize already includes grouped
            IDistributedFile *dFile = ldFile->queryDistributedFile();
            if (dFile)  //only makes sense for distributed (non local) files
            {
                checkFileType(dFile); // throws an exception if file types mismatch

                persistent = dFile->queryAttributes().getPropBool("@persistent");
                dfsParts.setown(dFile->getIterator());
                IDistributedSuperFile *super = dFile->querySuperFile();
                if (super)
                {
                    assertex(fdesc);
                    superfile.set(fdesc->querySuperFileDescriptor());
                    if (helper.getFlags() & TDRfilenamecallback)
                    {
                        unsigned numsubs = super->numSubFiles(true);
                        unsigned s=0;
                        for (; s<numsubs; s++)
                        {
                            IDistributedFile &subfile = super->querySubFile(s, true);
                            subfileLogicalFilenames.append(subfile.queryLogicalName());
                        }
                        if (!superfile && numsubs>0)
                            logicalFileName.set(subfileLogicalFilenames.item(0));
                    }
                }
                if((helper.getFlags() & (TDXtemporary | TDXjobtemp)) == 0)
                    agent.logFileAccess(dFile, "HThor", "READ", graph);
                if(getLayoutTranslationMode()==RecordTranslationMode::None)
                    verifyRecordFormatCrc();
            }
        }
        if (!ldFile)
        {
            StringBuffer buff;
            buff.appendf("Input file '%s' was missing but declared optional", mangledHelperFileName.str());
            agent.addWuExceptionEx(buff.str(), WRN_SkipMissingOptFile, SeverityInformation, MSGAUD_user, "hthor");
        }
    }
}

void CHThorDiskReadBaseActivity::gatherInfo(IFileDescriptor * fileDesc)
{
    if (fileDesc)
    {
        if (!agent.queryResolveFilesLocally())
        {
            grouped = fileDesc->isGrouped();
            if (grouped != ((helper.getFlags() & TDXgrouped) != 0))
            {
                StringBuffer msg;
                msg.append("DFS and code generated group info. differs: DFS(").append(grouped ? "grouped" : "ungrouped").append("), CodeGen(").append(grouped ? "ungrouped" : "grouped").append("), using DFS info");
                agent.addWuExceptionEx(msg.str(), WRN_MismatchGroupInfo, SeverityError, MSGAUD_user, "hthor");
            }
        }
        else
            grouped = ((helper.getFlags() & TDXgrouped) != 0);
    }
    else
    {
        grouped = ((helper.getFlags() & TDXgrouped) != 0);
    }

    calcFixedDiskRecordSize();
    if (fileDesc)
    {
        compressed = fileDesc->isCompressed(&blockcompressed); //try new decompression, fall back to old unless marked as block
        if (fixedDiskRecordSize)
        {
            if (!compressed && (((helper.getFlags() & TDXcompress) != 0) && (fixedDiskRecordSize >= MIN_ROWCOMPRESS_RECSIZE)))
            {
                StringBuffer msg;
                msg.append("Ignoring compression attribute on file ").append(mangledHelperFileName.str()).append(", which is not published as compressed");
                agent.addWuExceptionEx(msg.str(), WRN_MismatchCompressInfo, SeverityWarning, MSGAUD_user, "hthor");
                compressed = true;
            }
        }
    }
    else
    {
        compressed = checkReadIsCompressed(helper.getFlags(), fixedDiskRecordSize, false); //grouped=FALSE because fixedDiskRecordSize already includes grouped
    }
    void *k;
    size32_t kl;
    helper.getEncryptKey(kl,k);
    encryptionkey.setOwn(kl,k);

    if (encryptionkey.length()!=0) 
    {
        blockcompressed = true;
        compressed = true;
    }
}

void CHThorDiskReadBaseActivity::close()
{
    closepart();
    tempFileName.clear();
    dfsParts.clear();
    if(ldFile)
    {
        IDistributedFile * dFile = ldFile->queryDistributedFile();
        if(dFile)
            dFile->setAccessed();
        ldFile.clear();
    }
}

unsigned __int64 CHThorDiskReadBaseActivity::getFilePosition(const void * row)
{
    return localOffset + offsetOfPart;
}

unsigned __int64 CHThorDiskReadBaseActivity::getLocalFilePosition(const void * row)
{
    return makeLocalFposOffset(partNum-1, localOffset);
}

void CHThorDiskReadBaseActivity::closepart()
{
    if (opened && inputfileio && ldFile && partNum > 0)
    {
        unsigned previousPartNum = partNum-1;
        if (previousPartNum < ldFile->numParts())
        {
            stat_type curDiskReads = inputfileio->getStatistic(StNumDiskReads);
            IDistributedFile * dFile = ldFile->queryDistributedFile();
            if (dFile)
            {
                if (superfile)
                {
                    unsigned subfileNum, lnum;
                    if (superfile->mapSubPart(previousPartNum, subfileNum, lnum))
                    {
                        IDistributedSuperFile * super = dFile->querySuperFile();
                        IDistributedFile & subfile = super->querySubFile(subfileNum, true);
                        graph.queryFileReadPropsUpdater()->addCostAndNumReads(&subfile, curDiskReads, 0);
                    }
                }
                else
                {
                    graph.queryFileReadPropsUpdater()->addCostAndNumReads(dFile, curDiskReads, 0);
                }
            }
            numDiskReads += curDiskReads;
        }
    }
    inputstream.clear();
    inputfileio.clear();
    inputfile.clear();
}

bool CHThorDiskReadBaseActivity::openNext()
{
    offsetOfPart += localOffset;
    localOffset = 0;
    saveOpenExc.clear();
    actualFilter.clear();
    if (translators)
    {
        /* If previous part was remotely accessed, the format used (actualDiskMeta), became the projected meta.
         * Reset for local/direct access.
         */
        translator = &translators->queryTranslator();
        keyedTranslator = translators->queryKeyedTranslator();
        actualDiskMeta.set(&translators->queryActualFormat());
    }

    if (dfsParts||ldFile)
    {
        // open next part of a multipart, if there is one
        while ((dfsParts&&dfsParts->isValid())||
              (!dfsParts&&(partNum<ldFile->numParts())))
        {
            IDistributedFilePart * curPart = dfsParts?&dfsParts->query():NULL;

            unsigned numCopies = curPart?curPart->numCopies():ldFile->numPartCopies(partNum);
            //MORE: Order of copies should be optimized at this point....
            StringBuffer file, filelist;
            closepart();
            if (dfsParts && superfile && curPart && !subfileLogicalFilenames.empty())
            {
                unsigned subfile;
                unsigned lnum;
                if (superfile->mapSubPart(partNum, subfile, lnum))
                {
                    logicalFileName.set(subfileLogicalFilenames.item(subfile));
                    // MORE - need to set dFile = superfile->getSubFilePart(subfile) to support different formats on different file parts
                }
            }

            if (keyedTranslator && keyedTranslator->needsTranslate())
                keyedTranslator->translate(actualFilter, fieldFilters);
            else
                actualFilter.appendFilters(fieldFilters);

            bool tryRemoteStream = actualDiskMeta->queryTypeInfo()->canInterpret() && actualDiskMeta->queryTypeInfo()->canSerialize() &&
                                   projectedDiskMeta->queryTypeInfo()->canInterpret() && projectedDiskMeta->queryTypeInfo()->canSerialize();

            /* If part can potentially be remotely streamed, 1st check if any part is local,
             * then try to remote stream, and otherwise failover to legacy remote access
             */
            unsigned startCopy = 0;
            if (tryRemoteStream && (rt_binary == readType))
            {
                std::vector<unsigned> remoteCandidates;
                // scan for local part 1st
                for (unsigned copy=0; copy<numCopies; copy++)
                {
                    RemoteFilename rfn;
                    if (curPart)
                        curPart->getFilename(rfn,copy);
                    else
                        ldFile->getPartFilename(rfn, partNum, copy);

                    if (!isRemoteReadCandidate(agent, rfn))
                    {
                        StringBuffer path;
                        rfn.getPath(path);
                        Owned<IFile> iFile = createIFile(path);
                        try
                        {
                            if (iFile->exists())
                            {
                                startCopy = copy;
                                remoteCandidates.clear();
                                break;
                            }
                        }
                        catch (IException *e)
                        {
                            EXCLOG(e, "CHThorDiskReadBaseActivity::openNext()");
                            e->Release();
                        }
                    }
                    else
                        remoteCandidates.push_back(copy);
                }

                for (unsigned &copy: remoteCandidates)
                {
                    RemoteFilename rfilename;
                    if (curPart)
                        curPart->getFilename(rfilename,copy);
                    else
                        ldFile->getPartFilename(rfilename,partNum,copy);
                    rfilename.getPath(file.clear());
                    filelist.append('\n').append(file);
                    try
                    {
                        // NB: only binary handles can be remotely processed by dafilesrv at the moment

                        // Open a stream from remote file, having passed actual, expected, projected, and filters to it
                        SocketEndpoint ep(rfilename.queryEndpoint());
                        setDafsEndpointPort(ep);

                        StringBuffer localPath;
                        rfilename.getLocalPath(localPath);
                        Owned<IRemoteFileIO> remoteFileIO = createRemoteFilteredFile(ep, localPath, actualDiskMeta, projectedDiskMeta, actualFilter, compressed, grouped, remoteLimit);
                        if (remoteFileIO)
                        {
                            StringBuffer tmp;
                            remoteFileIO->addVirtualFieldMapping("logicalFilename", logicalFileName.str());
                            remoteFileIO->addVirtualFieldMapping("baseFpos", tmp.clear().append(offsetOfPart).str());
                            if (curPart)
                                remoteFileIO->addVirtualFieldMapping("partNum", tmp.clear().append(curPart->getPartIndex()).str());

                            try
                            {
                                remoteFileIO->ensureAvailable(); // force open now, because want to failover to other copies or legacy if fails
                            }
                            catch (IException *e)
                            {
#ifdef _DEBUG
                                EXCLOG(e, nullptr);
#endif
                                VStringBuffer msg("Remote streaming failure, failing over to direct read for: '%s'. ", file.str());
                                e->errorMessage(msg);
                                agent.addWuExceptionEx(msg.str(), WRN_RemoteReadFailure, SeverityWarning, MSGAUD_user, "hthor");
                                e->Release();
                                continue; // try next copy and ultimately failover to local when no more copies
                            }

                            Owned<IFile> iFile = createIFile(rfilename);

                            // remote side does projection/translation/filtering
                            actualDiskMeta.set(projectedDiskMeta);
                            translator = nullptr;
                            keyedTranslator = nullptr;

                            actualFilter.clear();
                            inputfileio.setown(remoteFileIO.getClear());
                            if (inputfileio)
                            {
                                inputfile.setown(iFile.getClear());
                                break;
                            }
                        }
                    }
                    catch (IException *E)
                    {
                        if (saveOpenExc.get())
                            E->Release();
                        else
                            saveOpenExc.setown(E);
                    }
                    closepart();
                }
            }
            if (!inputfile)
            {
                unsigned copy = startCopy;
                while (true)
                {
                    RemoteFilename rfilename;
                    if (curPart)
                        curPart->getFilename(rfilename,copy);
                    else
                        ldFile->getPartFilename(rfilename,partNum,copy);
                    rfilename.getPath(file.clear());
                    filelist.append('\n').append(file);
                    try
                    {
                        inputfile.setown(createIFile(rfilename));

                        if (curPart)
                        {
                            offset_t expectedSize, actualSize;
                            if (!doesPhysicalMatchMeta(*curPart, *inputfile, expectedSize, actualSize))
                                throw makeStringExceptionV(0, "File size mismatch: file %s was supposed to be %" I64F "d bytes but appears to be %" I64F "d bytes", inputfile->queryFilename(), expectedSize, actualSize);
                        }

                        if (compressed)
                        {
                            Owned<IExpander> eexp;
                            if (encryptionkey.length()!=0)
                                eexp.setown(createAESExpander256((size32_t)encryptionkey.length(),encryptionkey.bufferBase()));
                            inputfileio.setown(createCompressedFileReader(inputfile,eexp));
                            if(!inputfileio && !blockcompressed) //fall back to old decompression, unless dfs marked as new
                            {
                                inputfileio.setown(inputfile->open(IFOread));
                                if(inputfileio)
                                    rowcompressed = true;
                            }
                        }
                        else
                            inputfileio.setown(inputfile->open(IFOread));
                        if (inputfileio)
                            break;
                    }
                    catch (IException *E)
                    {
                        if (saveOpenExc.get())
                            E->Release();
                        else
                            saveOpenExc.setown(E);
                    }
                    if (++copy == numCopies) // wrap
                        copy = 0;
                    if (copy == startCopy) // reached starting copy, so scanned all and failed to open any.
                        break;
                }
            }

            calcFixedDiskRecordSize();
            if (dfsParts)
                dfsParts->next();
            partNum++;
            if (checkOpenedFile(file.str(), filelist.str()))
            {
                opened = true;
                return true;
            }
        }
        return false;
    }
    else if (!tempFileName.isEmpty())
    {
        StringBuffer file(tempFileName.get());
        tempFileName.clear();
        closepart();
        try
        {
            inputfile.setown(createIFile(file.str()));
            if(compressed)
            {
                Owned<IExpander> eexp;
                if (encryptionkey.length()) 
                    eexp.setown(createAESExpander256((size32_t) encryptionkey.length(),encryptionkey.bufferBase()));
                inputfileio.setown(createCompressedFileReader(inputfile,eexp));
                if(!inputfileio && !blockcompressed) //fall back to old decompression, unless dfs marked as new
                {
                    inputfileio.setown(inputfile->open(IFOread));
                    if(inputfileio)
                        rowcompressed = true;
                }
            }
            else
                inputfileio.setown(inputfile->open(IFOread));
        }
        catch (IException *E)
        {
            closepart();
            StringBuffer msg;
            IWARNLOG("%s", E->errorMessage(msg).str());
            if (saveOpenExc.get())
                E->Release();
            else
                saveOpenExc.setown(E);
        }

        partNum++;
        if (checkOpenedFile(file.str(), NULL))
        {
            actualFilter.appendFilters(fieldFilters);
            opened = true;
            return true;
        }
    }
    return false;
}

bool CHThorDiskReadBaseActivity::checkOpenedFile(char const * filename, char const * filenamelist)
{
    unsigned __int64 filesize = 0;
    if (!inputfileio) 
    {
        if (!(helper.getFlags() & TDRoptional))
        {
            StringBuffer s;
            if(filenamelist) {
                if (saveOpenExc.get())
                {
                    if (strstr(mangledHelperFileName.str(),"::>")!=NULL) // if a 'special' filename just use saved exception 
                        saveOpenExc->errorMessage(s);
                    else 
                    {
                        s.append("Could not open logical file ").append(mangledHelperFileName.str()).append(" in any of these locations:").append(filenamelist).append(" (");
                        saveOpenExc->errorMessage(s).append(")");
                    }
                }
                else
                    s.append("Could not open logical file ").append(mangledHelperFileName.str()).append(" in any of these locations:").append(filenamelist).append(" (").append((unsigned)GetLastError()).append(")");
            }
            else
                s.append("Could not open local physical file ").append(filename).append(" (").append((unsigned)GetLastError()).append(")");
            agent.fail(1, s.str());
        }
    }
    else
        filesize = inputfileio->size();
    saveOpenExc.clear();
    if (filesize)
    {
        if (!compressed && fixedDiskRecordSize && ((offset_t)-1 != filesize) && (filesize % fixedDiskRecordSize) != 0)
        {
            StringBuffer s;
            s.append("File ").append(filename).append(" size is ").append(filesize).append(" which is not a multiple of ").append(fixedDiskRecordSize);
            agent.fail(1, s.str());
        }

        unsigned readBufferSize = queryReadBufferSize();
        inputstream.setown(createFileSerialStream(inputfileio, 0, filesize, readBufferSize));

        StringBuffer report("Reading file ");
        report.append(inputfile->queryFilename());
        agent.reportProgress(report.str());
    }

    return (filesize != 0);
}

void CHThorDiskReadBaseActivity::open()
{
    assertex(!opened);
    partNum = 0;
    if (dfsParts)
        eofseen = !dfsParts->first() || !openNext();
    else if (ldFile||tempFileName.length())
        eofseen = !openNext();
    else
        eofseen = true;
    opened = true;
}

void CHThorDiskReadBaseActivity::updateProgress(IStatisticGatherer &progress) const
{
    CHThorActivityBase::updateProgress(progress);
    StatsActivityScope scope(progress, activityId);
    progress.addStatistic(StNumDiskReads, numDiskReads);
    progress.addStatistic(StCostFileAccess, diskAccessCost);
}

//=====================================================================================================

CHThorBinaryDiskReadBase::CHThorBinaryDiskReadBase(IAgentContext &_agent, unsigned _activityId, unsigned _subgraphId, IHThorDiskReadBaseArg &_arg, IHThorCompoundBaseArg & _segHelper, ThorActivityKind _kind, IPropertyTree *_node, EclGraph & _graph)
: CHThorDiskReadBaseActivity(_agent, _activityId, _subgraphId, _arg, _kind, _node, _graph),
  segHelper(_segHelper), prefetchBuffer(NULL)
{
    readType = rt_binary;
}

void CHThorBinaryDiskReadBase::calcFixedDiskRecordSize()
{
    fixedDiskRecordSize = actualDiskMeta->getFixedSize();
    if (fixedDiskRecordSize && grouped)
        fixedDiskRecordSize += 1;
}

void CHThorBinaryDiskReadBase::append(FFoption option, const IFieldFilter * filter)
{
    if (filter->isWild())
        filter->Release();
    else
        fieldFilters.append(*filter);
}

void CHThorBinaryDiskReadBase::ready()      
{ 
    CHThorDiskReadBaseActivity::ready(); 
    fieldFilters.kill();
    segHelper.createSegmentMonitors(this);
}

bool CHThorBinaryDiskReadBase::openNext()
{
    if (CHThorDiskReadBaseActivity::openNext())
    {
        if(rowcompressed && fixedDiskRecordSize)
        {
            throwUnexpected();
            //MORE: What happens here
            PROGLOG("Disk read falling back to legacy decompression routine");
            //in.setown(createRowCompReadSeq(*inputfileiostream, 0, fixedDiskRecordSize));
        }
        //Only one of these will actually be used.
        prefetcher.setown(actualDiskMeta->createDiskPrefetcher());
        deserializer.setown(actualDiskMeta->createDiskDeserializer(agent.queryCodeContext(), activityId));
        prefetchBuffer.setStream(inputstream);
        deserializeSource.setStream(inputstream);
        return true;
    }
    return false;
}

void CHThorBinaryDiskReadBase::closepart()
{
    prefetchBuffer.clearStream();
    deserializeSource.clearStream();
    CHThorDiskReadBaseActivity::closepart();
}

unsigned CHThorBinaryDiskReadBase::queryReadBufferSize()
{
    return hthorReadBufferSize;
}

void CHThorBinaryDiskReadBase::open()
{
    if (!segHelper.canMatchAny())
    {
        eofseen = true;
        opened = true;
    }
    else
        CHThorDiskReadBaseActivity::open();
}


//=====================================================================================================

CHThorDiskReadActivity::CHThorDiskReadActivity(IAgentContext &_agent, unsigned _activityId, unsigned _subgraphId, IHThorDiskReadArg &_arg, ThorActivityKind _kind, EclGraph & _graph, IPropertyTree *_node) : CHThorBinaryDiskReadBase(_agent, _activityId, _subgraphId, _arg, _arg, _kind, _node, _graph), helper(_arg), outBuilder(NULL)
{
    needTransform = false;
    eogPending = 0;
    lastGroupProcessed = 0;
}

void CHThorDiskReadActivity::ready()        
{ 
    PARENT::ready(); 
    outBuilder.setAllocator(rowAllocator);
    eogPending = false;
    lastGroupProcessed = processed;
    needTransform = helper.needTransform() || fieldFilters.length();
    limit = helper.getRowLimit();
    if (helper.getFlags() & TDRlimitskips)
        limit = (unsigned __int64) -1;
    stopAfter = helper.getChooseNLimit();
    if (!helper.transformMayFilter() && !helper.hasMatchFilter())
        remoteLimit = stopAfter;
}


void CHThorDiskReadActivity::stop()
{ 
    outBuilder.clear();
    PARENT::stop(); 
}


const void *CHThorDiskReadActivity::nextRow()
{
    if (!opened) open();
    if (eogPending && (lastGroupProcessed != processed))
    {
        eogPending = false;
        lastGroupProcessed = processed;
        return NULL;
    }

    try
    {
        if (needTransform || grouped || translator || keyedTranslator)
        {
            while (!eofseen && ((stopAfter == 0) || ((processed - initialProcessed) < stopAfter)))
            {
                queryUpdateProgress();
                while (!prefetchBuffer.eos())
                {
                    queryUpdateProgress();

                    prefetcher->readAhead(prefetchBuffer);
                    const byte * next = prefetchBuffer.queryRow();
                    size32_t sizeRead = prefetchBuffer.queryRowSize();
                    size32_t thisSize = 0;
                    if (likely(segMonitorsMatch(next))) // NOTE - keyed fields are checked pre-translation
                    {
                        MemoryBuffer translated;
                        if (translator)
                        {
                            MemoryBufferBuilder aBuilder(translated, 0);
                            translator->translate(aBuilder, *this, next);
                            next = aBuilder.getSelf();
                        }
                        if (likely(helper.canMatch(next)))
                            thisSize = helper.transform(outBuilder.ensureRow(), next);
                    }
                    bool eog = false;
                    if (grouped)
                        prefetchBuffer.read(sizeof(eog), &eog);

                    prefetchBuffer.finishedRow();

                    localOffset += sizeRead;
                    if (thisSize)
                    {
                        if (grouped)
                            eogPending = eog;
                        if ((processed - initialProcessed) >= limit)
                        {
                            outBuilder.clear();
                            if ( agent.queryCodeContext()->queryDebugContext())
                                agent.queryCodeContext()->queryDebugContext()->checkBreakpoint(DebugStateLimit, NULL, static_cast<IActivityBase *>(this));
                            helper.onLimitExceeded();
                            return NULL;
                        }
                        processed++;
                        return outBuilder.finalizeRowClear(thisSize);
                    }
                    if (eog && (lastGroupProcessed != processed))
                    {
                        lastGroupProcessed = processed;
                        return NULL;
                    }
                }
                eofseen = !openNext();
            }
        }
        else
        {
            while(!eofseen && ((stopAfter == 0) || (processed - initialProcessed) < stopAfter)) 
            {
                queryUpdateProgress();

                while (!inputstream->eos())
                {
                    size32_t sizeRead = deserializer->deserialize(outBuilder.ensureRow(), deserializeSource);
                    //In this case size read from disk == size created in memory
                    localOffset += sizeRead;
                    OwnedConstRoxieRow ret = outBuilder.finalizeRowClear(sizeRead);
                    if ((processed - initialProcessed)>=limit)
                    {
                        if ( agent.queryCodeContext()->queryDebugContext())
                            agent.queryCodeContext()->queryDebugContext()->checkBreakpoint(DebugStateLimit, NULL, static_cast<IActivityBase *>(this));
                        helper.onLimitExceeded();
                        return NULL;
                    }
                    if (likely(helper.canMatch(ret)))
                    {
                        processed++;
                        return ret.getClear();
                    }
                }
                eofseen = !openNext();
            }
        }
        close();
    }
    catch(IException * e)
    {
        throw makeWrappedException(e);
    }
    return NULL;
}

//=====================================================================================================

CHThorDiskNormalizeActivity::CHThorDiskNormalizeActivity(IAgentContext &_agent, unsigned _activityId, unsigned _subgraphId, IHThorDiskNormalizeArg &_arg, ThorActivityKind _kind, EclGraph & _graph, IPropertyTree *_node) : CHThorBinaryDiskReadBase(_agent, _activityId, _subgraphId, _arg, _arg, _kind, _node, _graph), helper(_arg), outBuilder(NULL)
{
}

void CHThorDiskNormalizeActivity::stop()        
{ 
    outBuilder.clear();
    PARENT::stop(); 
}

void CHThorDiskNormalizeActivity::ready()       
{ 
    PARENT::ready(); 
    outBuilder.setAllocator(rowAllocator);
    limit = helper.getRowLimit();
    if (helper.getFlags() & TDRlimitskips)
        limit = (unsigned __int64) -1;
    stopAfter = helper.getChooseNLimit();
    lastSizeRead = 0;
    expanding = false;
}

void CHThorDiskNormalizeActivity::gatherInfo(IFileDescriptor * fd)
{
    PARENT::gatherInfo(fd);
    assertex(!grouped);
}

const void *CHThorDiskNormalizeActivity::nextRow()
{
    if (!opened) open();
    for (;;)
    {
        if (eofseen || (stopAfter && (processed - initialProcessed) >= stopAfter)) 
            break;

        for (;;)
        {
            if (expanding)
            {
                for (;;)
                {
                    expanding = helper.next();
                    if (!expanding)
                        break;

                    const void * ret = createNextRow();
                    if (ret)
                        return ret;
                }
            }

            localOffset += lastSizeRead;
            prefetchBuffer.finishedRow();

            if (prefetchBuffer.eos())
            {
                lastSizeRead = 0;
                break;
            }

            prefetcher->readAhead(prefetchBuffer);
            const byte * next = prefetchBuffer.queryRow();
            lastSizeRead = prefetchBuffer.queryRowSize();

            queryUpdateProgress();
            if (segMonitorsMatch(next))
            {
                try
                {
                    if (unlikely(translator))
                    {
                        MemoryBufferBuilder aBuilder(translatedRow.clear(), 0);
                        translator->translate(aBuilder, *this, next);
                        next = aBuilder.getSelf();
                    }
                    expanding = helper.first(next);
                }
                catch(IException * e)
                {
                    throw makeWrappedException(e);
                }
                if (expanding)
                {
                    const void * ret = createNextRow();
                    if (ret)
                        return ret;
                }
            }
        }
        eofseen = !openNext();
    }
    close();
    return NULL;
}


const void * CHThorDiskNormalizeActivity::createNextRow()
{
    try
    {
        size32_t thisSize = helper.transform(outBuilder.ensureRow());
        if (thisSize == 0)
            return NULL;

        if ((processed - initialProcessed) >=limit)
        {
            outBuilder.clear();
            if ( agent.queryCodeContext()->queryDebugContext())
                agent.queryCodeContext()->queryDebugContext()->checkBreakpoint(DebugStateLimit, NULL, static_cast<IActivityBase *>(this));
            helper.onLimitExceeded();
            return NULL;
        }
        processed++;
        return outBuilder.finalizeRowClear(thisSize);
    }
    catch(IException * e)
    {
        throw makeWrappedException(e);
    }
}

//=====================================================================================================

CHThorDiskAggregateActivity::CHThorDiskAggregateActivity(IAgentContext &_agent, unsigned _activityId, unsigned _subgraphId, IHThorDiskAggregateArg &_arg, ThorActivityKind _kind, EclGraph & _graph, IPropertyTree *_node) : CHThorBinaryDiskReadBase(_agent, _activityId, _subgraphId, _arg, _arg, _kind, _node, _graph), helper(_arg), outBuilder(NULL)
{
}

void CHThorDiskAggregateActivity::stop()        
{ 
    outBuilder.clear();
    PARENT::stop(); 
}

void CHThorDiskAggregateActivity::ready()       
{ 
    PARENT::ready(); 
    outBuilder.setAllocator(rowAllocator);
    finished = false;
}

void CHThorDiskAggregateActivity::gatherInfo(IFileDescriptor * fd)
{
    PARENT::gatherInfo(fd);
    assertex(!grouped);
}


const void *CHThorDiskAggregateActivity::nextRow()
{
    if (finished) return NULL;
    try
    {
        if (!opened) open();
        outBuilder.ensureRow();
        helper.clearAggregate(outBuilder);
        while (!eofseen)
        {
            while (!prefetchBuffer.eos())
            {
                queryUpdateProgress();

                prefetcher->readAhead(prefetchBuffer);
                const byte * next = prefetchBuffer.queryRow();
                size32_t sizeRead = prefetchBuffer.queryRowSize();
                if (segMonitorsMatch(next))
                {
                    if (unlikely(translator))
                    {
                        MemoryBufferBuilder aBuilder(translatedRow.clear(), 0);
                        translator->translate(aBuilder, *this, next);
                        helper.processRow(outBuilder, aBuilder.getSelf());
                    }
                    else
                        helper.processRow(outBuilder, next);
                }
                prefetchBuffer.finishedRow();
                localOffset += sizeRead;
            }
            eofseen = !openNext();
        }
        close();

        processed++;
        finished = true;
        unsigned retSize = outputMeta.getRecordSize(outBuilder.getSelf());
        return outBuilder.finalizeRowClear(retSize);
    }
    catch(IException * e)
    {
        throw makeWrappedException(e);
    }
}

//=====================================================================================================

CHThorDiskCountActivity::CHThorDiskCountActivity(IAgentContext &_agent, unsigned _activityId, unsigned _subgraphId, IHThorDiskCountArg &_arg, ThorActivityKind _kind, EclGraph & _graph, IPropertyTree *_node) : CHThorBinaryDiskReadBase(_agent, _activityId, _subgraphId, _arg, _arg, _kind, _node, _graph), helper(_arg)
{
    finished = true;
}

CHThorDiskCountActivity::~CHThorDiskCountActivity()
{
}

void CHThorDiskCountActivity::ready()       
{ 
    PARENT::ready(); 
    finished = false;
    stopAfter = helper.getChooseNLimit();
    if (!helper.hasFilter())
        remoteLimit = stopAfter;
}

void CHThorDiskCountActivity::gatherInfo(IFileDescriptor * fd)
{
    PARENT::gatherInfo(fd);
    assertex(!grouped);
}


const void *CHThorDiskCountActivity::nextRow()
{
    if (finished) return NULL;

    unsigned __int64 totalCount = 0;
    if (fieldFilters.ordinality() == 0 && !helper.hasFilter() &&
        (fixedDiskRecordSize != 0) && !(helper.getFlags() & (TDXtemporary | TDXjobtemp)) &&
        !((helper.getFlags() & TDXcompress) && agent.queryResolveFilesLocally()) )
    {
        resolve();
        if (segHelper.canMatchAny() && ldFile)
        {
            try
            {
                unsigned __int64 size = ldFile->getFileSize();
                if (size % fixedDiskRecordSize)
                    throw MakeStringException(0, "Physical file %s has size %" I64F "d which is not a multiple of record size %d", ldFile->queryLogicalName(), size, fixedDiskRecordSize);
                totalCount = size / fixedDiskRecordSize;
            }
            catch (IException * e)
            {
                if (!(helper.getFlags() & TDRoptional) || (e->errorCode() != DFSERR_CannotFindPartFileSize))
                    throw;
                e->Release();
            }
        }
    }
    else
    {
        if (!opened) open();

        for (;;)
        {
            if (eofseen) 
                break;
            while (!prefetchBuffer.eos())
            {
                queryUpdateProgress();

                prefetcher->readAhead(prefetchBuffer);
                const byte * next = prefetchBuffer.queryRow();
                size32_t sizeRead = prefetchBuffer.queryRowSize();
                if (segMonitorsMatch(next))
                    totalCount += helper.numValid(next);
                prefetchBuffer.finishedRow();
                localOffset += sizeRead;
                if (totalCount > stopAfter)
                    break;
            }
            if (totalCount > stopAfter)
                break;
            eofseen = !openNext();
        }
        close();
    }

    if (totalCount > stopAfter)
        totalCount = stopAfter;
    finished = true;
    processed++;

    size32_t outSize = outputMeta.getFixedSize();
    void * ret = rowAllocator->createRow();
    if (outSize == 1)
    {
        assertex(stopAfter == 1);
        *(byte *)ret = (byte)totalCount;
    }
    else
    {
        assertex(outSize == sizeof(unsigned __int64));
        *(unsigned __int64 *)ret = totalCount;
    }
    return rowAllocator->finalizeRow(outSize, ret, outSize);
}

//=====================================================================================================

CHThorDiskGroupAggregateActivity::CHThorDiskGroupAggregateActivity(IAgentContext &_agent, unsigned _activityId, unsigned _subgraphId, IHThorDiskGroupAggregateArg &_arg, ThorActivityKind _kind, EclGraph & _graph, IPropertyTree *_node)
  : CHThorBinaryDiskReadBase(_agent, _activityId, _subgraphId, _arg, _arg, _kind, _node, _graph),
    helper(_arg), 
    aggregated(_arg, _arg)
{
}

void CHThorDiskGroupAggregateActivity::ready()      
{ 
    PARENT::ready(); 
    eof = false;
    gathered = false;
}

void CHThorDiskGroupAggregateActivity::gatherInfo(IFileDescriptor * fd)
{
    PARENT::gatherInfo(fd);
    assertex(!grouped);
    aggregated.start(rowAllocator, agent.queryCodeContext(), activityId);
}

void CHThorDiskGroupAggregateActivity::processRow(const void * next)
{
    aggregated.addRow(next);
}


const void *CHThorDiskGroupAggregateActivity::nextRow()
{
    if (eof)
        return NULL;

    try
    {
        if (!gathered)
        {
            if (!opened) open();
            while (!eofseen)
            {
                while (!prefetchBuffer.eos())
                {
                    queryUpdateProgress();

                    prefetcher->readAhead(prefetchBuffer);
                    const byte * next = prefetchBuffer.queryRow();
                    size32_t sizeRead = prefetchBuffer.queryRowSize();

                    if (segMonitorsMatch(next))
                   {
                        if (unlikely(translator))
                        {
                            MemoryBufferBuilder aBuilder(translatedRow.clear(), 0);
                            translator->translate(aBuilder, *this, next);
                            helper.processRow(aBuilder.getSelf(), this);
                        }
                        else
                            helper.processRow(next, this);
                    }

                    prefetchBuffer.finishedRow();
                    localOffset += sizeRead;
                }
                eofseen = !openNext();
            }
            close();
            gathered = true;
        }
    }
    catch(IException * e)
    {
        throw makeWrappedException(e);
    }

    Owned<AggregateRowBuilder> next = aggregated.nextResult();
    if (next)
    {
        processed++;
        return next->finalizeRowClear();
    }
    eof = true;
    return NULL;
}

//=====================================================================================================

CHThorCsvReadActivity::CHThorCsvReadActivity(IAgentContext &_agent, unsigned _activityId, unsigned _subgraphId, IHThorCsvReadArg &_arg, ThorActivityKind _kind, EclGraph & _graph, IPropertyTree *_node) : CHThorDiskReadBaseActivity(_agent, _activityId, _subgraphId, _arg, _kind, _node, _graph), helper(_arg)
{
    maxRowSize = agent.queryWorkUnit()->getDebugValueInt(OPT_MAXCSVROWSIZE, defaultMaxCsvRowSize) * 1024 * 1024;
    readType = rt_csv;
}

CHThorCsvReadActivity::~CHThorCsvReadActivity()
{
}

void CHThorCsvReadActivity::ready()
{
    PARENT::ready();
}

void CHThorCsvReadActivity::stop()
{
    csvSplitter.reset();
    PARENT::stop();
}

void CHThorCsvReadActivity::gatherInfo(IFileDescriptor * fd)
{
    PARENT::gatherInfo(fd);

    ICsvParameters * csvInfo = helper.queryCsvParameters();

    headerLines = csvInfo->queryHeaderLen();
    limit = helper.getRowLimit();
    if (helper.getFlags() & TDRlimitskips)
        limit = (unsigned __int64) -1;
    stopAfter = helper.getChooseNLimit();

    const char * quotes = NULL;
    const char * separators = NULL;
    const char * terminators = NULL;
    const char * escapes = NULL;
    IDistributedFile * dFile = ldFile?ldFile->queryDistributedFile():NULL;
    if (dFile)  //only makes sense for distributed (non local) files
    {
        IPropertyTree & options = dFile->queryAttributes();
        quotes = options.queryProp("@csvQuote");
        separators = options.queryProp("@csvSeparate");
        terminators = options.queryProp("@csvTerminate");
        escapes = options.queryProp("@csvEscape");
    }
    csvSplitter.init(helper.getMaxColumns(), csvInfo, quotes, separators, terminators, escapes);
}

void CHThorCsvReadActivity::calcFixedDiskRecordSize()
{
    fixedDiskRecordSize = 0;
}

const void *CHThorCsvReadActivity::nextRow()
{
    while (!stopAfter || (processed - initialProcessed) < stopAfter)
    {
        checkOpenNext();
        if (eofseen)
            break;
        size32_t thisLineLength = csvSplitter.splitLine(inputstream, maxRowSize);
        if (thisLineLength)
        {
            RtlDynamicRowBuilder rowBuilder(rowAllocator);
            unsigned thisSize;
            try
            {
                thisSize = helper.transform(rowBuilder, csvSplitter.queryLengths(), (const char * *)csvSplitter.queryData());
            }
            catch(IException * e)
            {
                throw makeWrappedException(e);
            }
            inputstream->skip(thisLineLength);
            localOffset += thisLineLength;
            if (thisSize)
            {
                OwnedConstRoxieRow ret = rowBuilder.finalizeRowClear(thisSize);
                if ((processed - initialProcessed) >= limit)
                {
                    if ( agent.queryCodeContext()->queryDebugContext())
                        agent.queryCodeContext()->queryDebugContext()->checkBreakpoint(DebugStateLimit, NULL, static_cast<IActivityBase *>(this));
                    helper.onLimitExceeded();
                    return NULL;
                }
                processed++;
                return ret.getClear();
            }
        }
    }
    close();
    return NULL;
}


bool CHThorCsvReadActivity::openNext()
{
    if (CHThorDiskReadBaseActivity::openNext())
    {
        unsigned lines = headerLines;
        while (lines-- && !inputstream->eos())
        {
            size32_t thisLineLength = csvSplitter.splitLine(inputstream, maxRowSize);
            inputstream->skip(thisLineLength);
        }
        // only skip header in the first file - since spray doesn't duplicate the header.
        headerLines = 0;        
        return true;
    }
    return false;
}

void CHThorCsvReadActivity::checkOpenNext()
{
    agent.reportProgress(NULL);
    if (!opened)
    {
        agent.reportProgress(NULL);
        if (!helper.canMatchAny())
        {
            eofseen = true;
            opened = true;
        }
        else
            open();
    }

    for (;;)
    {
        if (eofseen || !inputstream->eos())
            return;

        eofseen = !openNext();
    }
}

//=====================================================================================================

CHThorXmlReadActivity::CHThorXmlReadActivity(IAgentContext &_agent, unsigned _activityId, unsigned _subgraphId, IHThorXmlReadArg &_arg, ThorActivityKind _kind, EclGraph & _graph, IPropertyTree *_node) : CHThorDiskReadBaseActivity(_agent, _activityId, _subgraphId, _arg, _kind, _node, _graph), helper(_arg)
{
    readType = (kind==TAKjsonread) ? rt_json : rt_xml;
}

void CHThorXmlReadActivity::ready()
{
    CHThorDiskReadBaseActivity::ready();
    rowTransformer.set(helper.queryTransformer());
    localOffset = 0;
    limit = helper.getRowLimit();
    if (helper.getFlags() & TDRlimitskips)
        limit = (unsigned __int64) -1;
    stopAfter = helper.getChooseNLimit();
}

void CHThorXmlReadActivity::stop()
{
    xmlParser.clear();
    CHThorDiskReadBaseActivity::stop();
}

void CHThorXmlReadActivity::gatherInfo(IFileDescriptor * fd)
{
    PARENT::gatherInfo(fd);
}

void CHThorXmlReadActivity::calcFixedDiskRecordSize()
{
    fixedDiskRecordSize = 0;
}

const void *CHThorXmlReadActivity::nextRow()
{
    if(!opened) open();
    while (!eofseen && (!stopAfter  || (processed - initialProcessed) < stopAfter))
    {
        agent.reportProgress(NULL);
        //call to next() will callback on the IXmlSelect interface
        bool gotNext = false;
        try
        {
            gotNext = xmlParser->next();
        }
        catch(IException * e)
        {
            throw makeWrappedException(e, inputfile->queryFilename());
        }
        if(!gotNext)
            eofseen = !openNext();
        else if (lastMatch)
        {
            RtlDynamicRowBuilder rowBuilder(rowAllocator);
            unsigned sizeGot;
            try
            {
                sizeGot = rowTransformer->transform(rowBuilder, lastMatch, this);
            }
            catch(IException * e)
            {
                throw makeWrappedException(e);
            }
            lastMatch.clear();
            localOffset = 0;
            if (sizeGot)
            {
                OwnedConstRoxieRow ret = rowBuilder.finalizeRowClear(sizeGot);
                if ((processed - initialProcessed) >= limit)
                {
                    if ( agent.queryCodeContext()->queryDebugContext())
                        agent.queryCodeContext()->queryDebugContext()->checkBreakpoint(DebugStateLimit, NULL, static_cast<IActivityBase *>(this));
                    helper.onLimitExceeded();
                    return NULL;
                }
                processed++;
                return ret.getClear();
            }
        }
    }
    return NULL;
}


bool CHThorXmlReadActivity::openNext()
{
    if (inputfileio)
        offsetOfPart += inputfileio->size();
    localOffset = 0;
    if (CHThorDiskReadBaseActivity::openNext())
    {
        unsigned readBufferSize = queryReadBufferSize();
        OwnedIFileIOStream inputfileiostream;
        if(readBufferSize)
            inputfileiostream.setown(createBufferedIOStream(inputfileio, readBufferSize));
        else
            inputfileiostream.setown(createIOStream(inputfileio));

        OwnedRoxieString xmlIterator(helper.getXmlIteratorPath());
        if (kind==TAKjsonread)
            xmlParser.setown(createJSONParse(*inputfileiostream, xmlIterator, *this, (0 != (TDRxmlnoroot & helper.getFlags()))?ptr_noRoot:ptr_none, (helper.getFlags() & TDRusexmlcontents) != 0));
        else
            xmlParser.setown(createXMLParse(*inputfileiostream, xmlIterator, *this, (0 != (TDRxmlnoroot & helper.getFlags()))?ptr_noRoot:ptr_none, (helper.getFlags() & TDRusexmlcontents) != 0));
        return true;
    }
    return false;
}

void CHThorXmlReadActivity::closepart()
{
    xmlParser.clear();
    CHThorDiskReadBaseActivity::closepart();
}

//---------------------------------------------------------------------------

CHThorLocalResultReadActivity::CHThorLocalResultReadActivity(IAgentContext &_agent, unsigned _activityId, unsigned _subgraphId, IHThorLocalResultReadArg &_arg, ThorActivityKind _kind, EclGraph & _graph, __int64 graphId) : CHThorSimpleActivityBase(_agent, _activityId, _subgraphId, _arg, _kind, _graph), helper(_arg)
{
    physicalRecordSize = outputMeta;
    grouped = outputMeta.isGrouped();
    graph = resolveLocalQuery(graphId);
    result = NULL;
}

void CHThorLocalResultReadActivity::ready()
{
    CHThorSimpleActivityBase::ready();
    result = graph->queryResult(helper.querySequence());
    curRow = 0;
}


const void *CHThorLocalResultReadActivity::nextRow()
{
    const void * next = result->queryRow(curRow++);
    if (next)
    {
        processed++;
        LinkRoxieRow(next);
        return next;
    }
    return NULL;
}

//=====================================================================================================

CHThorLocalResultWriteActivity::CHThorLocalResultWriteActivity(IAgentContext &_agent, unsigned _activityId, unsigned _subgraphId, IHThorLocalResultWriteArg &_arg, ThorActivityKind _kind, EclGraph & _graph, __int64 graphId)
 : CHThorActivityBase(_agent, _activityId, _subgraphId, _arg, _kind, _graph), helper(_arg)
{
    graph = resolveLocalQuery(graphId);
}

void CHThorLocalResultWriteActivity::execute()
{
    IHThorGraphResult * result = graph->createResult(helper.querySequence(), LINK(rowAllocator));
    for (;;)
    {
        const void *nextrec = input->nextRow();
        if (!nextrec)
        {
            nextrec = input->nextRow();
            if (!nextrec)
                break;
            result->addRowOwn(NULL);
        }
        result->addRowOwn(nextrec);
    }
}

//=====================================================================================================

CHThorDictionaryResultWriteActivity::CHThorDictionaryResultWriteActivity (IAgentContext &_agent, unsigned _activityId, unsigned _subgraphId, IHThorDictionaryResultWriteArg &_arg, ThorActivityKind _kind, EclGraph & _graph, __int64 graphId)
 : CHThorActivityBase(_agent, _activityId, _subgraphId, _arg, _kind, _graph), helper(_arg)
{
    graph = resolveLocalQuery(graphId);
}

void CHThorDictionaryResultWriteActivity::execute()
{
    RtlLinkedDictionaryBuilder builder(rowAllocator, helper.queryHashLookupInfo());
    for (;;)
    {
        const void *row = input->nextRow();
        if (!row)
        {
            row = input->nextRow();
            if (!row)
                break;
        }
        builder.appendOwn(row);
    }
    IHThorGraphResult * result = graph->createResult(helper.querySequence(), LINK(rowAllocator));
    size32_t dictSize = builder.getcount();
    const byte ** dictRows = builder.queryrows();
    for (size32_t row = 0; row < dictSize; row++)
    {
        const byte *thisRow = dictRows[row];
        if (thisRow)
            LinkRoxieRow(thisRow);
        result->addRowOwn(thisRow);
    }
}

//=====================================================================================================

CHThorLocalResultSpillActivity::CHThorLocalResultSpillActivity(IAgentContext &_agent, unsigned _activityId, unsigned _subgraphId, IHThorLocalResultSpillArg &_arg, ThorActivityKind _kind, EclGraph & _graph, __int64 graphId)
 : CHThorSimpleActivityBase(_agent, _activityId, _subgraphId, _arg, _kind, _graph), helper(_arg)
{
    result = NULL;
    nullPending = false;
    graph = resolveLocalQuery(graphId);
    assertex(graph);
}

void CHThorLocalResultSpillActivity::ready()
{
    CHThorSimpleActivityBase::ready(); 
    result = graph->createResult(helper.querySequence(), LINK(rowAllocator));
    nullPending = false;
}


const void * CHThorLocalResultSpillActivity::nextRow()
{
    const void * ret = input->nextRow();
    if (ret)
    {
        if (nullPending)
        {
            result->addRowOwn(NULL);
            nullPending = false;
        }
        LinkRoxieRow(ret);
        result->addRowOwn(ret);
        processed++;
    }
    else
        nullPending = true;

    return ret;
}

void CHThorLocalResultSpillActivity::stop()
{
    for (;;)
    {
        const void * ret = input->nextRow();
        if (!ret)
        {
            if (nullPending)
                break;
            nullPending = true;
        }
        else
        {
            if (nullPending)
            {
                result->addRowOwn(NULL);
                nullPending = false;
            }
            result->addRowOwn(ret);
        }
    }
    CHThorSimpleActivityBase::stop(); 
}


//=====================================================================================================

CHThorLoopActivity::CHThorLoopActivity(IAgentContext &_agent, unsigned _activityId, unsigned _subgraphId, IHThorLoopArg &_arg, ThorActivityKind _kind, EclGraph & _graph)
 : CHThorSimpleActivityBase(_agent, _activityId, _subgraphId, _arg, _kind, _graph), helper(_arg)
{
    flags = helper.getFlags();
    maxIterations = 0;
}

CHThorLoopActivity::~CHThorLoopActivity()
{
    ForEachItemIn(idx, loopPending)
        ReleaseRoxieRow(loopPending.item(idx));
}

void CHThorLoopActivity::ready()
{
    curInput = &input->queryStream();
    eof = false;
    loopCounter = 1;
    CHThorSimpleActivityBase::ready(); 
    maxIterations = helper.numIterations();
    if ((int)maxIterations < 0) maxIterations = 0;
    finishedLooping = ((kind == TAKloopcount) && (maxIterations == 0));
    if ((flags & IHThorLoopArg::LFnewloopagain) && !helper.loopFirstTime())
        finishedLooping = true;
    extractBuilder.clear();
    helper.createParentExtract(extractBuilder);
}


const void * CHThorLoopActivity::nextRow()
{
    if (eof)
        return NULL;

    unsigned emptyIterations = 0;
    for (;;)
    {
        for (;;)
        {
            const void * ret = curInput->nextRow();
            if (!ret)
            {
                ret = curInput->nextRow();      // more cope with groups somehow....
                if (!ret)
                {
                    if (finishedLooping)
                    {
                        eof = true;
                        return NULL;
                    }
                    break;
                }
            }

            if (finishedLooping || 
                ((flags & IHThorLoopArg::LFfiltered) && !helper.sendToLoop(loopCounter, ret)))
            {
                processed++;
                return ret;
            }
            loopPending.append(ret);
        }

        switch (kind)
        {
        case TAKloopdataset:
            {
                if (!(flags & IHThorLoopArg::LFnewloopagain))
                {
                    if (!helper.loopAgain(loopCounter, loopPending.ordinality(), (const void * *)loopPending.getArray()))
                    {
                        if (loopPending.ordinality() == 0)
                        {
                            eof = true;
                            return NULL;
                        }

                        arrayInput.init(&loopPending);
                        curInput = &arrayInput;
                        finishedLooping = true;
                        continue;       // back to the input loop again
                    }
                }
                break;
            }
        case TAKlooprow:
            if (loopPending.empty())
            {
                finishedLooping = true;
                eof = true;
                return NULL;
            }
            break;
        }

        if (loopPending.ordinality())
            emptyIterations = 0;
        else
        {
            //note: any outputs which didn't go around the loop again, would return the record, reinitializing emptyIterations
            emptyIterations++;
            if (emptyIterations > EMPTY_LOOP_LIMIT)
                throw MakeStringException(0, "Executed LOOP with empty input and output %u times", emptyIterations);
            if (emptyIterations % 32 == 0)
                DBGLOG("Executing LOOP with empty input and output %u times", emptyIterations);
        }

        void * counterRow = NULL;
        if (flags & IHThorLoopArg::LFcounter)
        {
            counterRow = queryRowManager()->allocate(sizeof(thor_loop_counter_t), activityId);
            *((thor_loop_counter_t *)counterRow) = loopCounter;
        }

        Owned<IHThorGraphResults> curResults = loopGraph->execute(counterRow, loopPending, extractBuilder.getbytes());
        if (flags & IHThorLoopArg::LFnewloopagain)
        {
            IHThorGraphResult * result = curResults->queryResult(helper.loopAgainResult());
            assertex(result);
            const void * row = result->queryRow(0);
            assertex(row);
            //Result is a row which contains a single boolean field.
            if (!((const bool *)row)[0])
                finishedLooping = true;
        }
        resultInput.init(curResults->queryResult(0));
        curInput = &resultInput;

        loopCounter++;
        if ((kind == TAKloopcount) && (loopCounter > maxIterations))
            finishedLooping = true;
    }
}


void CHThorLoopActivity::stop()
{
    ForEachItemIn(idx, loopPending)
        ReleaseRoxieRow(loopPending.item(idx));
    loopPending.kill();
    CHThorSimpleActivityBase::stop(); 
}

//---------------------------------------------------------------------------

CHThorGraphLoopResultReadActivity::CHThorGraphLoopResultReadActivity(IAgentContext &_agent, unsigned _activityId, unsigned _subgraphId, IHThorGraphLoopResultReadArg &_arg, ThorActivityKind _kind, EclGraph & _graph, __int64 graphId) : CHThorSimpleActivityBase(_agent, _activityId, _subgraphId, _arg, _kind, _graph), helper(&_arg)
{
    physicalRecordSize = outputMeta;
    grouped = outputMeta.isGrouped();
    result = NULL;
    graph = resolveLocalQuery(graphId);
}

CHThorGraphLoopResultReadActivity::CHThorGraphLoopResultReadActivity(IAgentContext &_agent, unsigned _activityId, unsigned _subgraphId, IHThorArg & _arg, ThorActivityKind _kind, EclGraph & _graph, __int64 graphId, unsigned _sequence, bool _grouped) : CHThorSimpleActivityBase(_agent, _activityId, _subgraphId, _arg, _kind, _graph), helper(NULL)
{
    physicalRecordSize = outputMeta;
    sequence = _sequence;
    grouped = _grouped;
    result = NULL;
    graph = resolveLocalQuery(graphId);
}

void CHThorGraphLoopResultReadActivity::ready()
{
    CHThorSimpleActivityBase::ready();
    if (helper)
        sequence = helper->querySequence();
    if ((int)sequence >= 0)
        result = graph->queryGraphLoopResult(sequence);
    else
        result = NULL;
    curRow = 0;
}


const void *CHThorGraphLoopResultReadActivity::nextRow()
{
    if (result)
    {
        const void * next = result->queryRow(curRow++);
        if (next)
        {
            processed++;
            LinkRoxieRow(next);
            return (void *)next;
        }
    }
    return NULL;
}

//=====================================================================================================

CHThorGraphLoopResultWriteActivity::CHThorGraphLoopResultWriteActivity(IAgentContext &_agent, unsigned _activityId, unsigned _subgraphId, IHThorGraphLoopResultWriteArg &_arg, ThorActivityKind _kind, EclGraph & _graph, __int64 graphId)
 : CHThorActivityBase(_agent, _activityId, _subgraphId, _arg, _kind, _graph)
{
    graph = resolveLocalQuery(graphId);
}

void CHThorGraphLoopResultWriteActivity::execute()
{
    IHThorGraphResult * result = graph->createGraphLoopResult(LINK(rowAllocator));
    for (;;)
    {
        const void *nextrec = input->nextRow();
        if (!nextrec)
        {
            nextrec = input->nextRow();
            if (!nextrec)
                break;
            result->addRowOwn(NULL);
        }
        result->addRowOwn(nextrec);
    }
}

//=====================================================================================================

class CCounterMeta : implements IOutputMetaData, public CInterface
{
public:
    IMPLEMENT_IINTERFACE

    virtual size32_t getRecordSize(const void *rec)         { return sizeof(thor_loop_counter_t); }
    virtual size32_t getMinRecordSize() const               { return sizeof(thor_loop_counter_t); }
    virtual size32_t getFixedSize() const                   { return sizeof(thor_loop_counter_t); }
    virtual void toXML(const byte * self, IXmlWriter & out) { }
    virtual unsigned getVersion() const                     { return OUTPUTMETADATA_VERSION; }
    virtual unsigned getMetaFlags()                         { return 0; }
    virtual const RtlTypeInfo * queryTypeInfo() const { return nullptr; }
    virtual void destruct(byte * self)  {}
    virtual IOutputRowSerializer * createDiskSerializer(ICodeContext * ctx, unsigned activityId) { return NULL; }
    virtual IOutputRowDeserializer * createDiskDeserializer(ICodeContext * ctx, unsigned activityId) { return NULL; }
    virtual ISourceRowPrefetcher * createDiskPrefetcher() { return NULL; }
    virtual IOutputMetaData * querySerializedDiskMeta() { return this; }
    virtual IOutputRowSerializer * createInternalSerializer(ICodeContext * ctx, unsigned activityId) { return NULL; }
    virtual IOutputRowDeserializer * createInternalDeserializer(ICodeContext * ctx, unsigned activityId) { return NULL; }
    virtual void process(const byte * self, IFieldProcessor & target, unsigned from, unsigned to) {}
    virtual void walkIndirectMembers(const byte * self, IIndirectMemberVisitor & visitor) {}
    virtual IOutputMetaData * queryChildMeta(unsigned i) { return NULL; }
    virtual const RtlRecord &queryRecordAccessor(bool expand) const { throwUnexpected(); } // could provide a static implementation if needed
};

//=====================================================================================================

CHThorGraphLoopActivity::CHThorGraphLoopActivity(IAgentContext &_agent, unsigned _activityId, unsigned _subgraphId, IHThorGraphLoopArg &_arg, ThorActivityKind _kind, EclGraph & _graph)
 : CHThorSimpleActivityBase(_agent, _activityId, _subgraphId, _arg, _kind, _graph), helper(_arg)
{
    flags = helper.getFlags();
    maxIterations = 0;
    counterMeta.setown(new CCounterMeta);
}

void CHThorGraphLoopActivity::ready()
{
    executed = false;
    resultIndex = 0;
    CHThorSimpleActivityBase::ready(); 
    maxIterations = helper.numIterations();
    if ((int)maxIterations < 0) maxIterations = 0;
    loopResults.setown(agent.createGraphLoopResults());
    extractBuilder.clear();
    helper.createParentExtract(extractBuilder);
    rowAllocator.setown(agent.queryCodeContext()->getRowAllocator(queryOutputMeta(), activityId));
    rowAllocatorCounter.setown(agent.queryCodeContext()->getRowAllocator(counterMeta, activityId));
}


const void * CHThorGraphLoopActivity::nextRow()
{
    if (!executed)
    {
        executed = true;

        IHThorGraphResult * inputResult = loopResults->createResult(0, LINK(rowAllocator));
        for (;;)
        {
            const void * ret = input->nextRow();
            if (!ret)
            {
                ret = input->nextRow();
                if (!ret)
                    break;
                inputResult->addRowOwn(NULL);
            }
            inputResult->addRowOwn(ret);
        }

        for (unsigned loopCounter = 1; loopCounter <= maxIterations; loopCounter++)
        {
            void * counterRow = NULL;
            if (flags & IHThorGraphLoopArg::GLFcounter)
            {
                counterRow = rowAllocatorCounter->createRow();
                *((thor_loop_counter_t *)counterRow) = loopCounter;
                counterRow = rowAllocatorCounter->finalizeRow(sizeof(thor_loop_counter_t), counterRow, sizeof(thor_loop_counter_t));
            }
            loopGraph->execute(counterRow, loopResults, extractBuilder.getbytes());
        }

        int iNumResults = loopResults->ordinality();
        finalResult = loopResults->queryResult(iNumResults-1); //Get the last result, which isnt necessarily 'maxIterations'
    }

    const void * next = finalResult->getOwnRow(resultIndex++);
    if (next)
        processed++;
    return next;
}


void CHThorGraphLoopActivity::stop()
{
    rowAllocator.clear();
    finalResult = NULL;
    loopResults.clear();
    CHThorSimpleActivityBase::stop(); 
}

//=====================================================================================================

CHThorParallelGraphLoopActivity::CHThorParallelGraphLoopActivity(IAgentContext &_agent, unsigned _activityId, unsigned _subgraphId, IHThorGraphLoopArg &_arg, ThorActivityKind _kind, EclGraph & _graph)
 : CHThorSimpleActivityBase(_agent, _activityId, _subgraphId, _arg, _kind, _graph), helper(_arg)
{
    flags = helper.getFlags();
    maxIterations = 0;
}

void CHThorParallelGraphLoopActivity::ready()
{
    executed = false;
    resultIndex = 0;
    CHThorSimpleActivityBase::ready(); 
    maxIterations = helper.numIterations();
    if ((int)maxIterations < 0) maxIterations = 0;
    loopResults.setown(agent.createGraphLoopResults());
    extractBuilder.clear();
    helper.createParentExtract(extractBuilder);
    rowAllocator.setown(agent.queryCodeContext()->getRowAllocator(queryOutputMeta(), activityId));
}


const void * CHThorParallelGraphLoopActivity::nextRow()
{
    if (!executed)
    {
        executed = true;

        IHThorGraphResult * inputResult = loopResults->createResult(0, LINK(rowAllocator));
        for (;;)
        {
            const void * ret = input->nextRow();
            if (!ret)
            {
                ret = input->nextRow();
                if (!ret)
                    break;
                inputResult->addRowOwn(NULL);
            }
            inputResult->addRowOwn(ret);
        }

//      The lack of separation between pre-creation and creation means this would require cloning lots of structures.
//      not implemented for the moment.
//      loopGraph->executeParallel(loopResults, extractBuilder.getbytes(), maxIterations);

        finalResult = loopResults->queryResult(maxIterations);
    }

    const void * next = finalResult->getOwnRow(resultIndex++);
    if (next)
        processed++;
    return next;
}


void CHThorParallelGraphLoopActivity::stop()
{
    rowAllocator.clear();
    finalResult = NULL;
    loopResults.clear();
    CHThorSimpleActivityBase::stop(); 
}

//=====================================================================================================

LibraryCallOutput::LibraryCallOutput(CHThorLibraryCallActivity * _owner, unsigned _output, IOutputMetaData * _meta) : owner(_owner), output(_output), meta(_meta)
{
    processed = 0;
}

const void * LibraryCallOutput::nextRow()
{
    if (!gotRows)
    {
        result.set(owner->getResultRows(output));
        gotRows = true;
    }

    const void * ret = result->getOwnRow(curRow++);
    if (ret)
        processed++;
    return ret;
}

bool LibraryCallOutput::isGrouped()
{
    return meta->isGrouped();
}

IOutputMetaData * LibraryCallOutput::queryOutputMeta() const
{
    return meta;
}

void LibraryCallOutput::ready()
{
    owner->ready();
    gotRows = false;
    result.clear();
    curRow = 0;
}

void LibraryCallOutput::stop()
{
    owner->stop();
    result.clear();
}

void LibraryCallOutput::resetEOF()
{
    throwUnexpected();
}

void LibraryCallOutput::updateProgress(IStatisticGatherer &progress) const
{
    owner->updateOutputProgress(progress, *this, processed);
}


CHThorLibraryCallActivity::CHThorLibraryCallActivity(IAgentContext &_agent, unsigned _activityId, unsigned _subgraphId, IHThorLibraryCallArg &_arg, ThorActivityKind _kind, EclGraph & _graph, IPropertyTree * node)
 : CHThorSimpleActivityBase(_agent, _activityId, _subgraphId, _arg, _kind, _graph), helper(_arg)
{
    libraryName.set(node->queryProp("att[@name=\"libname\"]/@value"));
    interfaceHash = node->getPropInt("att[@name=\"_interfaceHash\"]/@value", 0);
    bool embedded = node->getPropBool("att[@name=\"embedded\"]/@value", false) ;
    if (embedded)
    {
        embeddedGraphName.set(node->queryProp("att[@name=\"graph\"]/@value"));
        if (!embeddedGraphName)
            embeddedGraphName.set(libraryName);
    }

    Owned<IPropertyTreeIterator> iter = node->getElements("att[@name=\"_outputUsed\"]");
    ForEach(*iter)
    {
        unsigned whichOutput = iter->query().getPropInt("@value");
        IOutputMetaData * meta = helper.queryOutputMeta(whichOutput);
        outputs.append(*new LibraryCallOutput(this, whichOutput, meta));
    }

    state = StateCreated;
}

IHThorGraphResult * CHThorLibraryCallActivity::getResultRows(unsigned whichOutput)
{
    CriticalBlock procedure(cs);

    if (!results)
    {
        if (libraryName.length() == 0)
            libraryName.setown(helper.getLibraryName());
        helper.createParentExtract(extractBuilder);
        results.setown(agent.executeLibraryGraph(libraryName, interfaceHash, activityId, embeddedGraphName, extractBuilder.getbytes()));
    }

    return results->queryResult(whichOutput);
}


IHThorInput * CHThorLibraryCallActivity::queryOutput(unsigned idx)
{
    assert(outputs.isItem(idx));
    return &outputs.item(idx);
}

void CHThorLibraryCallActivity::updateOutputProgress(IStatisticGatherer &progress, const LibraryCallOutput & _output, unsigned __int64 numProcessed) const
{
    LibraryCallOutput & output = const_cast<LibraryCallOutput &>(_output);
    updateProgressForOther(progress, activityId, subgraphId, outputs.find(output), numProcessed);
}


void CHThorLibraryCallActivity::ready()
{
    CriticalBlock procedure(cs);
    if (state != StateReady)
    {
        results.clear();
        CHThorSimpleActivityBase::ready();
        state = StateReady;
    }
}


const void * CHThorLibraryCallActivity::nextRow()
{
    throwUnexpected();
}


void CHThorLibraryCallActivity::stop()
{
    CriticalBlock procedure(cs);
    if (state != StateDone)
    {
        results.clear();
        CHThorSimpleActivityBase::stop(); 
    }
}


//=====================================================================================================

class CHThorNWayInputActivity : public CHThorSimpleActivityBase, implements IHThorNWayInput
{
    IHThorNWayInputArg & helper;
    InputArrayType inputs;
    InputArrayType selectedInputs;

public:
    CHThorNWayInputActivity(IAgentContext &_agent, unsigned _activityId, unsigned _subgraphId, IHThorNWayInputArg &_arg, ThorActivityKind _kind, EclGraph & _graph) : CHThorSimpleActivityBase(_agent, _activityId, _subgraphId, _arg, _kind, _graph), helper(_arg)
    {
    }

    virtual void ready()
    {
        bool selectionIsAll;
        size32_t selectionLen;
        rtlDataAttr selection;
        helper.getInputSelection(selectionIsAll, selectionLen, selection.refdata());
        selectedInputs.kill();
        if (selectionIsAll)
        {
            ForEachItemIn(i, inputs)
                selectedInputs.append(inputs.item(i));
        }
        else
        {
            const size32_t * selections = (const size32_t *)selection.getdata();
            unsigned max = selectionLen/sizeof(size32_t);
            for (unsigned i = 0; i < max; i++)
            {
                unsigned nextIndex = selections[i];
                //Check there are no duplicates.....  Assumes there are a fairly small number of inputs, so n^2 search is ok.
                for (unsigned j=i+1; j < max; j++)
                {
                    if (nextIndex == selections[j])
                        throw MakeStringException(100, "Selection list for nway input can not contain duplicates");
                }
                if (!inputs.isItem(nextIndex-1))
                    throw MakeStringException(100, "Index %d in RANGE selection list is out of range", nextIndex);

                selectedInputs.append(inputs.item(nextIndex-1));
            }
        }

        ForEachItemIn(i2, selectedInputs)
            selectedInputs.item(i2)->ready();
    }

    virtual void setInput(unsigned idx, IHThorInput *_in)
    {
        assertex(idx == inputs.ordinality());
        inputs.append(_in);
    }

    virtual const void * nextRow()
    {
        throwUnexpected();
    }

    virtual void updateProgress(IStatisticGatherer &progress) const
    {
//      CHThorSimpleActivityBase::updateProgress(progress);
        ForEachItemIn(i, inputs)
            inputs.item(i)->updateProgress(progress);
    }

    virtual unsigned numConcreteOutputs() const
    {
        return selectedInputs.ordinality();
    }

    virtual IHThorInput * queryConcreteInput(unsigned idx) const
    {
        if (selectedInputs.isItem(idx))
            return selectedInputs.item(idx);
        return NULL;
    }
};

//=====================================================================================================

class CHThorNWayGraphLoopResultReadActivity : public CHThorSimpleActivityBase, implements IHThorNWayInput
{
    IHThorNWayGraphLoopResultReadArg & helper;
    CIArrayOf<CHThorActivityBase> inputs;
    __int64 graphId;
    bool grouped;

public:
    CHThorNWayGraphLoopResultReadActivity(IAgentContext &_agent, unsigned _activityId, unsigned _subgraphId, IHThorNWayGraphLoopResultReadArg &_arg, ThorActivityKind _kind, EclGraph & _graph, __int64 _graphId) : CHThorSimpleActivityBase(_agent, _activityId, _subgraphId, _arg, _kind, _graph), helper(_arg)
    {
        grouped = helper.isGrouped();
        graphId = _graphId;
    }

    virtual bool isGrouped() 
    { 
        return grouped; 
    }

    virtual void ready()
    {
        bool selectionIsAll;
        size32_t selectionLen;
        rtlDataAttr selection;
        helper.getInputSelection(selectionIsAll, selectionLen, selection.refdata());
        if (selectionIsAll)
            throw MakeStringException(100, "ALL not yet supported for NWay graph inputs");

        unsigned max = selectionLen / sizeof(size32_t);
        const size32_t * selections = (const size32_t *)selection.getdata();
        for (unsigned i = 0; i < max; i++)
        {
            CHThorActivityBase * resultInput = new CHThorGraphLoopResultReadActivity(agent, activityId, subgraphId, helper, kind, graph, graphId, selections[i], grouped);
            inputs.append(*resultInput);
            resultInput->ready();
        }
    }

    virtual void stop()
    {
        inputs.kill();
    }

    virtual void setInput(unsigned idx, IHThorInput *_in)
    {
        throwUnexpected();
    }

    virtual const void * nextRow()
    {
        throwUnexpected();
    }

    virtual unsigned numConcreteOutputs() const
    {
        return inputs.ordinality();
    }

    virtual IHThorInput * queryConcreteInput(unsigned idx) const
    {
        if (inputs.isItem(idx))
            return &inputs.item(idx);
        return NULL;
    }
};

//=====================================================================================================

CHThorNWaySelectActivity::CHThorNWaySelectActivity(IAgentContext &_agent, unsigned _activityId, unsigned _subgraphId, IHThorNWaySelectArg &_arg, ThorActivityKind _kind, EclGraph & _graph) : CHThorMultiInputActivity(_agent, _activityId, _subgraphId, _arg, _kind, _graph), helper(_arg)
{
    selectedInput = NULL;
}

void CHThorNWaySelectActivity::stop()
{
    selectedInput = NULL;
    CHThorMultiInputActivity::stop();
}

void CHThorNWaySelectActivity::ready()
{
    CHThorMultiInputActivity::ready();
    unsigned whichInput = helper.getInputIndex();

    selectedInput = NULL;
    if (whichInput--)
    {
        ForEachItemIn(i, inputs)
        {
            IHThorInput * cur = inputs.item(i);
            IHThorNWayInput * nWayInput = dynamic_cast<IHThorNWayInput *>(cur);
            if (nWayInput)
            {
                unsigned numRealInputs = nWayInput->numConcreteOutputs();
                if (whichInput < numRealInputs)
                    selectedInput = nWayInput->queryConcreteInput(whichInput);
                whichInput -= numRealInputs;
            }
            else
            {
                if (whichInput == 0)
                    selectedInput = cur;
                whichInput -= 1;
            }
            if (selectedInput)
                break;
        }
    }
}

const void * CHThorNWaySelectActivity::nextRow()
{
    if (!selectedInput)
        return NULL;
    return selectedInput->nextRow();
}


const void * CHThorNWaySelectActivity::nextRowGE(const void * seek, unsigned numFields, bool &wasCompleteMatch, const SmartStepExtra &stepExtra)
{
    if (!selectedInput)
        return NULL;
    return selectedInput->nextRowGE(seek, numFields, wasCompleteMatch, stepExtra);
}

IInputSteppingMeta * CHThorNWaySelectActivity::querySteppingMeta()
{
    if (selectedInput)
        return selectedInput->querySteppingMeta();
    return NULL;
}

//=====================================================================================================
CHThorStreamedIteratorActivity::CHThorStreamedIteratorActivity(IAgentContext &_agent, unsigned _activityId, unsigned _subgraphId, IHThorStreamedIteratorArg &_arg, ThorActivityKind _kind, EclGraph & _graph)
    : CHThorSimpleActivityBase(_agent, _activityId, _subgraphId, _arg, _kind, _graph), helper(_arg)
{
}

void CHThorStreamedIteratorActivity::ready()
{
    CHThorSimpleActivityBase::ready();
    rows.setown(helper.createInput());
}

const void *CHThorStreamedIteratorActivity::nextRow()
{
    assertex(rows);
    const void * next = rows->nextRow();
    if (next)
        processed++;
    return next;
}

void CHThorStreamedIteratorActivity::stop()
{
    if (rows)
    {
        rows->stop();
        rows.clear();
    }
}


//=====================================================================================================

CHThorExternalActivity::CHThorExternalActivity(IAgentContext &_agent, unsigned _activityId, unsigned _subgraphId, IHThorExternalArg &_arg, ThorActivityKind _kind, EclGraph & _graph, IPropertyTree * _graphNode)
: CHThorMultiInputActivity(_agent, _activityId, _subgraphId, _arg, _kind, _graph), helper(_arg), graphNode(_graphNode), activityContext(1, 0)
{
}

void CHThorExternalActivity::setInput(unsigned index, IHThorInput *_input)
{
    CHThorMultiInputActivity::setInput(index, _input);
    CHThorInputAdaptor * adaptedInput = new CHThorInputAdaptor(_input);
    inputAdaptors.append(*adaptedInput);
    helper.setInput(index, adaptedInput);
}

void CHThorExternalActivity::ready()
{
    CHThorMultiInputActivity::ready();
    if (kind != TAKexternalsink)
        rows.setown(helper.createOutput(&activityContext));
}

const void *CHThorExternalActivity::nextRow()
{
    assertex(rows);
    const void * next = rows->nextRow();
    if (next)
        processed++;
    return next;
}

void CHThorExternalActivity::execute()
{
    assertex(!rows);
    helper.execute(&activityContext);
}

void CHThorExternalActivity::stop()
{
    if (rows)
    {
        rows->stop();
        rows.clear();
    }
    CHThorMultiInputActivity::stop();
}


//=====================================================================================================

CHThorNewDiskReadBaseActivity::CHThorNewDiskReadBaseActivity(IAgentContext &_agent, unsigned _activityId, unsigned _subgraphId, IHThorGenericDiskReadBaseArg &_arg, IHThorCompoundBaseArg & _segHelper, ThorActivityKind _kind, IPropertyTree *_node, EclGraph & _graph)
: CHThorActivityBase(_agent, _activityId, _subgraphId, _arg, _kind, _graph), helper(_arg), segHelper(_segHelper)
{
    helperFlags = helper.getFlags();
    grouped = ((helperFlags & TDXgrouped) != 0);

    helper.setCallback(this);
    expectedDiskMeta = helper.queryDiskRecordSize();
    projectedDiskMeta = helper.queryProjectedDiskRecordSize();
    formatOptions.setown(createPTree());
    providerOptions.setown(createPTree());

    isCodeSigned = false;
    if (_node)
    {
        const char *recordTranslationModeHintText = _node->queryProp("hint[@name='layouttranslation']/@value");
        if (recordTranslationModeHintText)
            recordTranslationModeHint = getTranslationMode(recordTranslationModeHintText, true);
        isCodeSigned = isActivityCodeSigned(*_node);
    }

    providerOptions->setPropBool("@forceCompressed", (helperFlags & TDXcompress) != 0);
    if (helperFlags & TDRoptional)
        providerOptions->setPropBool("@optional", true);

    formatOptions->setPropBool("@grouped", grouped);
    if ((helperFlags & TDRcloneappendvirtual) != 0)
        formatOptions->setPropBool("@cloneAppendVirtuals", true);

    if (isGeneric())
    {
        outputGrouped = helper.queryOutputMeta()->isGrouped();  // It is possible for input to be incorrectly marked as grouped, and input not or vice-versa
        bool isTemporary = (helperFlags & (TDXtemporary | TDXjobtemp)) != 0;
        if (isTemporary)
        {
            StringBuffer spillPath;
            agent.getTempfileBase(spillPath);

            //Should probably be in eclagent
            spillPlane.setown(createPTree("planes"));
            spillPlane->setProp("@name", "localspill");
            spillPlane->setProp("@prefix", spillPath);
        }
    }

}

CHThorNewDiskReadBaseActivity::~CHThorNewDiskReadBaseActivity()
{
    close();
}

void CHThorNewDiskReadBaseActivity::ready()
{
    CHThorActivityBase::ready();

    opened = false;
    offsetOfPart = 0;
    partNum = (unsigned)-1;

    resolveFile();

    fieldFilters.kill();
    segHelper.createSegmentMonitors(this);
}

void CHThorNewDiskReadBaseActivity::stop()
{
    close();
    CHThorActivityBase::stop();
}

unsigned __int64 CHThorNewDiskReadBaseActivity::getFilePosition(const void * row)
{
    //Ideally these functions would not need to be implemented - they should always be implemented by the translation layer
    throwUnexpected();
}

unsigned __int64 CHThorNewDiskReadBaseActivity::getLocalFilePosition(const void * row)
{
    throwUnexpected();
}

const char * CHThorNewDiskReadBaseActivity::queryLogicalFilename(const void * row)
{
    throwUnexpected();
}

void CHThorNewDiskReadBaseActivity::resolveFile()
{
    //If in a child query, and the filenames haven't changed, the information about the resolved filenames will also not have changed
    //MORE: Is this ever untrue?
    if (subfiles && !(helperFlags & (TDXvarfilename|TDXdynformatoptions|TDXdynprovideroptions)))
        return;

    //Only clear these members if we are re-resolving the file - otherwise the previous entries are still valid
    ldFile.clear();
    tempFileName.clear();
    dfsParts.clear();
    subfiles.kill();

    Owned<const IPropertyTree> curFormatOptions;
    if (isGeneric())
    {
        Owned clonedFormatOptions(createPTreeFromIPT(formatOptions));
        CPropertyTreeWriter writer(clonedFormatOptions);
        helper.getFormatOptions(writer);
        curFormatOptions.setown(clonedFormatOptions.getClear());
    }
    else
        curFormatOptions.set(formatOptions);

    //Provider options may be modified below
    Owned<IPropertyTree> curProviderOptions(createPTreeFromIPT(providerOptions));
    if (isGeneric())
    {
        CPropertyTreeWriter writer(curProviderOptions);
        helper.getProviderOptions(writer);
    }

    rtlDataAttr k;
    size32_t kl;
    helper.getEncryptKey(kl,k.refdata());
    if (kl)
    {
        curProviderOptions->setPropBin("encryptionKey", kl, k.getdata());
        curProviderOptions->setPropBool("blockcompressed", true);
        curProviderOptions->setPropBool("compressed", true);
    }

    OwnedRoxieString fileName(helper.getFileName());
    mangleHelperFileName(mangledHelperFileName, fileName, agent.queryWuid(), helperFlags);
    if (helperFlags & (TDXtemporary | TDXjobtemp))
    {
        StringBuffer mangledFilename;
        mangleLocalTempFilename(mangledFilename, mangledHelperFileName.str(), nullptr);
        tempFileName.set(agent.queryTemporaryFile(mangledFilename.str()));
        logicalFileName = tempFileName.str();
        gatherInfo(NULL);
        subfiles.append(*extractFileInformation(nullptr, curFormatOptions, curProviderOptions));
    }
    else
    {
        ldFile.setown(resolveLFNFlat(agent, mangledHelperFileName.str(), "Read", 0 != (helperFlags & TDRoptional), isCodeSigned));
        if ( mangledHelperFileName.charAt(0) == '~')
            logicalFileName = mangledHelperFileName.str()+1;
        else
            logicalFileName = mangledHelperFileName.str();

        if (ldFile)
        {
            Owned<IFileDescriptor> fdesc;
            fdesc.setown(ldFile->getFileDescriptor());
            gatherInfo(fdesc);
            IDistributedFile *dFile = ldFile->queryDistributedFile();
            if (dFile)  //only makes sense for distributed (non local) files
            {
                dfsParts.setown(dFile->getIterator());
                IDistributedSuperFile *super = dFile->querySuperFile();
                if (super)
                {
                    unsigned numsubs = super->numSubFiles(true);
                    unsigned s=0;
                    for (; s<numsubs; s++)
                    {
                        IDistributedFile &subfile = super->querySubFile(s, true);
                        subfiles.append(*extractFileInformation(&subfile, curFormatOptions, curProviderOptions));
                    }
                    assertex(fdesc);
                    superfile.set(fdesc->querySuperFileDescriptor());
                }
                else
                    subfiles.append(*extractFileInformation(dFile, curFormatOptions, curProviderOptions));

                if((helperFlags & (TDXtemporary | TDXjobtemp)) == 0)
                    agent.logFileAccess(dFile, "HThor", "READ", graph);
            }
            else
                subfiles.append(*extractFileInformation(nullptr, curFormatOptions, curProviderOptions));
        }
        else
            subfiles.append(*extractFileInformation(nullptr, curFormatOptions, curProviderOptions));

        if (!ldFile)
        {
            StringBuffer buff;
            buff.appendf("Input file '%s' was missing but declared optional", mangledHelperFileName.str());
            agent.addWuExceptionEx(buff.str(), WRN_SkipMissingOptFile, SeverityInformation, MSGAUD_user, "hthor");
        }
    }

    assertex(subfiles.ordinality() != 0);
}

void CHThorNewDiskReadBaseActivity::gatherInfo(IFileDescriptor * fileDesc)
{
    if (fileDesc)
    {
        if (!agent.queryResolveFilesLocally())
        {
            grouped = fileDesc->isGrouped();
            if (grouped != ((helperFlags & TDXgrouped) != 0))
            {
                StringBuffer msg;
                msg.append("DFS and code generated group info. differs: DFS(").append(grouped ? "grouped" : "ungrouped").append("), CodeGen(").append(grouped ? "ungrouped" : "grouped").append("), using DFS info");
                agent.addWuExceptionEx(msg.str(), WRN_MismatchGroupInfo, SeverityError, MSGAUD_user, "hthor");
            }
        }
        else
            grouped = ((helperFlags & TDXgrouped) != 0);
    }
    else
    {
        grouped = ((helperFlags & TDXgrouped) != 0);
    }
}

static void queryInheritProp(IPropertyTree & target, const char * targetName, IPropertyTree & source, const char * sourceName)
{
    if (source.hasProp(sourceName) && !target.hasProp(targetName))
        target.setProp(targetName, source.queryProp(sourceName));
}

static void queryInheritSeparatorProp(IPropertyTree & target, const char * targetName, IPropertyTree & source, const char * sourceName)
{
    //Legacy - commas are quoted if they occur in a separator list, so need to remove the leading backslashes
    if (source.hasProp(sourceName) && !target.hasProp(targetName))
    {
        StringBuffer unquoted;
        const char * text = source.queryProp(sourceName);
        while (*text)
        {
            if ((text[0] == '\\') && (text[1] == ','))
                text++;
            unquoted.append(*text++);
        }
        target.setProp(targetName, unquoted);
    }
}

CHThorNewDiskReadBaseActivity::InputFileInfo * CHThorNewDiskReadBaseActivity::extractFileInformation(IDistributedFile * distributedFile, const IPropertyTree * curFormatOptions, const IPropertyTree * curProviderOptions)
{
    Owned<IPropertyTree> fileProviderOptions = createPTreeFromIPT(providerOptions);
    unsigned actualCrc = helper.getDiskFormatCrc();
    Linked<IOutputMetaData> actualDiskMeta = expectedDiskMeta;
    Linked<IPropertyTree> fileFormatOptions = createPTreeFromIPT(curFormatOptions);
    bool compressed = false;
    bool blockcompressed = false;

    const char * readFormat = queryReadFormat();
    //MORE: Later this should use the type of the file if it is a distributed file and the format is not specified

    if (distributedFile)
    {
        const char *kind = queryFileKind(distributedFile);

        //Do not use the field translation if the file was originally csv/xml - unless explicitly set
        if ((strisame(kind, "flat") || (RecordTranslationMode::AlwaysDisk == getLayoutTranslationMode())) &&
//            (strisame(readFormat, "flat") || strisame(kind, readFormat)))
              (strisame(readFormat, "flat"))) // Not sure about this - only allow fixed source format if reading as flat
        {
            //Yuk this will be horrible - it needs to cache it for each distributed file
            //and also common them up if they are the same.
            IPropertyTree &props = distributedFile->queryAttributes();
            Owned<IOutputMetaData> publishedMeta = getDaliLayoutInfo(props);
            if (publishedMeta)
            {
                actualDiskMeta.setown(publishedMeta.getClear());
                actualCrc = props.getPropInt("@formatCrc");
            }

            size32_t dfsSize = props.getPropInt("@recordSize");
            if (dfsSize != 0)
                fileFormatOptions->setPropInt("@recordSize", dfsSize);
        }
        compressed = distributedFile->isCompressed(&blockcompressed); //try new decompression, fall back to old unless marked as block

        //MORE: There should probably be a generic way of storing and extracting format options for a file
        IPropertyTree & options = distributedFile->queryAttributes();
        queryInheritProp(*fileFormatOptions, "quote", options, "@csvQuote");
        queryInheritSeparatorProp(*fileFormatOptions, "separator", options, "@csvSeparate");
        queryInheritProp(*fileFormatOptions, "terminator", options, "@csvTerminate");
        queryInheritProp(*fileFormatOptions, "escape", options, "@csvEscape");
<<<<<<< HEAD

        //MORE: Remove before this is merged!
        dbglogXML(fileFormatOptions);
        dbglogXML(fileProviderOptions);
=======
>>>>>>> 1e37c662
    }

    fileProviderOptions->setPropBool("@grouped", grouped);
    fileProviderOptions->setPropBool("@compressed", compressed);
    fileProviderOptions->setPropBool("@blockCompressed", blockcompressed);
    fileProviderOptions->setPropBool("@forceCompressed", (helperFlags & TDXcompress) != 0);

    InputFileInfo & target = * new InputFileInfo;
    target.file = distributedFile;
    target.providerOptions.setown(fileProviderOptions.getClear());
    target.formatOptions.setown(fileFormatOptions.getClear());
    target.actualCrc = actualCrc;
    target.actualMeta.swap(actualDiskMeta);
    return &target;
}


void CHThorNewDiskReadBaseActivity::close()
{
    closepart();
    if(ldFile)
    {
        IDistributedFile * dFile = ldFile->queryDistributedFile();
        if(dFile)
            dFile->setAccessed();
    }
}

void CHThorNewDiskReadBaseActivity::closepart()
{
    if (activeReader)
    {
        activeReader->clearInput();
        activeReader = nullptr;
    }
    logicalFileName = "";
}

static void saveOrRelease(Owned<IException> & target, IException * e)
{
    if (target.get())
        ::Release(e);
    else
        target.setown(e);
}

static void getFilename(RemoteFilename & rfilename, IDistributedFilePart * curPart, ILocalOrDistributedFile * localFile, unsigned partNum, unsigned copy)
{
    if (curPart)
        curPart->getFilename(rfilename,copy);
    else
        localFile->getPartFilename(rfilename,partNum,copy);
}

bool CHThorNewDiskReadBaseActivity::openFirstPart()
{
    partNum = 0;
    if (dfsParts)       // more should really be fileDesc or something
    {
        if (dfsParts->first())
        {
            if (openFilePart(ldFile, &dfsParts->query(), 0))
                return true;
            return openNextPart(true);
        }
    }
    else if (ldFile)
    {
        if (ldFile->numParts() != 0)
        {
            if (openFilePart(ldFile, nullptr, 0))
                return true;
            return openNextPart(true);
        }
    }
    else if (!tempFileName.isEmpty())
    {
        if (openFilePart(tempFileName))
            return true;
    }

    setEmptyStream();
    return false;
}

bool CHThorNewDiskReadBaseActivity::openNextPart(bool prevWasMissing)
{
    if (finishedParts)
        return false;

    if (!prevWasMissing)
    {
        offset_t sizeFilePart = 0;
        if (dfsParts)
            sizeFilePart = dfsParts->query().getFileSize(true, false);
        else if (ldFile)
            sizeFilePart = ldFile->getPartFileSize(partNum);

        offsetOfPart += sizeFilePart;
        closepart();
    }

    for (;;)
    {
        partNum++;
        if (dfsParts)
        {
            if (dfsParts->next())
            {
                if (openFilePart(ldFile, &dfsParts->query(), partNum))
                    return true;

                continue; // try the next file part
            }
        }
        else if (ldFile)
        {
            if (partNum < ldFile->numParts())
            {
                if (openFilePart(ldFile, nullptr, partNum))
                    return true;

                continue; // try the next file part
            }
        }

        setEmptyStream();
        return false;
    }
}

void CHThorNewDiskReadBaseActivity::initStream(IDiskRowReader * reader, const char * filename)
{
    activeReader = reader;
    inputRowStream = reader->queryAllocatedRowStream(rowAllocator);

    StringBuffer report("Reading file ");
    report.append(filename);
    agent.reportProgress(report.str());
}

void CHThorNewDiskReadBaseActivity::setEmptyStream()
{
    inputRowStream = queryNullDiskRowStream();
    finishedParts = true;
}

IDiskRowReader * CHThorNewDiskReadBaseActivity::ensureRowReader(const char * format, bool streamRemote, unsigned expectedCrc, IOutputMetaData & expected, unsigned projectedCrc, IOutputMetaData & projected, unsigned actualCrc, IOutputMetaData & actual, const IPropertyTree * formatOptions)
{
    Owned<IRowReadFormatMapping> mapping = createRowReadFormatMapping(getLayoutTranslationMode(), format, actualCrc, actual, expectedCrc, expected, projectedCrc, projected, formatOptions);

    ForEachItemIn(i, readers)
    {
        IDiskRowReader & cur = readers.item(i);
        if (cur.matches(format, streamRemote, mapping))
            return &cur;
    }
    IDiskRowReader * reader = createDiskReader(format, streamRemote, mapping);
    readers.append(*reader);
    return reader;
}

bool CHThorNewDiskReadBaseActivity::openFilePart(const char * filename)
{
    const char * readFormat = queryReadFormat();

    InputFileInfo * fileInfo = &subfiles.item(0);

    unsigned expectedCrc = helper.getDiskFormatCrc();
    unsigned projectedCrc = helper.getProjectedFormatCrc();
    IDiskRowReader * reader = ensureRowReader(readFormat, false, expectedCrc, *expectedDiskMeta, projectedCrc, *projectedDiskMeta, expectedCrc, *expectedDiskMeta, fileInfo->formatOptions);
    if (reader->setInputFile(filename, logicalFileName, 0, offsetOfPart, fileInfo->providerOptions, fieldFilters))
    {
        initStream(reader, filename);
        return true;
    }
    return false;
}

bool CHThorNewDiskReadBaseActivity::openFilePart(ILocalOrDistributedFile * localFile, IDistributedFilePart * filePart, unsigned whichPart)
{
    IDistributedFile * distributedFile = localFile->queryDistributedFile();
    InputFileInfo * fileInfo = &subfiles.item(0);
    if (superfile && filePart)
    {
        unsigned subfile;
        unsigned lnum;
        if (superfile->mapSubPart(partNum, subfile, lnum))
        {
            fileInfo = &subfiles.item(subfile);
            distributedFile = fileInfo->file;
            logicalFileName = distributedFile->queryLogicalName();
        }
    }

    unsigned expectedCrc = helper.getDiskFormatCrc();
    unsigned projectedCrc = helper.getProjectedFormatCrc();
    unsigned actualCrc = fileInfo->actualCrc;
    IOutputMetaData * actualDiskMeta = fileInfo->actualMeta;

    bool tryRemoteStream = actualDiskMeta->queryTypeInfo()->canInterpret() && actualDiskMeta->queryTypeInfo()->canSerialize() &&
                           projectedDiskMeta->queryTypeInfo()->canInterpret() && projectedDiskMeta->queryTypeInfo()->canSerialize();


    /*
     * If a file part can be accessed local, then read it locally
     * If a file part supports a remote stream, then use that
     * Otherwise failover to the legacy remote access.
     */
    const char * format = queryReadFormat();   // more - should extract from the current file (could even mix flat and csv...)

    Owned<IException> saveOpenExc;
    StringBuffer filename, filenamelist;
    std::vector<unsigned> remoteCandidates;

    // scan for local part 1st
    //MORE: Order of copies should be optimized at this point....
    unsigned numCopies = filePart?filePart->numCopies():ldFile->numPartCopies(partNum);
    for (unsigned copy=0; copy<numCopies; copy++)
    {
        RemoteFilename rfn;
        getFilename(rfn, filePart, localFile, partNum, copy);
        if (!isRemoteReadCandidate(agent, rfn))
        {
            StringBuffer path;
            rfn.getPath(path);
            IDiskRowReader * reader = ensureRowReader(format, false, expectedCrc, *expectedDiskMeta, projectedCrc, *projectedDiskMeta, actualCrc, *actualDiskMeta, fileInfo->formatOptions);
            if (reader->setInputFile(path.str(), logicalFileName, whichPart, offsetOfPart, fileInfo->providerOptions, fieldFilters))
            {
                initStream(reader, path.str());
                return true;
            }
        }
        else
            remoteCandidates.push_back(copy);
    }

    //First try remote streaming, and if that does not succeed, fall back to remote reading.
    bool allowFallbackToNonStreaming = false;
    for (;;)
    {
        for (unsigned copy: remoteCandidates)
        {
            RemoteFilename rfilename;
            getFilename(rfilename, filePart, localFile, partNum, copy);
            rfilename.getPath(filename.clear());
            filenamelist.append('\n').append(filename);
            try
            {
                IDiskRowReader * reader = ensureRowReader(format, tryRemoteStream, expectedCrc, *expectedDiskMeta, projectedCrc, *projectedDiskMeta, actualCrc, *actualDiskMeta, fileInfo->formatOptions);
                if (reader->setInputFile(rfilename, logicalFileName, whichPart, offsetOfPart, fileInfo->providerOptions, fieldFilters))
                {
                    initStream(reader, filename);
                    return true;
                }
            }
            catch (IException *E)
            {
                saveOrRelease(saveOpenExc, E);
            }
        }

        if (!tryRemoteStream || !allowFallbackToNonStreaming)
            break;
        tryRemoteStream = false;
    }

    if (!(helperFlags & TDRoptional))
    {
        StringBuffer s;
        if (filenamelist)
        {
            if (saveOpenExc.get())
            {
                if (strstr(mangledHelperFileName.str(),"::>")!=NULL) // if a 'special' filename just use saved exception
                    saveOpenExc->errorMessage(s);
                else
                {
                    s.append("Could not open logical file ").append(mangledHelperFileName.str()).append(" in any of these locations:").append(filenamelist).append(" (");
                    saveOpenExc->errorMessage(s).append(")");
                }
            }
            else
                s.append("Could not open logical file ").append(mangledHelperFileName.str()).append(" in any of these locations:").append(filenamelist).append(" (").append((unsigned)GetLastError()).append(")");
        }
        else
            s.append("Could not open local physical file ").append(filename).append(" (").append((unsigned)GetLastError()).append(")");
        agent.fail(1, s.str());
    }

    return false;
}



bool CHThorNewDiskReadBaseActivity::openNext()
{
    return openNextPart(false);
}

void CHThorNewDiskReadBaseActivity::open()
{
    assertex(!opened);
    opened = true;
    if (!segHelper.canMatchAny())
    {
        setEmptyStream();
    }
    else
    {
        if (!openFirstPart())
            setEmptyStream();
    }
}

void CHThorNewDiskReadBaseActivity::verifyRecordFormatCrc()
{
    //MORE: Need to configure based on csv/xml
    ::verifyFormatCrcSuper(helper.getDiskFormatCrc(), ldFile?ldFile->queryDistributedFile():NULL, false, true);
}

void CHThorNewDiskReadBaseActivity::append(FFoption option, const IFieldFilter * filter)
{
    if (filter->isWild())
        filter->Release();
    else
        fieldFilters.append(*filter);
}

//=====================================================================================================

CHThorNewDiskReadActivity::CHThorNewDiskReadActivity(IAgentContext &_agent, unsigned _activityId, unsigned _subgraphId, IHThorNewDiskReadArg &_arg, ThorActivityKind _kind, EclGraph & _graph, IPropertyTree *_node)
: CHThorNewDiskReadBaseActivity(_agent, _activityId, _subgraphId, _arg, _arg, _kind, _node, _graph), helper(_arg), outBuilder(NULL)
{
    needTransform = false;
    lastGroupProcessed = 0;
    hasMatchFilter = helper.hasMatchFilter();
    useRawStream = hasMatchFilter || helper.needTransform();
}

void CHThorNewDiskReadActivity::ready()
{
    PARENT::ready();
    outBuilder.setAllocator(rowAllocator);
    lastGroupProcessed = processed;
    needTransform = helper.needTransform() || fieldFilters.length();
    limit = helper.getRowLimit();
    if (helperFlags & TDRlimitskips)
        limit = (unsigned __int64) -1;
    stopAfter = helper.getChooseNLimit();
    if (!helper.transformMayFilter() && !helper.hasMatchFilter())
        remoteLimit = stopAfter;
    finishedParts = false;
}


void CHThorNewDiskReadActivity::stop()
{
    outBuilder.clear();
    PARENT::stop();
}


void CHThorNewDiskReadActivity::onLimitExceeded()
{
    if ( agent.queryCodeContext()->queryDebugContext())
        agent.queryCodeContext()->queryDebugContext()->checkBreakpoint(DebugStateLimit, NULL, static_cast<IActivityBase *>(this));
    helper.onLimitExceeded();
}

const void *CHThorNewDiskReadActivity::nextRow()
{
    //Avoid this check on each row- e.g., initialising streams with a null stream, which returns eof, and falls through to eof processing
    if (!opened) open();

    // Only check once per row returned.  Potentially means that heavily filtered datasets may wait a long time to check for abort
    queryUpdateProgress();

    //Avoid this test...  Combine the limit checking with choosen, and have choosen/limit triggering set the
    //stream to a special no more rows stream so that subsequent calls do not read records.
    if ((processed - initialProcessed) >= stopAfter)
        return nullptr;

    try
    {
        if (useRawStream)
        {
            for (;;)
            {
                //Returns a row in the serialized form of the projected format
                size32_t nextSize;
                const byte * next = (const byte *)inputRowStream->prefetchRow(nextSize);
                if (!isSpecialRow(next))
                {
                    if (likely(!hasMatchFilter || helper.canMatch(next)))
                    {
                        size32_t thisSize = helper.transform(outBuilder.ensureRow(), next);
                        if (thisSize != 0)
                        {
                            if (unlikely((processed - initialProcessed) >= limit))
                            {
                                outBuilder.clear();
                                onLimitExceeded();
                                return nullptr;
                            }
                            processed++;
                            return outBuilder.finalizeRowClear(thisSize);
                        }
                    }
                }
                else
                {
                    switch (getSpecialRowType(next))
                    {
                    case SpecialRow::eof:
                        if (!openNext())
                            return next; // i.e. eof
                        //rawStream will have changed, but it cannot change into a rowStream
                        break;
                    case SpecialRow::eos:
                        return next;
                    case SpecialRow::eog:
                        if (processed != lastGroupProcessed)
                        {
                            lastGroupProcessed = processed;
                            //MORE: Change to return next - i.e. an eog marker
                            return nullptr;
                        }
                        break;
                    default:
                        throwUnexpected();
                    }
                }
            }
        }
        else
        {
            //This branch avoids a memcpy from actual to projected followed by a deserialize - since it can map directly
            //May be more efficient to use this branch if serialized==deserialized and there is a filter, but no transform.
            //It would be possibel to have two (or more) different implementations, which were created based on
            //whether there was a limit, a transform etc., but unlikely to save more than a couple of boolean tests.
            for (;;)
            {
                const byte * next = (const byte *)inputRowStream->nextRow();
                if (!isSpecialRow(next))
                {
                    if (unlikely((processed - initialProcessed) >= limit))
                    {
                        ReleaseRoxieRow(next);
                        onLimitExceeded();
                        return nullptr;
                    }
                    processed++;
                    return next;
                }
                else
                {
                    switch (getSpecialRowType(next))
                    {
                    case SpecialRow::eof:
                        if (!openNext())
                            return next;
                        //rowStream will have changed
                        break;
                    case SpecialRow::eos:
                        return next;
                    case SpecialRow::eog:
                        if (processed != lastGroupProcessed)
                        {
                            lastGroupProcessed = processed;
                            return nullptr;
                        }
                        break;
                    default:
                        throwUnexpected();
                    }
                }
            }
        }
    }
    catch(IException * e)
    {
        throw makeWrappedException(e);
    }
    return NULL;
}

//=====================================================================================================

extern HTHOR_API IHThorActivity * createDiskWriteActivity(IAgentContext &_agent, unsigned _activityId, unsigned _subgraphId, IHThorGenericDiskWriteArg &arg, ThorActivityKind kind, EclGraph & _graph) \
{   return new CHThorDiskWriteActivity(_agent, _activityId, _subgraphId, arg, kind, _graph); }

MAKEFACTORY(Iterate);
MAKEFACTORY(Filter);
MAKEFACTORY(Aggregate);
MAKEFACTORY(Rollup);
MAKEFACTORY(Project);
MAKEFACTORY(PrefetchProject);
MAKEFACTORY(FilterProject);

extern HTHOR_API IHThorActivity * createGroupDedupActivity(IAgentContext & _agent, unsigned _activityId, unsigned _subgraphId, IHThorDedupArg & arg, ThorActivityKind kind, EclGraph & _graph)
{
    if(arg.compareAll())
        return new CHThorGroupDedupAllActivity(_agent, _activityId, _subgraphId, arg, kind, _graph);
    else if (arg.keepLeft() && !arg.keepBest())
        return new CHThorGroupDedupKeepLeftActivity(_agent, _activityId, _subgraphId, arg, kind, _graph);
    else
        return new CHThorGroupDedupKeepRightActivity(_agent, _activityId, _subgraphId, arg, kind, _graph);
}

MAKEFACTORY(HashDedup);
MAKEFACTORY(Group);
MAKEFACTORY(Degroup);
MAKEFACTORY_ARG(GroupSort, Sort);
MAKEFACTORY(Join);
MAKEFACTORY_ARG(SelfJoin, Join);
MAKEFACTORY_ARG(LookupJoin, HashJoin);
MAKEFACTORY(AllJoin);
MAKEFACTORY(WorkUnitWrite);
MAKEFACTORY(DictionaryWorkUnitWrite);
MAKEFACTORY(FirstN);
MAKEFACTORY(InlineTable);
MAKEFACTORY_ARG(Concat, Funnel);
MAKEFACTORY(Apply);
MAKEFACTORY(Sample);
MAKEFACTORY(Normalize);
MAKEFACTORY(NormalizeChild);
MAKEFACTORY(NormalizeLinkedChild);
MAKEFACTORY(Distribution);
MAKEFACTORY(RemoteResult);
MAKEFACTORY(ChooseSets);
MAKEFACTORY_ARG(ChooseSetsLast, ChooseSetsEx);
MAKEFACTORY_ARG(ChooseSetsEnth, ChooseSetsEx);
MAKEFACTORY(WorkunitRead);
MAKEFACTORY(PipeRead);
MAKEFACTORY(PipeWrite);
MAKEFACTORY(CsvWrite);
MAKEFACTORY(XmlWrite);
MAKEFACTORY(PipeThrough);
MAKEFACTORY(If);

extern HTHOR_API IHThorActivity *createChildIfActivity(IAgentContext &_agent, unsigned _activityId, unsigned _subgraphId, IHThorIfArg &arg, ThorActivityKind kind, EclGraph & _graph)
{
    return new CHThorIfActivity(_agent, _activityId, _subgraphId, arg, kind, _graph);
}

extern HTHOR_API IHThorActivity *createHashAggregateActivity(IAgentContext &_agent, unsigned _activityId, unsigned _subgraphId, IHThorHashAggregateArg &arg, ThorActivityKind kind, EclGraph & _graph, bool _isGroupedAggregate)
{
    return new CHThorHashAggregateActivity(_agent, _activityId, _subgraphId, arg, kind, _graph, _isGroupedAggregate);
}

MAKEFACTORY(Null);
MAKEFACTORY(SideEffect);
MAKEFACTORY(Action);
MAKEFACTORY(SelectN);
MAKEFACTORY(Spill);
MAKEFACTORY(Limit);
MAKEFACTORY_ARG(SkipLimit, Limit);
MAKEFACTORY_ARG(OnFailLimit, Limit);
MAKEFACTORY(Catch);
MAKEFACTORY_ARG(SkipCatch, Catch);
MAKEFACTORY(CountProject);
MAKEFACTORY(IndexWrite);
MAKEFACTORY(Parse);
MAKEFACTORY(Enth);
MAKEFACTORY(TopN);
MAKEFACTORY(XmlParse);
MAKEFACTORY(Merge);
MAKEFACTORY_ARG(HttpRowCall, HttpCall);
MAKEFACTORY_ARG(SoapRowCall, SoapCall);
MAKEFACTORY_ARG(SoapRowAction, SoapAction);
MAKEFACTORY_ARG(SoapDatasetCall, SoapCall);
MAKEFACTORY_ARG(SoapDatasetAction, SoapAction);
MAKEFACTORY(DatasetResult);
MAKEFACTORY(RowResult);
MAKEFACTORY(ChildIterator);

extern HTHOR_API IHThorActivity *createDummyActivity(IAgentContext &_agent, unsigned _activityId, unsigned _subgraphId, IHThorArg &arg, ThorActivityKind kind, EclGraph & _graph)
{
    return new CHThorDummyActivity(_agent, _activityId, _subgraphId, arg, kind, _graph);
}

MAKEFACTORY_EXTRA(WhenAction,EclGraphElement *)
MAKEFACTORY_EXTRA(LibraryCall, IPropertyTree *)
MAKEFACTORY(ChildNormalize)
MAKEFACTORY(ChildAggregate)
MAKEFACTORY(ChildGroupAggregate)
MAKEFACTORY(ChildThroughNormalize)

MAKEFACTORY_EXTRA(DiskRead, IPropertyTree *)
MAKEFACTORY_EXTRA(DiskNormalize, IPropertyTree *)
MAKEFACTORY_EXTRA(DiskAggregate, IPropertyTree *)
MAKEFACTORY_EXTRA(DiskCount, IPropertyTree *)
MAKEFACTORY_EXTRA(DiskGroupAggregate, IPropertyTree *)
MAKEFACTORY_EXTRA(CsvRead, IPropertyTree *)
MAKEFACTORY_EXTRA(XmlRead, IPropertyTree *)

MAKEFACTORY_EXTRA(NewDiskRead, IPropertyTree *)

MAKEFACTORY_EXTRA(LocalResultRead, __int64)
MAKEFACTORY_EXTRA(LocalResultWrite, __int64)
MAKEFACTORY_EXTRA(DictionaryResultWrite, __int64)
MAKEFACTORY_EXTRA(LocalResultSpill, __int64)
MAKEFACTORY_EXTRA(GraphLoopResultRead, __int64)
MAKEFACTORY_EXTRA(GraphLoopResultWrite, __int64)
MAKEFACTORY_EXTRA(NWayGraphLoopResultRead, __int64)

MAKEFACTORY(Combine)
MAKEFACTORY(RollupGroup)
MAKEFACTORY(Regroup)
MAKEFACTORY(CombineGroup)
MAKEFACTORY(Case)
MAKEFACTORY(LinkedRawIterator)
MAKEFACTORY(GraphLoop)
MAKEFACTORY(Loop)
MAKEFACTORY(Process)
MAKEFACTORY(Grouped)
MAKEFACTORY(Sorted)
MAKEFACTORY(Trace)
MAKEFACTORY(NWayInput)
MAKEFACTORY(NWaySelect)
MAKEFACTORY(NonEmpty)
MAKEFACTORY(FilterGroup);
MAKEFACTORY(StreamedIterator);
MAKEFACTORY_EXTRA(External, IPropertyTree *);

IHThorException * makeHThorException(ThorActivityKind kind, unsigned activityId, unsigned subgraphId, int code, char const * format, ...)
{
    va_list args;
    va_start(args, format);
    IHThorException * ret = new CHThorException(code, format, args, MSGAUD_user, kind, activityId, subgraphId);
    va_end(args);
    return ret;
}

IHThorException * makeHThorException(ThorActivityKind kind, unsigned activityId, unsigned subgraphId, IException * exc)
{
    return new CHThorException(exc, kind, activityId, subgraphId);
}

IHThorException * makeHThorException(ThorActivityKind kind, unsigned activityId, unsigned subgraphId, IException * exc, char const * extra)
{
    return new CHThorException(exc, extra, kind, activityId, subgraphId);
}<|MERGE_RESOLUTION|>--- conflicted
+++ resolved
@@ -11019,13 +11019,6 @@
         queryInheritSeparatorProp(*fileFormatOptions, "separator", options, "@csvSeparate");
         queryInheritProp(*fileFormatOptions, "terminator", options, "@csvTerminate");
         queryInheritProp(*fileFormatOptions, "escape", options, "@csvEscape");
-<<<<<<< HEAD
-
-        //MORE: Remove before this is merged!
-        dbglogXML(fileFormatOptions);
-        dbglogXML(fileProviderOptions);
-=======
->>>>>>> 1e37c662
     }
 
     fileProviderOptions->setPropBool("@grouped", grouped);
